--- conflicted
+++ resolved
@@ -16,6 +16,8 @@
  */
 
 #include <memcached/durability_spec.h>
+
+#include <folly/lang/Assume.h>
 #include <nlohmann/json.hpp>
 
 #include <string>
@@ -25,14 +27,7 @@
 #include <arpa/inet.h>
 #endif
 
-<<<<<<< HEAD
 namespace cb::durability {
-=======
-#include <folly/lang/Assume.h>
-
-namespace cb {
-namespace durability {
->>>>>>> 8c44caef
 
 bool operator==(const Timeout& lhs, const Timeout& rhs) {
     return lhs.get() == rhs.get();
