/*
 *     Copyright 2019-Present Couchbase, Inc.
 *
 *   Use of this software is governed by the Business Source License included
 *   in the file licenses/BSL-Couchbase.txt.  As of the Change Date specified
 *   in that file, in accordance with the Business Source License, use of this
 *   software will be governed by the Apache License, Version 2.0, included in
 *   the file licenses/APL2.txt.
 */
#include "mcbp_test.h"

#include <daemon/cookie.h>
#include <daemon/front_end_thread.h>
#include <event2/event.h>
#include <mcbp/protocol/framebuilder.h>
#include <mcbp/protocol/header.h>
#include <memcached/protocol_binary.h>
#include <xattr/blob.h>
#include <memory>

using namespace std::string_view_literals;

namespace mcbp::test {

class DcpOpenValidatorTest : public ::testing::WithParamInterface<bool>,
                             public ValidatorTest {
public:
    DcpOpenValidatorTest() : ValidatorTest(GetParam()) {
    }
    void SetUp() override {
        ValidatorTest::SetUp();
        memset(blob, 0, sizeof(blob));
        request.setMagic(cb::mcbp::Magic::ClientRequest);
        request.setExtlen(8);
        request.setKeylen(2);
        request.setBodylen(10);
        request.setDatatype(cb::mcbp::Datatype::Raw);
    }

protected:
    cb::mcbp::Status validate() {
        return ValidatorTest::validate(cb::mcbp::ClientOpcode::DcpOpen,
                                       static_cast<void*>(&request));
    }

    cb::mcbp::Request& request = *reinterpret_cast<cb::mcbp::Request*>(blob);
};

TEST_P(DcpOpenValidatorTest, CorrectMessage) {
    EXPECT_EQ(cb::mcbp::Status::NotSupported, validate());
}

TEST_P(DcpOpenValidatorTest, InvalidExtlen) {
    request.setExtlen(9);
    request.setBodylen(11);
    EXPECT_EQ(cb::mcbp::Status::Einval, validate());
}

TEST_P(DcpOpenValidatorTest, InvalidKeylen) {
    request.setKeylen(0);
    request.setBodylen(8);
    EXPECT_EQ(cb::mcbp::Status::Einval, validate());
}

TEST_P(DcpOpenValidatorTest, InvalidDatatype) {
    request.setDatatype(cb::mcbp::Datatype::JSON);
    EXPECT_EQ(cb::mcbp::Status::Einval, validate());
}

TEST_P(DcpOpenValidatorTest, Value) {
    request.setBodylen(10 + 20);
    EXPECT_EQ(cb::mcbp::Status::Einval, validate());
}

TEST_P(DcpOpenValidatorTest, Pitr) {
    cb::mcbp::RequestBuilder builder({blob, sizeof(blob)}, true);
    using cb::mcbp::request::DcpOpenPayload;
    DcpOpenPayload payload;

    // It is not allowed for consumers to use PiTR
    payload.setFlags(DcpOpenPayload::PiTR);
    builder.setExtras(
            {reinterpret_cast<const char*>(&payload), sizeof(payload)});
    EXPECT_EQ(cb::mcbp::Status::Einval, validate())
            << "Consumer can't use PiTR";

    // Producers should be able to use PiTR
    payload.setFlags(DcpOpenPayload::PiTR | DcpOpenPayload::Producer);
    builder.setExtras(
            {reinterpret_cast<const char*>(&payload), sizeof(payload)});
    EXPECT_EQ(cb::mcbp::Status::NotSupported, validate())
            << "Producer should be able to use PiTR";
}

class DcpAddStreamValidatorTest : public ::testing::WithParamInterface<bool>,
                                  public ValidatorTest {
public:
    DcpAddStreamValidatorTest() : ValidatorTest(GetParam()) {
    }
    void SetUp() override {
        ValidatorTest::SetUp();
        request.message.header.request.setExtlen(4);
        request.message.header.request.setBodylen(4);
    }

protected:
    cb::mcbp::Status validate() {
        return ValidatorTest::validate(cb::mcbp::ClientOpcode::DcpAddStream,
                                       static_cast<void*>(&request));
    }
};

TEST_P(DcpAddStreamValidatorTest, CorrectMessage) {
    EXPECT_EQ(cb::mcbp::Status::NotSupported, validate());
}

TEST_P(DcpAddStreamValidatorTest, InvalidExtlen) {
    request.message.header.request.setExtlen(5);
    request.message.header.request.setBodylen(5);
    EXPECT_EQ(cb::mcbp::Status::Einval, validate());
}

TEST_P(DcpAddStreamValidatorTest, InvalidKeylen) {
    request.message.header.request.setKeylen(4);
    request.message.header.request.setBodylen(8);
    EXPECT_EQ(cb::mcbp::Status::Einval, validate());
}

TEST_P(DcpAddStreamValidatorTest, InvalidDatatype) {
    request.message.header.request.setDatatype(cb::mcbp::Datatype::JSON);
    EXPECT_EQ(cb::mcbp::Status::Einval, validate());
}

TEST_P(DcpAddStreamValidatorTest, InvalidBody) {
    request.message.header.request.setBodylen(12);
    EXPECT_EQ(cb::mcbp::Status::Einval, validate());
}

class DcpCloseStreamValidatorTest : public ::testing::WithParamInterface<bool>,
                                    public ValidatorTest {
public:
    DcpCloseStreamValidatorTest() : ValidatorTest(GetParam()) {
    }

protected:
    cb::mcbp::Status validate() {
        return ValidatorTest::validate(cb::mcbp::ClientOpcode::DcpCloseStream,
                                       static_cast<void*>(&request));
    }
};

TEST_P(DcpCloseStreamValidatorTest, CorrectMessage) {
    EXPECT_EQ(cb::mcbp::Status::NotSupported, validate());
}

TEST_P(DcpCloseStreamValidatorTest, InvalidExtlen) {
    request.message.header.request.setExtlen(5);
    request.message.header.request.setBodylen(5);
    EXPECT_EQ(cb::mcbp::Status::Einval, validate());
}

TEST_P(DcpCloseStreamValidatorTest, InvalidKeylen) {
    request.message.header.request.setKeylen(4);
    request.message.header.request.setBodylen(4);
    EXPECT_EQ(cb::mcbp::Status::Einval, validate());
}

TEST_P(DcpCloseStreamValidatorTest, InvalidDatatype) {
    request.message.header.request.setDatatype(cb::mcbp::Datatype::JSON);
    EXPECT_EQ(cb::mcbp::Status::Einval, validate());
}

TEST_P(DcpCloseStreamValidatorTest, InvalidBody) {
    request.message.header.request.setBodylen(12);
    EXPECT_EQ(cb::mcbp::Status::Einval, validate());
}

class DcpGetFailoverLogValidatorTest
    : public ::testing::WithParamInterface<bool>,
      public ValidatorTest {
public:
    DcpGetFailoverLogValidatorTest() : ValidatorTest(GetParam()) {
    }

protected:
    cb::mcbp::Status validate() {
        return ValidatorTest::validate(
                cb::mcbp::ClientOpcode::DcpGetFailoverLog,
                static_cast<void*>(&request));
    }
};

TEST_P(DcpGetFailoverLogValidatorTest, CorrectMessage) {
    EXPECT_EQ(cb::mcbp::Status::NotSupported, validate());
}

TEST_P(DcpGetFailoverLogValidatorTest, InvalidExtlen) {
    request.message.header.request.setExtlen(5);
    request.message.header.request.setBodylen(5);
    EXPECT_EQ(cb::mcbp::Status::Einval, validate());
}

TEST_P(DcpGetFailoverLogValidatorTest, InvalidKeylen) {
    request.message.header.request.setKeylen(4);
    request.message.header.request.setBodylen(4);
    EXPECT_EQ(cb::mcbp::Status::Einval, validate());
}

TEST_P(DcpGetFailoverLogValidatorTest, InvalidDatatype) {
    request.message.header.request.setDatatype(cb::mcbp::Datatype::JSON);
    EXPECT_EQ(cb::mcbp::Status::Einval, validate());
}

TEST_P(DcpGetFailoverLogValidatorTest, InvalidBody) {
    request.message.header.request.setBodylen(12);
    EXPECT_EQ(cb::mcbp::Status::Einval, validate());
}

class DcpStreamReqValidatorTest : public ::testing::WithParamInterface<bool>,
                                  public ValidatorTest {
public:
    DcpStreamReqValidatorTest()
        : ValidatorTest(GetParam()),
          builder({blob, sizeof(blob)}),
          header(*reinterpret_cast<cb::mcbp::Request*>(blob)) {
    }

    void SetUp() override {
        ValidatorTest::SetUp();
        request.message.header.request.setExtlen(48);
        request.message.header.request.setBodylen(48);
    }
    bool isCollectionsEnabled() const {
        return GetParam();
    }

protected:
    cb::mcbp::Status validate() {
        return ValidatorTest::validate(cb::mcbp::ClientOpcode::DcpStreamReq,
                                       static_cast<void*>(&request));
    }

    cb::mcbp::RequestBuilder builder;
    cb::mcbp::Request& header;
};

TEST_P(DcpStreamReqValidatorTest, CorrectMessage) {
    EXPECT_EQ(cb::mcbp::Status::NotSupported, validate());
}

TEST_P(DcpStreamReqValidatorTest, InvalidExtlen) {
    request.message.header.request.setExtlen(5);
    request.message.header.request.setBodylen(5);
    EXPECT_EQ(cb::mcbp::Status::Einval, validate());
}

TEST_P(DcpStreamReqValidatorTest, InvalidKeylen) {
    request.message.header.request.setKeylen(4);
    request.message.header.request.setBodylen(54);
    EXPECT_EQ(cb::mcbp::Status::Einval, validate());
}

TEST_P(DcpStreamReqValidatorTest, InvalidDatatype) {
    request.message.header.request.setDatatype(cb::mcbp::Datatype::JSON);
    EXPECT_EQ(cb::mcbp::Status::Einval, validate());
}

TEST_P(DcpStreamReqValidatorTest, InvalidFlags) {
    cb::mcbp::request::DcpStreamReqPayload extras;

<<<<<<< HEAD
    // 0x8 was the now-removed DCP_ADD_STREAM_FLAG_NO_VALUE, and should no
    // longer be used.
    extras.setFlags(0x8);
    builder.setExtras(extras.getBuffer());
    EXPECT_EQ(cb::mcbp::Status::Einval, validate());

    // 0x100 is the first of the invalid flags.
    extras.setFlags(0x100);
    builder.setExtras(extras.getBuffer());
    EXPECT_EQ(cb::mcbp::Status::Einval, validate());
=======
    struct FlagInfo {
        uint32_t flag;
        bool valid;
    };
    const std::array<FlagInfo, 32> flagInfo = {{
            {DCP_ADD_STREAM_FLAG_TAKEOVER, true},
            {DCP_ADD_STREAM_FLAG_DISKONLY, true},
            {DCP_ADD_STREAM_FLAG_LATEST, true},
            // DCP_ADD_STREAM_FLAG_NO_VALUE is not used anymore, and is hence
            // considered invalid.
            {DCP_ADD_STREAM_FLAG_NO_VALUE, false},
            {DCP_ADD_STREAM_ACTIVE_VB_ONLY, true},
            {DCP_ADD_STREAM_STRICT_VBUUID, true},
            // 0x40 is DCP_ADD_STREAM_FLAG_FROM_LATEST; added in 7.5.0 so not
            // valid in 7.2.0.
            {0x40, false},
            {DCP_ADD_STREAM_FLAG_IGNORE_PURGED_TOMBSTONES, true},
            // 0x100 is the first of the undefined flags.
            {0x100, false},
            {0x200, false},
            {0x400, false},
            {0x800, false},
            {0x1000, false},
            {0x2000, false},
            {0x4000, false},
            {0x8000, false},
            {0x10000, false},
            {0x20000, false},
            {0x40000, false},
            {0x80000, false},
            {0x100000, false},
            {0x200000, false},
            {0x400000, false},
            {0x800000, false},
            {0x1000000, false},
            {0x2000000, false},
            {0x4000000, false},
            {0x8000000, false},
            {0x10000000, false},
            {0x20000000, false},
            {0x40000000, false},
            {0x80000000, false},
    }};

    for (const auto& info : flagInfo) {
        extras.setFlags(info.flag);
        builder.setExtras(extras.getBuffer());
        // "Valid" flags actually return 'NotSupported' as validation runs
        // against a memcache bucket which doesn't support DCP.
        using cb::mcbp::Status;
        EXPECT_EQ(info.valid ? Status::NotSupported : Status::Einval,
                  validate()) << "for flag " << std::to_string(info.flag);
    }
>>>>>>> d3992634
}

TEST_P(DcpStreamReqValidatorTest, MessageValue) {
    request.message.header.request.setBodylen(48 + 20);
    // Only valid when collections enabled
    if (isCollectionsEnabled()) {
        EXPECT_EQ(cb::mcbp::Status::NotSupported, validate());

    } else {
        EXPECT_EQ(cb::mcbp::Status::Einval, validate());
    }
}

class DcpStreamEndValidatorTest : public ::testing::WithParamInterface<bool>,
                                  public ValidatorTest {
public:
    DcpStreamEndValidatorTest() : ValidatorTest(GetParam()) {
    }
    void SetUp() override {
        ValidatorTest::SetUp();
        request.message.header.request.setExtlen(4);
        request.message.header.request.setBodylen(4);
    }

protected:
    cb::mcbp::Status validate() {
        return ValidatorTest::validate(cb::mcbp::ClientOpcode::DcpStreamEnd,
                                       static_cast<void*>(&request));
    }
};

TEST_P(DcpStreamEndValidatorTest, CorrectMessage) {
    EXPECT_EQ(cb::mcbp::Status::NotSupported, validate());
}

TEST_P(DcpStreamEndValidatorTest, InvalidExtlen) {
    request.message.header.request.setExtlen(5);
    request.message.header.request.setBodylen(5);
    EXPECT_EQ(cb::mcbp::Status::Einval, validate());
}

TEST_P(DcpStreamEndValidatorTest, InvalidKeylen) {
    request.message.header.request.setKeylen(4);
    request.message.header.request.setBodylen(8);
    EXPECT_EQ(cb::mcbp::Status::Einval, validate());
}

TEST_P(DcpStreamEndValidatorTest, InvalidDatatype) {
    request.message.header.request.setDatatype(cb::mcbp::Datatype::JSON);
    EXPECT_EQ(cb::mcbp::Status::Einval, validate());
}

TEST_P(DcpStreamEndValidatorTest, InvalidBody) {
    request.message.header.request.setBodylen(12);
    EXPECT_EQ(cb::mcbp::Status::Einval, validate());
}

class DcpSnapshotMarkerValidatorTest
    : public ::testing::WithParamInterface<bool>,
      public ValidatorTest {
public:
    DcpSnapshotMarkerValidatorTest()
        : ValidatorTest(GetParam()),
          builder({blob, sizeof(blob)}),
          header(*reinterpret_cast<cb::mcbp::Request*>(blob)) {
    }

    void SetUp() override {
        ValidatorTest::SetUp();
        request.message.header.request.setExtlen(20);
        request.message.header.request.setBodylen(20);
    }

protected:
    cb::mcbp::Status validate() {
        return ValidatorTest::validate(
                cb::mcbp::ClientOpcode::DcpSnapshotMarker,
                static_cast<void*>(&request));
    }
    std::string validate_error_context(
            cb::mcbp::Status expectedStatus = cb::mcbp::Status::Einval) {
        return ValidatorTest::validate_error_context(
                cb::mcbp::ClientOpcode::DcpSnapshotMarker,
                static_cast<void*>(blob),
                expectedStatus);
    }
    cb::mcbp::RequestBuilder builder;
    cb::mcbp::Request& header;
};

TEST_P(DcpSnapshotMarkerValidatorTest, CorrectMessage) {
    // Validate V1 Payload
    EXPECT_EQ(cb::mcbp::Status::NotSupported, validate());

    // V2.0
    request.message.header.request.setExtlen(1);
    request.message.header.request.setBodylen(37);
    cb::mcbp::request::DcpSnapshotMarkerV2xPayload extras{
            cb::mcbp::request::DcpSnapshotMarkerV2xVersion::Zero};
    builder.setExtras(extras.getBuffer());
    EXPECT_EQ(cb::mcbp::Status::NotSupported, validate());
}

TEST_P(DcpSnapshotMarkerValidatorTest, InvalidExtlen) {
    request.message.header.request.setExtlen(22);
    EXPECT_EQ(cb::mcbp::Status::Einval, validate());
}

TEST_P(DcpSnapshotMarkerValidatorTest, InvalidKeylen) {
    request.message.header.request.setKeylen(32);
    request.message.header.request.setBodylen(52);
    EXPECT_EQ(cb::mcbp::Status::Einval, validate());
}

TEST_P(DcpSnapshotMarkerValidatorTest, InvalidBodylen) {
    request.message.header.request.setBodylen(100);
    EXPECT_EQ(cb::mcbp::Status::Einval, validate());
    cb::mcbp::request::DcpSnapshotMarkerV2xPayload extras{
            cb::mcbp::request::DcpSnapshotMarkerV2xVersion::Zero};
    builder.setExtras(extras.getBuffer());
    request.message.header.request.setExtlen(1);
    request.message.header.request.setBodylen(40);
    EXPECT_EQ("valuelen not expected:36", validate_error_context());
}

TEST_P(DcpSnapshotMarkerValidatorTest, InvalidDatatype) {
    request.message.header.request.setDatatype(cb::mcbp::Datatype::JSON);
    EXPECT_EQ(cb::mcbp::Status::Einval, validate());
}

TEST_P(DcpSnapshotMarkerValidatorTest, InvalidV2Version) {
    // Valid V2.0 size
    request.message.header.request.setExtlen(1);
    request.message.header.request.setBodylen(37);
    uint8_t brokenVersion = 101;
    builder.setExtras({&brokenVersion, 1});
    EXPECT_EQ("Unsupported dcp snapshot version:101", validate_error_context());
}

/**
 * Test class for DcpMutation validation - the bool parameter toggles
 * collections on/off (as that subtly changes the encoding of a mutation)
 */
class DcpMutationValidatorTest : public ::testing::WithParamInterface<bool>,
                                 public ValidatorTest {
public:
public:
    DcpMutationValidatorTest() : ValidatorTest(GetParam()) {
    }

    void SetUp() override {
        ValidatorTest::SetUp();
        cb::mcbp::RequestBuilder builder({blob, sizeof(blob)});
        cb::mcbp::request::DcpMutationPayload extras;
        /// DcpMutation requires a non-zero seqno.
        extras.setBySeqno(1);
        builder.setMagic(cb::mcbp::Magic::ClientRequest);
        builder.setOpcode(cb::mcbp::ClientOpcode::DcpMutation);
        uint8_t key[2] = {};
        builder.setExtras(extras.getBuffer());
        const size_t keysize = GetParam() ? 2 : 1;
        builder.setKey({key, keysize});
    }

    bool isCollectionsEnabled() const {
        return GetParam();
    }

protected:
    std::string validate_error_context(
            cb::mcbp::Status expectedStatus = cb::mcbp::Status::Einval) {
        return ValidatorTest::validate_error_context(
                cb::mcbp::ClientOpcode::DcpMutation,
                static_cast<void*>(blob),
                expectedStatus);
    }
};

TEST_P(DcpMutationValidatorTest, CorrectMessage) {
    EXPECT_EQ("Attached bucket does not support DCP",
              validate_error_context(cb::mcbp::Status::NotSupported));
}

TEST_P(DcpMutationValidatorTest, InvalidExtlen) {
    request.message.header.request.setExtlen(21);
    request.message.header.request.setBodylen(23);
    EXPECT_EQ("Request must include extras of length 31",
              validate_error_context());
}

TEST_P(DcpMutationValidatorTest, InvalidKeylen) {
    request.message.header.request.setKeylen(0);
    request.message.header.request.setBodylen(31);
    EXPECT_EQ("Request must include key", validate_error_context());
}

// A key which has no leb128 stop-byte
TEST_P(DcpMutationValidatorTest, InvalidKey1) {
    if (isCollectionsEnabled()) {
        cb::mcbp::RequestBuilder builder({blob, sizeof(blob)}, true);
        uint8_t key[10] = {};
        std::fill(key, key + 10, 0x81ull);
        builder.setKey({key, sizeof(key)});
        EXPECT_EQ("No stop-byte found", validate_error_context());
    }
}

// A key which has a stop-byte, but no data after that
TEST_P(DcpMutationValidatorTest, InvalidKey2) {
    if (isCollectionsEnabled()) {
        cb::mcbp::RequestBuilder builder({blob, sizeof(blob)}, true);
        // Just make a valid key that is all leb128 and no logical key.
        cb::mcbp::unsigned_leb128<uint32_t> leb128(0xdaf7);
        builder.setKey({leb128.data(), leb128.size()});
        EXPECT_EQ("No logical key found", validate_error_context());
    }
}

/**
 * Test class for DcpDeletion validation - the bool parameter toggles
 * collections on/off (as that subtly changes the encoding of a deletion)
 */
class DcpDeletionValidatorTest : public ::testing::WithParamInterface<bool>,
                                 public ValidatorTest {
public:
    DcpDeletionValidatorTest()
        : ValidatorTest(GetParam()),
          builder({blob, sizeof(blob)}),
          header(*reinterpret_cast<cb::mcbp::Request*>(blob)) {
    }

    void SetUp() override {
        ValidatorTest::SetUp();

        builder.setMagic(cb::mcbp::Magic::ClientRequest);
        builder.setOpcode(cb::mcbp::ClientOpcode::DcpDeletion);
        builder.setDatatype(cb::mcbp::Datatype::Raw);
        builder.setKey("document-key");

        if (isCollectionsEnabled()) {
            cb::mcbp::request::DcpDeletionV2Payload extras(0, 0, 0);
            builder.setExtras(extras.getBuffer());
        } else {
            cb::mcbp::request::DcpDeletionV1Payload extras(0, 0);
            builder.setExtras(extras.getBuffer());
        }
    }

    bool isCollectionsEnabled() const {
        return GetParam();
    }

protected:
    cb::mcbp::Status validate() {
        return ValidatorTest::validate(cb::mcbp::ClientOpcode::DcpDeletion,
                                       static_cast<void*>(blob));
    }

    cb::mcbp::RequestBuilder builder;
    cb::mcbp::Request& header;
};

TEST_P(DcpDeletionValidatorTest, CorrectMessage) {
    EXPECT_EQ(cb::mcbp::Status::NotSupported, validate());
}

TEST_P(DcpDeletionValidatorTest, ValidDatatype) {
    using cb::mcbp::Datatype;
    const std::array<uint8_t, 4> datatypes = {
            {uint8_t(Datatype::Raw),
             uint8_t(Datatype::Raw) | uint8_t(Datatype::Snappy),
             uint8_t(Datatype::Xattr),
             uint8_t(Datatype::Xattr) | uint8_t(Datatype::Snappy)}};
    for (auto valid : datatypes) {
        header.setDatatype(Datatype(valid));

        std::string_view value = "My value"sv;
        cb::xattr::Blob blob;
        cb::compression::Buffer deflated;

        if (cb::mcbp::datatype::is_xattr(valid)) {
            blob.set("_foo"sv, R"({"bar":5})"sv);
            value = blob.finalize();
        }

        if (cb::mcbp::datatype::is_snappy(valid)) {
            cb::compression::deflate(
                    cb::compression::Algorithm::Snappy, value, deflated);
            value = deflated;
        }

        builder.setValue(value);
        EXPECT_EQ(cb::mcbp::Status::NotSupported, validate())
                << "Testing valid datatype: "
                << cb::mcbp::datatype::to_string(
                           protocol_binary_datatype_t(valid));
    }
}

TEST_P(DcpDeletionValidatorTest, InvalidDatatype) {
    using cb::mcbp::Datatype;
    const std::array<uint8_t, 2> datatypes = {
            {uint8_t(Datatype::JSON),
             uint8_t(Datatype::Snappy) | uint8_t(Datatype::JSON)}};

    for (auto invalid : datatypes) {
        header.setDatatype(Datatype(invalid));

        std::string_view value = R"({"foo":"bar"})"sv;
        cb::compression::Buffer deflated;

        if (cb::mcbp::datatype::is_snappy(invalid)) {
            cb::compression::deflate(
                    cb::compression::Algorithm::Snappy, value, deflated);
            value = deflated;
        }
        builder.setValue(value);

        EXPECT_EQ(cb::mcbp::Status::Einval, validate())
                << "Testing invalid datatype: "
                << cb::mcbp::datatype::to_string(
                           protocol_binary_datatype_t(invalid));
    }
}

TEST_P(DcpDeletionValidatorTest, InvalidExtlen) {
    header.setExtlen(5);
    header.setBodylen(7);
    EXPECT_EQ(cb::mcbp::Status::Einval, validate());
}

TEST_P(DcpDeletionValidatorTest, InvalidExtlenCollections) {
    // Flip extlen, so when not collections, set the length collections uses
    header.setExtlen(isCollectionsEnabled()
                             ? sizeof(cb::mcbp::request::DcpDeletionV1Payload)
                             : sizeof(cb::mcbp::request::DcpDeletionV2Payload));
    EXPECT_EQ(cb::mcbp::Status::Einval, validate());
}

TEST_P(DcpDeletionValidatorTest, InvalidKeylen) {
    header.setKeylen(GetParam() ? 1 : 0);
    header.setBodylen(18);
    EXPECT_EQ(cb::mcbp::Status::Einval, validate());
}

TEST_P(DcpDeletionValidatorTest, WithValue) {
    header.setBodylen(100);
    EXPECT_EQ(cb::mcbp::Status::NotSupported, validate());
}

/**
 * Test class for DcpExpiration validation - the bool parameter toggles
 * collections on/off (as that subtly changes the encoding of an expiration)
 */
class DcpExpirationValidatorTest : public ::testing::WithParamInterface<bool>,
                                   public ValidatorTest {
public:
public:
    DcpExpirationValidatorTest() : ValidatorTest(GetParam()) {
    }

    void SetUp() override {
        ValidatorTest::SetUp();
        connection.setCollectionsSupported(GetParam());
        cb::mcbp::RequestBuilder builder({blob, sizeof(blob)});
        cb::mcbp::request::DcpExpirationPayload extras;
        builder.setMagic(cb::mcbp::Magic::ClientRequest);
        builder.setOpcode(cb::mcbp::ClientOpcode::DcpExpiration);
        uint8_t key[5] = {};
        builder.setExtras(extras.getBuffer());
        const size_t keysize = GetParam() ? 5 : 1;
        builder.setKey({key, keysize});
    }

protected:
    cb::mcbp::Status validate() {
        std::copy(request.bytes, request.bytes + sizeof(request.bytes), blob);
        return ValidatorTest::validate(cb::mcbp::ClientOpcode::DcpExpiration,
                                       static_cast<void*>(blob));
    }
};

TEST_P(DcpExpirationValidatorTest, CorrectMessage) {
    EXPECT_EQ(cb::mcbp::Status::NotSupported, validate());
}

TEST_P(DcpExpirationValidatorTest, InvalidExtlen) {
    request.message.header.request.setExtlen(5);
    request.message.header.request.setBodylen(7);
    EXPECT_EQ(cb::mcbp::Status::Einval, validate());
}

TEST_P(DcpExpirationValidatorTest, InvalidKeylen) {
    request.message.header.request.setKeylen(GetParam() ? 1 : 0);
    request.message.header.request.setBodylen(19);
    EXPECT_EQ(cb::mcbp::Status::Einval, validate());
}

TEST_P(DcpExpirationValidatorTest, WithValue) {
    request.message.header.request.setBodylen(100);
    EXPECT_EQ(cb::mcbp::Status::NotSupported, validate());
}

class DcpSetVbucketStateValidatorTest
    : public ::testing::WithParamInterface<bool>,
      public ValidatorTest {
public:
    DcpSetVbucketStateValidatorTest() : ValidatorTest(GetParam()) {
    }
    void SetUp() override {
        ValidatorTest::SetUp();
        memset(&request, 0, sizeof(request));
        request.message.header.request.setMagic(cb::mcbp::Magic::ClientRequest);
        request.message.header.request.setExtlen(1);
        request.message.header.request.setBodylen(1);
        request.message.header.request.setDatatype(cb::mcbp::Datatype::Raw);

        cb::mcbp::RequestBuilder builder({blob, sizeof(blob)}, true);
        cb::mcbp::request::DcpSetVBucketState extras;
        extras.setState(1);
        builder.setExtras(extras.getBuffer());
    }

protected:
    cb::mcbp::Status validate() {
        return ValidatorTest::validate(
                cb::mcbp::ClientOpcode::DcpSetVbucketState,
                static_cast<void*>(&request));
    }
};

TEST_P(DcpSetVbucketStateValidatorTest, CorrectMessage) {
    EXPECT_EQ(cb::mcbp::Status::NotSupported, validate());
}

TEST_P(DcpSetVbucketStateValidatorTest, LegalValues) {
    cb::mcbp::RequestBuilder builder({blob, sizeof(blob)}, true);

    for (int ii = 1; ii < 5; ++ii) {
        cb::mcbp::request::DcpSetVBucketState extras;
        extras.setState(ii);
        builder.setExtras(extras.getBuffer());
        EXPECT_EQ(cb::mcbp::Status::NotSupported, validate());
    }
}

TEST_P(DcpSetVbucketStateValidatorTest, InvalidExtlen) {
    request.message.header.request.setExtlen(5);
    request.message.header.request.setBodylen(5);
    EXPECT_EQ(cb::mcbp::Status::Einval, validate());
}

TEST_P(DcpSetVbucketStateValidatorTest, InvalidKeylen) {
    request.message.header.request.setKeylen(4);
    request.message.header.request.setBodylen(5);
    EXPECT_EQ(cb::mcbp::Status::Einval, validate());
}

TEST_P(DcpSetVbucketStateValidatorTest, InvalidDatatype) {
    request.message.header.request.setDatatype(cb::mcbp::Datatype::JSON);
    EXPECT_EQ(cb::mcbp::Status::Einval, validate());
}

TEST_P(DcpSetVbucketStateValidatorTest, InvalidBody) {
    request.message.header.request.setBodylen(12);
    EXPECT_EQ(cb::mcbp::Status::Einval, validate());
}

TEST_P(DcpSetVbucketStateValidatorTest, IllegalValues) {
    cb::mcbp::RequestBuilder builder({blob, sizeof(blob)}, true);
    cb::mcbp::request::DcpSetVBucketState extras;
    extras.setState(5);
    builder.setExtras(extras.getBuffer());
    EXPECT_EQ(cb::mcbp::Status::Einval, validate());
    extras.setState(0);
    builder.setExtras(extras.getBuffer());
    EXPECT_EQ(cb::mcbp::Status::Einval, validate());
}

class DcpNoopValidatorTest : public ::testing::WithParamInterface<bool>,
                             public ValidatorTest {
public:
    DcpNoopValidatorTest() : ValidatorTest(GetParam()) {
    }

protected:
    cb::mcbp::Status validate() {
        return ValidatorTest::validate(cb::mcbp::ClientOpcode::DcpNoop,
                                       static_cast<void*>(&request));
    }
};

TEST_P(DcpNoopValidatorTest, CorrectMessage) {
    EXPECT_EQ(cb::mcbp::Status::NotSupported, validate());
}

TEST_P(DcpNoopValidatorTest, InvalidExtlen) {
    request.message.header.request.setExtlen(5);
    request.message.header.request.setBodylen(5);
    EXPECT_EQ(cb::mcbp::Status::Einval, validate());
}

TEST_P(DcpNoopValidatorTest, InvalidKeylen) {
    request.message.header.request.setKeylen(4);
    request.message.header.request.setBodylen(4);
    EXPECT_EQ(cb::mcbp::Status::Einval, validate());
}

TEST_P(DcpNoopValidatorTest, InvalidDatatype) {
    request.message.header.request.setDatatype(cb::mcbp::Datatype::JSON);
    EXPECT_EQ(cb::mcbp::Status::Einval, validate());
}

TEST_P(DcpNoopValidatorTest, InvalidBody) {
    request.message.header.request.setBodylen(12);
    EXPECT_EQ(cb::mcbp::Status::Einval, validate());
}

class DcpBufferAckValidatorTest : public ::testing::WithParamInterface<bool>,
                                  public ValidatorTest {
public:
    DcpBufferAckValidatorTest() : ValidatorTest(GetParam()) {
    }
    void SetUp() override {
        ValidatorTest::SetUp();
        request.message.header.request.setExtlen(4);
        request.message.header.request.setBodylen(4);
    }

protected:
    cb::mcbp::Status validate() {
        return ValidatorTest::validate(
                cb::mcbp::ClientOpcode::DcpBufferAcknowledgement,
                static_cast<void*>(&request));
    }
};

TEST_P(DcpBufferAckValidatorTest, CorrectMessage) {
    EXPECT_EQ(cb::mcbp::Status::NotSupported, validate());
}

TEST_P(DcpBufferAckValidatorTest, InvalidExtlen) {
    request.message.header.request.setExtlen(5);
    request.message.header.request.setBodylen(5);
    EXPECT_EQ(cb::mcbp::Status::Einval, validate());
}

TEST_P(DcpBufferAckValidatorTest, InvalidKeylen) {
    request.message.header.request.setKeylen(4);
    request.message.header.request.setBodylen(8);
    EXPECT_EQ(cb::mcbp::Status::Einval, validate());
}

TEST_P(DcpBufferAckValidatorTest, InvalidDatatype) {
    request.message.header.request.setDatatype(cb::mcbp::Datatype::JSON);
    EXPECT_EQ(cb::mcbp::Status::Einval, validate());
}

TEST_P(DcpBufferAckValidatorTest, InvalidBody) {
    request.message.header.request.setBodylen(12);
    EXPECT_EQ(cb::mcbp::Status::Einval, validate());
}

class DcpControlValidatorTest : public ::testing::WithParamInterface<bool>,
                                public ValidatorTest {
public:
    DcpControlValidatorTest() : ValidatorTest(GetParam()) {
    }
    void SetUp() override {
        ValidatorTest::SetUp();
        request.message.header.request.setKeylen(4);
        request.message.header.request.setBodylen(8);
    }

protected:
    cb::mcbp::Status validate() {
        return ValidatorTest::validate(cb::mcbp::ClientOpcode::DcpControl,
                                       static_cast<void*>(&request));
    }
};

TEST_P(DcpControlValidatorTest, CorrectMessage) {
    EXPECT_EQ(cb::mcbp::Status::NotSupported, validate());
}

TEST_P(DcpControlValidatorTest, InvalidExtlen) {
    request.message.header.request.setExtlen(5);
    request.message.header.request.setBodylen(13);
    EXPECT_EQ(cb::mcbp::Status::Einval, validate());
}

TEST_P(DcpControlValidatorTest, InvalidKeylen) {
    request.message.header.request.setKeylen(0);
    request.message.header.request.setBodylen(4);
    EXPECT_EQ(cb::mcbp::Status::Einval, validate());
}

TEST_P(DcpControlValidatorTest, InvalidDatatype) {
    request.message.header.request.setDatatype(cb::mcbp::Datatype::JSON);
    EXPECT_EQ(cb::mcbp::Status::Einval, validate());
}

TEST_P(DcpControlValidatorTest, InvalidBody) {
    request.message.header.request.setBodylen(4);
    EXPECT_EQ(cb::mcbp::Status::Einval, validate());
}

INSTANTIATE_TEST_SUITE_P(CollectionsOnOff,
                         DcpOpenValidatorTest,
                         ::testing::Bool(),
                         ::testing::PrintToStringParamName());
INSTANTIATE_TEST_SUITE_P(CollectionsOnOff,
                         DcpAddStreamValidatorTest,
                         ::testing::Bool(),
                         ::testing::PrintToStringParamName());
INSTANTIATE_TEST_SUITE_P(CollectionsOnOff,
                         DcpCloseStreamValidatorTest,
                         ::testing::Bool(),
                         ::testing::PrintToStringParamName());
INSTANTIATE_TEST_SUITE_P(CollectionsOnOff,
                         DcpGetFailoverLogValidatorTest,
                         ::testing::Bool(),
                         ::testing::PrintToStringParamName());
INSTANTIATE_TEST_SUITE_P(CollectionsOnOff,
                         DcpStreamReqValidatorTest,
                         ::testing::Bool(),
                         ::testing::PrintToStringParamName());
INSTANTIATE_TEST_SUITE_P(CollectionsOnOff,
                         DcpStreamEndValidatorTest,
                         ::testing::Bool(),
                         ::testing::PrintToStringParamName());
INSTANTIATE_TEST_SUITE_P(CollectionsOnOff,
                         DcpSnapshotMarkerValidatorTest,
                         ::testing::Bool(),
                         ::testing::PrintToStringParamName());
INSTANTIATE_TEST_SUITE_P(CollectionsOnOff,
                         DcpMutationValidatorTest,
                         ::testing::Bool(),
                         ::testing::PrintToStringParamName());
INSTANTIATE_TEST_SUITE_P(CollectionsOnOff,
                         DcpDeletionValidatorTest,
                         ::testing::Bool(),
                         ::testing::PrintToStringParamName());
INSTANTIATE_TEST_SUITE_P(CollectionsOnOff,
                         DcpExpirationValidatorTest,
                         ::testing::Bool(),
                         ::testing::PrintToStringParamName());
INSTANTIATE_TEST_SUITE_P(CollectionsOnOff,
                         DcpSetVbucketStateValidatorTest,
                         ::testing::Bool(),
                         ::testing::PrintToStringParamName());
INSTANTIATE_TEST_SUITE_P(CollectionsOnOff,
                         DcpNoopValidatorTest,
                         ::testing::Bool(),
                         ::testing::PrintToStringParamName());
INSTANTIATE_TEST_SUITE_P(CollectionsOnOff,
                         DcpBufferAckValidatorTest,
                         ::testing::Bool(),
                         ::testing::PrintToStringParamName());
INSTANTIATE_TEST_SUITE_P(CollectionsOnOff,
                         DcpControlValidatorTest,
                         ::testing::Bool(),
                         ::testing::PrintToStringParamName());
} // namespace mcbp::test<|MERGE_RESOLUTION|>--- conflicted
+++ resolved
@@ -268,18 +268,6 @@
 TEST_P(DcpStreamReqValidatorTest, InvalidFlags) {
     cb::mcbp::request::DcpStreamReqPayload extras;
 
-<<<<<<< HEAD
-    // 0x8 was the now-removed DCP_ADD_STREAM_FLAG_NO_VALUE, and should no
-    // longer be used.
-    extras.setFlags(0x8);
-    builder.setExtras(extras.getBuffer());
-    EXPECT_EQ(cb::mcbp::Status::Einval, validate());
-
-    // 0x100 is the first of the invalid flags.
-    extras.setFlags(0x100);
-    builder.setExtras(extras.getBuffer());
-    EXPECT_EQ(cb::mcbp::Status::Einval, validate());
-=======
     struct FlagInfo {
         uint32_t flag;
         bool valid;
@@ -287,15 +275,13 @@
     const std::array<FlagInfo, 32> flagInfo = {{
             {DCP_ADD_STREAM_FLAG_TAKEOVER, true},
             {DCP_ADD_STREAM_FLAG_DISKONLY, true},
-            {DCP_ADD_STREAM_FLAG_LATEST, true},
+            {DCP_ADD_STREAM_FLAG_FROM_LATEST, true},
             // DCP_ADD_STREAM_FLAG_NO_VALUE is not used anymore, and is hence
             // considered invalid.
             {DCP_ADD_STREAM_FLAG_NO_VALUE, false},
             {DCP_ADD_STREAM_ACTIVE_VB_ONLY, true},
             {DCP_ADD_STREAM_STRICT_VBUUID, true},
-            // 0x40 is DCP_ADD_STREAM_FLAG_FROM_LATEST; added in 7.5.0 so not
-            // valid in 7.2.0.
-            {0x40, false},
+            {DCP_ADD_STREAM_FLAG_FROM_LATEST, true},
             {DCP_ADD_STREAM_FLAG_IGNORE_PURGED_TOMBSTONES, true},
             // 0x100 is the first of the undefined flags.
             {0x100, false},
@@ -331,9 +317,9 @@
         // against a memcache bucket which doesn't support DCP.
         using cb::mcbp::Status;
         EXPECT_EQ(info.valid ? Status::NotSupported : Status::Einval,
-                  validate()) << "for flag " << std::to_string(info.flag);
-    }
->>>>>>> d3992634
+                  validate())
+                << "for flag " << std::to_string(info.flag);
+    }
 }
 
 TEST_P(DcpStreamReqValidatorTest, MessageValue) {
