/*
 *     Copyright 2019-Present Couchbase, Inc.
 *
 *   Use of this software is governed by the Business Source License included
 *   in the file licenses/BSL-Couchbase.txt.  As of the Change Date specified
 *   in that file, in accordance with the Business Source License, use of this
 *   software will be governed by the Apache License, Version 2.0, included in
 *   the file licenses/APL2.txt.
 */

#include "clustertest.h"

#include <cluster_framework/bucket.h>
#include <cluster_framework/cluster.h>
<<<<<<< HEAD
#include <mcbp/codec/frameinfo.h>
=======
#include <memcached/limits.h>
>>>>>>> ee919457
#include <protocol/connection/client_connection.h>
#include <protocol/connection/client_mcbp_commands.h>
#include <condition_variable>
#include <string>

using cb::mcbp::request::DurabilityFrameInfo;

/**
 * Get a frame info vector with a durability entry with Majority
 */
static FrameInfoVector GetMajorityDurabilityFrameInfoVector() {
    FrameInfoVector ret;
    ret.emplace_back(std::make_unique<DurabilityFrameInfo>(
            cb::durability::Level::Majority));
    return ret;
}

class DurabilityTest : public cb::test::ClusterTest {
protected:
    static void mutate(MemcachedConnection& conn,
                       std::string id,
                       MutationType type) {
        MutationInfo old{};
        if (type != MutationType::Add) {
            old = conn.store(id, Vbid{0}, "", cb::mcbp::Datatype::Raw);
        }

        Document doc{};
        doc.value = "body";
        doc.info.id = std::move(id);
        doc.info.datatype = cb::mcbp::Datatype::Raw;
        const auto info = conn.mutate(
                doc, Vbid{0}, type, GetMajorityDurabilityFrameInfoVector);
        EXPECT_NE(0, info.cas);
        EXPECT_NE(old.cas, info.cas);
    }

    static void subdoc(MemcachedConnection& conn,
                       std::string id,
                       cb::mcbp::ClientOpcode opcode) {
        BinprotSubdocCommand cmd(opcode);
        cmd.setKey(std::move(id));
        cmd.setPath("foo");
        if (opcode != cb::mcbp::ClientOpcode::SubdocDelete) {
            cmd.setValue("1");
            if (opcode == cb::mcbp::ClientOpcode::SubdocArrayInsert) {
                cmd.setPath("foo.[0]");
            } else if (opcode != cb::mcbp::ClientOpcode::SubdocReplace) {
                cmd.addPathFlags(SUBDOC_FLAG_MKDIR_P);
                cmd.addDocFlags(cb::mcbp::subdoc::doc_flag::Mkdoc);
            }
        }
        cmd.addFrameInfo(DurabilityFrameInfo{cb::durability::Level::Majority});
        auto rsp = conn.execute(cmd);
        EXPECT_TRUE(rsp.isSuccess())
                << "Status: " << to_string(rsp.getStatus()) << std::endl
                << "Value: " << rsp.getDataString();
        EXPECT_NE(0, rsp.getCas());
    }

    static std::unique_ptr<MemcachedConnection> getConnection() {
        auto bucket = cluster->getBucket("default");
        auto conn = bucket->getConnection(Vbid(0));
        conn->authenticate("@admin", "password", "PLAIN");
        conn->selectBucket(bucket->getName());
        return conn;
    }

    void checkMB50413(cb::test::Bucket& bucket, const MutationInfo& minfo);
};

TEST_F(DurabilityTest, Set) {
    mutate(*getConnection(), "Set", MutationType::Set);
}

TEST_F(DurabilityTest, Add) {
    mutate(*getConnection(), "Add", MutationType::Add);
}

TEST_F(DurabilityTest, Replace) {
    mutate(*getConnection(), "Replace", MutationType::Replace);
}

TEST_F(DurabilityTest, Append) {
    mutate(*getConnection(), "Append", MutationType::Append);
}

TEST_F(DurabilityTest, Prepend) {
    mutate(*getConnection(), "Prepend", MutationType::Prepend);
}

TEST_F(DurabilityTest, Delete) {
    auto conn = getConnection();
    const auto old =
            conn->store("Delete", Vbid{0}, "", cb::mcbp::Datatype::Raw);
    auto info = getConnection()->remove(
            "Delete", Vbid{0}, 0, GetMajorityDurabilityFrameInfoVector);
    EXPECT_NE(0, info.cas);
    EXPECT_NE(old.cas, info.cas);
}

TEST_F(DurabilityTest, Increment) {
    auto conn = getConnection();
    for (uint64_t ii = 0; ii < 10ULL; ++ii)
        EXPECT_EQ(ii,
                  conn->increment("Increment",
                                  1,
                                  0,
                                  0,
                                  nullptr,
                                  GetMajorityDurabilityFrameInfoVector));
}

TEST_F(DurabilityTest, Decrement) {
    auto conn = getConnection();
    for (uint64_t ii = 10; ii > 0ULL; --ii)
        EXPECT_EQ(ii,
                  conn->decrement("Decrement",
                                  1,
                                  10,
                                  0,
                                  nullptr,
                                  GetMajorityDurabilityFrameInfoVector));
}

TEST_F(DurabilityTest, SubdocDictAdd) {
    subdoc(*getConnection(),
           "SubdocDictAdd",
           cb::mcbp::ClientOpcode::SubdocDictAdd);
}

TEST_F(DurabilityTest, SubdocDictUpsert) {
    subdoc(*getConnection(),
           "SubdocDictUpsert",
           cb::mcbp::ClientOpcode::SubdocDictUpsert);
}

TEST_F(DurabilityTest, SubdocDelete) {
    auto conn = getConnection();
    conn->store("SubdocDelete",
                Vbid{0},
                R"({"foo":"bar"})",
                cb::mcbp::Datatype::JSON);
    subdoc(*conn, "SubdocDelete", cb::mcbp::ClientOpcode::SubdocDelete);
}

TEST_F(DurabilityTest, SubdocReplace) {
    auto conn = getConnection();
    conn->store("SubdocReplace",
                Vbid{0},
                R"({"foo":"bar"})",
                cb::mcbp::Datatype::JSON);
    subdoc(*conn, "SubdocReplace", cb::mcbp::ClientOpcode::SubdocReplace);
}

TEST_F(DurabilityTest, SubdocArrayPushLast) {
    subdoc(*getConnection(),
           "SubdocArrayPushLast",
           cb::mcbp::ClientOpcode::SubdocArrayPushLast);
}
TEST_F(DurabilityTest, SubdocArrayPushFirst) {
    subdoc(*getConnection(),
           "SubdocArrayPushFirst",
           cb::mcbp::ClientOpcode::SubdocArrayPushFirst);
}
TEST_F(DurabilityTest, SubdocArrayInsert) {
    auto conn = getConnection();
    conn->store("SubdocArrayInsert",
                Vbid{0},
                R"({"foo":[]})",
                cb::mcbp::Datatype::JSON);
    subdoc(*conn,
           "SubdocArrayInsert",
           cb::mcbp::ClientOpcode::SubdocArrayInsert);
}
TEST_F(DurabilityTest, SubdocArrayAddUnique) {
    subdoc(*getConnection(),
           "SubdocArrayAddUnique",
           cb::mcbp::ClientOpcode::SubdocArrayAddUnique);
}

TEST_F(DurabilityTest, SubdocCounter) {
    subdoc(*getConnection(),
           "SubdocCounter",
           cb::mcbp::ClientOpcode::SubdocCounter);
}

TEST_F(DurabilityTest, SubdocMultiMutation) {
    BinprotSubdocMultiMutationCommand cmd;
    cmd.setKey("SubdocMultiMutation");
    cmd.addMutation(cb::mcbp::ClientOpcode::SubdocDictAdd,
                    SUBDOC_FLAG_MKDIR_P,
                    "foo",
                    R"("value")");
    cmd.addDocFlag(cb::mcbp::subdoc::doc_flag::Mkdoc);
    cmd.addFrameInfo(DurabilityFrameInfo{cb::durability::Level::Majority});
    auto rsp = getConnection()->execute(cmd);
    EXPECT_TRUE(rsp.isSuccess())
            << "Status: " << to_string(rsp.getStatus()) << std::endl
            << "Value: " << rsp.getDataString();
    EXPECT_NE(0, rsp.getCas());
}

/// Verify that sync write Revive of a deleted document succeeds
TEST_F(DurabilityTest, SyncWriteReviveDeletedDocument) {
    BinprotSubdocMultiMutationCommand cmd;
    std::string name = "foobar";
    cmd.setKey(name);
    cmd.addDocFlag(cb::mcbp::subdoc::doc_flag::Add);
    cmd.addDocFlag(cb::mcbp::subdoc::doc_flag::CreateAsDeleted);
    cmd.addMutation(cb::mcbp::ClientOpcode::SubdocDictUpsert,
                    SUBDOC_FLAG_XATTR_PATH | SUBDOC_FLAG_MKDIR_P,
                    "tnx.foo",
                    R"({})");
    auto conn = getConnection();
    conn->sendCommand(cmd);

    BinprotSubdocMultiMutationResponse resp;
    conn->recvResponse(resp);
    ASSERT_EQ(cb::mcbp::Status::SubdocSuccessDeleted, resp.getStatus());

    cmd = {};
    cmd.setKey(name);
    cmd.addDocFlag(cb::mcbp::subdoc::doc_flag::AccessDeleted);
    cmd.addFrameInfo(DurabilityFrameInfo{cb::durability::Level::Majority});
    cmd.addDocFlag(cb::mcbp::subdoc::doc_flag::ReviveDocument);
    cmd.addMutation(cb::mcbp::ClientOpcode::SubdocDictUpsert,
                    SUBDOC_FLAG_XATTR_PATH,
                    "tnx.bar",
                    R"("This should succeed")");
    conn->sendCommand(cmd);
    conn->recvResponse(resp);
    EXPECT_EQ(cb::mcbp::Status::Success, resp.getStatus());
}

// Verify that we can create (and replicate) a large xattr, exceed the PrivBytes
TEST_F(DurabilityTest, CreateAsDeletedLarge) {
    BinprotSubdocMultiMutationCommand cmd;
    std::string name = "CreateAsDeletedLarge";
    // Ensure we exceed priv bytes. Just using this size is enough when we add
    // the key
    std::string value(cb::limits::PrivilegedBytes, 'v');
    cmd.setKey(name);
    cmd.addDocFlag(mcbp::subdoc::doc_flag::Add);
    cmd.addDocFlag(mcbp::subdoc::doc_flag::CreateAsDeleted);
    cmd.addMutation(cb::mcbp::ClientOpcode::SubdocDictUpsert,
                    SUBDOC_FLAG_XATTR_PATH | SUBDOC_FLAG_MKDIR_P,
                    "tnx.foo",
                    "\"" + value + "\"");
    auto conn = getConnection();
    conn->sendCommand(cmd);

    BinprotSubdocMultiMutationResponse resp;
    conn->recvResponse(resp);
    ASSERT_EQ(cb::mcbp::Status::SubdocSuccessDeleted, resp.getStatus());

    // Do a sync-write after to ensure the test replicates the previous big
    // xattr
    cmd = {};
    cmd.setKey(name);
    cmd.addDocFlag(mcbp::subdoc::doc_flag::AccessDeleted);
    cmd.addFrameInfo(DurabilityFrameInfo{cb::durability::Level::Majority});
    cmd.addDocFlag(mcbp::subdoc::doc_flag::ReviveDocument);
    cmd.addMutation(cb::mcbp::ClientOpcode::SubdocDictUpsert,
                    SUBDOC_FLAG_XATTR_PATH,
                    "tnx.bar",
                    R"("This should succeed")");
    conn->sendCommand(cmd);
    conn->recvResponse(resp);
    EXPECT_EQ(cb::mcbp::Status::Success, resp.getStatus());
}

/**
 * MB-34780 - Bucket delete fails if we've got pending sync writes
 *
 * As part of bucket deletion all of the DCP streams get torn down so
 * a sync write will _never_ complete. This caused bucket deletion to
 * block as the cookie was in an ewouldblock state
 */
TEST_F(DurabilityTest, MB34780) {
    cluster->deleteBucket("default");
    std::mutex mutex;
    std::condition_variable cond;
    bool prepare_seen = false;

    auto bucket = cluster->createBucket(
            "default",
            {{"replicas", 2}, {"max_vbuckets", 8}},
            [&mutex, &cond, &prepare_seen](const std::string& source,
                                           const std::string& destination,
                                           std::vector<uint8_t>& packet) {
                if (prepare_seen) {
                    // Swallow everything..
                    packet.clear();
                    return;
                }

                const auto* h = reinterpret_cast<const cb::mcbp::Header*>(
                        packet.data());
                if (h->isRequest()) {
                    const auto& req = h->getRequest();
                    if (req.getClientOpcode() ==
                        cb::mcbp::ClientOpcode::DcpPrepare) {
                        std::lock_guard<std::mutex> guard(mutex);
                        prepare_seen = true;
                        cond.notify_all();
                        packet.clear();
                    }
                }
            });
    ASSERT_TRUE(bucket) << "Failed to create bucket default";

    auto conn1 = bucket->getAuthedConnection(Vbid(0));

    // Test expanded to cover MB-50413, store and capture the seqno of one
    // 'visible' item
    auto mutationInfo = conn1->store("Key1", Vbid(0), "Default");
    auto rsp = conn1->getAllVBucketSequenceNumbers();
    EXPECT_TRUE(rsp.isSuccess()) << rsp.getStatus();
    EXPECT_EQ(mutationInfo.seqno, rsp.getVbucketSeqnos()[Vbid(0)]);

    BinprotMutationCommand command;
    command.setKey("MB34780");
    command.setMutationType(MutationType::Set);
    DurabilityFrameInfo frameInfo(cb::durability::Level::Majority);
    command.addFrameInfo(frameInfo);
    conn1->sendCommand(command);

    std::unique_lock<std::mutex> lock(mutex);
    cond.wait(lock, [&prepare_seen]() { return prepare_seen; });

    checkMB50413(*bucket, mutationInfo);

    // At this point we've sent the prepare, it is registered in the
    // durability manager.. We should be able to delete the bucket
    cluster->deleteBucket("default");
}

void DurabilityTest::checkMB50413(cb::test::Bucket& bucket,
                                  const MutationInfo& mutationInfo) {
    // Create two new connections (main test is blocked on prepare)
    auto conn2 = bucket.getAuthedConnection(Vbid(0));
    auto conn3 = bucket.getAuthedConnection(Vbid(0));
    conn3->setFeature(cb::mcbp::Feature::Collections, true);

    // Non collection client cannot see the prepare, we expect to see the seqno
    // of the given MutationInfo
    auto rsp = conn2->getAllVBucketSequenceNumbers();
    EXPECT_TRUE(rsp.isSuccess()) << rsp.getStatus();
    // Still the seqno of the first mutation
    EXPECT_EQ(mutationInfo.seqno, rsp.getVbucketSeqnos()[Vbid(0)]);

    // Collection aware client should see the prepare seqno for either bucket or
    // collection specific request
    rsp = conn3->getAllVBucketSequenceNumbers();
    EXPECT_TRUE(rsp.isSuccess()) << rsp.getStatus();
    EXPECT_GT(rsp.getVbucketSeqnos()[Vbid(0)], mutationInfo.seqno);
    rsp = conn3->getAllVBucketSequenceNumbers(0, CollectionID::Default);
    EXPECT_TRUE(rsp.isSuccess()) << rsp.getStatus();
    EXPECT_GT(rsp.getVbucketSeqnos()[Vbid(0)], mutationInfo.seqno);
}<|MERGE_RESOLUTION|>--- conflicted
+++ resolved
@@ -12,11 +12,8 @@
 
 #include <cluster_framework/bucket.h>
 #include <cluster_framework/cluster.h>
-<<<<<<< HEAD
 #include <mcbp/codec/frameinfo.h>
-=======
 #include <memcached/limits.h>
->>>>>>> ee919457
 #include <protocol/connection/client_connection.h>
 #include <protocol/connection/client_mcbp_commands.h>
 #include <condition_variable>
@@ -260,8 +257,8 @@
     // the key
     std::string value(cb::limits::PrivilegedBytes, 'v');
     cmd.setKey(name);
-    cmd.addDocFlag(mcbp::subdoc::doc_flag::Add);
-    cmd.addDocFlag(mcbp::subdoc::doc_flag::CreateAsDeleted);
+    cmd.addDocFlag(cb::mcbp::subdoc::doc_flag::Add);
+    cmd.addDocFlag(cb::mcbp::subdoc::doc_flag::CreateAsDeleted);
     cmd.addMutation(cb::mcbp::ClientOpcode::SubdocDictUpsert,
                     SUBDOC_FLAG_XATTR_PATH | SUBDOC_FLAG_MKDIR_P,
                     "tnx.foo",
@@ -277,9 +274,9 @@
     // xattr
     cmd = {};
     cmd.setKey(name);
-    cmd.addDocFlag(mcbp::subdoc::doc_flag::AccessDeleted);
+    cmd.addDocFlag(cb::mcbp::subdoc::doc_flag::AccessDeleted);
     cmd.addFrameInfo(DurabilityFrameInfo{cb::durability::Level::Majority});
-    cmd.addDocFlag(mcbp::subdoc::doc_flag::ReviveDocument);
+    cmd.addDocFlag(cb::mcbp::subdoc::doc_flag::ReviveDocument);
     cmd.addMutation(cb::mcbp::ClientOpcode::SubdocDictUpsert,
                     SUBDOC_FLAG_XATTR_PATH,
                     "tnx.bar",
