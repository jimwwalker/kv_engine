/* -*- Mode: C++; tab-width: 4; c-basic-offset: 4; indent-tabs-mode: nil -*- */
#include "config.h"

#include <stdio.h>
#include <stdlib.h>
#include <errno.h>
#include <string.h>
#include <getopt.h>
#include <fcntl.h>
#include <ctype.h>
#include <time.h>
#include <evutil.h>
#include <snappy-c.h>
#include <gtest/gtest.h>

#include <atomic>
#include <algorithm>
#include <string>
#include <vector>

#include "testapp.h"
#include "testapp_subdoc.h"

#include <memcached/util.h>
#include <memcached/config_parser.h>
#include <cbsasl/cbsasl.h>
#include "extensions/protocol/testapp_extension.h"
#include <platform/cb_malloc.h>
#include <platform/platform.h>
#include <fstream>
#include <platform/dirutils.h>
#include <platform/backtrace.h>
#include "memcached/openssl.h"
#include "programs/utilities.h"
#include "utilities/protocol2text.h"
#include "daemon/topkeys.h"

#ifdef WIN32
#include <process.h>
#define getpid() _getpid()
#endif

McdEnvironment* mcd_env = nullptr;

#define CFG_FILE_PATTERN "memcached_testapp.json.XXXXXX"

#define MAX_CONNECTIONS 1000
#define BACKLOG 1024

/* test phases (bitmasks) */
#define phase_plain 0x2
#define phase_ssl 0x4

#define phase_max 4
static int current_phase = 0;

pid_t server_pid = pid_t(-1);
in_port_t port = -1;
static in_port_t ssl_port = -1;
SOCKET sock = INVALID_SOCKET;
static SOCKET sock_ssl;
static std::atomic<bool> allow_closed_read;
static time_t server_start_time = 0;
static SSL_CTX *ssl_ctx = NULL;
static SSL *ssl = NULL;
static BIO *bio = NULL;
static BIO *ssl_bio_r = NULL;
static BIO *ssl_bio_w = NULL;

std::set<protocol_binary_hello_features> enabled_hello_features;

bool memcached_verbose = false;
// State variable if we're running the memcached server in a
// thread in the same process or not
static bool embedded_memcached_server;

/* static storage for the different environment variables set by
 * putenv().
 *
 * (These must be static as putenv() essentially 'takes ownership' of
 * the provided array, so it is unsafe to use an automatic variable.
 * However, if we use the result of cb_malloc() (i.e. the heap) then
 * memory leak checkers (e.g. Valgrind) will report the memory as
 * leaked as it's impossible to free it).
 */
static char mcd_parent_monitor_env[80];
static char mcd_port_filename_env[80];

static SOCKET connect_to_server_ssl(in_port_t ssl_port);

static void destroy_ssl_socket();

std::string to_string(const Transport& transport) {
#ifdef JETBRAINS_CLION_IDE
    return std::to_string(int(transport));
#else
    switch (transport) {
    case Transport::Plain:
        return "Plain";
    case Transport::SSL:
        return "SSL";
    case Transport::PlainIpv6:
        return "PlainIpv6";
    case Transport::SslIpv6:
        return "SslIpv6";
    }
    throw std::logic_error("Unknown transport");
#endif
}

std::ostream& operator << (std::ostream& os, const Transport& t)
{
    os << to_string(t);
    return os;
}

void TestappTest::CreateTestBucket()
{
    auto& conn = connectionMap.getConnection(Protocol::Memcached, false);
    // Reconnect to the server so we know we're on a "fresh" connetion
    // to the server (and not one that might have been catched by the
    // idle-timer, but not yet noticed on the client side)
    conn.reconnect();
    ASSERT_NO_THROW(conn.authenticate("_admin", "password", "PLAIN"));

    char cfg[80];
    memset(cfg, 0, sizeof(cfg));
    snprintf(cfg, sizeof(cfg), "ewouldblock_engine.so%cdefault_engine.so", 0);

    Frame request;
    mcbp_raw_command(request, PROTOCOL_BINARY_CMD_CREATE_BUCKET,
                     "default", strlen("default"), cfg, sizeof(cfg));

    conn.sendFrame(request);

    Frame response;
    conn.recvFrame(response);
    auto* rsp = reinterpret_cast<protocol_binary_response_no_extras*>(response.payload.data());
    mcbp_validate_response_header(rsp,
                                  PROTOCOL_BINARY_CMD_CREATE_BUCKET,
                                  PROTOCOL_BINARY_RESPONSE_SUCCESS);
    // Reconnect the object to avoid others to reuse the admin creds
    conn.reconnect();
}

// Per-test-case set-up.
// Called before the first test in this test case.
void TestappTest::SetUpTestCase() {
    token = 0xdeadbeef;
    memcached_cfg.reset(generate_config(0));
    start_memcached_server(memcached_cfg.get());

    if (HasFailure()) {
        server_pid = reinterpret_cast<pid_t>(-1);
    } else {
        CreateTestBucket();
    }
}

// Per-test-case tear-down.
// Called after the last test in this test case.
void TestappTest::TearDownTestCase() {
    if (sock != INVALID_SOCKET) {
       closesocket(sock);
    }

    if (server_pid != reinterpret_cast<pid_t>(-1)) {
        current_phase = phase_plain;
        sock = connect_to_server_plain(port);
        ASSERT_EQ(PROTOCOL_BINARY_RESPONSE_SUCCESS, sasl_auth("_admin",
                                                              "password"));
        union {
            protocol_binary_request_delete_bucket request;
            protocol_binary_response_no_extras response;
            char bytes[1024];
        } buffer;

        size_t plen = mcbp_raw_command(buffer.bytes, sizeof(buffer.bytes),
                                       PROTOCOL_BINARY_CMD_DELETE_BUCKET,
                                       "default", strlen("default"),
                                       NULL, 0);

        safe_send(buffer.bytes, plen, false);
        safe_recv_packet(&buffer, sizeof(buffer));

        mcbp_validate_response_header(&buffer.response,
                                      PROTOCOL_BINARY_CMD_DELETE_BUCKET,
                                      PROTOCOL_BINARY_RESPONSE_SUCCESS);
    }
    stop_memcached_server();
}

// per test setup function.
void TestappTest::SetUp() {
    verify_server_running();
    current_phase = phase_plain;
    sock = connect_to_server_plain(port);
    ASSERT_NE(INVALID_SOCKET, sock);

    // Set ewouldblock_engine test harness to default mode.
    ewouldblock_engine_configure(ENGINE_EWOULDBLOCK, EWBEngineMode::First,
                                 /*unused*/0);

    enabled_hello_features.clear();
}

// per test tear-down function.
void TestappTest::TearDown() {
    closesocket(sock);
}

// Per-test-case set-up.
// Called before the first test in this test case.
void McdTestappTest::SetUpTestCase() {
    memcached_cfg.reset(generate_config(0));

    start_memcached_server(memcached_cfg.get());

    if (HasFailure()) {
        server_pid = reinterpret_cast<pid_t>(-1);
    } else {
        CreateTestBucket();
    }
}
// per test setup function.
void McdTestappTest::SetUp() {
    verify_server_running();
    if (GetParam() == Transport::Plain) {
        current_phase = phase_plain;
        sock = connect_to_server_plain(port);
        ASSERT_NE(INVALID_SOCKET, sock);
    } else {
        current_phase = phase_ssl;
        sock_ssl = connect_to_server_ssl(ssl_port);
        ASSERT_NE(INVALID_SOCKET, sock_ssl);
    }

    // Set ewouldblock_engine test harness to default mode.
    ewouldblock_engine_configure(ENGINE_EWOULDBLOCK, EWBEngineMode::First,
                                 /*unused*/0);
}

// per test tear-down function.
void McdTestappTest::TearDown() {
    if (GetParam() == Transport::Plain) {
        closesocket(sock);
    } else {
        closesocket(sock_ssl);
        destroy_ssl_socket();
    }
}

#ifdef WIN32
static void log_network_error(const char* prefix) {
    LPVOID error_msg;
    DWORD err = WSAGetLastError();

    if (FormatMessage(FORMAT_MESSAGE_ALLOCATE_BUFFER |
                      FORMAT_MESSAGE_FROM_SYSTEM |
                      FORMAT_MESSAGE_IGNORE_INSERTS,
                      NULL, err, 0,
                      (LPTSTR)&error_msg, 0, NULL) != 0) {
        fprintf(stderr, prefix, error_msg);
        LocalFree(error_msg);
    } else {
        fprintf(stderr, prefix, "unknown error");
    }
}
#else
static void log_network_error(const char* prefix) {
    fprintf(stderr, prefix, strerror(errno));
}
#endif

#ifdef WIN32
#define CERTIFICATE_PATH(file) ("\\tests\\cert\\"#file)
#else
#define CERTIFICATE_PATH(file) ("/tests/cert/"#file)
#endif

cJSON* TestappTest::generate_config(uint16_t ssl_port)
{
    cJSON *root = cJSON_CreateObject();
    cJSON *array = cJSON_CreateArray();
    cJSON *obj = nullptr;
    cJSON *obj_ssl = nullptr;

    const std::string& cwd = mcd_env->getCurrentWorkingDirectory();
    const std::string pem_path = cwd + CERTIFICATE_PATH(testapp.pem);
    const std::string cert_path = cwd + CERTIFICATE_PATH(testapp.cert);

    if (memcached_verbose) {
        cJSON_AddNumberToObject(root, "verbosity", 2);
    } else {
        obj = cJSON_CreateObject();
        cJSON_AddStringToObject(obj, "module", "blackhole_logger.so");
        cJSON_AddItemToArray(array, obj);
    }

    obj = cJSON_CreateObject();
    cJSON_AddStringToObject(obj, "module", "testapp_extension.so");
    cJSON_AddItemToArray(array, obj);

    cJSON_AddItemToObject(root, "extensions", array);

    // Build up the interface array
    array = cJSON_CreateArray();

    // One interface using the memcached binary protocol
    obj = cJSON_CreateObject();
    cJSON_AddNumberToObject(obj, "port", 0);
    cJSON_AddTrueToObject(obj, "ipv4");
    cJSON_AddTrueToObject(obj, "ipv6");
    cJSON_AddNumberToObject(obj, "maxconn", MAX_CONNECTIONS);
    cJSON_AddNumberToObject(obj, "backlog", BACKLOG);
    cJSON_AddStringToObject(obj, "host", "*");
    cJSON_AddStringToObject(obj, "protocol", "memcached");
    cJSON_AddTrueToObject(obj, "management");
    cJSON_AddItemToArray(array, obj);

    // One interface using the memcached binary protocol over SSL
    obj = cJSON_CreateObject();
    cJSON_AddNumberToObject(obj, "port", ssl_port);
    cJSON_AddNumberToObject(obj, "maxconn", MAX_CONNECTIONS);
    cJSON_AddNumberToObject(obj, "backlog", BACKLOG);
    cJSON_AddTrueToObject(obj, "ipv4");
    cJSON_AddTrueToObject(obj, "ipv6");
    cJSON_AddStringToObject(obj, "host", "*");
    cJSON_AddStringToObject(obj, "protocol", "memcached");
    obj_ssl = cJSON_CreateObject();
    cJSON_AddStringToObject(obj_ssl, "key", pem_path.c_str());
    cJSON_AddStringToObject(obj_ssl, "cert", cert_path.c_str());
    cJSON_AddItemToObject(obj, "ssl", obj_ssl);
    cJSON_AddItemToArray(array, obj);

#if 0
    // Disable the greenstack while we're refactoring to use bufferevents

    // One interface using the greenstack protocol
    obj = cJSON_CreateObject();
    cJSON_AddNumberToObject(obj, "port", 0);
    cJSON_AddNumberToObject(obj, "maxconn", MAX_CONNECTIONS);
    cJSON_AddNumberToObject(obj, "backlog", BACKLOG);
    cJSON_AddTrueToObject(obj, "ipv4");
    cJSON_AddTrueToObject(obj, "ipv6");
    cJSON_AddStringToObject(obj, "host", "*");
    cJSON_AddStringToObject(obj, "protocol", "greenstack");
    cJSON_AddItemToArray(array, obj);

    // One interface using the greenstack protocol over SSL
    obj = cJSON_CreateObject();
    cJSON_AddNumberToObject(obj, "port", 0);
    cJSON_AddNumberToObject(obj, "maxconn", MAX_CONNECTIONS);
    cJSON_AddNumberToObject(obj, "backlog", BACKLOG);
    cJSON_AddTrueToObject(obj, "ipv4");
    cJSON_AddTrueToObject(obj, "ipv6");
    cJSON_AddStringToObject(obj, "host", "*");
    cJSON_AddStringToObject(obj, "protocol", "greenstack");
    obj_ssl = cJSON_CreateObject();
    cJSON_AddStringToObject(obj_ssl, "key", pem_path.c_str());
    cJSON_AddStringToObject(obj_ssl, "cert", cert_path.c_str());
    cJSON_AddItemToObject(obj, "ssl", obj_ssl);
    cJSON_AddItemToArray(array, obj);
#endif

    cJSON_AddItemToObject(root, "interfaces", array);

    cJSON_AddStringToObject(root, "admin", "_admin");
    cJSON_AddTrueToObject(root, "datatype_support");
    cJSON_AddStringToObject(root, "audit_file",
                            mcd_env->getAuditFilename().c_str());

    return root;
}

int write_config_to_file(const std::string& config, const std::string& fname) {
    FILE *fp = fopen(fname.c_str(), "w");

    if (fp == nullptr) {
        return -1;
    } else {
        fprintf(fp, "%s", config.c_str());
        fclose(fp);
    }

    return 0;
}

/**
 * Load and parse the content of a file into a cJSON array
 *
 * @param file the name of the file
 * @return the decoded cJSON representation
 * @throw a string if something goes wrong
 */
unique_cJSON_ptr loadJsonFile(const std::string &file) {
    std::ifstream myfile(file, std::ios::in | std::ios::binary);
    if (!myfile.is_open()) {
        std::string msg("Failed to open file: ");
        msg.append(file);
        throw msg;
    }

    std::string str((std::istreambuf_iterator<char>(myfile)),
                    std::istreambuf_iterator<char>());

    myfile.close();
    unique_cJSON_ptr ret(cJSON_Parse(str.c_str()));
    if (ret.get() == nullptr) {
        std::string msg("Failed to parse file: ");
        msg.append(file);
        throw msg;
    }

    return ret;
}

void TestappTest::verify_server_running() {
    if (embedded_memcached_server) {
        // we don't monitor this thread...
        return ;
    }

    ASSERT_NE(reinterpret_cast<pid_t>(-1), server_pid);

#ifdef WIN32
    DWORD status;
    ASSERT_TRUE(GetExitCodeProcess(server_pid, &status));
    ASSERT_EQ(STILL_ACTIVE, status);
#else

    int status;
    pid_t ret = waitpid(server_pid, &status, WNOHANG);

    EXPECT_NE(static_cast<pid_t>(-1), ret)
                << "waitpid() failed with: " << strerror(errno);
    EXPECT_NE(server_pid, ret)
                << "waitpid status     : " << status << std::endl
                << "WIFEXITED(status)  : " << WIFEXITED(status) << std::endl
                << "WEXITSTATUS(status): " << WEXITSTATUS(status) << std::endl
                << "WIFSIGNALED(status): " << WIFSIGNALED(status) << std::endl
                << "WTERMSIG(status)   : " << WTERMSIG(status) << std::endl
                << "WCOREDUMP(status)  : " << WCOREDUMP(status) << std::endl;
    ASSERT_EQ(0, ret) << "The server isn't running..";
#endif
}

void TestappTest::parse_portnumber_file(in_port_t& port_out,
                                        in_port_t& ssl_port_out,
                                        int timeout) {
    FILE* fp;
    const time_t deadline = time(NULL) + timeout;
    // Wait up to timeout seconds for the port file to be created.
    do {
        usleep(50);
        fp = fopen(portnumber_file.c_str(), "r");
        if (fp != nullptr) {
            break;
        }

        verify_server_running();
    } while (time(NULL) < deadline);

    ASSERT_NE(nullptr, fp) << "Timed out after " << timeout
                           << "s waiting for memcached port file '"
                           << portnumber_file << "' to be created.";
    fclose(fp);

    port_out = (in_port_t)-1;
    ssl_port_out = (in_port_t)-1;

    unique_cJSON_ptr portnumbers;
    ASSERT_NO_THROW(portnumbers = loadJsonFile(portnumber_file));
    ASSERT_NE(nullptr, portnumbers);
    ASSERT_NO_THROW(connectionMap.initialize(portnumbers.get()));

    cJSON* array = cJSON_GetObjectItem(portnumbers.get(), "ports");
    ASSERT_NE(nullptr, array) << "ports not found in portnumber file";

    auto numEntries = cJSON_GetArraySize(array);
    for (int ii = 0; ii < numEntries; ++ii) {
        auto obj = cJSON_GetArrayItem(array, ii);

        auto protocol = cJSON_GetObjectItem(obj, "protocol");
        if (strcmp(protocol->valuestring, "memcached") != 0) {
            // the new test use the connectionmap
            continue;
        }

        auto family = cJSON_GetObjectItem(obj, "family");
        if (strcmp(family->valuestring, "AF_INET") != 0) {
            // For now we don't test IPv6
            continue;
        }
        auto ssl = cJSON_GetObjectItem(obj, "ssl");
        ASSERT_NE(nullptr, ssl);
        auto port = cJSON_GetObjectItem(obj, "port");
        ASSERT_NE(nullptr, port);

        in_port_t* out_port;
        if (ssl->type == cJSON_True) {
            out_port = &ssl_port_out;
        } else {
            out_port = &port_out;
        }
        *out_port = static_cast<in_port_t>(port->valueint);
    }

    EXPECT_EQ(0, remove(portnumber_file.c_str()));
}

extern "C" int memcached_main(int argc, char** argv);

extern "C" void memcached_server_thread_main(void *arg) {
    char *argv[4];
    int argc = 0;
    argv[argc++] = const_cast<char*>("./memcached");
    argv[argc++] = const_cast<char*>("-C");
    argv[argc++] = reinterpret_cast<char*>(arg);

    memcached_main(argc, argv);


}

void TestappTest::spawn_embedded_server() {
    char *filename= mcd_port_filename_env + strlen("MEMCACHED_PORT_FILENAME=");
    snprintf(mcd_port_filename_env, sizeof(mcd_port_filename_env),
             "MEMCACHED_PORT_FILENAME=memcached_ports.%lu.%lu",
             (long)getpid(), (unsigned long)time(NULL));
    remove(filename);
    portnumber_file.assign(filename);
    putenv(mcd_port_filename_env);

    ASSERT_EQ(0, cb_create_thread(&memcached_server_thread,
                                  memcached_server_thread_main,
                                  const_cast<char*>(config_file.c_str()),
                                  0));
}


void TestappTest::start_external_server() {
    char *filename= mcd_port_filename_env + strlen("MEMCACHED_PORT_FILENAME=");
    snprintf(mcd_parent_monitor_env, sizeof(mcd_parent_monitor_env),
             "MEMCACHED_PARENT_MONITOR=%lu", (unsigned long)getpid());
    putenv(mcd_parent_monitor_env);

    snprintf(mcd_port_filename_env, sizeof(mcd_port_filename_env),
             "MEMCACHED_PORT_FILENAME=memcached_ports.%lu.%lu",
             (long)getpid(), (unsigned long)time(NULL));
    remove(filename);
    portnumber_file.assign(filename);
    static char topkeys_env[] = "MEMCACHED_TOP_KEYS=10";
    putenv(topkeys_env);

#ifdef WIN32
    STARTUPINFO sinfo;
    PROCESS_INFORMATION pinfo;
    memset(&sinfo, 0, sizeof(sinfo));
    memset(&pinfo, 0, sizeof(pinfo));
    sinfo.cb = sizeof(sinfo);

    char commandline[1024];
    sprintf(commandline, "memcached.exe -C %s", config_file.c_str());

    putenv(mcd_port_filename_env);

    if (!CreateProcess("memcached.exe", commandline,
                       NULL, NULL, /*bInheritHandles*/FALSE,
                       0,
                       NULL, NULL, &sinfo, &pinfo)) {
        LPVOID error_msg;
        DWORD err = GetLastError();

        if (FormatMessage(FORMAT_MESSAGE_ALLOCATE_BUFFER |
                          FORMAT_MESSAGE_FROM_SYSTEM |
                          FORMAT_MESSAGE_IGNORE_INSERTS,
                          NULL, err, 0,
                          (LPTSTR)&error_msg, 0, NULL) != 0) {
            fprintf(stderr, "Failed to start process: %s\n", error_msg);
            LocalFree(error_msg);
        } else {
            fprintf(stderr, "Failed to start process: unknown error\n");
        }
        exit(EXIT_FAILURE);
    }

    server_pid = pinfo.hProcess;
#else
    server_pid = fork();
    ASSERT_NE(reinterpret_cast<pid_t>(-1), server_pid);

    if (server_pid == 0) {
        /* Child */
        const char *argv[20];
        int arg = 0;
        putenv(mcd_port_filename_env);

        if (getenv("RUN_UNDER_VALGRIND") != NULL) {
            argv[arg++] = "valgrind";
            argv[arg++] = "--log-file=valgrind.%p.log";
            argv[arg++] = "--leak-check=full";
    #if defined(__APPLE__)
            /* Needed to ensure debugging symbols are up-to-date. */
            argv[arg++] = "--dsymutil=yes";
    #endif
        }
        argv[arg++] = "./memcached";
        argv[arg++] = "-C";
        argv[arg++] = config_file.c_str();

        argv[arg++] = NULL;
        cb_assert(execvp(argv[0], const_cast<char **>(argv)) != -1);
    }
#endif // !WIN32
}

static struct addrinfo *lookuphost(const char *hostname, in_port_t port)
{
    struct addrinfo *ai = 0;
    struct addrinfo hints;
    char service[NI_MAXSERV];
    int error;

    memset(&hints, 0, sizeof(hints));
    hints.ai_family = AF_UNSPEC;
    hints.ai_protocol = IPPROTO_TCP;
    hints.ai_socktype = SOCK_STREAM;

    (void)snprintf(service, NI_MAXSERV, "%d", port);
    if ((error = getaddrinfo(hostname, service, &hints, &ai)) != 0) {
#ifdef WIN32
        log_network_error("getaddrinfo(): %s\r\n");
#else
       if (error != EAI_SYSTEM) {
          fprintf(stderr, "getaddrinfo(): %s\n", gai_strerror(error));
       } else {
          perror("getaddrinfo()");
       }
#endif
    }

    return ai;
}

static SOCKET create_connect_plain_socket(in_port_t port)
{
    struct addrinfo *ai = lookuphost("127.0.0.1", port);
    SOCKET sock = INVALID_SOCKET;
    if (ai != NULL) {
       if ((sock = socket(ai->ai_family, ai->ai_socktype,
                          ai->ai_protocol)) != INVALID_SOCKET) {
          if (connect(sock, ai->ai_addr, (socklen_t)ai->ai_addrlen) == SOCKET_ERROR) {
             log_network_error("Failed to connect socket: %s\n");
             closesocket(sock);
             sock = INVALID_SOCKET;
          }
       } else {
          fprintf(stderr, "Failed to create socket: %s\n", strerror(errno));
       }

       freeaddrinfo(ai);
    }

    int nodelay_flag = 1;
#if defined(WIN32)
    char* ptr = reinterpret_cast<char*>(&nodelay_flag);
#else
    void* ptr = reinterpret_cast<void*>(&nodelay_flag);
#endif
    EXPECT_EQ(0, setsockopt(sock, IPPROTO_TCP, TCP_NODELAY, ptr,
                            sizeof(nodelay_flag)));

    return sock;
}

static SOCKET create_connect_ssl_socket(in_port_t port) {
    char port_str[32];
    snprintf(port_str, 32, "%d", port);

    EXPECT_EQ(nullptr, ssl_ctx);
    EXPECT_EQ(nullptr, bio);
    EXPECT_EQ(0, create_ssl_connection(&ssl_ctx, &bio, "127.0.0.1", port_str,
                                       NULL, NULL, 1));

    /* SSL "trickery". To ensure we have full control over send/receive of data.
       create_ssl_connection will have negotiated the SSL connection, now:
       1. steal the underlying FD
       2. Switch out the BIO_ssl_connect BIO for a plain memory BIO

       Now send/receive is done under our control. byte by byte, large chunks etc...
    */
    int sfd = BIO_get_fd(bio, NULL);
    BIO_get_ssl(bio, &ssl);

    EXPECT_EQ(nullptr, ssl_bio_r);
    ssl_bio_r = BIO_new(BIO_s_mem());

    EXPECT_EQ(nullptr, ssl_bio_w);
    ssl_bio_w = BIO_new(BIO_s_mem());

    // Note: previous BIOs attached to 'bio' freed as a result of this call.
    SSL_set_bio(ssl, ssl_bio_r, ssl_bio_w);

    return sfd;
}

static void destroy_ssl_socket() {
    BIO_free_all(bio);
    bio = nullptr;
    ssl_bio_r = nullptr;
    ssl_bio_w = nullptr;

    SSL_CTX_free(ssl_ctx);
    ssl_ctx = nullptr;
}

SOCKET connect_to_server_plain(in_port_t port) {
    SOCKET sock = create_connect_plain_socket(port);
    if (sock == INVALID_SOCKET) {
        ADD_FAILURE() << "Failed to connect socket to port" << port;
        return INVALID_SOCKET;
    }

    return sock;
}

static SOCKET connect_to_server_ssl(in_port_t ssl_port) {
    SOCKET sock = create_connect_ssl_socket(ssl_port);
    if (sock == INVALID_SOCKET) {
        ADD_FAILURE() << "Failed to connect SSL socket to port" << ssl_port;
        return INVALID_SOCKET;
    }

    return sock;
}

/*
    re-connect to server.
    Uses global port and ssl_port values.
    New socket-fd written to global "sock" and "ssl_bio"
*/
void reconnect_to_server() {
    if (current_phase == phase_ssl) {
        closesocket(sock_ssl);
        destroy_ssl_socket();

        sock_ssl = connect_to_server_ssl(ssl_port);
        ASSERT_NE(INVALID_SOCKET, sock_ssl);
    } else {
        closesocket(sock);
        sock = connect_to_server_plain(port);
        ASSERT_NE(INVALID_SOCKET, sock);
    }
}

void TestappTest::start_memcached_server(cJSON* config) {

    char config_file_pattern [] = CFG_FILE_PATTERN;
    strncpy(config_file_pattern, CFG_FILE_PATTERN, sizeof(config_file_pattern));
    ASSERT_NE(cb_mktemp(config_file_pattern), nullptr);
    config_file = config_file_pattern;

    char* config_string = cJSON_Print(config);

    ASSERT_EQ(0, write_config_to_file(config_string, config_file.c_str()));
    cJSON_Free(config_string);

    // We need to set MEMCACHED_UNIT_TESTS to enable the use of
    // the ewouldblock engine..
    static char envvar[80];
    snprintf(envvar, sizeof(envvar), "MEMCACHED_UNIT_TESTS=true");
    putenv(envvar);

    server_start_time = time(0);

    if (embedded_memcached_server) {
        spawn_embedded_server();
    } else {
        start_external_server();
    }
    parse_portnumber_file(port, ssl_port, 30);
}


/**
 * Waits for server to shutdown.  It assumes that the server is
 * already in the process of being shutdown
 */
void TestappTest::waitForShutdown(void) {
#ifdef WIN32
    ASSERT_EQ(WAIT_OBJECT_0, WaitForSingleObject(server_pid, 60000));
    DWORD exit_code = NULL;
    GetExitCodeProcess(server_pid, &exit_code);
    EXPECT_EQ(0, exit_code);
#else
    int status;
    pid_t ret = waitpid(server_pid, &status, 0);
    ASSERT_NE(reinterpret_cast<pid_t>(-1), ret)
        << "waitpid failed: " << strerror(errno);
    EXPECT_TRUE(WIFEXITED(status));
    EXPECT_EQ(0, WEXITSTATUS(status));
#endif
    server_pid = reinterpret_cast<pid_t>(-1);
}


void TestappTest::stop_memcached_server() {

    connectionMap.invalidate();
    if (sock != INVALID_SOCKET) {
        closesocket(sock);
        sock = INVALID_SOCKET;
    }

    if (server_pid != reinterpret_cast<pid_t>(-1)) {
#ifdef WIN32
        TerminateProcess(server_pid, 0);
        waitForShutdown();
#else
        if (kill(server_pid, SIGTERM) == 0) {
            waitForShutdown();
        }
#endif
    }

    if (!config_file.empty()) {
        EXPECT_NE(-1, remove(config_file.c_str()));
        config_file.clear();
    }
}


/**
 * Set the session control token in memcached (this token is used
 * to validate the shutdown command)
 */
void TestappTest::setControlToken(void) {
    std::vector<char> message(32);
    mcbp_raw_command(message.data(), message.size(),
                     PROTOCOL_BINARY_CMD_SET_CTRL_TOKEN,
                     nullptr, 0, nullptr, 0);
    char* ptr = reinterpret_cast<char*>(&token);
    memcpy(message.data() + 24, ptr, sizeof(token));
    safe_send(message.data(), message.size(), false);
    uint8_t buffer[1024];
    safe_recv_packet(buffer, sizeof(buffer));
    auto* rsp = reinterpret_cast<protocol_binary_response_no_extras*>(buffer);
    mcbp_validate_response_header(rsp, PROTOCOL_BINARY_CMD_SET_CTRL_TOKEN,
                                  PROTOCOL_BINARY_RESPONSE_SUCCESS);
}

/**
 * Send the shutdown message to the server and read the response
 * back and compare it with the expected result
 */
void TestappTest::sendShutdown(protocol_binary_response_status status) {
    // build the shutdown packet
    std::vector<char> packet(24);
    mcbp_raw_command(packet.data(), packet.size(),
                     PROTOCOL_BINARY_CMD_SHUTDOWN,
                     nullptr, 0, nullptr, 0);
    char* ptr = reinterpret_cast<char*>(&token);
    memcpy(packet.data() + 16, ptr, sizeof(token));
    safe_send(packet.data(), packet.size(), false);
    uint8_t buffer[1024];
    safe_recv_packet(buffer, sizeof(buffer));
    auto* rsp = reinterpret_cast<protocol_binary_response_no_extras*>(buffer);
    mcbp_validate_response_header(rsp, PROTOCOL_BINARY_CMD_SHUTDOWN, status);
}


static ssize_t socket_send(SOCKET s, const char *buf, size_t len)
{
#ifdef WIN32
    return send(s, buf, (int)len, 0);
#else
    return send(s, buf, len, 0);
#endif
}

static ssize_t phase_send(const void *buf, size_t len) {
    ssize_t rv = 0, send_rv = 0;
    if (current_phase == phase_ssl) {
        long send_len = 0;
        char *send_buf = NULL;
        /* push the data through SSL into the BIO */
        rv = (ssize_t)SSL_write(ssl, (const char*)buf, (int)len);
        send_len = BIO_get_mem_data(ssl_bio_w, &send_buf);

        send_rv = socket_send(sock_ssl, send_buf, send_len);

        if (send_rv > 0) {
            EXPECT_EQ(send_len, send_rv);
            (void)BIO_reset(ssl_bio_w);
        } else {
            /* flag failure to user */
            rv = send_rv;
        }
    } else {
        rv = socket_send(sock, reinterpret_cast<const char*>(buf), len);
    }
    return rv;
}

static ssize_t socket_recv(SOCKET s, char *buf, size_t len)
{
#ifdef WIN32
    return recv(s, buf, (int)len, 0);
#else
    return recv(s, buf, len, 0);
#endif
}

static ssize_t phase_recv(void *buf, size_t len) {

    ssize_t rv = 0;
    if (current_phase == phase_ssl) {
        /* can we read some data? */
        while((rv = SSL_peek(ssl, buf, (int)len)) == -1)
        {
            /* nope, keep feeding SSL until we can */
            rv = socket_recv(sock_ssl, reinterpret_cast<char*>(buf), len);

            if(rv > 0) {
                /* write into the BIO what came off the network */
                BIO_write(ssl_bio_r, buf, rv);
            } else if(rv == 0) {
                return rv; /* peer closed */
            }
        }
        /* now pull the data out and return */
        rv = SSL_read(ssl, buf, (int)len);
    } else {
        rv = socket_recv(sock, reinterpret_cast<char*>(buf), len);
    }
    return rv;
}

char ssl_error_string[256];
int ssl_error_string_len = 256;

static char* phase_get_errno() {
    char * rv = 0;
    if (current_phase == phase_ssl) {
        /* could do with more work here, but so far this has sufficed */
        snprintf(ssl_error_string, ssl_error_string_len, "SSL error\n");
        rv = ssl_error_string;
    } else {
        rv = strerror(errno);
    }
    return rv;
}

void safe_send(const void* buf, size_t len, bool hickup)
{
    size_t offset = 0;
    const char* ptr = reinterpret_cast<const char*>(buf);
    do {
        size_t num_bytes = len - offset;
        ssize_t nw;
        if (hickup) {
            if (num_bytes > 1024) {
                num_bytes = (rand() % 1023) + 1;
            }
        }

        nw = phase_send(ptr + offset, num_bytes);

        if (nw == -1) {
            if (errno != EINTR) {
                fprintf(stderr, "Failed to write: %s\n", phase_get_errno());
                print_backtrace_to_file(stderr);
                abort();
            }
        } else {
            if (hickup) {
#ifndef WIN32
                usleep(100);
#endif
            }
            offset += nw;
        }
    } while (offset < len);
}

static bool safe_recv(void *buf, size_t len) {
    size_t offset = 0;
    if (len == 0) {
        return true;
    }
    do {

        ssize_t nr = phase_recv(((char*)buf) + offset, len - offset);

        if (nr == -1) {
            EXPECT_EQ(EINTR, errno) << "Failed to read: " << phase_get_errno();
        } else {
            if (nr == 0 && allow_closed_read) {
                return false;
            }
            EXPECT_NE(0u, nr);
            offset += nr;
        }

        // Give up if we encountered an error.
        if (::testing::Test::HasFailure()) {
            return false;
        }
    } while (offset < len);

    return true;
}

bool safe_recv_packet(void *buf, size_t size) {
    protocol_binary_response_no_extras *response =
            reinterpret_cast<protocol_binary_response_no_extras*>(buf);
    size_t len;

    cb_assert(size >= sizeof(*response));
    if (!safe_recv(response, sizeof(*response))) {
        return false;
    }
    response->message.header.response.keylen = ntohs(response->message.header.response.keylen);
    response->message.header.response.status = ntohs(response->message.header.response.status);
    response->message.header.response.bodylen = ntohl(response->message.header.response.bodylen);

    len = sizeof(*response);
    char* ptr = reinterpret_cast<char*>(buf);
    ptr += len;
    EXPECT_GE(size, sizeof(*response) + response->message.header.response.bodylen);
    if (::testing::Test::HasFailure()) {
        return false;
    }

    if (!safe_recv(ptr, response->message.header.response.bodylen)) {
        return false;
    }

    return true;
}

// Configues the ewouldblock_engine to use the given mode; value
// is a mode-specific parameter.
void TestappTest::ewouldblock_engine_configure(ENGINE_ERROR_CODE err_code,
                                               const EWBEngineMode& mode,
                                               uint32_t value) {
    union {
        request_ewouldblock_ctl request;
        protocol_binary_response_no_extras response;
        char bytes[1024];
    } buffer;

    size_t len = mcbp_raw_command(buffer.bytes, sizeof(buffer.bytes),
                                  PROTOCOL_BINARY_CMD_EWOULDBLOCK_CTL,
                                  NULL, 0, NULL, 0);
    buffer.request.message.body.mode = htonl(static_cast<uint32_t>(mode));
    buffer.request.message.body.value = htonl(value);
    buffer.request.message.body.inject_error = htonl(err_code);

    safe_send(buffer.bytes, len, false);

    safe_recv_packet(buffer.bytes, sizeof(buffer.bytes));
    mcbp_validate_response_header(&buffer.response,
                                  PROTOCOL_BINARY_CMD_EWOULDBLOCK_CTL,
                                  PROTOCOL_BINARY_RESPONSE_SUCCESS);
}

void TestappTest::ewouldblock_engine_disable() {
    // Value for err_code doesn't matter...
    ewouldblock_engine_configure(ENGINE_EWOULDBLOCK, EWBEngineMode::Next_N, 0);
}

// Note: retained as a seperate function as other tests call this.
void test_noop(void) {
    union {
        protocol_binary_request_no_extras request;
        protocol_binary_response_no_extras response;
        char bytes[1024];
    } buffer;

    size_t len = mcbp_raw_command(buffer.bytes, sizeof(buffer.bytes),
                                  PROTOCOL_BINARY_CMD_NOOP,
                                  NULL, 0, NULL, 0);

    safe_send(buffer.bytes, len, false);
    safe_recv_packet(buffer.bytes, sizeof(buffer.bytes));
    mcbp_validate_response_header(&buffer.response, PROTOCOL_BINARY_CMD_NOOP,
                                  PROTOCOL_BINARY_RESPONSE_SUCCESS);
}

TEST_P(McdTestappTest, Noop) {
    test_noop();
}

void test_quit_impl(uint8_t cmd) {
    union {
        protocol_binary_request_no_extras request;
        protocol_binary_response_no_extras response;
        char bytes[1024];
    } buffer;
    size_t len = mcbp_raw_command(buffer.bytes, sizeof(buffer.bytes),
                                  cmd, NULL, 0, NULL, 0);

    safe_send(buffer.bytes, len, false);
    if (cmd == PROTOCOL_BINARY_CMD_QUIT) {
        safe_recv_packet(buffer.bytes, sizeof(buffer.bytes));
        mcbp_validate_response_header(&buffer.response,
                                      PROTOCOL_BINARY_CMD_QUIT,
                                      PROTOCOL_BINARY_RESPONSE_SUCCESS);
    }

    /* Socket should be closed now, read should return 0 */
    EXPECT_EQ(0, phase_recv(buffer.bytes, sizeof(buffer.bytes)));

    reconnect_to_server();
}

TEST_P(McdTestappTest, Quit) {
    test_quit_impl(PROTOCOL_BINARY_CMD_QUIT);
}

TEST_P(McdTestappTest, QuitQ) {
    test_quit_impl(PROTOCOL_BINARY_CMD_QUITQ);
}

void test_set_impl(const char *key, uint8_t cmd) {
    union {
        protocol_binary_request_no_extras request;
        protocol_binary_response_no_extras response;
        char bytes[1024];
    } send, receive;
    uint64_t value = 0xdeadbeefdeadcafe;
    size_t len = mcbp_storage_command(send.bytes, sizeof(send.bytes), cmd,
                                      key, strlen(key), &value, sizeof(value),
                                      0, 0);

    /* Set should work over and over again */
    int ii;
    for (ii = 0; ii < 10; ++ii) {
        safe_send(send.bytes, len, false);
        if (cmd == PROTOCOL_BINARY_CMD_SET) {
            safe_recv_packet(receive.bytes, sizeof(receive.bytes));
            mcbp_validate_response_header(&receive.response, cmd,
                                          PROTOCOL_BINARY_RESPONSE_SUCCESS);
        }
    }

    if (cmd == PROTOCOL_BINARY_CMD_SETQ) {
        return test_noop();
    }

    send.request.message.header.request.cas = receive.response.message.header.response.cas;
    safe_send(send.bytes, len, false);
    if (cmd == PROTOCOL_BINARY_CMD_SET) {
        safe_recv_packet(receive.bytes, sizeof(receive.bytes));
        mcbp_validate_response_header(&receive.response, cmd,
                                      PROTOCOL_BINARY_RESPONSE_SUCCESS);
        EXPECT_NE(receive.response.message.header.response.cas,
                  send.request.message.header.request.cas);
    } else {
        return test_noop();
    }
}

TEST_P(McdTestappTest, Set) {
    test_set_impl("test_set", PROTOCOL_BINARY_CMD_SET);
}

TEST_P(McdTestappTest, SetQ) {
    test_set_impl("test_setq", PROTOCOL_BINARY_CMD_SETQ);
}

static enum test_return test_add_impl(const char *key, uint8_t cmd) {
    uint64_t value = 0xdeadbeefdeadcafe;
    union {
        protocol_binary_request_no_extras request;
        protocol_binary_response_no_extras response;
        char bytes[1024];
    } send, receive;
    size_t len = mcbp_storage_command(send.bytes, sizeof(send.bytes), cmd, key,
                                      strlen(key), &value, sizeof(value),
                                      0, 0);

    /* Add should only work the first time */
    int ii;
    for (ii = 0; ii < 10; ++ii) {
        safe_send(send.bytes, len, false);
        if (ii == 0) {
            if (cmd == PROTOCOL_BINARY_CMD_ADD) {
                safe_recv_packet(receive.bytes, sizeof(receive.bytes));
                mcbp_validate_response_header(&receive.response, cmd,
                                              PROTOCOL_BINARY_RESPONSE_SUCCESS);
            }
        } else {
            safe_recv_packet(receive.bytes, sizeof(receive.bytes));
            mcbp_validate_response_header(&receive.response, cmd,
                                          PROTOCOL_BINARY_RESPONSE_KEY_EEXISTS);
        }
    }

    /* And verify that it doesn't work with the "correct" CAS */
    /* value */
    send.request.message.header.request.cas = receive.response.message.header.response.cas;
    safe_send(send.bytes, len, false);
    safe_recv_packet(receive.bytes, sizeof(receive.bytes));
    mcbp_validate_response_header(&receive.response, cmd,
                                  PROTOCOL_BINARY_RESPONSE_KEY_EEXISTS);

    delete_object(key);

    return TEST_PASS;
}

TEST_P(McdTestappTest, Add) {
    test_add_impl("test_add", PROTOCOL_BINARY_CMD_ADD);
}

TEST_P(McdTestappTest, AddQ) {
    test_add_impl("test_addq", PROTOCOL_BINARY_CMD_ADDQ);
}

static enum test_return test_replace_impl(const char* key, uint8_t cmd) {
    uint64_t value = 0xdeadbeefdeadcafe;
    union {
        protocol_binary_request_no_extras request;
        protocol_binary_response_no_extras response;
        char bytes[1024];
    } send, receive;
    int ii;
    size_t len = mcbp_storage_command(send.bytes, sizeof(send.bytes), cmd,
                                      key, strlen(key), &value, sizeof(value),
                                      0, 0);
    safe_send(send.bytes, len, false);
    safe_recv_packet(receive.bytes, sizeof(receive.bytes));
    mcbp_validate_response_header(&receive.response, cmd,
                                  PROTOCOL_BINARY_RESPONSE_KEY_ENOENT);
    len = mcbp_storage_command(send.bytes, sizeof(send.bytes),
                               PROTOCOL_BINARY_CMD_ADD,
                               key, strlen(key), &value, sizeof(value), 0, 0);
    safe_send(send.bytes, len, false);
    safe_recv_packet(receive.bytes, sizeof(receive.bytes));
    mcbp_validate_response_header(&receive.response, PROTOCOL_BINARY_CMD_ADD,
                                  PROTOCOL_BINARY_RESPONSE_SUCCESS);

    len = mcbp_storage_command(send.bytes, sizeof(send.bytes), cmd,
                               key, strlen(key), &value, sizeof(value), 0, 0);
    for (ii = 0; ii < 10; ++ii) {
        safe_send(send.bytes, len, false);
        if (cmd == PROTOCOL_BINARY_CMD_REPLACE) {
            safe_recv_packet(receive.bytes, sizeof(receive.bytes));
            mcbp_validate_response_header(&receive.response,
                                          PROTOCOL_BINARY_CMD_REPLACE,
                                          PROTOCOL_BINARY_RESPONSE_SUCCESS);
        }
    }

    if (cmd == PROTOCOL_BINARY_CMD_REPLACEQ) {
        test_noop();
    }

    delete_object(key);

    return TEST_PASS;
}

TEST_P(McdTestappTest, Replace) {
    test_replace_impl("test_replace", PROTOCOL_BINARY_CMD_REPLACE);
}

TEST_P(McdTestappTest, ReplaceQ) {
    test_replace_impl("test_replaceq", PROTOCOL_BINARY_CMD_REPLACEQ);
}

static enum test_return test_delete_impl(const char *key, uint8_t cmd) {
    union {
        protocol_binary_request_no_extras request;
        protocol_binary_response_no_extras response;
        char bytes[1024];
    } send, receive;
    size_t len = mcbp_raw_command(send.bytes, sizeof(send.bytes), cmd,
                                  key, strlen(key), NULL, 0);

    safe_send(send.bytes, len, false);
    safe_recv_packet(receive.bytes, sizeof(receive.bytes));
    mcbp_validate_response_header(&receive.response, cmd,
                                  PROTOCOL_BINARY_RESPONSE_KEY_ENOENT);
    len = mcbp_storage_command(send.bytes, sizeof(send.bytes),
                               PROTOCOL_BINARY_CMD_ADD,
                               key, strlen(key), NULL, 0, 0, 0);
    safe_send(send.bytes, len, false);
    safe_recv_packet(receive.bytes, sizeof(receive.bytes));
    mcbp_validate_response_header(&receive.response, PROTOCOL_BINARY_CMD_ADD,
                                  PROTOCOL_BINARY_RESPONSE_SUCCESS);

    len = mcbp_raw_command(send.bytes, sizeof(send.bytes),
                           cmd, key, strlen(key), NULL, 0);
    safe_send(send.bytes, len, false);

    if (cmd == PROTOCOL_BINARY_CMD_DELETE) {
        safe_recv_packet(receive.bytes, sizeof(receive.bytes));
        mcbp_validate_response_header(&receive.response,
                                      PROTOCOL_BINARY_CMD_DELETE,
                                      PROTOCOL_BINARY_RESPONSE_SUCCESS);
    }

    safe_send(send.bytes, len, false);
    safe_recv_packet(receive.bytes, sizeof(receive.bytes));
    mcbp_validate_response_header(&receive.response, cmd,
                                  PROTOCOL_BINARY_RESPONSE_KEY_ENOENT);

    return TEST_PASS;
}

TEST_P(McdTestappTest, Delete) {
    test_delete_impl("test_delete", PROTOCOL_BINARY_CMD_DELETE);
}

TEST_P(McdTestappTest, DeleteQ) {
    test_delete_impl("test_deleteq", PROTOCOL_BINARY_CMD_DELETEQ);
}

static enum test_return test_delete_cas_impl(const char *key, bool bad) {
    union {
        protocol_binary_request_no_extras request;
        protocol_binary_response_no_extras response;
        char bytes[1024];
    } send, receive;
    size_t len;
    len = mcbp_storage_command(send.bytes, sizeof(send.bytes),
                               PROTOCOL_BINARY_CMD_SET,
                               key, strlen(key), NULL, 0, 0, 0);
    safe_send(send.bytes, len, false);
    safe_recv_packet(receive.bytes, sizeof(receive.bytes));
    mcbp_validate_response_header(&receive.response, PROTOCOL_BINARY_CMD_SET,
                                  PROTOCOL_BINARY_RESPONSE_SUCCESS);
    len = mcbp_raw_command(send.bytes, sizeof(send.bytes),
                           PROTOCOL_BINARY_CMD_DELETE, key, strlen(key), NULL,
                           0);

    send.request.message.header.request.cas = receive.response.message.header.response.cas;
    if (bad) {
        ++send.request.message.header.request.cas;
    }
    safe_send(send.bytes, len, false);
    safe_recv_packet(receive.bytes, sizeof(receive.bytes));
    if (bad) {
        mcbp_validate_response_header(&receive.response,
                                      PROTOCOL_BINARY_CMD_DELETE,
                                      PROTOCOL_BINARY_RESPONSE_KEY_EEXISTS);
    } else {
        mcbp_validate_response_header(&receive.response,
                                      PROTOCOL_BINARY_CMD_DELETE,
                                      PROTOCOL_BINARY_RESPONSE_SUCCESS);
    }

    return TEST_PASS;
}


TEST_P(McdTestappTest, DeleteCAS) {
    test_delete_cas_impl("test_delete_cas", false);
}

TEST_P(McdTestappTest, DeleteBadCAS) {
    test_delete_cas_impl("test_delete_bad_cas", true);
}

TEST_P(McdTestappTest, DeleteMutationSeqno) {
    /* Enable mutation seqno support, then call the normal delete test. */
    set_mutation_seqno_feature(true);
    test_delete_impl("test_delete_mutation_seqno", PROTOCOL_BINARY_CMD_DELETE);
    set_mutation_seqno_feature(false);
}

static enum test_return test_get_impl(const char *key, uint8_t cmd) {
    union {
        protocol_binary_request_no_extras request;
        protocol_binary_response_no_extras response;
        char bytes[1024];
    } send, receive;
    int ii;
    size_t len = mcbp_raw_command(send.bytes, sizeof(send.bytes), cmd,
                                  key, strlen(key), NULL, 0);

    safe_send(send.bytes, len, false);
    safe_recv_packet(receive.bytes, sizeof(receive.bytes));
    mcbp_validate_response_header(&receive.response, cmd,
                                  PROTOCOL_BINARY_RESPONSE_KEY_ENOENT);

    len = mcbp_storage_command(send.bytes, sizeof(send.bytes),
                               PROTOCOL_BINARY_CMD_ADD,
                               key, strlen(key), NULL, 0,
                               0, 0);
    safe_send(send.bytes, len, false);
    safe_recv_packet(receive.bytes, sizeof(receive.bytes));
    mcbp_validate_response_header(&receive.response, PROTOCOL_BINARY_CMD_ADD,
                                  PROTOCOL_BINARY_RESPONSE_SUCCESS);

    /* run a little pipeline test ;-) */
    len = 0;
    for (ii = 0; ii < 10; ++ii) {
        union {
            protocol_binary_request_no_extras request;
            char bytes[1024];
        } temp;
        size_t l = mcbp_raw_command(temp.bytes, sizeof(temp.bytes),
                                    cmd, key, strlen(key), NULL, 0);
        memcpy(send.bytes + len, temp.bytes, l);
        len += l;
    }

    safe_send(send.bytes, len, false);
    for (ii = 0; ii < 10; ++ii) {
        safe_recv_packet(receive.bytes, sizeof(receive.bytes));
        mcbp_validate_response_header(&receive.response, cmd,
                                      PROTOCOL_BINARY_RESPONSE_SUCCESS);
    }

    delete_object(key);
    return TEST_PASS;
}

TEST_P(McdTestappTest, Get) {
    test_get_impl("test_get", PROTOCOL_BINARY_CMD_GET);
}

TEST_P(McdTestappTest, GetK) {
    test_get_impl("test_getk", PROTOCOL_BINARY_CMD_GETK);
}

static enum test_return test_getq_impl(const char *key, uint8_t cmd) {
    const char *missing = "test_getq_missing";
    union {
        protocol_binary_request_no_extras request;
        protocol_binary_response_no_extras response;
        char bytes[1024];
    } send, temp, receive;
    size_t len = mcbp_storage_command(send.bytes, sizeof(send.bytes),
                                      PROTOCOL_BINARY_CMD_ADD,
                                      key, strlen(key), NULL, 0,
                                      0, 0);
    size_t len2 = mcbp_raw_command(temp.bytes, sizeof(temp.bytes), cmd,
                                   missing, strlen(missing), NULL, 0);
    /* I need to change the first opaque so that I can separate the two
     * return packets */
    temp.request.message.header.request.opaque = 0xfeedface;
    memcpy(send.bytes + len, temp.bytes, len2);
    len += len2;

    len2 = mcbp_raw_command(temp.bytes, sizeof(temp.bytes), cmd,
                            key, strlen(key), NULL, 0);
    memcpy(send.bytes + len, temp.bytes, len2);
    len += len2;

    safe_send(send.bytes, len, false);
    safe_recv_packet(receive.bytes, sizeof(receive.bytes));
    mcbp_validate_response_header(&receive.response, PROTOCOL_BINARY_CMD_ADD,
                                  PROTOCOL_BINARY_RESPONSE_SUCCESS);
    /* The first GETQ shouldn't return anything */
    safe_recv_packet(receive.bytes, sizeof(receive.bytes));
    mcbp_validate_response_header(&receive.response, cmd,
                                  PROTOCOL_BINARY_RESPONSE_SUCCESS);

    delete_object(key);
    return TEST_PASS;
}

TEST_P(McdTestappTest, GetQ) {
    EXPECT_EQ(TEST_PASS,
              test_getq_impl("test_getq", PROTOCOL_BINARY_CMD_GETQ));
}

TEST_P(McdTestappTest, GetKQ) {
    EXPECT_EQ(TEST_PASS,
              test_getq_impl("test_getkq", PROTOCOL_BINARY_CMD_GETKQ));
}

static enum test_return test_incr_impl(const char* key, uint8_t cmd) {
    union {
        protocol_binary_request_no_extras request;
        protocol_binary_response_no_extras response_header;
        protocol_binary_response_incr response;
        char bytes[1024];
    } send, receive;
    size_t len = mcbp_arithmetic_command(send.bytes, sizeof(send.bytes), cmd,
                                         key, strlen(key), 1, 0, 0);

    int ii;
    for (ii = 0; ii < 10; ++ii) {
        safe_send(send.bytes, len, false);
        if (cmd == PROTOCOL_BINARY_CMD_INCREMENT) {
            safe_recv_packet(receive.bytes, sizeof(receive.bytes));
            mcbp_validate_response_header(&receive.response_header, cmd,
                                          PROTOCOL_BINARY_RESPONSE_SUCCESS);
            mcbp_validate_arithmetic(&receive.response, ii);
        }
    }

    if (cmd == PROTOCOL_BINARY_CMD_INCREMENTQ) {
        test_noop();
    }

    delete_object(key);
    return TEST_PASS;
}

TEST_P(McdTestappTest, Incr) {
    test_incr_impl("test_incr", PROTOCOL_BINARY_CMD_INCREMENT);
}

TEST_P(McdTestappTest, IncrQ) {
    test_incr_impl("test_incrq", PROTOCOL_BINARY_CMD_INCREMENTQ);
}

static enum test_return test_incr_invalid_cas_impl(const char* key, uint8_t cmd) {
    union {
        protocol_binary_request_no_extras request;
        protocol_binary_response_no_extras response_header;
        protocol_binary_response_incr response;
        char bytes[1024];
    } send, receive;
    size_t len = mcbp_arithmetic_command(send.bytes, sizeof(send.bytes), cmd,
                                         key, strlen(key), 1, 0, 0);

    send.request.message.header.request.cas = 5;
    safe_send(send.bytes, len, false);
    safe_recv_packet(receive.bytes, sizeof(receive.bytes));
    mcbp_validate_response_header(&receive.response_header, cmd,
                                  PROTOCOL_BINARY_RESPONSE_EINVAL);
    return TEST_PASS;
}

TEST_P(McdTestappTest, InvalidCASIncr) {
    test_incr_invalid_cas_impl("test_incr", PROTOCOL_BINARY_CMD_INCREMENT);
}

TEST_P(McdTestappTest, InvalidCASIncrQ) {
    test_incr_invalid_cas_impl("test_incrq", PROTOCOL_BINARY_CMD_INCREMENTQ);
}

TEST_P(McdTestappTest, InvalidCASDecr) {
    test_incr_invalid_cas_impl("test_decr", PROTOCOL_BINARY_CMD_DECREMENT);
}

TEST_P(McdTestappTest, InvalidCASDecrQ) {
    test_incr_invalid_cas_impl("test_decrq", PROTOCOL_BINARY_CMD_DECREMENTQ);
}

static enum test_return test_decr_impl(const char* key, uint8_t cmd) {
    union {
        protocol_binary_request_no_extras request;
        protocol_binary_response_no_extras response_header;
        protocol_binary_response_decr response;
        char bytes[1024];
    } send, receive;
    size_t len = mcbp_arithmetic_command(send.bytes, sizeof(send.bytes), cmd,
                                         key, strlen(key), 1, 9, 0);

    int ii;
    for (ii = 9; ii >= 0; --ii) {
        safe_send(send.bytes, len, false);
        if (cmd == PROTOCOL_BINARY_CMD_DECREMENT) {
            safe_recv_packet(receive.bytes, sizeof(receive.bytes));
            mcbp_validate_response_header(&receive.response_header, cmd,
                                          PROTOCOL_BINARY_RESPONSE_SUCCESS);
            mcbp_validate_arithmetic(&receive.response, ii);
        }
    }

    /* decr on 0 should not wrap */
    safe_send(send.bytes, len, false);
    if (cmd == PROTOCOL_BINARY_CMD_DECREMENT) {
        safe_recv_packet(receive.bytes, sizeof(receive.bytes));
        mcbp_validate_response_header(&receive.response_header, cmd,
                                      PROTOCOL_BINARY_RESPONSE_SUCCESS);
        mcbp_validate_arithmetic(&receive.response, 0);
    } else {
        test_noop();
    }

    delete_object(key);
    return TEST_PASS;
}

TEST_P(McdTestappTest, Decr) {
    test_decr_impl("test_decr",PROTOCOL_BINARY_CMD_DECREMENT);
}

TEST_P(McdTestappTest, DecrQ) {
    test_decr_impl("test_decrq", PROTOCOL_BINARY_CMD_DECREMENTQ);
}

TEST_P(McdTestappTest, IncrMutationSeqno) {
    /* Enable mutation seqno support, then call the normal incr test. */
    set_mutation_seqno_feature(true);
    test_incr_impl("test_incr_mutation_seqno", PROTOCOL_BINARY_CMD_INCREMENT);
    set_mutation_seqno_feature(false);
}

TEST_P(McdTestappTest, DecrMutationSeqno) {
    /* Enable mutation seqno support, then call the normal decr test. */
    set_mutation_seqno_feature(true);
    test_decr_impl("test_decr_mutation_seqno", PROTOCOL_BINARY_CMD_DECREMENT);
    set_mutation_seqno_feature(false);
}

TEST_P(McdTestappTest, Version) {
    union {
        protocol_binary_request_no_extras request;
        protocol_binary_response_no_extras response;
        char bytes[1024];
    } buffer;

    size_t len = mcbp_raw_command(buffer.bytes, sizeof(buffer.bytes),
                                  PROTOCOL_BINARY_CMD_VERSION,
                                  NULL, 0, NULL, 0);

    safe_send(buffer.bytes, len, false);
    safe_recv_packet(buffer.bytes, sizeof(buffer.bytes));
    mcbp_validate_response_header(&buffer.response, PROTOCOL_BINARY_CMD_VERSION,
                                  PROTOCOL_BINARY_RESPONSE_SUCCESS);
}

static void test_flush_impl(const std::string &key, uint8_t cmd) {
    union {
        protocol_binary_request_no_extras request;
        protocol_binary_response_no_extras response;
        char bytes[1024];
    } send, receive;

    store_object(key.c_str(), "world");
    size_t len = mcbp_flush_command(send.bytes, sizeof(send.bytes), cmd, 0,
                                    false);
    safe_send(send.bytes, len, false);
    if (cmd == PROTOCOL_BINARY_CMD_FLUSH) {
        safe_recv_packet(receive.bytes, sizeof(receive.bytes));
        mcbp_validate_response_header(&receive.response, cmd,
                                      PROTOCOL_BINARY_RESPONSE_SUCCESS);
    }

    len = mcbp_raw_command(send.bytes, sizeof(send.bytes),
                           PROTOCOL_BINARY_CMD_GET, key.c_str(), key.length(),
                           NULL, 0);
    safe_send(send.bytes, len, false);
    safe_recv_packet(receive.bytes, sizeof(receive.bytes));
    mcbp_validate_response_header(&receive.response, PROTOCOL_BINARY_CMD_GET,
                                  PROTOCOL_BINARY_RESPONSE_KEY_ENOENT);
}

TEST_P(McdTestappTest, Flush) {
    test_flush_impl("test_flush", PROTOCOL_BINARY_CMD_FLUSH);
}

TEST_P(McdTestappTest, FlushQ) {
    test_flush_impl("test_flushq", PROTOCOL_BINARY_CMD_FLUSHQ);
}

static void test_flush_with_extlen_impl(const std::string &key, uint8_t cmd) {
    union {
        protocol_binary_request_no_extras request;
        protocol_binary_response_no_extras response;
        char bytes[1024];
    } send, receive;

    store_object(key.c_str(), "world");
    size_t len = mcbp_flush_command(send.bytes, sizeof(send.bytes), cmd, 0,
                                    true);
    safe_send(send.bytes, len, false);
    if (cmd == PROTOCOL_BINARY_CMD_FLUSH) {
        safe_recv_packet(receive.bytes, sizeof(receive.bytes));
        mcbp_validate_response_header(&receive.response, cmd,
                                      PROTOCOL_BINARY_RESPONSE_SUCCESS);
    }

    len = mcbp_raw_command(send.bytes, sizeof(send.bytes),
                           PROTOCOL_BINARY_CMD_GET, key.c_str(), key.length(),
                           NULL, 0);
    safe_send(send.bytes, len, false);
    safe_recv_packet(receive.bytes, sizeof(receive.bytes));
    mcbp_validate_response_header(&receive.response, PROTOCOL_BINARY_CMD_GET,
                                  PROTOCOL_BINARY_RESPONSE_KEY_ENOENT);
}

TEST_P(McdTestappTest, FlushWithExtlen) {
    test_flush_with_extlen_impl("test_flush_extlen", PROTOCOL_BINARY_CMD_FLUSH);
}

TEST_P(McdTestappTest, FlushQWithExtlen) {
    test_flush_with_extlen_impl("test_flushq_extlen", PROTOCOL_BINARY_CMD_FLUSHQ);
}

TEST_P(McdTestappTest, DelayedFlushNotSupported) {
    union {
        protocol_binary_request_no_extras request;
        protocol_binary_response_no_extras response;
        char bytes[1024];
    } send, receive;
    std::string key("DelayedFlushNotSupported");
    store_object(key.c_str(), "world");

    size_t len = mcbp_flush_command(send.bytes, sizeof(send.bytes),
                                    PROTOCOL_BINARY_CMD_FLUSH, 2, true);
    safe_send(send.bytes, len, false);
    safe_recv_packet(receive.bytes, sizeof(receive.bytes));
    mcbp_validate_response_header(&receive.response, PROTOCOL_BINARY_CMD_FLUSH,
                                  PROTOCOL_BINARY_RESPONSE_NOT_SUPPORTED);
    reconnect_to_server();

    len = mcbp_flush_command(send.bytes, sizeof(send.bytes),
                             PROTOCOL_BINARY_CMD_FLUSHQ, 2, true);
    safe_send(send.bytes, len, false);
    safe_recv_packet(receive.bytes, sizeof(receive.bytes));
    mcbp_validate_response_header(&receive.response, PROTOCOL_BINARY_CMD_FLUSHQ,
                                  PROTOCOL_BINARY_RESPONSE_NOT_SUPPORTED);
    reconnect_to_server();

    // Verify that the key is still there!
    len = mcbp_raw_command(send.bytes, sizeof(send.bytes),
                           PROTOCOL_BINARY_CMD_GET, key.c_str(), key.length(),
                           NULL, 0);
    safe_send(send.bytes, len, false);
    safe_recv_packet(receive.bytes, sizeof(receive.bytes));
    mcbp_validate_response_header(&receive.response, PROTOCOL_BINARY_CMD_GET,
                                  PROTOCOL_BINARY_RESPONSE_SUCCESS);

    delete_object(key.c_str());
}

TEST_P(McdTestappTest, CAS) {
    union {
        protocol_binary_request_no_extras request;
        protocol_binary_response_no_extras response;
        char bytes[1024];
    } send, receive;
    uint64_t value = 0xdeadbeefdeadcafe;
    size_t len = mcbp_storage_command(send.bytes, sizeof(send.bytes),
                                      PROTOCOL_BINARY_CMD_SET,
                                      "FOO", 3, &value, sizeof(value), 0, 0);

    send.request.message.header.request.cas = 0x7ffffff;
    safe_send(send.bytes, len, false);
    safe_recv_packet(receive.bytes, sizeof(receive.bytes));
    mcbp_validate_response_header(&receive.response, PROTOCOL_BINARY_CMD_SET,
                                  PROTOCOL_BINARY_RESPONSE_KEY_ENOENT);

    send.request.message.header.request.cas = 0x0;
    safe_send(send.bytes, len, false);
    safe_recv_packet(receive.bytes, sizeof(receive.bytes));
    mcbp_validate_response_header(&receive.response, PROTOCOL_BINARY_CMD_SET,
                                  PROTOCOL_BINARY_RESPONSE_SUCCESS);

    send.request.message.header.request.cas = receive.response.message.header.response.cas;
    safe_send(send.bytes, len, false);
    safe_recv_packet(receive.bytes, sizeof(receive.bytes));
    mcbp_validate_response_header(&receive.response, PROTOCOL_BINARY_CMD_SET,
                                  PROTOCOL_BINARY_RESPONSE_SUCCESS);

    send.request.message.header.request.cas = receive.response.message.header.response.cas - 1;
    safe_send(send.bytes, len, false);
    safe_recv_packet(receive.bytes, sizeof(receive.bytes));
    mcbp_validate_response_header(&receive.response, PROTOCOL_BINARY_CMD_SET,
                                  PROTOCOL_BINARY_RESPONSE_KEY_EEXISTS);

    // Cleanup
    delete_object("FOO");
}

void test_concat_impl(const char *key, uint8_t cmd) {
    union {
        protocol_binary_request_no_extras request;
        protocol_binary_response_no_extras response;
        char bytes[1024];
    } send, receive;
    const char *value = "world";
    char *ptr;
    size_t len = mcbp_raw_command(send.bytes, sizeof(send.bytes), cmd,
                                  key, strlen(key), value, strlen(value));


    safe_send(send.bytes, len, false);
    safe_recv_packet(receive.bytes, sizeof(receive.bytes));
    mcbp_validate_response_header(&receive.response, cmd,
                                  PROTOCOL_BINARY_RESPONSE_NOT_STORED);

    len = mcbp_storage_command(send.bytes, sizeof(send.bytes),
                               PROTOCOL_BINARY_CMD_ADD,
                               key, strlen(key), value, strlen(value), 0, 0);
    safe_send(send.bytes, len, false);
    safe_recv_packet(receive.bytes, sizeof(receive.bytes));
    mcbp_validate_response_header(&receive.response, PROTOCOL_BINARY_CMD_ADD,
                                  PROTOCOL_BINARY_RESPONSE_SUCCESS);

    len = mcbp_raw_command(send.bytes, sizeof(send.bytes), cmd,
                           key, strlen(key), value, strlen(value));
    safe_send(send.bytes, len, false);

    if (cmd == PROTOCOL_BINARY_CMD_APPEND || cmd == PROTOCOL_BINARY_CMD_PREPEND) {
        safe_recv_packet(receive.bytes, sizeof(receive.bytes));
        mcbp_validate_response_header(&receive.response, cmd,
                                      PROTOCOL_BINARY_RESPONSE_SUCCESS);
    } else {
        len = mcbp_raw_command(send.bytes, sizeof(send.bytes),
                               PROTOCOL_BINARY_CMD_NOOP,
                               NULL, 0, NULL, 0);
        safe_send(send.bytes, len, false);
        safe_recv_packet(receive.bytes, sizeof(receive.bytes));
        mcbp_validate_response_header(&receive.response,
                                      PROTOCOL_BINARY_CMD_NOOP,
                                      PROTOCOL_BINARY_RESPONSE_SUCCESS);
    }

    len = mcbp_raw_command(send.bytes, sizeof(send.bytes),
                           PROTOCOL_BINARY_CMD_GETK,
                           key, strlen(key), NULL, 0);

    safe_send(send.bytes, len, false);
    safe_recv_packet(receive.bytes, sizeof(receive.bytes));
    mcbp_validate_response_header(&receive.response, PROTOCOL_BINARY_CMD_GETK,
                                  PROTOCOL_BINARY_RESPONSE_SUCCESS);

    EXPECT_EQ(strlen(key), receive.response.message.header.response.keylen);
    EXPECT_EQ((strlen(key) + 2*strlen(value) + 4),
              receive.response.message.header.response.bodylen);

    ptr = receive.bytes;
    ptr += sizeof(receive.response);
    ptr += 4;

    EXPECT_EQ(0, memcmp(ptr, key, strlen(key)));
    ptr += strlen(key);
    EXPECT_EQ(0, memcmp(ptr, value, strlen(value)));
    ptr += strlen(value);
    EXPECT_EQ(0, memcmp(ptr, value, strlen(value)));

    // Cleanup
    delete_object(key);
}

TEST_P(McdTestappTest, Append) {
    test_concat_impl("test_append", PROTOCOL_BINARY_CMD_APPEND);
}

TEST_P(McdTestappTest, Prepend) {
    test_concat_impl("test_prepend", PROTOCOL_BINARY_CMD_PREPEND);
}

TEST_P(McdTestappTest, AppendQ) {
    test_concat_impl("test_appendq", PROTOCOL_BINARY_CMD_APPENDQ);
}

TEST_P(McdTestappTest, PrependQ) {
    test_concat_impl("test_prependq", PROTOCOL_BINARY_CMD_PREPENDQ);
}

TEST_P(McdTestappTest, Stat) {
    union {
        protocol_binary_request_no_extras request;
        protocol_binary_response_no_extras response;
        char bytes[1024];
    } buffer;

    size_t len = mcbp_raw_command(buffer.bytes, sizeof(buffer.bytes),
                                  PROTOCOL_BINARY_CMD_STAT,
                                  NULL, 0, NULL, 0);

    safe_send(buffer.bytes, len, false);
    do {
        safe_recv_packet(buffer.bytes, sizeof(buffer.bytes));
        mcbp_validate_response_header(&buffer.response,
                                      PROTOCOL_BINARY_CMD_STAT,
                                      PROTOCOL_BINARY_RESPONSE_SUCCESS);
    } while (buffer.response.message.header.response.keylen != 0);
}

TEST_P(McdTestappTest, StatConnections) {
    union {
        protocol_binary_request_no_extras request;
        protocol_binary_response_no_extras response;
        char bytes[2048];
    } buffer;

    size_t len = mcbp_raw_command(buffer.bytes, sizeof(buffer.bytes),
                                  PROTOCOL_BINARY_CMD_STAT,
                                  "connections", strlen("connections"), NULL, 0);

    safe_send(buffer.bytes, len, false);
    do {
        safe_recv_packet(buffer.bytes, sizeof(buffer.bytes));
        mcbp_validate_response_header(&buffer.response,
                                      PROTOCOL_BINARY_CMD_STAT,
                                      PROTOCOL_BINARY_RESPONSE_SUCCESS);
    } while (buffer.response.message.header.response.keylen != 0);
}

TEST_P(McdTestappTest, Scrub) {
    union {
        protocol_binary_request_no_extras request;
        protocol_binary_response_no_extras response;
        char bytes[1024];
    } send, recv;

    size_t len = mcbp_raw_command(send.bytes, sizeof(send.bytes),
                                  PROTOCOL_BINARY_CMD_SCRUB, NULL, 0, NULL, 0);

    // Retry if scrubber is already running.
    do {
        safe_send(send.bytes, len, false);
        safe_recv_packet(recv.bytes, sizeof(recv.bytes));
    } while (recv.response.message.header.response.status == PROTOCOL_BINARY_RESPONSE_EBUSY);

    mcbp_validate_response_header(&recv.response, PROTOCOL_BINARY_CMD_SCRUB,
                                  PROTOCOL_BINARY_RESPONSE_SUCCESS);
}

std::atomic<bool> hickup_thread_running;

static void binary_hickup_recv_verification_thread(void *arg) {
    protocol_binary_response_no_extras *response =
            reinterpret_cast<protocol_binary_response_no_extras*>(cb_malloc(65*1024));
    if (response != NULL) {
        while (safe_recv_packet(response, 65*1024)) {
            /* Just validate the packet format */
            mcbp_validate_response_header(response,
                                          response->message.header.response.opcode,
                                          response->message.header.response.status);
        }
        cb_free(response);
    }
    hickup_thread_running = false;
    allow_closed_read = false;
}

static enum test_return test_pipeline_hickup_chunk(void *buffer, size_t buffersize) {
    off_t offset = 0;
    char *key[256] = {0};
    uint64_t value = 0xfeedfacedeadbeef;

    while (hickup_thread_running &&
           offset + sizeof(protocol_binary_request_no_extras) < buffersize) {
        union {
            protocol_binary_request_no_extras request;
            char bytes[65 * 1024];
        } command;
        uint8_t cmd = (uint8_t)(rand() & 0xff);
        size_t len;
        size_t keylen = (rand() % 250) + 1;

        switch (cmd) {
        case PROTOCOL_BINARY_CMD_ADD:
        case PROTOCOL_BINARY_CMD_ADDQ:
        case PROTOCOL_BINARY_CMD_REPLACE:
        case PROTOCOL_BINARY_CMD_REPLACEQ:
        case PROTOCOL_BINARY_CMD_SET:
        case PROTOCOL_BINARY_CMD_SETQ:
            len = mcbp_storage_command(command.bytes, sizeof(command.bytes),
                                       cmd, key, keylen, &value, sizeof(value),
                                       0, 0);
            break;
        case PROTOCOL_BINARY_CMD_APPEND:
        case PROTOCOL_BINARY_CMD_APPENDQ:
        case PROTOCOL_BINARY_CMD_PREPEND:
        case PROTOCOL_BINARY_CMD_PREPENDQ:
            len = mcbp_raw_command(command.bytes, sizeof(command.bytes), cmd,
                                   key, keylen, &value, sizeof(value));
            break;
        case PROTOCOL_BINARY_CMD_NOOP:
            len = mcbp_raw_command(command.bytes, sizeof(command.bytes), cmd,
                                   NULL, 0, NULL, 0);
            break;
        case PROTOCOL_BINARY_CMD_DELETE:
        case PROTOCOL_BINARY_CMD_DELETEQ:
            len = mcbp_raw_command(command.bytes, sizeof(command.bytes), cmd,
                                   key, keylen, NULL, 0);
            break;
        case PROTOCOL_BINARY_CMD_DECREMENT:
        case PROTOCOL_BINARY_CMD_DECREMENTQ:
        case PROTOCOL_BINARY_CMD_INCREMENT:
        case PROTOCOL_BINARY_CMD_INCREMENTQ:
            len = mcbp_arithmetic_command(command.bytes, sizeof(command.bytes),
                                          cmd,
                                          key, keylen, 1, 0, 0);
            break;
        case PROTOCOL_BINARY_CMD_VERSION:
            len = mcbp_raw_command(command.bytes, sizeof(command.bytes),
                                   PROTOCOL_BINARY_CMD_VERSION,
                                   NULL, 0, NULL, 0);
            break;
        case PROTOCOL_BINARY_CMD_GET:
        case PROTOCOL_BINARY_CMD_GETK:
        case PROTOCOL_BINARY_CMD_GETKQ:
        case PROTOCOL_BINARY_CMD_GETQ:
            len = mcbp_raw_command(command.bytes, sizeof(command.bytes), cmd,
                                   key, keylen, NULL, 0);
            break;

        case PROTOCOL_BINARY_CMD_STAT:
            len = mcbp_raw_command(command.bytes, sizeof(command.bytes),
                                   PROTOCOL_BINARY_CMD_STAT,
                                   NULL, 0, NULL, 0);
            break;

        default:
            /* don't run commands we don't know */
            continue;
        }

        if ((len + offset) < buffersize) {
            memcpy(((char*)buffer) + offset, command.bytes, len);
            offset += (off_t)len;
        } else {
            break;
        }
    }
    safe_send(buffer, offset, true);

    return TEST_PASS;
}

TEST_P(McdTestappTest, PipelineHickup)
{
    std::vector<char> buffer(65 * 1024);
    int ii;
    cb_thread_t tid;
    int ret;
    size_t len;

    allow_closed_read = true;
    hickup_thread_running = true;
    if ((ret = cb_create_thread(&tid, binary_hickup_recv_verification_thread,
                                NULL, 0)) != 0) {
        FAIL() << "Can't create thread: " << strerror(ret);
    }

    /* Allow the thread to start */
#ifdef WIN32
    Sleep(1);
#else
    usleep(250);
#endif

    for (ii = 0; ii < 2; ++ii) {
        test_pipeline_hickup_chunk(buffer.data(), buffer.size());
    }

    /* send quit to shut down the read thread ;-) */
    len = mcbp_raw_command(buffer.data(), buffer.size(),
                           PROTOCOL_BINARY_CMD_QUIT,
                           NULL, 0, NULL, 0);
    safe_send(buffer.data(), len, false);

    cb_join_thread(tid);

    reconnect_to_server();
}

TEST_P(McdTestappTest, IOCTL_Get) {
    union {
        protocol_binary_request_no_extras request;
        protocol_binary_response_no_extras response;
        char bytes[1024];
    } buffer;

    /* NULL key is invalid. */
    size_t len = mcbp_raw_command(buffer.bytes, sizeof(buffer.bytes),
                                  PROTOCOL_BINARY_CMD_IOCTL_GET, NULL, 0, NULL,
                                  0);

    safe_send(buffer.bytes, len, false);
    safe_recv_packet(buffer.bytes, sizeof(buffer.bytes));
    mcbp_validate_response_header(&buffer.response,
                                  PROTOCOL_BINARY_CMD_IOCTL_GET,
                                  PROTOCOL_BINARY_RESPONSE_EINVAL);
}

TEST_P(McdTestappTest, IOCTL_Set) {
    union {
        protocol_binary_request_no_extras request;
        protocol_binary_response_no_extras response;
        char bytes[1024];
    } buffer;

    /* NULL key is invalid. */
    size_t len = mcbp_raw_command(buffer.bytes, sizeof(buffer.bytes),
                                  PROTOCOL_BINARY_CMD_IOCTL_SET, NULL, 0, NULL,
                                  0);

    safe_send(buffer.bytes, len, false);
    safe_recv_packet(buffer.bytes, sizeof(buffer.bytes));
    mcbp_validate_response_header(&buffer.response,
                                  PROTOCOL_BINARY_CMD_IOCTL_SET,
                                  PROTOCOL_BINARY_RESPONSE_EINVAL);
    reconnect_to_server();

    /* Very long (> IOCTL_KEY_LENGTH) is invalid. */
    {
        char long_key[128 + 1] = {0};
        len = mcbp_raw_command(buffer.bytes, sizeof(buffer.bytes),
                               PROTOCOL_BINARY_CMD_IOCTL_SET, long_key,
                               sizeof(long_key), NULL, 0);

        safe_send(buffer.bytes, len, false);
        safe_recv_packet(buffer.bytes, sizeof(buffer.bytes));
        mcbp_validate_response_header(&buffer.response,
                                      PROTOCOL_BINARY_CMD_IOCTL_SET,
                                      PROTOCOL_BINARY_RESPONSE_EINVAL);
        reconnect_to_server();
    }

    /* release_free_memory always returns OK, regardless of how much was freed.*/
    {
        char cmd[] = "release_free_memory";
        len = mcbp_raw_command(buffer.bytes, sizeof(buffer.bytes),
                               PROTOCOL_BINARY_CMD_IOCTL_SET, cmd, strlen(cmd),
                               NULL, 0);

        safe_send(buffer.bytes, len, false);
        safe_recv_packet(buffer.bytes, sizeof(buffer.bytes));
        mcbp_validate_response_header(&buffer.response,
                                      PROTOCOL_BINARY_CMD_IOCTL_SET,
                                      PROTOCOL_BINARY_RESPONSE_SUCCESS);
    }
}

#if defined(HAVE_TCMALLOC)
TEST_P(McdTestappTest, IOCTL_TCMallocAggrDecommit) {
    union {
        protocol_binary_request_no_extras request;
        protocol_binary_response_no_extras response;
        char bytes[1024];
    } buffer;

    /* tcmalloc.aggressive_memory_decommit should return zero or one. */
    char cmd[] = "tcmalloc.aggressive_memory_decommit";
    int value;
    size_t len = mcbp_raw_command(buffer.bytes, sizeof(buffer.bytes),
                                  PROTOCOL_BINARY_CMD_IOCTL_GET, cmd,
                                  strlen(cmd),
                                  NULL, 0);

    safe_send(buffer.bytes, len, false);
    safe_recv_packet(buffer.bytes, sizeof(buffer.bytes));
    mcbp_validate_response_header(&buffer.response,
                                  PROTOCOL_BINARY_CMD_IOCTL_GET,
                                  PROTOCOL_BINARY_RESPONSE_SUCCESS);

    EXPECT_GT(buffer.response.message.header.response.bodylen, 0);
    value = atoi(buffer.bytes + sizeof(buffer.response));
    cb_assert(value == 0 || value == 1);


    /* Check that tcmalloc.aggressive_memory_decommit can be changed, and that
       the value reads correctly. */
    {
        char value_buf[16];
        int new_value = 1 - value; /* flip between 1 <-> 0 */
        snprintf(value_buf, sizeof(value_buf), "%d", new_value);

        len = mcbp_raw_command(buffer.bytes, sizeof(buffer.bytes),
                               PROTOCOL_BINARY_CMD_IOCTL_SET, cmd, strlen(cmd),
                               value_buf, strlen(value_buf));

        safe_send(buffer.bytes, len, false);
        safe_recv_packet(buffer.bytes, sizeof(buffer.bytes));
        mcbp_validate_response_header(&buffer.response,
                                      PROTOCOL_BINARY_CMD_IOCTL_SET,
                                      PROTOCOL_BINARY_RESPONSE_SUCCESS);
    }
}
#endif /* defined(HAVE_TCMALLOC) */

TEST_P(McdTestappTest, IOCTL_Tracing) {
    auto& conn = connectionMap.getConnection(Protocol::Memcached,
                                             current_phase == phase_ssl,
                                             AF_INET);
    conn.authenticate("_admin", "password", "PLAIN");

    // Disable trace so that we start from a known status
    conn.ioctl_set("trace.stop", {});

    // Ensure that trace isn't running
    auto value = conn.ioctl_get("trace.status");
    EXPECT_EQ("disabled", value);

    // Specify config
    const std::string config{"buffer-mode:ring;buffer-size:2000000;"
                                 "enabled-categories:*"};
    conn.ioctl_set("trace.config", config);

    // Try to read it back and check that setting the config worked
    // Phosphor rebuilds the string and adds the disabled categories
    EXPECT_EQ(config + ";disabled-categories:", conn.ioctl_get("trace.config"));

    // Start the trace
    conn.ioctl_set("trace.start", {});

    // Ensure that it's running
    value = conn.ioctl_get("trace.status");
    EXPECT_EQ("enabled", value);

    // Stop the tracing
    conn.ioctl_set("trace.stop", {});

    // Ensure that it stopped
    value = conn.ioctl_get("trace.status");
    EXPECT_EQ("disabled", value);

    // get the data
    auto dump = conn.ioctl_get("trace.dump");

    // Difficult to tell what's been written to the buffer so just check
    // that it's valid JSON and that the traceEvents array is present
    unique_cJSON_ptr json = unique_cJSON_ptr(cJSON_Parse(dump.c_str()));
    EXPECT_NE(nullptr, json);
    EXPECT_EQ(cJSON_Object, json->type);

    auto* events = cJSON_GetObjectItem(json.get(), "traceEvents");
    EXPECT_NE(nullptr, events);
    EXPECT_EQ(cJSON_Array, events->type);
}

TEST_P(McdTestappTest, Config_ValidateCurrentConfig) {
    union {
        protocol_binary_request_no_extras request;
        protocol_binary_response_no_extras response;
        char bytes[2048];
    } buffer;

    /* identity config is valid. */
    char* config_string = cJSON_Print(memcached_cfg.get());
    size_t len = mcbp_raw_command(buffer.bytes, sizeof(buffer.bytes),
                                  PROTOCOL_BINARY_CMD_CONFIG_VALIDATE, NULL, 0,
                                  config_string, strlen(config_string));
    cJSON_Free(config_string);

    safe_send(buffer.bytes, len, false);
    safe_recv_packet(buffer.bytes, sizeof(buffer.bytes));
    mcbp_validate_response_header(&buffer.response,
                                  PROTOCOL_BINARY_CMD_CONFIG_VALIDATE,
                                  PROTOCOL_BINARY_RESPONSE_SUCCESS);
}

TEST_P(McdTestappTest, Config_Validate_Empty) {
    union {
        protocol_binary_request_no_extras request;
        protocol_binary_response_no_extras response;
        char bytes[1024];
    } buffer;

    /* empty config is invalid */
    size_t len = mcbp_raw_command(buffer.bytes, sizeof(buffer.bytes),
                                  PROTOCOL_BINARY_CMD_CONFIG_VALIDATE, NULL, 0,
                                  NULL, 0);

    safe_send(buffer.bytes, len, false);
    safe_recv_packet(buffer.bytes, sizeof(buffer.bytes));
    mcbp_validate_response_header(&buffer.response,
                                  PROTOCOL_BINARY_CMD_CONFIG_VALIDATE,
                                  PROTOCOL_BINARY_RESPONSE_EINVAL);
}

TEST_P(McdTestappTest, Config_ValidateInvalidJSON) {
    union {
        protocol_binary_request_no_extras request;
        protocol_binary_response_no_extras response;
        char bytes[1024];
    } buffer;

    /* non-JSON config is invalid */
    char non_json[] = "[something which isn't JSON]";
    size_t len = mcbp_raw_command(buffer.bytes, sizeof(buffer.bytes),
                                  PROTOCOL_BINARY_CMD_CONFIG_VALIDATE, NULL, 0,
                                  non_json, strlen(non_json));

    safe_send(buffer.bytes, len, false);
    safe_recv_packet(buffer.bytes, sizeof(buffer.bytes));
    mcbp_validate_response_header(&buffer.response,
                                  PROTOCOL_BINARY_CMD_CONFIG_VALIDATE,
                                  PROTOCOL_BINARY_RESPONSE_EINVAL);
}

TEST_P(McdTestappTest, Config_ValidateAdminNotDynamic) {
    union {
        protocol_binary_request_no_extras request;
        protocol_binary_response_no_extras response;
        char bytes[1024];
    } buffer;

    /* 'admin' cannot be changed */
    cJSON* dynamic = cJSON_CreateObject();
    char* dyn_string = NULL;
    cJSON_AddStringToObject(dynamic, "admin", "not_me");
    dyn_string = cJSON_Print(dynamic);
    cJSON_Delete(dynamic);
    size_t len = mcbp_raw_command(buffer.bytes, sizeof(buffer.bytes),
                                  PROTOCOL_BINARY_CMD_CONFIG_VALIDATE, NULL, 0,
                                  dyn_string, strlen(dyn_string));
    cJSON_Free(dyn_string);

    safe_send(buffer.bytes, len, false);
    safe_recv_packet(buffer.bytes, sizeof(buffer.bytes));
    mcbp_validate_response_header(&buffer.response,
                                  PROTOCOL_BINARY_CMD_CONFIG_VALIDATE,
                                  PROTOCOL_BINARY_RESPONSE_EINVAL);
}

TEST_P(McdTestappTest, Config_ValidateThreadsNotDynamic) {
    union {
        protocol_binary_request_no_extras request;
        protocol_binary_response_no_extras response;
        char bytes[1024];
    } buffer;

    /* 'threads' cannot be changed */
    cJSON* dynamic = cJSON_CreateObject();
    char* dyn_string = NULL;
    cJSON_AddNumberToObject(dynamic, "threads", 99);
    dyn_string = cJSON_Print(dynamic);
    cJSON_Delete(dynamic);
    size_t len = mcbp_raw_command(buffer.bytes, sizeof(buffer.bytes),
                                  PROTOCOL_BINARY_CMD_CONFIG_VALIDATE, NULL, 0,
                                  dyn_string, strlen(dyn_string));
    cJSON_Free(dyn_string);

    safe_send(buffer.bytes, len, false);
    safe_recv_packet(buffer.bytes, sizeof(buffer.bytes));
    mcbp_validate_response_header(&buffer.response,
                                  PROTOCOL_BINARY_CMD_CONFIG_VALIDATE,
                                  PROTOCOL_BINARY_RESPONSE_EINVAL);
}

TEST_P(McdTestappTest, Config_ValidateInterface) {
    union {
        protocol_binary_request_no_extras request;
        protocol_binary_response_no_extras response;
        char bytes[2048];
    } buffer;

    /* 'interfaces' - should be able to change max connections */
    cJSON* dynamic = generate_config(ssl_port);
    char* dyn_string = NULL;
    cJSON* iface_list = cJSON_GetObjectItem(dynamic, "interfaces");
    cJSON* iface = cJSON_GetArrayItem(iface_list, 0);
    cJSON_ReplaceItemInObject(iface, "maxconn",
                              cJSON_CreateNumber(MAX_CONNECTIONS * 2));
    dyn_string = cJSON_Print(dynamic);
    cJSON_Delete(dynamic);
    size_t len = mcbp_raw_command(buffer.bytes, sizeof(buffer.bytes),
                                  PROTOCOL_BINARY_CMD_CONFIG_VALIDATE, NULL, 0,
                                  dyn_string, strlen(dyn_string));
    cJSON_Free(dyn_string);

    safe_send(buffer.bytes, len, false);
    safe_recv_packet(buffer.bytes, sizeof(buffer.bytes));
    mcbp_validate_response_header(&buffer.response,
                                  PROTOCOL_BINARY_CMD_CONFIG_VALIDATE,
                                  PROTOCOL_BINARY_RESPONSE_SUCCESS);
}

TEST_P(McdTestappTest, Config_Reload) {
    union {
        protocol_binary_request_no_extras request;
        protocol_binary_response_no_extras response;
        char bytes[1024];
    } buffer;

    if (GetParam() != Transport::Plain) {
        return;
    }

    /* reload identity config */
    {
        size_t len = mcbp_raw_command(buffer.bytes, sizeof(buffer.bytes),
                                      PROTOCOL_BINARY_CMD_CONFIG_RELOAD, NULL,
                                      0,
                                      NULL, 0);

        safe_send(buffer.bytes, len, false);
        safe_recv_packet(buffer.bytes, sizeof(buffer.bytes));
        mcbp_validate_response_header(&buffer.response,
                                      PROTOCOL_BINARY_CMD_CONFIG_RELOAD,
                                      PROTOCOL_BINARY_RESPONSE_SUCCESS);
    }

    /* Change max_conns on first interface. */
    {
        cJSON *dynamic = generate_config(ssl_port);
        char* dyn_string = NULL;
        cJSON *iface_list = cJSON_GetObjectItem(dynamic, "interfaces");
        cJSON *iface = cJSON_GetArrayItem(iface_list, 0);
        cJSON_ReplaceItemInObject(iface, "maxconn",
                                  cJSON_CreateNumber(MAX_CONNECTIONS * 2));
        dyn_string = cJSON_Print(dynamic);
        cJSON_Delete(dynamic);
        if (write_config_to_file(dyn_string, config_file.c_str()) == -1) {
            cJSON_Free(dyn_string);
            FAIL() << "Failed to write config to file";
        }
        cJSON_Free(dyn_string);

        size_t len = mcbp_raw_command(buffer.bytes, sizeof(buffer.bytes),
                                      PROTOCOL_BINARY_CMD_CONFIG_RELOAD, NULL,
                                      0,
                                      NULL, 0);

        safe_send(buffer.bytes, len, false);
        safe_recv_packet(buffer.bytes, sizeof(buffer.bytes));
        mcbp_validate_response_header(&buffer.response,
                                      PROTOCOL_BINARY_CMD_CONFIG_RELOAD,
                                      PROTOCOL_BINARY_RESPONSE_SUCCESS);
    }

    /* Change backlog on first interface. */
    {
        cJSON *dynamic = generate_config(ssl_port);
        char* dyn_string = NULL;
        cJSON *iface_list = cJSON_GetObjectItem(dynamic, "interfaces");
        cJSON *iface = cJSON_GetArrayItem(iface_list, 0);
        cJSON_ReplaceItemInObject(iface, "backlog",
                                  cJSON_CreateNumber(BACKLOG * 2));
        dyn_string = cJSON_Print(dynamic);
        cJSON_Delete(dynamic);
        if (write_config_to_file(dyn_string, config_file.c_str()) == -1) {
            cJSON_Free(dyn_string);
            FAIL() << "Failed to write config to file";
        }
        cJSON_Free(dyn_string);

        size_t len = mcbp_raw_command(buffer.bytes, sizeof(buffer.bytes),
                                      PROTOCOL_BINARY_CMD_CONFIG_RELOAD, NULL,
                                      0,
                                      NULL, 0);

        safe_send(buffer.bytes, len, false);
        safe_recv_packet(buffer.bytes, sizeof(buffer.bytes));
        mcbp_validate_response_header(&buffer.response,
                                      PROTOCOL_BINARY_CMD_CONFIG_RELOAD,
                                      PROTOCOL_BINARY_RESPONSE_SUCCESS);
    }

    /* Change tcp_nodelay on first interface. */
    {
        cJSON *dynamic = generate_config(ssl_port);
        char* dyn_string = NULL;
        cJSON *iface_list = cJSON_GetObjectItem(dynamic, "interfaces");
        cJSON *iface = cJSON_GetArrayItem(iface_list, 0);
        cJSON_AddFalseToObject(iface, "tcp_nodelay");
        dyn_string = cJSON_Print(dynamic);
        cJSON_Delete(dynamic);
        if (write_config_to_file(dyn_string, config_file.c_str()) == -1) {
            cJSON_Free(dyn_string);
            FAIL() << "Failed to write config to file";
        }
        cJSON_Free(dyn_string);

        size_t len = mcbp_raw_command(buffer.bytes, sizeof(buffer.bytes),
                                      PROTOCOL_BINARY_CMD_CONFIG_RELOAD, NULL,
                                      0,
                                      NULL, 0);

        safe_send(buffer.bytes, len, false);
        safe_recv_packet(buffer.bytes, sizeof(buffer.bytes));
        mcbp_validate_response_header(&buffer.response,
                                      PROTOCOL_BINARY_CMD_CONFIG_RELOAD,
                                      PROTOCOL_BINARY_RESPONSE_SUCCESS);
    }

    /* Check that invalid (corrupted) file is rejected (and we don't
       leak any memory in the process). */
    {
        cJSON *dynamic = generate_config(ssl_port);
        char* dyn_string = cJSON_Print(dynamic);
        cJSON_Delete(dynamic);
        // Corrupt the JSON by replacing first opening brace '{' with
        // a closing '}'.
        char* ptr = strchr(dyn_string, '{');
        ASSERT_NE(nullptr, ptr);
        *ptr = '}';
        if (write_config_to_file(dyn_string, config_file.c_str()) == -1) {
            cJSON_Free(dyn_string);
            FAIL() << "Failed to write config to file";
        }
        cJSON_Free(dyn_string);

        size_t len = mcbp_raw_command(buffer.bytes, sizeof(buffer.bytes),
                                      PROTOCOL_BINARY_CMD_CONFIG_RELOAD, NULL,
                                      0,
                                      NULL, 0);

        safe_send(buffer.bytes, len, false);
        safe_recv_packet(buffer.bytes, sizeof(buffer.bytes));
        mcbp_validate_response_header(&buffer.response,
                                      PROTOCOL_BINARY_CMD_CONFIG_RELOAD,
                                      PROTOCOL_BINARY_RESPONSE_SUCCESS);
    }

    /* Restore original configuration. */
    cJSON *dynamic = generate_config(ssl_port);
    char* dyn_string = cJSON_Print(dynamic);
    cJSON_Delete(dynamic);
    if (write_config_to_file(dyn_string, config_file.c_str()) == -1) {
        cJSON_Free(dyn_string);
        FAIL() << "Failed to write config to file";
    }
    cJSON_Free(dyn_string);

    size_t len = mcbp_raw_command(buffer.bytes, sizeof(buffer.bytes),
                                  PROTOCOL_BINARY_CMD_CONFIG_RELOAD, NULL, 0,
                                  NULL, 0);

    safe_send(buffer.bytes, len, false);
    safe_recv_packet(buffer.bytes, sizeof(buffer.bytes));
    mcbp_validate_response_header(&buffer.response,
                                  PROTOCOL_BINARY_CMD_CONFIG_RELOAD,
                                  PROTOCOL_BINARY_RESPONSE_SUCCESS);
}

TEST_P(McdTestappTest, Config_Reload_SSL) {
    union {
        protocol_binary_request_no_extras request;
        protocol_binary_response_no_extras response;
        char bytes[1024];
    } buffer;

    if (GetParam() != Transport::SSL) {
        return;
    }

    /* Change ssl cert/key on second interface. */
    cJSON *dynamic = generate_config(ssl_port);
    char* dyn_string = NULL;
    cJSON *iface_list = cJSON_GetObjectItem(dynamic, "interfaces");
    cJSON *iface = cJSON_GetArrayItem(iface_list, 1);
    cJSON *ssl = cJSON_GetObjectItem(iface, "ssl");

    const std::string cwd = mcd_env->getCurrentWorkingDirectory();
    const std::string pem_path = cwd + CERTIFICATE_PATH(testapp2.pem);
    const std::string cert_path = cwd + CERTIFICATE_PATH(testapp2.cert);

    cJSON_ReplaceItemInObject(ssl, "key", cJSON_CreateString(pem_path.c_str()));
    cJSON_ReplaceItemInObject(ssl, "cert", cJSON_CreateString(cert_path.c_str()));
    dyn_string = cJSON_Print(dynamic);
    cJSON_Delete(dynamic);
    if (write_config_to_file(dyn_string, config_file.c_str()) == -1) {
        cJSON_Free(dyn_string);
        FAIL() << "Failed to write config to file";
    }
    cJSON_Free(dyn_string);

    size_t len = mcbp_raw_command(buffer.bytes, sizeof(buffer.bytes),
                                  PROTOCOL_BINARY_CMD_CONFIG_RELOAD, NULL, 0,
                                  NULL, 0);

    safe_send(buffer.bytes, len, false);
    safe_recv_packet(buffer.bytes, sizeof(buffer.bytes));
    mcbp_validate_response_header(&buffer.response,
                                  PROTOCOL_BINARY_CMD_CONFIG_RELOAD,
                                  PROTOCOL_BINARY_RESPONSE_SUCCESS);
}

TEST_P(McdTestappTest, Audit_Put) {
    union {
        protocol_binary_request_audit_put request;
        protocol_binary_response_audit_put response;
        char bytes[1024];
    }buffer;

    buffer.request.message.body.id = 0;

    size_t len = mcbp_raw_command(buffer.bytes, sizeof(buffer.bytes),
                                  PROTOCOL_BINARY_CMD_AUDIT_PUT, NULL, 0,
                                  "{}", 2);

    safe_send(buffer.bytes, len, false);
    safe_recv_packet(buffer.bytes, sizeof(buffer.bytes));
    mcbp_validate_response_header(&buffer.response,
                                  PROTOCOL_BINARY_CMD_AUDIT_PUT,
                                  PROTOCOL_BINARY_RESPONSE_SUCCESS);
}

TEST_P(McdTestappTest, Audit_ConfigReload) {
    union {
        protocol_binary_request_no_extras request;
        protocol_binary_response_no_extras response;
        char bytes[1024];
    }buffer;

    size_t len = mcbp_raw_command(buffer.bytes, sizeof(buffer.bytes),
                                  PROTOCOL_BINARY_CMD_AUDIT_CONFIG_RELOAD,
                                  NULL, 0, NULL, 0);

    safe_send(buffer.bytes, len, false);
    safe_recv_packet(buffer.bytes, sizeof(buffer.bytes));
    mcbp_validate_response_header(&buffer.response,
                                  PROTOCOL_BINARY_CMD_AUDIT_CONFIG_RELOAD,
                                  PROTOCOL_BINARY_RESPONSE_SUCCESS);
}


TEST_P(McdTestappTest, Verbosity) {
    union {
        protocol_binary_request_verbosity request;
        protocol_binary_response_no_extras response;
        char bytes[1024];
    } buffer;

    int ii;
    for (ii = 10; ii > -1; --ii) {
        size_t len = mcbp_raw_command(buffer.bytes, sizeof(buffer.bytes),
                                      PROTOCOL_BINARY_CMD_VERBOSITY,
                                      NULL, 0, NULL, 0);
        buffer.request.message.header.request.extlen = 4;
        buffer.request.message.header.request.bodylen = ntohl(4);
        buffer.request.message.body.level = (uint32_t)ntohl(ii);
        safe_send(buffer.bytes, len + sizeof(4), false);
        safe_recv_packet(buffer.bytes, sizeof(buffer.bytes));
        mcbp_validate_response_header(&buffer.response,
                                      PROTOCOL_BINARY_CMD_VERBOSITY,
                                      PROTOCOL_BINARY_RESPONSE_SUCCESS);
    }
}

std::pair<protocol_binary_response_status, std::string>
fetch_value(const std::string& key) {
    union {
        protocol_binary_request_no_extras request;
        protocol_binary_response_no_extras response;
        char bytes[1024];
    } send, receive;
    const size_t len = mcbp_raw_command(send.bytes, sizeof(send.bytes),
                                        PROTOCOL_BINARY_CMD_GET,
                                        key.data(), key.size(), NULL, 0);
    safe_send(send.bytes, len, false);
    EXPECT_TRUE(safe_recv_packet(receive.bytes, sizeof(receive.bytes)));

    protocol_binary_response_status status =
            protocol_binary_response_status(receive.response.message.header.response.status);
    if (status == PROTOCOL_BINARY_RESPONSE_SUCCESS) {
        const char* ptr = receive.bytes + sizeof(receive.response) + 4;
        const size_t vallen = receive.response.message.header.response.bodylen - 4;
        return std::make_pair(PROTOCOL_BINARY_RESPONSE_SUCCESS,
                              std::string(ptr, vallen));
    } else {
        return std::make_pair(status, "");
    }
}

void validate_object(const char *key, const std::string& expected_value) {
    union {
        protocol_binary_request_no_extras request;
        char bytes[1024];
    } send;
    size_t len = mcbp_raw_command(send.bytes, sizeof(send.bytes),
                                  PROTOCOL_BINARY_CMD_GET,
                                  key, strlen(key), NULL, 0);
    safe_send(send.bytes, len, false);

    std::vector<char> receive;
    receive.resize(sizeof(protocol_binary_response_get) + expected_value.size());

    safe_recv_packet(receive.data(), receive.size());

    auto* response = reinterpret_cast<protocol_binary_response_no_extras*>(receive.data());
    mcbp_validate_response_header(response, PROTOCOL_BINARY_CMD_GET,
                                  PROTOCOL_BINARY_RESPONSE_SUCCESS);
    char* ptr = receive.data() + sizeof(*response) + 4;
    size_t vallen = response->message.header.response.bodylen - 4;
    ASSERT_EQ(expected_value.size(), vallen);
    std::string actual(ptr, vallen);
    EXPECT_EQ(expected_value, actual);
}

void validate_flags(const char *key, uint32_t expected_flags) {
    union {
        protocol_binary_request_no_extras request;
        char bytes[1024];
    } send;
    size_t len = mcbp_raw_command(send.bytes, sizeof(send.bytes),
                                  PROTOCOL_BINARY_CMD_GET,
                                  key, strlen(key), NULL, 0);
    safe_send(send.bytes, len, false);

    std::vector<char> receive(4096);
    safe_recv_packet(receive.data(), receive.size());

    auto* response = reinterpret_cast<protocol_binary_response_no_extras*>(receive.data());
    mcbp_validate_response_header(response, PROTOCOL_BINARY_CMD_GET,
                                  PROTOCOL_BINARY_RESPONSE_SUCCESS);
    const auto* get_response =
            reinterpret_cast<protocol_binary_response_get*>(receive.data());
    const uint32_t actual_flags = ntohl(get_response->message.body.flags);
    EXPECT_EQ(expected_flags, actual_flags);
}

void store_object(const char *key, const char *value, bool validate) {
    store_object_with_flags(key, value, 0);

    if (validate) {
        validate_object(key, value);
    }
}

void store_object_with_flags(const char *key, const char *value,
                             uint32_t flags) {
    std::vector<char> send;
    send.resize(sizeof(protocol_binary_request_set) + strlen(key) +
                strlen(value));

    size_t len = mcbp_storage_command(send.data(), send.size(),
                                      PROTOCOL_BINARY_CMD_SET,
                                      key, strlen(key), value, strlen(value),
                                      flags, 0);

    safe_send(send.data(), len, false);

    union {
        protocol_binary_response_no_extras response;
        char bytes[1024];
    } receive;
    safe_recv_packet(receive.bytes, sizeof(receive.bytes));
    mcbp_validate_response_header(&receive.response, PROTOCOL_BINARY_CMD_SET,
                                  PROTOCOL_BINARY_RESPONSE_SUCCESS);
}

void delete_object(const char* key, bool ignore_missing) {
    union {
        protocol_binary_request_no_extras request;
        protocol_binary_response_no_extras response;
        char bytes[1024];
    } send, receive;
    size_t len = mcbp_raw_command(send.bytes, sizeof(send.bytes),
                                  PROTOCOL_BINARY_CMD_DELETE, key, strlen(key),
                                  NULL, 0);
    safe_send(send.bytes, len, false);
    safe_recv_packet(receive.bytes, sizeof(receive.bytes));
    if (ignore_missing && receive.response.message.header.response.status ==
            PROTOCOL_BINARY_RESPONSE_KEY_ENOENT) {
        /* Ignore. Just using this for cleanup then */
        return;
    }
    mcbp_validate_response_header(&receive.response, PROTOCOL_BINARY_CMD_DELETE,
                                  PROTOCOL_BINARY_RESPONSE_SUCCESS);
}

TEST_P(McdTestappTest, Hello) {
    union {
        protocol_binary_request_hello request;
        protocol_binary_response_hello response;
        char bytes[1024];
    } buffer;
    const char *useragent = "hello world";
    uint16_t features[3];
    uint16_t *ptr;
    size_t len;

    features[0] = htons(PROTOCOL_BINARY_FEATURE_DATATYPE);
    features[1] = htons(PROTOCOL_BINARY_FEATURE_TCPNODELAY);
    features[2] = htons(PROTOCOL_BINARY_FEATURE_MUTATION_SEQNO);

    memset(buffer.bytes, 0, sizeof(buffer.bytes));

    len = mcbp_raw_command(buffer.bytes, sizeof(buffer.bytes),
                           PROTOCOL_BINARY_CMD_HELLO,
                           useragent, strlen(useragent), features,
                           sizeof(features));

    safe_send(buffer.bytes, len, false);
    safe_recv_packet(buffer.bytes, sizeof(buffer.bytes));
    mcbp_validate_response_header(&buffer.response,
                                  PROTOCOL_BINARY_CMD_HELLO,
                                  PROTOCOL_BINARY_RESPONSE_SUCCESS);

    EXPECT_EQ(6u, buffer.response.message.header.response.bodylen);
    ptr = (uint16_t*)(buffer.bytes + sizeof(buffer.response));
    EXPECT_EQ(PROTOCOL_BINARY_FEATURE_DATATYPE, ntohs(*ptr));
    ptr++;
    EXPECT_EQ(PROTOCOL_BINARY_FEATURE_TCPNODELAY, ntohs(*ptr));
    ptr++;
    EXPECT_EQ(PROTOCOL_BINARY_FEATURE_MUTATION_SEQNO, ntohs(*ptr));

    features[0] = 0xffff;
    len = mcbp_raw_command(buffer.bytes, sizeof(buffer.bytes),
                           PROTOCOL_BINARY_CMD_HELLO,
                           useragent, strlen(useragent), features,
                           2);

    safe_send(buffer.bytes, len, false);
    safe_recv_packet(buffer.bytes, sizeof(buffer.bytes));
    mcbp_validate_response_header(&buffer.response,
                                  PROTOCOL_BINARY_CMD_HELLO,
                                  PROTOCOL_BINARY_RESPONSE_SUCCESS);
    EXPECT_EQ(0u, buffer.response.message.header.response.bodylen);

    len = mcbp_raw_command(buffer.bytes, sizeof(buffer.bytes),
                           PROTOCOL_BINARY_CMD_HELLO,
                           useragent, strlen(useragent), features,
                           sizeof(features) - 1);

    safe_send(buffer.bytes, len, false);
    safe_recv_packet(buffer.bytes, sizeof(buffer.bytes));
    mcbp_validate_response_header(&buffer.response,
                                  PROTOCOL_BINARY_CMD_HELLO,
                                  PROTOCOL_BINARY_RESPONSE_EINVAL);
}

static void set_feature(const protocol_binary_hello_features feature,
                        bool enable) {

    // First update the currently enabled features.
    if (enable) {
        enabled_hello_features.insert(feature);
    } else {
        enabled_hello_features.erase(feature);
    }

    // Now send the new HELLO message to the server.
    union {
        protocol_binary_request_hello request;
        protocol_binary_response_hello response;
        char bytes[1024];
    } buffer;
    const char *useragent = "testapp";
    const size_t agentlen = strlen(useragent);

    // Calculate body location and populate the body.
    char* const body_ptr = buffer.bytes + sizeof(buffer.request.message.header);
    memcpy(body_ptr, useragent, agentlen);

    size_t bodylen = agentlen;
    for (auto feature : enabled_hello_features) {
        const uint16_t wire_feature = htons(feature);
        memcpy(body_ptr + bodylen,
               reinterpret_cast<const char*>(&wire_feature), sizeof(wire_feature));
        bodylen += sizeof(wire_feature);
    }

    // Fill in the header at the start of the buffer.
    memset(buffer.bytes, 0, sizeof(buffer.request.message.header));
    buffer.request.message.header.request.magic = PROTOCOL_BINARY_REQ;
    buffer.request.message.header.request.opcode = PROTOCOL_BINARY_CMD_HELLO;
    buffer.request.message.header.request.keylen = htons((uint16_t)agentlen);
    buffer.request.message.header.request.bodylen = htonl(bodylen);

    safe_send(buffer.bytes,
              sizeof(buffer.request.message.header) + bodylen, false);

    safe_recv(&buffer.response, sizeof(buffer.response));
    const size_t response_bodylen = ntohl(buffer.response.message.header.response.bodylen);
    EXPECT_EQ(bodylen - agentlen, response_bodylen);
    for (auto feature : enabled_hello_features) {
        uint16_t wire_feature;
        safe_recv(&wire_feature, sizeof(wire_feature));
        wire_feature = ntohs(wire_feature);
        EXPECT_EQ(feature, wire_feature);
    }
}

void set_datatype_feature(bool enable) {
    set_feature(PROTOCOL_BINARY_FEATURE_DATATYPE, enable);
}

void set_mutation_seqno_feature(bool enable) {
    set_feature(PROTOCOL_BINARY_FEATURE_MUTATION_SEQNO, enable);
}

enum test_return store_object_w_datatype(const char *key,
                                         const void *data, size_t datalen,
                                         bool deflate, bool json)
{
    protocol_binary_request_no_extras request;
    int keylen = (int)strlen(key);
    char extra[8] = { 0 };
    uint8_t datatype = PROTOCOL_BINARY_RAW_BYTES;
    if (deflate) {
        datatype |= PROTOCOL_BINARY_DATATYPE_COMPRESSED;
    }

    if (json) {
        datatype |= PROTOCOL_BINARY_DATATYPE_JSON;
    }

    memset(request.bytes, 0, sizeof(request));
    request.message.header.request.magic = PROTOCOL_BINARY_REQ;
    request.message.header.request.opcode = PROTOCOL_BINARY_CMD_SET;
    request.message.header.request.datatype = datatype;
    request.message.header.request.extlen = 8;
    request.message.header.request.keylen = htons((uint16_t)keylen);
    request.message.header.request.bodylen = htonl((uint32_t)(keylen + datalen + 8));
    request.message.header.request.opaque = 0xdeadbeef;

    safe_send(&request.bytes, sizeof(request.bytes), false);
    safe_send(extra, sizeof(extra), false);
    safe_send(key, strlen(key), false);
    safe_send(data, datalen, false);

    union {
        protocol_binary_response_no_extras response;
        char bytes[1024];
    } receive;

    safe_recv_packet(receive.bytes, sizeof(receive.bytes));
    mcbp_validate_response_header(&receive.response, PROTOCOL_BINARY_CMD_SET,
                                  PROTOCOL_BINARY_RESPONSE_SUCCESS);
    return TEST_PASS;
}

static void get_object_w_datatype(const char *key,
                                  const void *data, size_t datalen,
                                  bool deflate, bool json,
                                  bool conversion)
{
    protocol_binary_response_no_extras response;
    protocol_binary_request_no_extras request;
    int keylen = (int)strlen(key);
    uint32_t flags;
    uint8_t datatype = PROTOCOL_BINARY_RAW_BYTES;
    uint32_t len;

    if (deflate) {
        datatype |= PROTOCOL_BINARY_DATATYPE_COMPRESSED;
    }

    if (json) {
        datatype |= PROTOCOL_BINARY_DATATYPE_JSON;
    }

    memset(request.bytes, 0, sizeof(request));
    request.message.header.request.magic = PROTOCOL_BINARY_REQ;
    request.message.header.request.opcode = PROTOCOL_BINARY_CMD_GET;
    request.message.header.request.datatype = PROTOCOL_BINARY_RAW_BYTES;
    request.message.header.request.keylen = htons((uint16_t)keylen);
    request.message.header.request.bodylen = htonl(keylen);

    safe_send(&request.bytes, sizeof(request.bytes), false);
    safe_send(key, strlen(key), false);

    safe_recv(&response.bytes, sizeof(response.bytes));
    if (ntohs(response.message.header.response.status != PROTOCOL_BINARY_RESPONSE_SUCCESS)) {
        fprintf(stderr, "Failed to retrieve object!: %d\n",
                (int)ntohs(response.message.header.response.status));
        abort();
    }

    len = ntohl(response.message.header.response.bodylen);
    cb_assert(len > 4);
    safe_recv(&flags, sizeof(flags));
    len -= 4;
    std::vector<char> body(len);
    safe_recv(body.data(), len);

    if (conversion) {
        cb_assert(response.message.header.response.datatype == PROTOCOL_BINARY_RAW_BYTES);
    } else {
        cb_assert(response.message.header.response.datatype == datatype);
    }

    cb_assert(len == datalen);
    cb_assert(memcmp(data, body.data(), body.size()) == 0);
}

TEST_P(McdTestappTest, DatatypeJSON) {
    const char body[] = "{ \"value\" : 1234123412 }";
    set_datatype_feature(true);
    store_object_w_datatype("myjson", body, strlen(body), false, true);

    get_object_w_datatype("myjson", body, strlen(body), false, true, false);

    set_datatype_feature(false);
    get_object_w_datatype("myjson", body, strlen(body), false, true, true);
}

TEST_P(McdTestappTest, DatatypeJSONWithoutSupport) {
    const char body[] = "{ \"value\" : 1234123412 }";
    set_datatype_feature(false);
    store_object_w_datatype("myjson", body, strlen(body), false, false);

    get_object_w_datatype("myjson", body, strlen(body), false, false, false);

    set_datatype_feature(true);
    get_object_w_datatype("myjson", body, strlen(body), false, true, false);
}

/* Compress the specified document, storing the compressed result in the
 * {deflated}.
 * Caller is responsible for cb_free()ing deflated when no longer needed.
 */
size_t compress_document(const char* data, size_t datalen, char** deflated) {

    // Calculate maximum compressed length and allocate a buffer of that size.
    size_t deflated_len = snappy_max_compressed_length(datalen);
    *deflated = (char*)cb_malloc(deflated_len);

    snappy_status status = snappy_compress(data, datalen, *deflated,
                                           &deflated_len);

    cb_assert(status == SNAPPY_OK);

    return deflated_len;
}

TEST_P(McdTestappTest, DatatypeCompressed) {
    const char inflated[] = "aaaaaaaaabbbbbbbccccccdddddd";
    size_t inflated_len = strlen(inflated);
    char* deflated;
    size_t deflated_len = compress_document(inflated, inflated_len, &deflated);

    set_datatype_feature(true);
    store_object_w_datatype("mycompressed", deflated, deflated_len,
                            /*compressed*/true, /*JSON*/false);

    get_object_w_datatype("mycompressed", deflated, deflated_len,
                          true, false, false);

    set_datatype_feature(false);
    get_object_w_datatype("mycompressed", inflated, inflated_len,
                          true, false, true);

    cb_free(deflated);
}

TEST_P(McdTestappTest, DatatypeCompressedJSON) {
    const char inflated[] = "{ \"value\" : \"aaaaaaaaabbbbbbbccccccdddddd\" }";
    size_t inflated_len = strlen(inflated);

    char* deflated;
    size_t deflated_len = compress_document(inflated, inflated_len, &deflated);

    set_datatype_feature(true);

    store_object_w_datatype("mycompressedjson", deflated, deflated_len,
                            /*compressed*/true, /*JSON*/true);

    get_object_w_datatype("mycompressedjson", deflated, deflated_len,
                          true, true, false);

    set_datatype_feature(false);
    get_object_w_datatype("mycompressedjson", inflated, inflated_len,
                          true, true, true);

    cb_free(deflated);
}

TEST_P(McdTestappTest, DatatypeInvalid) {
    protocol_binary_request_no_extras request;
    union {
        protocol_binary_response_no_extras response;
        char buffer[1024];
    } res;
    uint16_t code;

    set_datatype_feature(false);

    memset(request.bytes, 0, sizeof(request));
    request.message.header.request.magic = PROTOCOL_BINARY_REQ;
    request.message.header.request.opcode = PROTOCOL_BINARY_CMD_NOOP;
    request.message.header.request.datatype = 1;

    safe_send(&request.bytes, sizeof(request.bytes), false);
    safe_recv_packet(res.buffer, sizeof(res.buffer));

    code = res.response.message.header.response.status;
    ASSERT_EQ(PROTOCOL_BINARY_RESPONSE_EINVAL, code);

    reconnect_to_server();

    set_datatype_feature(false);
    request.message.header.request.datatype = 4;
    safe_send(&request.bytes, sizeof(request.bytes), false);
    safe_recv_packet(res.buffer, sizeof(res.buffer));
    code = res.response.message.header.response.status;
    EXPECT_EQ(PROTOCOL_BINARY_RESPONSE_EINVAL, code);

    reconnect_to_server();
}

static uint64_t get_session_ctrl_token(void) {
    union {
        protocol_binary_request_get_ctrl_token request;
        protocol_binary_response_get_ctrl_token response;
        char bytes[1024];
    } buffer;
    uint64_t ret;

    memset(buffer.bytes, 0, sizeof(buffer));
    buffer.request.message.header.request.magic = PROTOCOL_BINARY_REQ;
    buffer.request.message.header.request.opcode = PROTOCOL_BINARY_CMD_GET_CTRL_TOKEN;

    safe_send(buffer.bytes, sizeof(buffer.request), false);
    safe_recv_packet(&buffer.response, sizeof(buffer.bytes));

    cb_assert(htons(buffer.response.message.header.response.status) ==
                PROTOCOL_BINARY_RESPONSE_SUCCESS);

    ret = ntohll(buffer.response.message.header.response.cas);
    cb_assert(ret != 0);

    return ret;
}

static void prepare_set_session_ctrl_token(protocol_binary_request_set_ctrl_token *req,
                                           uint64_t old, uint64_t new_cas)
{
    memset(req, 0, sizeof(*req));
    req->message.header.request.magic = PROTOCOL_BINARY_REQ;
    req->message.header.request.opcode = PROTOCOL_BINARY_CMD_SET_CTRL_TOKEN;
    req->message.header.request.extlen = sizeof(uint64_t);
    req->message.header.request.bodylen = htonl(sizeof(uint64_t));
    req->message.header.request.cas = htonll(old);
    req->message.body.new_cas = htonll(new_cas);
}

TEST_P(McdTestappTest, SessionCtrlToken) {
    union {
        protocol_binary_request_set_ctrl_token request;
        protocol_binary_response_set_ctrl_token response;
        char bytes[1024];
    } buffer;

    uint64_t old_token = get_session_ctrl_token();
    uint64_t new_token = 0x0102030405060708;

    /* Validate that you may successfully set the token to a legal value */
    prepare_set_session_ctrl_token(&buffer.request, old_token, new_token);
    safe_send(buffer.bytes, sizeof(buffer.request), false);
    cb_assert(safe_recv_packet(&buffer.response, sizeof(buffer.bytes)));

    cb_assert(buffer.response.message.header.response.status ==
              PROTOCOL_BINARY_RESPONSE_SUCCESS);
    cb_assert(new_token == ntohll(buffer.response.message.header.response.cas));
    old_token = new_token;

    /* Validate that you can't set it to 0 */
    prepare_set_session_ctrl_token(&buffer.request, old_token, 0);
    safe_send(buffer.bytes, sizeof(buffer.request), false);
    cb_assert(safe_recv_packet(&buffer.response, sizeof(buffer.bytes)));
    cb_assert(buffer.response.message.header.response.status ==
              PROTOCOL_BINARY_RESPONSE_EINVAL);
    reconnect_to_server();
    cb_assert(old_token == get_session_ctrl_token());

    /* Validate that you can't set it by providing an incorrect cas */
    prepare_set_session_ctrl_token(&buffer.request, old_token + 1, new_token - 1);
    safe_send(buffer.bytes, sizeof(buffer.request), false);
    cb_assert(safe_recv_packet(&buffer.response, sizeof(buffer.bytes)));

    cb_assert(buffer.response.message.header.response.status ==
              PROTOCOL_BINARY_RESPONSE_KEY_EEXISTS);
    cb_assert(new_token == ntohll(buffer.response.message.header.response.cas));
    cb_assert(new_token == get_session_ctrl_token());

    /* Validate that you may set it by overriding the cas with 0 */
    prepare_set_session_ctrl_token(&buffer.request, 0, 0xdeadbeef);
    safe_send(buffer.bytes, sizeof(buffer.request), false);
    cb_assert(safe_recv_packet(&buffer.response, sizeof(buffer.bytes)));
    cb_assert(buffer.response.message.header.response.status ==
              PROTOCOL_BINARY_RESPONSE_SUCCESS);
    cb_assert(0xdeadbeef == ntohll(buffer.response.message.header.response.cas));
    cb_assert(0xdeadbeef == get_session_ctrl_token());
}

TEST_P(McdTestappTest, MB_10114) {
    char buffer[512] = {0};
    const char *key = "mb-10114";
    union {
        protocol_binary_request_no_extras request;
        protocol_binary_response_no_extras response;
        char bytes[1024];
    } send, receive;
    size_t len;

    // Disable ewouldblock_engine - not wanted / needed for this MB regression test.
    ewouldblock_engine_disable();

    store_object(key, "world");
    do {
        len = mcbp_raw_command(send.bytes, sizeof(send.bytes),
                               PROTOCOL_BINARY_CMD_APPEND,
                               key, strlen(key), buffer, sizeof(buffer));
        safe_send(send.bytes, len, false);
        safe_recv_packet(receive.bytes, sizeof(receive.bytes));
    } while (receive.response.message.header.response.status == PROTOCOL_BINARY_RESPONSE_SUCCESS);

    EXPECT_EQ(PROTOCOL_BINARY_RESPONSE_E2BIG,
              receive.response.message.header.response.status);

    /* We should be able to delete it */
    len = mcbp_raw_command(send.bytes, sizeof(send.bytes),
                           PROTOCOL_BINARY_CMD_DELETE,
                           key, strlen(key), NULL, 0);
    safe_send(send.bytes, len, false);
    safe_recv_packet(receive.bytes, sizeof(receive.bytes));
    mcbp_validate_response_header(&receive.response, PROTOCOL_BINARY_CMD_DELETE,
                                  PROTOCOL_BINARY_RESPONSE_SUCCESS);
}

TEST_P(McdTestappTest, DCP_Noop) {
    union {
        protocol_binary_request_dcp_noop request;
        protocol_binary_response_dcp_noop response;
        char bytes[1024];
    } buffer;

    size_t len = mcbp_raw_command(buffer.bytes, sizeof(buffer.bytes),
                                  PROTOCOL_BINARY_CMD_DCP_NOOP,
                                  NULL, 0, NULL, 0);

    /*
     * Default engine don't support DCP, so just check that
     * it detects that and if the packet use incorrect format
     */
    safe_send(buffer.bytes, len, false);
    safe_recv_packet(buffer.bytes, sizeof(buffer.bytes));
    mcbp_validate_response_header(&buffer.response,
                                  PROTOCOL_BINARY_CMD_DCP_NOOP,
                                  PROTOCOL_BINARY_RESPONSE_NOT_SUPPORTED);
    reconnect_to_server();

    len = mcbp_raw_command(buffer.bytes, sizeof(buffer.bytes),
                           PROTOCOL_BINARY_CMD_DCP_NOOP,
                           "d", 1, "f", 1);

    safe_send(buffer.bytes, len, false);
    safe_recv_packet(buffer.bytes, sizeof(buffer.bytes));
    mcbp_validate_response_header(&buffer.response,
                                  PROTOCOL_BINARY_CMD_DCP_NOOP,
                                  PROTOCOL_BINARY_RESPONSE_EINVAL);
}

TEST_P(McdTestappTest, DCP_BufferAck) {
    union {
        protocol_binary_request_dcp_buffer_acknowledgement request;
        protocol_binary_response_dcp_noop response;
        char bytes[1024];
    } buffer;

    size_t len = mcbp_raw_command(buffer.bytes, sizeof(buffer.bytes),
                                  PROTOCOL_BINARY_CMD_DCP_BUFFER_ACKNOWLEDGEMENT,
                                  NULL, 0, "asdf", 4);
    buffer.request.message.header.request.extlen = 4;

    /*
     * Default engine don't support DCP, so just check that
     * it detects that and if the packet use incorrect format
     */
    safe_send(buffer.bytes, len, false);
    safe_recv_packet(buffer.bytes, sizeof(buffer.bytes));
    mcbp_validate_response_header(&buffer.response,
                                  PROTOCOL_BINARY_CMD_DCP_BUFFER_ACKNOWLEDGEMENT,
                                  PROTOCOL_BINARY_RESPONSE_NOT_SUPPORTED);
    reconnect_to_server();

    len = mcbp_raw_command(buffer.bytes, sizeof(buffer.bytes),
                           PROTOCOL_BINARY_CMD_DCP_BUFFER_ACKNOWLEDGEMENT,
                           "d", 1, "ffff", 4);

    safe_send(buffer.bytes, len, false);
    safe_recv_packet(buffer.bytes, sizeof(buffer.bytes));
    mcbp_validate_response_header(&buffer.response,
                                  PROTOCOL_BINARY_CMD_DCP_BUFFER_ACKNOWLEDGEMENT,
                                  PROTOCOL_BINARY_RESPONSE_EINVAL);
    reconnect_to_server();

    len = mcbp_raw_command(buffer.bytes, sizeof(buffer.bytes),
                           PROTOCOL_BINARY_CMD_DCP_BUFFER_ACKNOWLEDGEMENT,
                           NULL, 0, "fff", 3);

    safe_send(buffer.bytes, len, false);
    safe_recv_packet(buffer.bytes, sizeof(buffer.bytes));
    mcbp_validate_response_header(&buffer.response,
                                  PROTOCOL_BINARY_CMD_DCP_BUFFER_ACKNOWLEDGEMENT,
                                  PROTOCOL_BINARY_RESPONSE_EINVAL);
}

TEST_P(McdTestappTest, DCP_Control) {
    union {
        protocol_binary_request_dcp_control request;
        protocol_binary_response_dcp_control response;
        char bytes[1024];
    } buffer;

    size_t len;

    len = mcbp_raw_command(buffer.bytes, sizeof(buffer.bytes),
                           PROTOCOL_BINARY_CMD_DCP_CONTROL,
                           "foo", 3, "bar", 3);

    /*
     * Default engine don't support DCP, so just check that
     * it detects that and if the packet use incorrect format
     */
    safe_send(buffer.bytes, len, false);
    safe_recv_packet(buffer.bytes, sizeof(buffer.bytes));
    mcbp_validate_response_header(&buffer.response,
                                  PROTOCOL_BINARY_CMD_DCP_CONTROL,
                                  PROTOCOL_BINARY_RESPONSE_NOT_SUPPORTED);
    reconnect_to_server();

    len = mcbp_raw_command(buffer.bytes, sizeof(buffer.bytes),
                           PROTOCOL_BINARY_CMD_DCP_CONTROL,
                           NULL, 0, NULL, 0);

    safe_send(buffer.bytes, len, false);
    safe_recv_packet(buffer.bytes, sizeof(buffer.bytes));
    mcbp_validate_response_header(&buffer.response,
                                  PROTOCOL_BINARY_CMD_DCP_CONTROL,
                                  PROTOCOL_BINARY_RESPONSE_EINVAL);
    reconnect_to_server();

    len = mcbp_raw_command(buffer.bytes, sizeof(buffer.bytes),
                           PROTOCOL_BINARY_CMD_DCP_CONTROL,
                           NULL, 0, "fff", 3);

    safe_send(buffer.bytes, len, false);
    safe_recv_packet(buffer.bytes, sizeof(buffer.bytes));
    mcbp_validate_response_header(&buffer.response,
                                  PROTOCOL_BINARY_CMD_DCP_CONTROL,
                                  PROTOCOL_BINARY_RESPONSE_EINVAL);
    reconnect_to_server();

    len = mcbp_raw_command(buffer.bytes, sizeof(buffer.bytes),
                           PROTOCOL_BINARY_CMD_DCP_CONTROL,
                           "foo", 3, NULL, 0);

    safe_send(buffer.bytes, len, false);
    safe_recv_packet(buffer.bytes, sizeof(buffer.bytes));
    mcbp_validate_response_header(&buffer.response,
                                  PROTOCOL_BINARY_CMD_DCP_CONTROL,
                                  PROTOCOL_BINARY_RESPONSE_EINVAL);
}

TEST_P(McdTestappTest, ISASL_Refresh) {
    union {
        protocol_binary_request_no_extras request;
        protocol_binary_response_no_extras response;
        char bytes[1024];
    } buffer;

    size_t len;

    len = mcbp_raw_command(buffer.bytes, sizeof(buffer.bytes),
                           PROTOCOL_BINARY_CMD_ISASL_REFRESH,
                           NULL, 0, NULL, 0);

    safe_send(buffer.bytes, len, false);
    safe_recv_packet(buffer.bytes, sizeof(buffer.bytes));
    mcbp_validate_response_header(&buffer.response,
                                  PROTOCOL_BINARY_CMD_ISASL_REFRESH,
                                  PROTOCOL_BINARY_RESPONSE_SUCCESS);
}

/*
    Using a memcached protocol extesnsion, shift the time
*/
static void adjust_memcached_clock(uint64_t clock_shift) {
    union {
        protocol_binary_adjust_time request;
        protocol_binary_adjust_time_response response;
        char bytes[1024];
    } buffer;

    size_t len = mcbp_raw_command(buffer.bytes, sizeof(buffer.bytes),
                                  PROTOCOL_BINARY_CMD_ADJUST_TIMEOFDAY,
                                  NULL, 0, NULL, 0);

    buffer.request.message.body.offset = htonll(clock_shift);

    safe_send(buffer.bytes, len, false);
    safe_recv_packet(buffer.bytes, sizeof(buffer.bytes));
    mcbp_validate_response_header(&buffer.response,
                                  PROTOCOL_BINARY_CMD_ADJUST_TIMEOFDAY,
                                  PROTOCOL_BINARY_RESPONSE_SUCCESS);
}

/* expiry, wait1 and wait2 need to be crafted so that
   1. sleep(wait1) and key exists
   2. sleep(wait2) and key should now have expired.
*/
static enum test_return test_expiry(const char* key, time_t expiry,
                                    time_t wait1, int clock_shift) {
    union {
        protocol_binary_request_no_extras request;
        protocol_binary_response_no_extras response;
        char bytes[1024];
    } send, receive;

    uint64_t value = 0xdeadbeefdeadcafe;
    size_t len = 0;
    len = mcbp_storage_command(send.bytes, sizeof(send.bytes),
                               PROTOCOL_BINARY_CMD_SET,
                               key, strlen(key), &value, sizeof(value),
                               0, (uint32_t)expiry);

    safe_send(send.bytes, len, false);
    safe_recv_packet(receive.bytes, sizeof(receive.bytes));
    mcbp_validate_response_header(&receive.response, PROTOCOL_BINARY_CMD_SET,
                                  PROTOCOL_BINARY_RESPONSE_SUCCESS);

    adjust_memcached_clock(clock_shift);

#ifdef WIN32
    Sleep((DWORD)(wait1 * 1000));
#else
    sleep(wait1);
#endif

    memset(send.bytes, 0, 1024);
    len = mcbp_raw_command(send.bytes, sizeof(send.bytes),
                           PROTOCOL_BINARY_CMD_GET,
                           key, strlen(key), NULL, 0);

    safe_send(send.bytes, len, false);
    safe_recv_packet(receive.bytes, sizeof(receive.bytes));
    mcbp_validate_response_header(&receive.response, PROTOCOL_BINARY_CMD_GET,
                                  PROTOCOL_BINARY_RESPONSE_SUCCESS);

    return TEST_PASS;
}

TEST_P(McdTestappTest, ExpiryRelativeWithClockChangeBackwards) {
    /*
       Just test for MB-11548
       120 second expiry.
       Set clock back by some amount that's before the time we started memcached.
       wait 2 seconds (allow mc time to tick)
       (defect was that time went negative and expired keys immediatley)
    */
    time_t now = time(0);
    test_expiry("test_expiry_relative_with_clock_change_backwards",
                120, 2, (int)(0 - ((now - server_start_time) * 2)));
}

void McdTestappTest::test_set_huge_impl(const char *key, uint8_t cmd,
                                        int result, bool pipeline,
                                        int iterations, int message_size) {

    // This is a large, long test. Disable ewouldblock_engine while
    // running it to speed it up.
    ewouldblock_engine_disable();

    /* some error case may return a body in the response */
    char receive[sizeof(protocol_binary_response_no_extras) + 32];
    const size_t len = message_size + sizeof(protocol_binary_request_set) + strlen(key);
    std::vector<char> set_message(len);
    char* message = set_message.data() + (sizeof(protocol_binary_request_set) + strlen(key));
    int ii;
    memset(message, 0xb0, message_size);

    cb_assert(len == mcbp_storage_command(set_message.data(), len, cmd, key,
                                          strlen(key), NULL, message_size,
                                          0, 0));

    for (ii = 0; ii < iterations; ++ii) {
        safe_send(set_message.data(), len, false);
        if (!pipeline) {
            if (cmd == PROTOCOL_BINARY_CMD_SET) {
                safe_recv_packet(&receive, sizeof(receive));
                mcbp_validate_response_header(
                    (protocol_binary_response_no_extras*)receive, cmd, result);
            }
        }
    }

    if (pipeline && cmd == PROTOCOL_BINARY_CMD_SET) {
        for (ii = 0; ii < iterations; ++ii) {
            safe_recv_packet(&receive, sizeof(receive));
            mcbp_validate_response_header(
                (protocol_binary_response_no_extras*)receive, cmd, result);
        }
    }
}

TEST_P(McdTestappTest, SetHuge) {
    test_set_huge_impl("test_set_huge", PROTOCOL_BINARY_CMD_SET,
                       PROTOCOL_BINARY_RESPONSE_SUCCESS, false, 10,
                       1023 * 1024);
}

TEST_P(McdTestappTest, SetE2BIG) {
    test_set_huge_impl("test_set_e2big", PROTOCOL_BINARY_CMD_SET,
                       PROTOCOL_BINARY_RESPONSE_E2BIG, false, 10,
                       1024 * 1024);
}

TEST_P(McdTestappTest, SetQHuge) {
    test_set_huge_impl("test_setq_huge", PROTOCOL_BINARY_CMD_SETQ,
                       PROTOCOL_BINARY_RESPONSE_SUCCESS, false, 10,
                       1023 * 1024);
}

TEST_P(McdTestappTest, PipelineHuge) {
    test_set_huge_impl("test_pipeline_huge", PROTOCOL_BINARY_CMD_SET,
                       PROTOCOL_BINARY_RESPONSE_SUCCESS, true, 200,
                       1023 * 1024);
}

/* support set, get, delete */
void test_pipeline_impl(int cmd, int result, const char* key_root,
                        uint32_t messages_in_stream, size_t value_size) {
    size_t largest_protocol_packet = sizeof(protocol_binary_request_set); /* set has the largest protocol message */
    size_t key_root_len = strlen(key_root);
    size_t key_digit_len = 5; /*append 00001, 00002 etc.. to key_root */
    const size_t buffer_len = (largest_protocol_packet + key_root_len +
                               key_digit_len + value_size) * messages_in_stream;
    size_t out_message_len = 0, in_message_len = 0, send_len = 0, receive_len = 0;
    std::vector<uint8_t> buffer(buffer_len); /* space for creating and receiving a stream */
    std::vector<char> key(key_root_len + key_digit_len + 1); /* space for building keys */
    uint8_t* current_message = buffer.data();
    int session = 0; /* something to stick in opaque */

    session = rand() % 100;

    cb_assert(messages_in_stream <= 99999);

    /* now figure out the correct send and receive lengths */
    if (cmd == PROTOCOL_BINARY_CMD_SET) {
        /* set, sends key and a value */
        out_message_len = sizeof(protocol_binary_request_set) + key_root_len + key_digit_len + value_size;
        /* receives a plain response, no extra */
        in_message_len = sizeof(protocol_binary_response_no_extras);
    } else if (cmd == PROTOCOL_BINARY_CMD_GET) {
        /* get sends key */
        out_message_len = sizeof(protocol_binary_request_get) + key_root_len + key_digit_len;

        if (result == PROTOCOL_BINARY_RESPONSE_SUCCESS) {
            /* receives a response + flags + value */
            in_message_len = sizeof(protocol_binary_response_no_extras) + 4 + value_size;
        } else {
            /* receives a response + string error */
            in_message_len = sizeof(protocol_binary_response_no_extras) + 9;
        }
    } else if (cmd == PROTOCOL_BINARY_CMD_DELETE) {
        /* delete sends key */
        out_message_len = sizeof(protocol_binary_request_get) + key_root_len + key_digit_len;
        /* receives a plain response, no extra */
        in_message_len = sizeof(protocol_binary_response_no_extras);
    } else {
        FAIL() << "invalid cmd (" << cmd << ") in test_pipeline_impl";
    }

    send_len    = out_message_len * messages_in_stream;
    receive_len = in_message_len * messages_in_stream;

    /* entire buffer and thus any values are 0xaf */
    std::fill(buffer.begin(), buffer.end(), 0xaf);

    for (uint32_t ii = 0; ii < messages_in_stream; ii++) {
        snprintf(key.data(), key_root_len + key_digit_len + 1, "%s%05d", key_root, ii);
        if (PROTOCOL_BINARY_CMD_SET == cmd) {
            protocol_binary_request_set* this_req = (protocol_binary_request_set*)current_message;
            current_message += mcbp_storage_command((char*)current_message,
                                                    out_message_len, cmd,
                                                    key.data(),
                                                    strlen(key.data()),
                                                    NULL, value_size, 0, 0);
            this_req->message.header.request.opaque = htonl((session << 8) | ii);
        } else {
            protocol_binary_request_no_extras* this_req = (protocol_binary_request_no_extras*)current_message;
            current_message += mcbp_raw_command((char*)current_message,
                                                out_message_len, cmd,
                                                key.data(), strlen(key.data()),
                                                NULL, 0);
            this_req->message.header.request.opaque = htonl((session << 8) | ii);
        }
    }

    cb_assert(buffer.size() >= send_len);

    safe_send(buffer.data(), send_len, false);

    std::fill(buffer.begin(), buffer.end(), 0);

    /* and get it all back in the same buffer */
    cb_assert(buffer.size() >= receive_len);

    safe_recv(buffer.data(), receive_len);
    current_message = buffer.data();
    for (uint32_t ii = 0; ii < messages_in_stream; ii++) {
        protocol_binary_response_no_extras* message = (protocol_binary_response_no_extras*)current_message;

        uint32_t bodylen = ntohl(message->message.header.response.bodylen);
        uint8_t  extlen  = message->message.header.response.extlen;
        uint16_t status  = ntohs(message->message.header.response.status);
        uint32_t opq     = ntohl(message->message.header.response.opaque);

        cb_assert(status == result);
        cb_assert(opq == ((session << 8)|ii));

        /* a value? */
        if (bodylen != 0 && result == PROTOCOL_BINARY_RESPONSE_SUCCESS) {
            uint8_t* value = current_message + sizeof(protocol_binary_response_no_extras) + extlen;
            for (size_t jj = 0; jj < value_size; jj++) {
                cb_assert(value[jj] == 0xaf);
            }
            current_message = current_message + bodylen + sizeof(protocol_binary_response_no_extras);
        } else {
            current_message = (uint8_t*)(message + 1);
        }
    }
}

TEST_P(McdTestappTest, PipelineSet) {
    // This is a large, long test. Disable ewouldblock_engine while
    // running it to speed it up.
    ewouldblock_engine_disable();

    /*
      MB-11203 would break at iteration 529 where we happen to send 57916 bytes in 1 pipe
      this triggered some edge cases in our SSL recv code.
    */
    for (int ii = 1; ii < 1000; ii++) {
        test_pipeline_impl(PROTOCOL_BINARY_CMD_SET,
                           PROTOCOL_BINARY_RESPONSE_SUCCESS, "key_set_pipe",
                           100, ii);
        test_pipeline_impl(PROTOCOL_BINARY_CMD_DELETE,
                           PROTOCOL_BINARY_RESPONSE_SUCCESS, "key_set_pipe",
                           100, ii);
    }
}

TEST_P(McdTestappTest, PipelineSetGetDel) {
    const char key_root[] = "key_set_get_del";

    // This is a large, long test. Disable ewouldblock_engine while
    // running it to speed it up.
    ewouldblock_engine_disable();

    test_pipeline_impl(PROTOCOL_BINARY_CMD_SET,
                       PROTOCOL_BINARY_RESPONSE_SUCCESS, key_root, 5000, 256);

    test_pipeline_impl(PROTOCOL_BINARY_CMD_GET,
                       PROTOCOL_BINARY_RESPONSE_SUCCESS, key_root, 5000, 256);

    test_pipeline_impl(PROTOCOL_BINARY_CMD_DELETE,
                       PROTOCOL_BINARY_RESPONSE_SUCCESS, key_root, 5000, 256);
}

TEST_P(McdTestappTest, PipelineSetDel) {
    // This is a large, long test. Disable ewouldblock_engine while
    // running it to speed it up.
    ewouldblock_engine_disable();

    test_pipeline_impl(PROTOCOL_BINARY_CMD_SET,
                       PROTOCOL_BINARY_RESPONSE_SUCCESS, "key_root",
                       5000, 256);

    test_pipeline_impl(PROTOCOL_BINARY_CMD_DELETE,
                       PROTOCOL_BINARY_RESPONSE_SUCCESS, "key_root",
                       5000, 256);
}

/* Send one character to the SSL port, then check memcached correctly closes
 * the connection (and doesn't hold it open for ever trying to read) more bytes
 * which will never come.
 */
TEST_P(McdTestappTest, MB_12762_SSLHandshakeHang) {

    // Requires SSL.
    if (current_phase != phase_ssl) {
        return;
    }

    /* Setup: Close the existing (handshaked) SSL connection, and create a
     * 'plain' TCP connection to the SSL port - i.e. without any SSL handshake.
     */
    closesocket(sock_ssl);
    sock_ssl = create_connect_plain_socket(ssl_port);

    /* Send a payload which is NOT a valid SSL handshake: */
    char buf[] = {'a', '\n'};
#if defined(WIN32)
    ssize_t len = send(sock_ssl, buf, (int)sizeof(buf), 0);
#else
    ssize_t len = send(sock_ssl, buf, sizeof(buf), 0);
#endif
    cb_assert(len == 2);

    /* Done writing, close the socket for writing. This triggers the bug: a
     * conn_read -> conn_waiting -> conn_read ... loop in memcached */
#if defined(WIN32)
    int res = shutdown(sock_ssl, SD_SEND);
#else
    int res = shutdown(sock_ssl, SHUT_WR);
#endif
    cb_assert(res == 0);

    /* Check status of the FD - expected to be ready (as it's just been closed
     * by peer), and should not have hit the timeout.
     */
    fd_set fdset;
#ifndef __clang_analyzer__
    /* FD_ZERO() is often implemented as inline asm(), which Clang
     * static analyzer cannot parse. */
    FD_ZERO(&fdset);
    FD_SET(sock_ssl, &fdset);
#endif
    struct timeval timeout = {0};
    timeout.tv_sec = 5;
    int ready_fds = select((int)(sock_ssl + 1), &fdset, NULL, NULL, &timeout);
    cb_assert(ready_fds == 1);

    /* Verify that attempting to read from the socket returns 0 (peer has
     * indeed closed the connection).
     */
    len = recv(sock_ssl, buf, 1, 0);
    cb_assert(len == 0);

    /* Restore the SSL connection to a sane state :) */
    reconnect_to_server();
}

std::string get_sasl_mechs(void) {
    union {
        protocol_binary_request_no_extras request;
        protocol_binary_response_no_extras response;
        char bytes[1024];
    } buffer;

    size_t plen = mcbp_raw_command(buffer.bytes, sizeof(buffer.bytes),
                                   PROTOCOL_BINARY_CMD_SASL_LIST_MECHS,
                                   NULL, 0, NULL, 0);

    safe_send(buffer.bytes, plen, false);
    safe_recv_packet(&buffer, sizeof(buffer));
    mcbp_validate_response_header(&buffer.response,
                                  PROTOCOL_BINARY_CMD_SASL_LIST_MECHS,
                                  PROTOCOL_BINARY_RESPONSE_SUCCESS);

    std::string ret;
    ret.assign(buffer.bytes + sizeof(buffer.response.bytes),
               buffer.response.message.header.response.bodylen);
    return ret;
}


TEST_P(McdTestappTest, SASL_ListMech) {
    std::string mech(get_sasl_mechs());
    EXPECT_NE(0u, mech.size());
}

struct my_sasl_ctx {
    const char *username;
    cbsasl_secret_t *secret;
};

static int sasl_get_username(void *context, int id, const char **result,
                             unsigned int *len)
{
    struct my_sasl_ctx *ctx = reinterpret_cast<struct my_sasl_ctx *>(context);
    if (!context || !result || (id != CBSASL_CB_USER && id != CBSASL_CB_AUTHNAME)) {
        return CBSASL_BADPARAM;
    }

    *result = ctx->username;
    if (len) {
        *len = (unsigned int)strlen(*result);
    }

    return CBSASL_OK;
}

static int sasl_get_password(cbsasl_conn_t *conn, void *context, int id,
                             cbsasl_secret_t **psecret)
{
    struct my_sasl_ctx *ctx = reinterpret_cast<struct my_sasl_ctx *>(context);
    if (!conn || ! psecret || id != CBSASL_CB_PASS || ctx == NULL) {
        return CBSASL_BADPARAM;
    }

    *psecret = ctx->secret;
    return CBSASL_OK;
}

uint16_t TestappTest::sasl_auth(const char *username, const char *password) {
    cbsasl_error_t err;
    const char *data;
    unsigned int len;
    const char *chosenmech;
    struct my_sasl_ctx context;
    cbsasl_callback_t sasl_callbacks[4];
    cbsasl_conn_t *client;
    std::string mech(get_sasl_mechs());

    sasl_callbacks[0].id = CBSASL_CB_USER;
    sasl_callbacks[0].proc = (int( *)(void)) &sasl_get_username;
    sasl_callbacks[0].context = &context;
    sasl_callbacks[1].id = CBSASL_CB_AUTHNAME;
    sasl_callbacks[1].proc = (int( *)(void)) &sasl_get_username;
    sasl_callbacks[1].context = &context;
    sasl_callbacks[2].id = CBSASL_CB_PASS;
    sasl_callbacks[2].proc = (int( *)(void)) &sasl_get_password;
    sasl_callbacks[2].context = &context;
    sasl_callbacks[3].id = CBSASL_CB_LIST_END;
    sasl_callbacks[3].proc = NULL;
    sasl_callbacks[3].context = NULL;

    context.username = username;
    context.secret = reinterpret_cast<cbsasl_secret_t*>(cb_calloc(1, 100));
    memcpy(context.secret->data, password, strlen(password));
    context.secret->len = (unsigned long)strlen(password);

    err = cbsasl_client_new(NULL, NULL, NULL, NULL, sasl_callbacks, 0, &client);
    EXPECT_EQ(CBSASL_OK, err);
    err = cbsasl_client_start(client, mech.c_str(), NULL, &data, &len, &chosenmech);
    EXPECT_EQ(CBSASL_OK, err);
    if (::testing::Test::HasFailure()) {
        // Can't continue if we didn't suceed in starting SASL auth.
        return PROTOCOL_BINARY_RESPONSE_EINTERNAL;
    }

    union {
        protocol_binary_request_no_extras request;
        protocol_binary_response_no_extras response;
        char bytes[1024];
    } buffer;

    size_t plen = mcbp_raw_command(buffer.bytes, sizeof(buffer.bytes),
                                   PROTOCOL_BINARY_CMD_SASL_AUTH,
                                   chosenmech, strlen(chosenmech),
                                   data, len);

    safe_send(buffer.bytes, plen, false);
    safe_recv_packet(&buffer, sizeof(buffer));

    bool stepped = false;

    while (buffer.response.message.header.response.status == PROTOCOL_BINARY_RESPONSE_AUTH_CONTINUE) {
        stepped = true;
        int datalen = buffer.response.message.header.response.bodylen -
            buffer.response.message.header.response.keylen -
            buffer.response.message.header.response.extlen;

        int dataoffset = sizeof(buffer.response.bytes) +
            buffer.response.message.header.response.keylen +
            buffer.response.message.header.response.extlen;

        err = cbsasl_client_step(client, buffer.bytes + dataoffset, datalen,
                                 NULL, &data, &len);
        EXPECT_EQ(CBSASL_CONTINUE, err);

        plen = mcbp_raw_command(buffer.bytes, sizeof(buffer.bytes),
                                PROTOCOL_BINARY_CMD_SASL_STEP,
                                chosenmech, strlen(chosenmech), data, len);

        safe_send(buffer.bytes, plen, false);

        safe_recv_packet(&buffer, sizeof(buffer));
    }

    if (stepped) {
        mcbp_validate_response_header(&buffer.response,
                                      PROTOCOL_BINARY_CMD_SASL_STEP,
                                      buffer.response.message.header.response.status);
    } else {
        mcbp_validate_response_header(&buffer.response,
                                      PROTOCOL_BINARY_CMD_SASL_AUTH,
                                      buffer.response.message.header.response.status);
    }
    cb_free(context.secret);
    cbsasl_dispose(&client);

    return buffer.response.message.header.response.status;
}

void TestappTest::reconfigure() {
    write_config_to_file(to_string(memcached_cfg, true), config_file);

    Frame frame;
    mcbp_raw_command(frame, PROTOCOL_BINARY_CMD_CONFIG_RELOAD,
                     nullptr, 0, nullptr, 0);

    safe_send(frame.payload.data(), frame.payload.size(), false);
    union {
        protocol_binary_response_no_extras response;
        char bytes[1024];
    } buffer;
    safe_recv_packet(&buffer, sizeof(buffer));
    mcbp_validate_response_header(&buffer.response,
                                  PROTOCOL_BINARY_CMD_CONFIG_RELOAD,
                                  PROTOCOL_BINARY_RESPONSE_SUCCESS);
}


TEST_P(McdTestappTest, SASL_Success) {
    EXPECT_EQ(PROTOCOL_BINARY_RESPONSE_SUCCESS,
              sasl_auth("_admin", "password"));
}

TEST_P(McdTestappTest, SASL_Fail) {
    EXPECT_EQ(PROTOCOL_BINARY_RESPONSE_AUTH_ERROR,
              sasl_auth("_admin", "asdf"));
}

TEST_P(McdTestappTest, ExceedMaxPacketSize)
{
    union {
        protocol_binary_request_no_extras request;
        protocol_binary_response_no_extras response;
        char bytes[1024];
    } send, receive;
    memset(send.bytes, 0, sizeof(send.bytes));

    mcbp_storage_command(send.bytes, sizeof(send.bytes),
                         PROTOCOL_BINARY_CMD_SET,
                         "key", 3, NULL, 0, 0, 0);
    send.request.message.header.request.bodylen = ntohl(31*1024*1024);
    safe_send(send.bytes, sizeof(send.bytes), false);

    safe_recv_packet(receive.bytes, sizeof(receive.bytes));
    mcbp_validate_response_header(&receive.response, PROTOCOL_BINARY_CMD_SET,
                                  PROTOCOL_BINARY_RESPONSE_EINVAL);

    reconnect_to_server();
}

/**
 * Returns the current access count of the test key ("someval") as an integer
 * via the old string format.
 */
int get_topkeys_legacy_value(const std::string& wanted_key) {

    union {
        protocol_binary_request_no_extras request;
        protocol_binary_response_no_extras response;
        char bytes[8192];
    } buffer;

    size_t len = mcbp_raw_command(buffer.bytes, sizeof(buffer.bytes),
                                  PROTOCOL_BINARY_CMD_STAT,
                                  "topkeys", strlen("topkeys"),
                                  NULL, 0);
    safe_send(buffer.bytes, len, false);

    // We expect a variable number of response packets (one per top key);
    // take them all off the wire, recording the one for our key which we
    // parse at the end.
    std::string value;
    while (true) {
        if (!safe_recv_packet(buffer.bytes, sizeof(buffer.bytes))) {
            ADD_FAILURE() << "Failed to receive topkeys packet";
            return -1;
        }
        mcbp_validate_response_header(&buffer.response,
                                      PROTOCOL_BINARY_CMD_STAT,
                                      PROTOCOL_BINARY_RESPONSE_SUCCESS);

        const char* key_ptr(buffer.bytes + sizeof(buffer.response) +
                            buffer.response.message.header.response.extlen);
        size_t key_len(buffer.response.message.header.response.keylen);

        // A packet with key length zero indicates end of the stats.
        if (key_len == 0) {
            break;
        }

        const std::string key(key_ptr, key_len);
        if (key == wanted_key) {
            // Got our key. Save the value to one side; and finish consuming
            // the STAT reponse packets.
            EXPECT_EQ(0u, value.size())
                << "Unexpectedly found a second topkey for wanted key '" << wanted_key;

            const char* val_ptr(key_ptr + key_len);
            const size_t val_len(buffer.response.message.header.response.bodylen -
                                 key_len -
                                 buffer.response.message.header.response.extlen);
            EXPECT_GT(val_len, 0u);
            value = std::string(val_ptr, val_len);
        }
    };

    if (value.size() > 0) {
        // Extract the 'get_hits' stat (which actually the aggregate of all
        // operations now).

        const std::string token("get_hits=");
        auto pos = value.find(token);
        EXPECT_NE(std::string::npos, pos)
            << "Failed to locate '" << token << "' substring in topkey '"
            << wanted_key << "' value '" << value << "'";

        // Move iterator to the other side of the equals sign (the value) and
        // erase before that point.
        pos += token.size();
        value.erase(0, pos);

        return std::stoi(value);
    } else {
        // If we got here then we failed to find the given key.
        return 0;
    }
}

/**
 * Accesses the current value of the key via the JSON formatted topkeys return.
 * @return True if the specified key was found (and sets count to the
 *         keys' access count) or false if not found.
 */
bool get_topkeys_json_value(const std::string& key, int& count) {

    union {
        protocol_binary_request_no_extras request;
        protocol_binary_response_no_extras response;
        char bytes[8192];
    } buffer;

    size_t len = mcbp_raw_command(buffer.bytes, sizeof(buffer.bytes),
                                  PROTOCOL_BINARY_CMD_STAT,
                                  "topkeys_json", strlen("topkeys_json"),
                                  NULL, 0);
    safe_send(buffer.bytes, len, false);

    // Expect 1 valid packet followed by 1 null
    if (!safe_recv_packet(buffer.bytes, sizeof(buffer.bytes))) {
        ADD_FAILURE() << "Failed to recv topkeys_json response";
        return false;
    }
    mcbp_validate_response_header(&buffer.response, PROTOCOL_BINARY_CMD_STAT,
                                  PROTOCOL_BINARY_RESPONSE_SUCCESS);

    EXPECT_NE(0, buffer.response.message.header.response.keylen);

    const char* val_ptr = buffer.bytes + (sizeof(buffer.response) +
             buffer.response.message.header.response.keylen +
             buffer.response.message.header.response.extlen);
    const size_t vallen(buffer.response.message.header.response.bodylen -
                        buffer.response.message.header.response.keylen -
                        buffer.response.message.header.response.extlen);
    EXPECT_GT(vallen, 0u);
    const std::string value(val_ptr, vallen);

    // Consume NULL stats packet.
    safe_recv_packet(buffer.bytes, sizeof(buffer.bytes));
    mcbp_validate_response_header(&buffer.response, PROTOCOL_BINARY_CMD_STAT,
                                  PROTOCOL_BINARY_RESPONSE_SUCCESS);
    EXPECT_EQ(0, buffer.response.message.header.response.keylen);

    // Check for response string

    cJSON* json_value = cJSON_Parse(value.c_str());
    if (json_value == nullptr) {
        ADD_FAILURE() << "Failed to parse response string '" << value << "' to JSON";
        return false;
    }

    cJSON* topkeys = cJSON_GetObjectItem(json_value, "topkeys");
    EXPECT_NE(nullptr, topkeys);

    // Search the array for the specified key's information.
    for (int ii = 0; ii < cJSON_GetArraySize(topkeys); ii++) {
        cJSON *record = cJSON_GetArrayItem(topkeys, ii);

        cJSON* current_key = cJSON_GetObjectItem(record, "key");
        EXPECT_NE(nullptr, current_key);

        if (key == current_key->valuestring) {
            cJSON* access_count = cJSON_GetObjectItem(record, "access_count");
            EXPECT_NE(nullptr, access_count);
            count = access_count->valueint;
            cJSON_Delete(json_value);
            return true;
        }
    }

    cJSON_Delete(json_value);
    return false;
}

/**
 * Set a key a number of times and assert that the return value matches the
 * change after the number of set operations.
 */
static void test_set_topkeys(const std::string& key, const int operations) {

    // In theory we should start with no record of a key; but there's no
    // explicit way to clear topkeys; and a previous test run against the same
    // memcached instance may have used the same key.
    // Therefore for robustness don't assume the key doesn't exist; and fetch
    // the initial count.
    int initial_count = 0;
    get_topkeys_json_value(key, initial_count);

    int ii;
    size_t len;
    union {
        protocol_binary_request_no_extras request;
        protocol_binary_response_no_extras response;
        char bytes[1024];
    } buffer;
    memset(buffer.bytes, 0, sizeof(buffer));

    /* Send CMD_SET for current key 'sum' number of times (and validate
     * response). */
    for (ii = 0; ii < operations; ii++) {
        len = mcbp_storage_command(buffer.bytes, sizeof(buffer.bytes),
                                   PROTOCOL_BINARY_CMD_SET, key.c_str(),
                                   key.length(),
                                   "foo", strlen("foo"), 0, 0);

        safe_send(buffer.bytes, len, false);

        safe_recv_packet(buffer.bytes, sizeof(buffer.bytes));
        mcbp_validate_response_header(&buffer.response, PROTOCOL_BINARY_CMD_SET,
                                      PROTOCOL_BINARY_RESPONSE_SUCCESS);
    }

    EXPECT_EQ(initial_count + operations, get_topkeys_legacy_value(key));
    int json_value;
    EXPECT_TRUE(get_topkeys_json_value(key, json_value));
    EXPECT_EQ(initial_count + operations, json_value);
}


/**
 * Get a key a number of times and assert that the return value matches the
 * change after the number of get operations.
 */
static void test_get_topkeys(const std::string& key, int operations) {
    int initial_count;
    ASSERT_TRUE(get_topkeys_json_value(key, initial_count));

    int ii;
    size_t len;
    union {
        protocol_binary_request_no_extras request;
        protocol_binary_response_no_extras response;
        char bytes[2048];
    } buffer;
    memset(buffer.bytes, 0, sizeof(buffer));

    for (ii = 0; ii < operations; ii++) {
        len = mcbp_raw_command(buffer.bytes, sizeof(buffer.bytes),
                               PROTOCOL_BINARY_CMD_GET, key.c_str(),
                               key.length(),
                               NULL, 0);
        safe_send(buffer.bytes, len, false);

        safe_recv_packet(buffer.bytes, sizeof(buffer.bytes));
        mcbp_validate_response_header(&buffer.response, PROTOCOL_BINARY_CMD_GET,
                                      PROTOCOL_BINARY_RESPONSE_SUCCESS);
    }

    const int expected_count = initial_count + operations;
    EXPECT_EQ(expected_count, get_topkeys_legacy_value(key))
        << "Unexpected topkeys legacy count for key:" << key;
    int json_value;
    EXPECT_TRUE(get_topkeys_json_value(key, json_value));
    EXPECT_EQ(expected_count, json_value);
}

/**
 * Delete a key and assert that the return value matches the change
 * after the delete operation.
 */
static void test_delete_topkeys(const std::string& key) {
    int initial_count;
    ASSERT_TRUE(get_topkeys_json_value(key, initial_count));

    size_t len;
    union {
        protocol_binary_request_no_extras request;
        protocol_binary_response_no_extras response;
        char bytes[1024];
    } buffer;
    memset(buffer.bytes, 0, sizeof(buffer));

    len = mcbp_raw_command(buffer.bytes, sizeof(buffer.bytes),
                           PROTOCOL_BINARY_CMD_DELETE, key.c_str(),
                           key.length(),
                           NULL, 0);
    safe_send(buffer.bytes, len, false);

    safe_recv_packet(buffer.bytes, sizeof(buffer.bytes));
    mcbp_validate_response_header(&buffer.response, PROTOCOL_BINARY_CMD_DELETE,
                                  PROTOCOL_BINARY_RESPONSE_SUCCESS);

    EXPECT_EQ(initial_count + 1, get_topkeys_legacy_value(key))
        << "Unexpected topkeys legacy count for key:" << key;
    int json_value;
    EXPECT_TRUE(get_topkeys_json_value(key, json_value));
    EXPECT_EQ(initial_count + 1, json_value);
}


/**
 * Test for JSON document formatted topkeys (part of bucket_engine). Tests for
 * correct values when issuing CMD_SET, CMD_GET, and CMD_DELETE.
 */
TEST_P(McdTestappTest, test_topkeys) {

    /* Perform sets on a few different keys. */
    test_set_topkeys("key1", 1);
    test_set_topkeys("key2", 2);
    test_set_topkeys("key3", 3);

    test_get_topkeys("key1", 10);

    test_delete_topkeys("key1");
}

/**
 * Test that opcode 255 is rejected and the server doesn't crash
 */
TEST_P(McdTestappTest, test_MB_16333) {
    union {
        protocol_binary_request_no_extras request;
        protocol_binary_response_no_extras response;
        char bytes[1024];
    } buffer;
    memset(buffer.bytes, 0, sizeof(buffer));

    auto len = mcbp_raw_command(buffer.bytes, sizeof(buffer.bytes),
                                255, NULL, 0, NULL, 0);
    safe_send(buffer.bytes, len, false);

    safe_recv_packet(buffer.bytes, sizeof(buffer.bytes));
    mcbp_validate_response_header(&buffer.response, 255,
                                  PROTOCOL_BINARY_RESPONSE_UNKNOWN_COMMAND);
}

/**
 * Test that a bad SASL auth doesn't crash the server.
 * It should be rejected with EINVAL.
 */
TEST_P(McdTestappTest, test_MB_16197) {
    const char* chosenmech = "PLAIN";
    const char* data = "\0nouser\0nopassword";

    union {
        protocol_binary_request_no_extras request;
        protocol_binary_response_no_extras response;
        char bytes[1024];
    } buffer;

    // Bodylen deliberatley set to less than keylen.
    // This packet should be rejected.
    size_t plen = mcbp_raw_command(buffer.bytes, sizeof(buffer.bytes),
                                   PROTOCOL_BINARY_CMD_SASL_AUTH,
                                   chosenmech, strlen(chosenmech)/*keylen*/,
                                   data, 1/*bodylen*/);

    safe_send(buffer.bytes, plen, false);
    safe_recv_packet(&buffer, sizeof(buffer));
    mcbp_validate_response_header(&buffer.response, PROTOCOL_BINARY_CMD_SASL_AUTH,
                                  PROTOCOL_BINARY_RESPONSE_EINVAL);
}

/**
 * Test that a bad TAP packet is rejected and doesn't crash the server.
 * It should be rejected with EINVAL.
 */
TEST_P(McdTestappTest, test_MB_16198) {
    union {
        protocol_binary_request_tap_no_extras request;
        protocol_binary_response_no_extras response;
        char bytes[1024];
    } buffer;

    const char* key = "key";
    const char* data = "somedata";

    size_t plen = mcbp_raw_command(buffer.bytes, sizeof(buffer.bytes),
                                   PROTOCOL_BINARY_CMD_TAP_MUTATION,
                                   key, strlen(key),
                                   data, strlen(data));

    // Force the enginspecific to be greater than bodylen
    uint32_t bodylen = ntohl(buffer.request.message.header.request.bodylen);
    buffer.request.message.body.tap. enginespecific_length = htons(bodylen + 1);

    safe_send(buffer.bytes, plen, false);
    safe_recv_packet(&buffer, sizeof(buffer));
    mcbp_validate_response_header(&buffer.response, PROTOCOL_BINARY_CMD_TAP_MUTATION,
                                  PROTOCOL_BINARY_RESPONSE_EINVAL);
}

static void getClustermapRevno(const std::string& map, int& revno) {
    unique_cJSON_ptr ptr(cJSON_Parse(map.c_str()));
    ASSERT_NE(nullptr, ptr.get());

    auto* rev = cJSON_GetObjectItem(ptr.get(), "rev");
    ASSERT_NE(nullptr, rev);
    revno = rev->valueint;
}

/**
 * Test that we don't dedupe NVMB requests by default
 */
TEST_P(McdTestappTest, test_MB_17506_no_dedupe) {
    auto *value = cJSON_GetObjectItem(memcached_cfg.get(), "dedupe_nmvb_maps");
    if (value != nullptr && value->type != cJSON_False){
        cJSON_ReplaceItemInObject(memcached_cfg.get(), "dedupe_nmvb_maps",
                                  cJSON_CreateTrue());
        reconfigure();
    }

    ewouldblock_engine_configure(ENGINE_NOT_MY_VBUCKET, EWBEngineMode::Next_N,
                                 2);
    union {
        protocol_binary_request_tap_no_extras request;
        protocol_binary_response_no_extras response;
        char bytes[1024];
    } buffer;

    // the next two ops should return not my vbucket...
    std::string key = "key";
    Frame frame;
    mcbp_raw_command(frame, PROTOCOL_BINARY_CMD_GET,
                     key.data(), key.length(), nullptr, 0);

    safe_send(frame.payload.data(), frame.payload.size(), false);
    safe_recv_packet(&buffer, sizeof(buffer));
    mcbp_validate_response_header(&buffer.response, PROTOCOL_BINARY_CMD_GET,
                                  PROTOCOL_BINARY_RESPONSE_NOT_MY_VBUCKET);

    EXPECT_NE(0, buffer.response.message.header.response.bodylen);
    int first;

    getClustermapRevno(std::string((char*)buffer.response.bytes +
                                       sizeof(buffer.response.message.header),
                                   buffer.response.message.header.response.bodylen),
                       first);

    // Resend the command, and we should get the clustermap
    safe_send(frame.payload.data(), frame.payload.size(), false);
    safe_recv_packet(&buffer, sizeof(buffer));
    mcbp_validate_response_header(&buffer.response, PROTOCOL_BINARY_CMD_GET,
                                  PROTOCOL_BINARY_RESPONSE_NOT_MY_VBUCKET);

    EXPECT_NE(0, buffer.response.message.header.response.bodylen);

    int second;
    getClustermapRevno(std::string((char*)buffer.response.bytes +
                                   sizeof(buffer.response.message.header),
                                   buffer.response.message.header.response.bodylen),
                       second);

    EXPECT_EQ(first, second);
}

/**
 * Test that we dedupe NVMB requests
 */
TEST_P(McdTestappTest, test_MB_17506_dedupe) {
    auto *value = cJSON_GetObjectItem(memcached_cfg.get(), "dedupe_nmvb_maps");
    if (value == nullptr) {
        cJSON_AddTrueToObject(memcached_cfg.get(), "dedupe_nmvb_maps");
        reconfigure();
    } else if (value->type != cJSON_True){
        cJSON_ReplaceItemInObject(memcached_cfg.get(), "dedupe_nmvb_maps",
                                  cJSON_CreateTrue());
        reconfigure();
    }

    ewouldblock_engine_configure(ENGINE_NOT_MY_VBUCKET, EWBEngineMode::Next_N,
                                 2);
    union {
        protocol_binary_request_tap_no_extras request;
        protocol_binary_response_no_extras response;
        char bytes[1024];
    } buffer;

    // the next two ops should return not my vbucket...
    std::string key = "key";
    Frame frame;
    mcbp_raw_command(frame, PROTOCOL_BINARY_CMD_GET,
                     key.data(), key.length(), nullptr, 0);

    safe_send(frame.payload.data(), frame.payload.size(), false);
    safe_recv_packet(&buffer, sizeof(buffer));
    mcbp_validate_response_header(&buffer.response, PROTOCOL_BINARY_CMD_GET,
                                  PROTOCOL_BINARY_RESPONSE_NOT_MY_VBUCKET);

    EXPECT_NE(0, buffer.response.message.header.response.bodylen);
    std::string payload(
        (char*)buffer.response.bytes + sizeof(buffer.response.message.header),
        buffer.response.message.header.response.bodylen);
    unique_cJSON_ptr ptr(cJSON_Parse(payload.c_str()));
    EXPECT_NE(nullptr, ptr.get());
    EXPECT_NE(nullptr, cJSON_GetObjectItem(ptr.get(), "rev"));

    // Resend the command, and this time we shouldn't get the cluster map in
    // the return
    safe_send(frame.payload.data(), frame.payload.size(), false);
    safe_recv_packet(&buffer, sizeof(buffer));
    mcbp_validate_response_header(&buffer.response, PROTOCOL_BINARY_CMD_GET,
                                  PROTOCOL_BINARY_RESPONSE_NOT_MY_VBUCKET);

    EXPECT_EQ(0, buffer.response.message.header.response.bodylen);


    // Change the clustermap
    ewouldblock_engine_configure(ENGINE_NOT_MY_VBUCKET,
                                 EWBEngineMode::IncrementClusterMapRevno, 0);
    ewouldblock_engine_configure(ENGINE_NOT_MY_VBUCKET, EWBEngineMode::Next_N,
                                 2);

    // Rensend the request and expect a new clustermap
    safe_send(frame.payload.data(), frame.payload.size(), false);
    safe_recv_packet(&buffer, sizeof(buffer));
    mcbp_validate_response_header(&buffer.response, PROTOCOL_BINARY_CMD_GET,
                                  PROTOCOL_BINARY_RESPONSE_NOT_MY_VBUCKET);

    EXPECT_NE(0, buffer.response.message.header.response.bodylen);

    // Resend the command, and this time we shouldn't get the cluster map in
    // the return
    safe_send(frame.payload.data(), frame.payload.size(), false);
    safe_recv_packet(&buffer, sizeof(buffer));
    mcbp_validate_response_header(&buffer.response, PROTOCOL_BINARY_CMD_GET,
                                  PROTOCOL_BINARY_RESPONSE_NOT_MY_VBUCKET);

    EXPECT_EQ(0, buffer.response.message.header.response.bodylen);
}


INSTANTIATE_TEST_CASE_P(Transport,
                        McdTestappTest,
                        ::testing::Values(Transport::Plain, Transport::SSL),
                        ::testing::PrintToStringParamName());

<<<<<<< HEAD
=======
/* We have to use the contructor / destructor to init/shutdown
 * OpenSSL, as the SetUp/TearDown methods only get called if at least
 * one Test is run; and we *need* to call shutdown_openssl() to
 * correctly free all memory allocated by OpenSSL's shared_library
 * constructor.
 */
McdEnvironment::McdEnvironment() {
    initialize_openssl();
}

McdEnvironment::~McdEnvironment() {
    shutdown_openssl();
}

void McdEnvironment::SetUp() {
    // Create an rbac config file for use for all tests
    cJSON *rbac = generate_rbac_config();
    char *rbac_text = cJSON_Print(rbac);

    char rbac_file_pattern [] = RBAC_FILE_PATTERN;
    strncpy(rbac_file_pattern, RBAC_FILE_PATTERN, sizeof(rbac_file_pattern));
    ASSERT_NE(cb_mktemp(rbac_file_pattern), nullptr);
    rbac_file_name = rbac_file_pattern;

    ASSERT_EQ(0, write_config_to_file(rbac_text, rbac_file_name.c_str()));

    cJSON_Free(rbac_text);
    cJSON_Delete(rbac);

    // Create an isasl file for all tests.
    isasl_file_name = "isasl." + std::to_string(getpid()) +
                      "." + std::to_string(time(NULL)) + ".pw";

    // write out user/passwords
    std::ofstream isasl(isasl_file_name,
                        std::ofstream::out | std::ofstream::trunc);
    ASSERT_TRUE(isasl.is_open());
    isasl << "_admin password " << std::endl;
    for (int ii = 0; ii < COUCHBASE_MAX_NUM_BUCKETS; ++ii) {
        std::stringstream line;
        line << "mybucket_" << std::setfill('0') << std::setw(3) << ii;
        line << " mybucket_" << std::setfill('0') << std::setw(3) << ii
             << " " << std::endl;
        isasl << line.rdbuf();
    }
    isasl << "bucket-1 1S|=,%#x1" << std::endl;
    isasl << "bucket-2 secret" << std::endl;

    // Add the file to the exec environment
    snprintf(isasl_env_var, sizeof(isasl_env_var),
             "ISASL_PWFILE=%s", isasl_file_name.c_str());
    putenv(isasl_env_var);
}

void McdEnvironment::TearDown() {
    // Cleanup RBAC config file.
    EXPECT_NE(-1, remove(rbac_file_name.c_str()));

    // Cleanup isasl file
    EXPECT_NE(-1, remove(isasl_file_name.c_str()));
}

char McdEnvironment::isasl_env_var[256];
>>>>>>> 1bff0711
unique_cJSON_ptr TestappTest::memcached_cfg;
std::string TestappTest::portnumber_file;
std::string TestappTest::config_file;
ConnectionMap TestappTest::connectionMap;
uint64_t TestappTest::token;
cb_thread_t TestappTest::memcached_server_thread;

int main(int argc, char **argv) {
    ::testing::InitGoogleTest(&argc, argv);

#ifndef WIN32
    /*
    ** When running the tests from within CLion it starts the test in
    ** another directory than pwd. This cause us to fail to locate the
    ** memcached binary to start. To work around that lets just do a
    ** chdir(dirname(argv[0])).
    */
    auto testdir = CouchbaseDirectoryUtilities::dirname(argv[0]);
    if (chdir(testdir.c_str()) != 0) {
        std::cerr << "Failed to change directory to " << testdir << std::endl;
        exit(EXIT_FAILURE);
    }
#endif


#ifdef __sun
    {
        // Use coreadm to set up a corefile pattern to ensure that the corefiles
        // created from the unit tests (of testapp or memcached) don't
        // overwrite each other
        std::string coreadm =
            "coreadm -p core.%%f.%%p " + std::to_string(getpid());
        system(coreadm.c_str());
    }
#endif

    int cmd;
    while ((cmd = getopt(argc, argv, "ve")) != EOF) {
        switch (cmd) {
        case 'v':
            memcached_verbose = true;
            break;
        case 'e':
            embedded_memcached_server = true;
            break;
        default:
            std::cerr << "Usage: " << argv[0] << " [-v] [-i]" << std::endl
                      << std::endl
                      << "  -v Verbose - Print verbose memcached output "
                      << "to stderr.\n" << std::endl
                      << "  -e Embedded - Run the memcached daemon in the "
                      << "same process (for debugging only..)" << std::endl;
            return 1;
        }
    }
    mcd_env = new McdEnvironment();
    ::testing::AddGlobalTestEnvironment(mcd_env);

    cb_initialize_sockets();

#if !defined(WIN32)
    /*
     * When shutting down SSL connections the SSL layer may attempt to
     * write to the underlying socket. If the socket has been closed
     * on the server side then this will raise a SIGPIPE (and
     * terminate the test program). This is Bad.
     * Therefore ignore SIGPIPE signals; we can use errno == EPIPE if
     * we need that information.
     */
    if (sigignore(SIGPIPE) == -1) {
        std::cerr << "Fatal: failed to ignore SIGPIPE; sigaction" << std::endl;
        return 1;
    }
#endif

    return RUN_ALL_TESTS();
}

/* Request stats
 * @return a map of stat key & values in the server response.
 */
stats_response_t request_stats() {
    union {
        protocol_binary_request_no_extras request;
        protocol_binary_response_no_extras response;
        char bytes[1024];
    } buffer;
    stats_response_t result;

    size_t len = mcbp_raw_command(buffer.bytes, sizeof(buffer.bytes),
                                  PROTOCOL_BINARY_CMD_STAT,
                                  NULL, 0, NULL, 0);

    safe_send(buffer.bytes, len, false);
    while (true) {
        safe_recv_packet(buffer.bytes, sizeof(buffer.bytes));
        mcbp_validate_response_header(&buffer.response,
                                      PROTOCOL_BINARY_CMD_STAT,
                                      PROTOCOL_BINARY_RESPONSE_SUCCESS);

        const char* key_ptr(buffer.bytes + sizeof(buffer.response) +
                            buffer.response.message.header.response.extlen);
        const size_t key_len(buffer.response.message.header.response.keylen);

        // key length zero indicates end of the stats.
        if (key_len == 0) {
            break;
        }

        const char* val_ptr(key_ptr + key_len);
        const size_t val_len(buffer.response.message.header.response.bodylen -
                             key_len -
                             buffer.response.message.header.response.extlen);
        EXPECT_GT(val_len, 0u);

        result.insert(std::make_pair(std::string(key_ptr, key_len),
                                     std::string(val_ptr, val_len)));
    }

    return result;
}

// Extracts a single statistic from the set of stats, returning as
// a uint64_t
uint64_t extract_single_stat(const stats_response_t& stats,
                                      const char* name) {
    auto iter = stats.find(name);
    EXPECT_NE(stats.end(), iter);
    uint64_t result = 0;
    EXPECT_NO_THROW(result = std::stoul(iter->second));
    return result;
}<|MERGE_RESOLUTION|>--- conflicted
+++ resolved
@@ -4418,72 +4418,6 @@
                         ::testing::Values(Transport::Plain, Transport::SSL),
                         ::testing::PrintToStringParamName());
 
-<<<<<<< HEAD
-=======
-/* We have to use the contructor / destructor to init/shutdown
- * OpenSSL, as the SetUp/TearDown methods only get called if at least
- * one Test is run; and we *need* to call shutdown_openssl() to
- * correctly free all memory allocated by OpenSSL's shared_library
- * constructor.
- */
-McdEnvironment::McdEnvironment() {
-    initialize_openssl();
-}
-
-McdEnvironment::~McdEnvironment() {
-    shutdown_openssl();
-}
-
-void McdEnvironment::SetUp() {
-    // Create an rbac config file for use for all tests
-    cJSON *rbac = generate_rbac_config();
-    char *rbac_text = cJSON_Print(rbac);
-
-    char rbac_file_pattern [] = RBAC_FILE_PATTERN;
-    strncpy(rbac_file_pattern, RBAC_FILE_PATTERN, sizeof(rbac_file_pattern));
-    ASSERT_NE(cb_mktemp(rbac_file_pattern), nullptr);
-    rbac_file_name = rbac_file_pattern;
-
-    ASSERT_EQ(0, write_config_to_file(rbac_text, rbac_file_name.c_str()));
-
-    cJSON_Free(rbac_text);
-    cJSON_Delete(rbac);
-
-    // Create an isasl file for all tests.
-    isasl_file_name = "isasl." + std::to_string(getpid()) +
-                      "." + std::to_string(time(NULL)) + ".pw";
-
-    // write out user/passwords
-    std::ofstream isasl(isasl_file_name,
-                        std::ofstream::out | std::ofstream::trunc);
-    ASSERT_TRUE(isasl.is_open());
-    isasl << "_admin password " << std::endl;
-    for (int ii = 0; ii < COUCHBASE_MAX_NUM_BUCKETS; ++ii) {
-        std::stringstream line;
-        line << "mybucket_" << std::setfill('0') << std::setw(3) << ii;
-        line << " mybucket_" << std::setfill('0') << std::setw(3) << ii
-             << " " << std::endl;
-        isasl << line.rdbuf();
-    }
-    isasl << "bucket-1 1S|=,%#x1" << std::endl;
-    isasl << "bucket-2 secret" << std::endl;
-
-    // Add the file to the exec environment
-    snprintf(isasl_env_var, sizeof(isasl_env_var),
-             "ISASL_PWFILE=%s", isasl_file_name.c_str());
-    putenv(isasl_env_var);
-}
-
-void McdEnvironment::TearDown() {
-    // Cleanup RBAC config file.
-    EXPECT_NE(-1, remove(rbac_file_name.c_str()));
-
-    // Cleanup isasl file
-    EXPECT_NE(-1, remove(isasl_file_name.c_str()));
-}
-
-char McdEnvironment::isasl_env_var[256];
->>>>>>> 1bff0711
 unique_cJSON_ptr TestappTest::memcached_cfg;
 std::string TestappTest::portnumber_file;
 std::string TestappTest::config_file;
