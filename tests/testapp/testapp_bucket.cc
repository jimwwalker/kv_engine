--- conflicted
+++ resolved
@@ -200,27 +200,6 @@
     watchdog.join();
 }
 
-<<<<<<< HEAD
-=======
-std::string generate_temp_file(const char* pattern) {
-    char* file_pattern = cb_strdup(pattern);
-    if (file_pattern == nullptr) {
-        throw std::bad_alloc();
-    }
-
-    if (cb_mktemp(file_pattern) == nullptr) {
-        throw std::runtime_error(
-            std::string("Failed to create temporary file with pattern: ") +
-            std::string(pattern));
-    }
-
-    std::string ret(file_pattern);
-    cb_free(file_pattern);
-
-    return ret;
-}
-
->>>>>>> aa327187
 // Regression test for MB-19981 - if a bucket delete is attempted while there
 // is connection in the conn_nread state.  And that connection is currently
 // blocked waiting for a response from the server; the connection will not
