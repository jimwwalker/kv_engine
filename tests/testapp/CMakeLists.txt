include(CouchbaseGoogleTest)

INCLUDE_DIRECTORIES(AFTER ${Platform_SOURCE_DIR}/external)

ADD_EXECUTABLE(generate_test_cbsaslpw generate_test_cbsaslpw.cc)
TARGET_LINK_LIBRARIES(generate_test_cbsaslpw cbsasl platform
                      ${OPENSSL_LIBRARIES})
add_sanitizers(generate_test_cbsaslpw)

add_library(testapp_auth_provider OBJECT auth_provider.h auth_provider.cc)
add_executable(testapp_auth_provider_test auth_provider_test.cc
               $<TARGET_OBJECTS:testapp_auth_provider>)
target_link_libraries(testapp_auth_provider PUBLIC platform)
target_link_libraries(testapp_auth_provider_test mcbp cbsasl gtest gtest_main)
add_test(NAME testapp_auth_provider_test
         WORKING_DIRECTORY ${CMAKE_RUNTIME_OUTPUT_DIRECTORY}
         COMMAND testapp_auth_provider_test)

set(memcached_testapp_SOURCES
    $<TARGET_OBJECTS:testapp_auth_provider>
    subdoc_encoder.cc
    subdoc_encoder.h
    testapp.cc
    testapp.h
    testapp_arithmetic.cc
    testapp_assert_helper.h
    testapp_audit.cc
    testapp_binprot.cc
    testapp_binprot.h
    testapp_bucket.cc
    testapp_cert_tests.cc
    testapp_client_test.cc
    testapp_client_test.h
    testapp_cluster_config.cc
    testapp_cmd_timers.cc
    testapp_collections.cc
    testapp_dcp.cc
<<<<<<< HEAD
    testapp_deprecated_commands.cc
=======
    testapp_dcp_consumer.cc
>>>>>>> 7131d278
    testapp_durability.cc
    testapp_environment.cc
    testapp_environment.h
    testapp_errmap.cc
    testapp_external_auth.cc
    testapp_flush.cc
    testapp_getset.cc
    testapp_hello.cc
    testapp_interfaces.cc
    testapp_ioctl.cc
    testapp_ipv6.cc
    testapp_legacy_users.cc
    testapp_lock.cc
    testapp_logging.cc
    testapp_maxconn.cc
    testapp_misc.cc
    testapp_no_autoselect_default_bucket.cc
    testapp_not_supported.cc
    testapp_persistence.cc
    testapp_rbac.cc
    testapp_regression.cc
    testapp_remove.cc
    testapp_sasl.cc
    testapp_shutdown.cc
    testapp_stats.cc
    testapp_subdoc.cc
    testapp_subdoc_common.cc
    testapp_subdoc_common.h
    testapp_subdoc_multipath.cc
    testapp_subdoc_perf.cc
    testapp_tls.cc
    testapp_topkeys.cc
    testapp_touch.cc
    testapp_tracing.cc
    testapp_ttl.cc
    testapp_tune_mcbp_sla.cc
    testapp_withmeta.cc
    testapp_xattr.cc
    testapp_xattr_deleted.cc
    testapp_xattr.h
    ${Memcached_SOURCE_DIR}/logger/logger_test_fixture.cc)

add_executable(memcached_testapp ${memcached_testapp_SOURCES})
target_compile_options(memcached_testapp PRIVATE ${CB_CXX_FLAGS_NO_OPTIMIZE})
target_include_directories(memcached_testapp PRIVATE ${Memcached_BINARY_DIR})

target_link_libraries(memcached_testapp
    memcached_daemon
    memcached_logger
    mcd_util
    mc_client_connection
    cbsasl
    platform
    platform_cb_malloc_arena
    gtest
    gtest_main
    ${SNAPPY_LIBRARIES}
    ${LIBEVENT_LIBRARIES}
    ${COUCHBASE_NETWORK_LIBS})
add_dependencies(memcached_testapp memcached)
add_sanitizers(memcached_testapp)

# All tests should have a test timeout to avoid blocking our CI infrastructure
# if there is a bug in the code causing it to hang forever. The test timeout
# should be added right after the test is added to make it easy to see that
# it is present.
#
# Roughly calibrated to be 2x what the expected time is on the
# slowest Jenkins platform/config.

OPTION(CB_VERBOSE_MEMCACHED_TESTAPP
        "Trigger verbose output of memcached_testapp"
        OFF)

set(VERBOSE_EXTRA_ARG "")
if(CB_VERBOSE_MEMCACHED_TESTAPP)
    message(STATUS "Setting memcached_testapp to verbose output")
    set(VERBOSE_EXTRA_ARG "-v")
endif(CB_VERBOSE_MEMCACHED_TESTAPP)

# MB-32484: To attempt to identify the cause of the intermittent timeouts in
# memcached_testapp, use the `timeout` program to signal memcached_testapp with
# SIGABRT when we timeout; to allow a core dump to be generated of where the
# process is stuck.
# Using a timeout value (240s) before the CTest timeout of 300s below so
# `timeout` fires first.
find_program (TIMEOUT_EXE timeout)
if (TIMEOUT_EXE AND NOT WIN32)
    set_property(TARGET memcached_testapp
             PROPERTY CB_TEST_EXECUTOR ${TIMEOUT_EXE} --preserve-status --signal=ABRT 240s)
endif()

gtest_discover_tests(memcached_testapp
    EXTRA_ARGS -E default ${VERBOSE_EXTRA_ARG}
    WORKING_DIRECTORY ${CMAKE_RUNTIME_OUTPUT_DIRECTORY}
    TEST_PREFIX memcached_testapp.default.
    ONE_CTEST_PER_SUITE
    DISCOVERY_TIMEOUT 60
    PROPERTIES TIMEOUT 300
    ENVIRONMENT ${THREAD_SANITIZER_TEST_ENV})

gtest_discover_tests(memcached_testapp
    EXTRA_ARGS -E ep ${VERBOSE_EXTRA_ARG}
    WORKING_DIRECTORY ${CMAKE_RUNTIME_OUTPUT_DIRECTORY}
    TEST_PREFIX memcached_testapp.ep.
    ONE_CTEST_PER_SUITE
    DISCOVERY_TIMEOUT 60
    PROPERTIES TIMEOUT 300
    ENVIRONMENT ${THREAD_SANITIZER_TEST_ENV})<|MERGE_RESOLUTION|>--- conflicted
+++ resolved
@@ -35,11 +35,8 @@
     testapp_cmd_timers.cc
     testapp_collections.cc
     testapp_dcp.cc
-<<<<<<< HEAD
+    testapp_dcp_consumer.cc
     testapp_deprecated_commands.cc
-=======
-    testapp_dcp_consumer.cc
->>>>>>> 7131d278
     testapp_durability.cc
     testapp_environment.cc
     testapp_environment.h
