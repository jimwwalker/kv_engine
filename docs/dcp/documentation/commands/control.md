# Control (opcode 0x5E)

Sent by the Consumer to the Producer in order to configure connection settings.

The request:

* Must have a key
* Must have a value

Valid Keys:

* "enable_noop" - Used to enable to tell the Producer that the Consumer supports detecting dead connections through the use of a noop. The value for this message should be set to either "true" or "false". See the page on [dead connections](../dead-connections.md) for more details. This parameter is available starting in Couchbase 3.0.

* "connection_buffer_size" - Used to tell the Producer the size of the Consumer side buffer in bytes which the Consumer is using for flow control. The value of this parameter should be an integer in string form between 1 and 2^32. See the page on [flow control]() for more details. This parameter is available starting in Couchbase 3.0.

* "set_noop_interval" - Sets the noop interval on the Producer. Values for this parameter should be an integer in string form between 20 and 10800. This allows the noop interval to be set between 20 seconds and 3 hours. This parameter should always be set when enabling noops to prevent the Consumer and Producer having a different noop interval. This parameter is available starting in Couchbase 3.0.1.

* "set_priority" - Sets the priority that the connection should have when sending data. The priority may be set to "high", "medium", or "low". High priority connections will send messages at a higher rate than medium and low priority connections. This parameter is availale starting in Couchbase 4.0.

* "enable_ext_metadata" - Enables sending extended meta data. This meta data is mainly used for internal server processes and will vary between different releases of Couchbase. See the documentation on [extended meta data](extended_meta/ext_meta_ver1.md) for more information on what will be sent. Each version of Couchbase will support a specific version of extended meta data. This parameter is available stating in Couchbase 4.0.

* "force_value_compression" - Compresses values using snappy compression before sending them. Clients need to negotiate for snappy using HELO as a prerequisite to using this parameter. This will be available from version 5.5 onwards.

* "supports_cursor_dropping" - Tells the server that the client can tolerate the server dropping the connection. The server will only do this if the client cannot read data from the stream fast enough and it is highly recommended to be used in all situations. We only support disabling cursor dropping for backwards compatibility. This parameter is available starting in Couchbase 4.5.

* "send_stream_end_on_client_close_stream" - Tells the server (DCP Producer) that the client expects "STREAM_END" msg when the client initiates the stream close. The value for this message should be set to 'true' if the client expects "STREAM_END", else the msg need not be sent (default is 'false'). That is, if the DCP client sends this control message during the connection set up, only then the producer sends the "STREAM_END" message for stream close initiated by the client. For all other causes of stream close, server by default sends the "STREAM_END" message when it closes the stream (say due to all items being streamed or due to an error condition). This is available only from Couchbase 5.5 and the older versions do not recognize the ctrl message and return error "EINVAL", thereby helping the clients to identify whether the server has this feature or not.

* "enable_expiry_opcode" - Tells the server that the client would like to receive expiry opcodes when an item is expired. The value of this should be set to 'true' for this control to occur, and 'false' will turn them off which is also its default state. Note by setting this to true, the delete time is required inside the expiration packets so delete times (and therefore delete_v2) is implicitly enabled. This option is available in versions from Couchbase 6.5. For a general overview of this feature, see [expiry-opcode-output.md](../expiry-opcode-output.md).

* `enable_stream_id` = `true` - Tells the server that the client would
like to create multiple DCP streams for a vbucket. Once enabled the client must
provide a stream-id value to all stream-requests. Note that once enabled on a
producer, it cannot be disabled.

<<<<<<< HEAD
* `enable_out_of_order_snapshots` = `true` - Tells the server that the client
supports out of order DCP. The server may, if possible send DCP messages in a
different order than sequence number order.
=======
* `backfill_order` - Tells the server what order the client would like to
receive backfills in. This option is available only from Couchbase 6.6.
Possible values are:
  * `round-robin` - vBuckets should be backfilled in round-robin order, reading
  a chunk of data from each in turn (default).
  * `sequential` - vBuckets should be backfilled sequentially - _all_ data from
  the first vBucket should be read from disk before advancing to the next vBucket.
>>>>>>> 14e4e155

The following example shows the breakdown of the message:

      Byte/     0       |       1       |       2       |       3       |
         /              |               |               |               |
        |0 1 2 3 4 5 6 7|0 1 2 3 4 5 6 7|0 1 2 3 4 5 6 7|0 1 2 3 4 5 6 7|
        +---------------+---------------+---------------+---------------+
       0| 0x80          | 0x5E          | 0x00          | 0x00          |
        +---------------+---------------+---------------+---------------+
       4| 0x04          | 0x00          | 0x00          | 0x05          |
        +---------------+---------------+---------------+---------------+
       8| 0x00          | 0x00          | 0x00          | 0x04          |
        +---------------+---------------+---------------+---------------+
      12| 0x00          | 0x00          | 0x00          | 0x01          |
        +---------------+---------------+---------------+---------------+
      16| 0x00          | 0x00          | 0x00          | 0x00          |
        +---------------+---------------+---------------+---------------+
      20| 0x00          | 0x00          | 0x00          | 0x00          |
        +---------------+---------------+---------------+---------------+
      24| 0x65          | 0x6E          | 0x61          | 0x62          |
        +---------------+---------------+---------------+---------------+
      28| 0x6C          | 0x65          | 0x5F          | 0x6E          |
        +---------------+---------------+---------------+---------------+
      32| 0x6F          | 0x6F          | 0x70          | 0x74          |
        +---------------+---------------+---------------+---------------+
      36| 0x72          | 0x75          | 0x65          |
        +---------------+---------------+---------------+

    DCP_CONTROL command
    Field        (offset) (value)
    Magic        (0)    : 0x80
    Opcode       (1)    : 0x5E
    Key length   (2,3)  : 0x0000
    Extra length (4)    : 0x04
    Data type    (5)    : 0x00
    Vbucket      (6,7)  : 0x0005
    Total body   (8-11) : 0x00000004
    Opaque       (12-15): 0x00000001
    CAS          (16-23): 0x0000000000000000
	Key:		 (24-34): "enable_noop"
	Value:       (35-38): "true"

The producer will respond immediately with a message indicating whether or not the control message was accepted by the Producer.

      Byte/     0       |       1       |       2       |       3       |
         /              |               |               |               |
        |0 1 2 3 4 5 6 7|0 1 2 3 4 5 6 7|0 1 2 3 4 5 6 7|0 1 2 3 4 5 6 7|
        +---------------+---------------+---------------+---------------+
       0| 0x81          | 0x51          | 0x00          | 0x00          |
        +---------------+---------------+---------------+---------------+
       4| 0x04          | 0x00          | 0x00          | 0x00          |
        +---------------+---------------+---------------+---------------+
       8| 0x00          | 0x00          | 0x00          | 0x04          |
        +---------------+---------------+---------------+---------------+
      12| 0x00          | 0x00          | 0x00          | 0x01          |
        +---------------+---------------+---------------+---------------+
      16| 0x00          | 0x00          | 0x00          | 0x00          |
        +---------------+---------------+---------------+---------------+
      20| 0x00          | 0x00          | 0x00          | 0x00          |
        +---------------+---------------+---------------+---------------+

    DCP_CONTROL response
    Field        (offset) (value)
    Magic        (0)    : 0x81
    Opcode       (1)    : 0x5E
    Key length   (2,3)  : 0x0000
    Extra length (4)    : 0x04
    Data type    (5)    : 0x00
    Status       (6,7)  : 0x0000
    Total body   (8-11) : 0x00000004
    Opaque       (12-15): 0x00000001
    CAS          (16-23): 0x0000000000000000

### Returns

A status code indicating whether or not the operation was successful.

### Errors

**PROTOCOL_BINARY_RESPONSE_EINVAL (0x04)**

If an invalid or incorrect control parameter was sent. Also, if the value of the control parameter is not valid.

**PROTOCOL_BINARY_RESPONSE_NOT_SUPPORTED (0x83)**

If the node this command is sent to does not support the control parameter sent.

**(Disconnect)**

A disconnect may happen for one of two reasons:

* If the connection state no longer exists on the server. The most likely reason this will happen is if another connection is made to the server from a different client with the same name as the current connection.
* If this command is sent to a consumer endpoint.<|MERGE_RESOLUTION|>--- conflicted
+++ resolved
@@ -32,11 +32,10 @@
 provide a stream-id value to all stream-requests. Note that once enabled on a
 producer, it cannot be disabled.
 
-<<<<<<< HEAD
 * `enable_out_of_order_snapshots` = `true` - Tells the server that the client
 supports out of order DCP. The server may, if possible send DCP messages in a
 different order than sequence number order.
-=======
+
 * `backfill_order` - Tells the server what order the client would like to
 receive backfills in. This option is available only from Couchbase 6.6.
 Possible values are:
@@ -44,7 +43,6 @@
   a chunk of data from each in turn (default).
   * `sequential` - vBuckets should be backfilled sequentially - _all_ data from
   the first vBucket should be read from disk before advancing to the next vBucket.
->>>>>>> 14e4e155
 
 The following example shows the breakdown of the message:
 
