/* -*- Mode: C++; tab-width: 4; c-basic-offset: 4; indent-tabs-mode: nil -*- */
#ifndef EP_ENGINE_H
#define EP_ENGINE_H 1

#include "locks.hh"
#include "ep.hh"
#include "flusher.hh"
#include "kvstore.hh"
#include "ep_extension.h"
#include "dispatcher.hh"
#include "item_pager.hh"
#include "sync_registry.hh"

#include <cstdio>
#include <map>
#include <list>
#include <sstream>
#include <algorithm>
#include <errno.h>
#include <limits>

#include "command_ids.h"

#include "tapconnmap.hh"
#include "tapconnection.hh"
#include "restore.hh"
#include "configuration.hh"

#define DEFAULT_BACKFILL_RESIDENT_THRESHOLD 0.9
#define MINIMUM_BACKFILL_RESIDENT_THRESHOLD 0.7

extern "C" {
    EXPORT_FUNCTION
    ENGINE_ERROR_CODE create_instance(uint64_t interface,
                                      GET_SERVER_API get_server_api,
                                      ENGINE_HANDLE **handle);
    void *EvpNotifyTapIo(void*arg);

    EXPORT_FUNCTION
    ENGINE_ERROR_CODE getLocked(EventuallyPersistentEngine *e,
            protocol_binary_request_header *request,
            const void *cookie,
            Item **item,
            const char **msg,
            size_t *msg_size,
            protocol_binary_response_status *res);
}

/* We're using notify_io_complete from ptr_fun, but that func
 * got a "C" linkage that ptr_fun doesn't like... just
 * cast it away with this typedef ;)
 */
typedef void (*NOTIFY_IO_COMPLETE_T)(const void *cookie,
                                     ENGINE_ERROR_CODE status);


// Forward decl
class EventuallyPersistentEngine;
class TapConnMap;
class TapThrottle;

/**
 * Base storage callback for things that look up data.
 */
class LookupCallback : public Callback<GetValue> {
public:
    LookupCallback(EventuallyPersistentEngine *e, const void* c) :
        engine(e), cookie(c) {}

    virtual void callback(GetValue &value);
private:
    EventuallyPersistentEngine *engine;
    const void *cookie;
};

/**
 * Vbucket visitor that counts active vbuckets.
 */
class VBucketCountVisitor : public VBucketVisitor {
public:
    VBucketCountVisitor(vbucket_state_t state) : desired_state(state),
                                                 numItems(0),nonResident(0),
                                                 numVbucket(0), htMemory(0),
                                                 htItemMemory(0), htCacheSize(0),
                                                 numEjects(0), opsCreate(0),
                                                 opsUpdate(0), opsDelete(0),
                                                 opsReject(0), queueSize(0),
                                                 queueMemory(0), queueAge(0),
                                                 queueFill(0), queueDrain(0),
                                                 pendingWrites(0), onlineUpdate(false)
    { }

    bool visitBucket(RCPtr<VBucket> vb);

    void visit(StoredValue* v) {
        (void)v;
        assert(false); // this does not happen
    }

    vbucket_state_t getVBucketState() { return desired_state; }

    size_t getNumItems() { return numItems; }

    size_t getNonResident() { return nonResident; }

    size_t getVBucketNumber() { return numVbucket; }

    size_t getMemResidentPer() {
        size_t numResident = numItems - nonResident;
        return (numItems != 0) ? (size_t) (numResident *100.0) / (numItems) : 0;
    }

    size_t getEjects() { return numEjects; }

    size_t getHashtableMemory() { return htMemory; }

    size_t getItemMemory() { return htItemMemory; }
    size_t getCacheSize() { return htCacheSize; }

    size_t getOpsCreate() { return opsCreate; }
    size_t getOpsUpdate() { return opsUpdate; }
    size_t getOpsDelete() { return opsDelete; }
    size_t getOpsReject() { return opsReject; }

    size_t getQueueSize() { return queueSize; }
    size_t getQueueMemory() { return queueMemory; }
    size_t getQueueFill() { return queueFill; }
    size_t getQueueDrain() { return queueDrain; }
    uint64_t getAge() { return queueAge; }
    size_t getPendingWrites() { return pendingWrites; }
    bool   isOnlineUpdate() { return onlineUpdate; }

private:
    vbucket_state_t desired_state;

    size_t numItems;
    size_t nonResident;
    size_t numVbucket;
    size_t htMemory;
    size_t htItemMemory;
    size_t htCacheSize;
    size_t numEjects;

    size_t opsCreate;
    size_t opsUpdate;
    size_t opsDelete;
    size_t opsReject;

    size_t queueSize;
    size_t queueMemory;
    uint64_t queueAge;
    size_t queueFill;
    size_t queueDrain;
    size_t pendingWrites;

    bool   onlineUpdate;
};

/**
 * memcached engine interface to the EventuallyPersistentStore.
 */
class EventuallyPersistentEngine : public ENGINE_HANDLE_V1 {
    friend class LookupCallback;
public:
    ENGINE_ERROR_CODE initialize(const char* config);
    void destroy(bool force);

    ENGINE_ERROR_CODE itemAllocate(const void* cookie,
                                   item** itm,
                                   const void* key,
                                   const size_t nkey,
                                   const size_t nbytes,
                                   const int flags,
                                   const rel_time_t exptime)
    {
        (void)cookie;
        if (nbytes > maxItemSize) {
            return ENGINE_E2BIG;
        }

        time_t expiretime = (exptime == 0) ? 0 : ep_abs_time(ep_reltime(exptime));

        *itm = new Item(key, nkey, nbytes, flags, expiretime);
        if (*itm == NULL) {
            return memoryCondition();
        } else {
            return ENGINE_SUCCESS;
        }
    }

    ENGINE_ERROR_CODE itemDelete(const void* cookie,
                                 const void* key,
                                 const size_t nkey,
                                 uint64_t cas,
                                 uint16_t vbucket)
    {
        std::string k(static_cast<const char*>(key), nkey);
        return itemDelete(cookie, k, cas, vbucket);
    }

    ENGINE_ERROR_CODE itemDelete(const void* cookie,
                                 const std::string &key,
                                 uint64_t cas,
                                 uint16_t vbucket)
    {
        ENGINE_ERROR_CODE ret = epstore->del(key, cas, vbucket, cookie);

        if (ret == ENGINE_SUCCESS) {
            addDeleteEvent(key, vbucket, cas);
        }
        return ret;
    }


    void itemRelease(const void* cookie, item *itm)
    {
        (void)cookie;
        delete (Item*)itm;
    }

    ENGINE_ERROR_CODE get(const void* cookie,
                          item** itm,
                          const void* key,
                          const int nkey,
                          uint16_t vbucket)
    {
        BlockTimer timer(&stats.getCmdHisto);
        std::string k(static_cast<const char*>(key), nkey);

        GetValue gv(epstore->get(k, vbucket, cookie, serverApi->core));

        if (gv.getStatus() == ENGINE_SUCCESS) {
            *itm = gv.getValue();
        } else if (gv.getStatus() == ENGINE_KEY_ENOENT && isDegradedMode()) {
            return ENGINE_TMPFAIL;
        }

        return gv.getStatus();
    }

    ENGINE_ERROR_CODE getStats(const void* cookie,
                               const char* stat_key,
                               int nkey,
                               ADD_STAT add_stat);

    void resetStats() { stats.reset(); }

    ENGINE_ERROR_CODE store(const void *cookie,
                            item* itm,
                            uint64_t *cas,
                            ENGINE_STORE_OPERATION operation,
                            uint16_t vbucket);

    ENGINE_ERROR_CODE arithmetic(const void* cookie,
                                 const void* key,
                                 const int nkey,
                                 const bool increment,
                                 const bool create,
                                 const uint64_t delta,
                                 const uint64_t initial,
                                 const rel_time_t exptime,
                                 uint64_t *cas,
                                 uint64_t *result,
                                 uint16_t vbucket)
    {
        BlockTimer timer(&stats.arithCmdHisto);
        item *it = NULL;

        rel_time_t expiretime = (exptime == 0 ||
                                 exptime == 0xffffffff) ?
            0 : ep_abs_time(ep_reltime(exptime));

        ENGINE_ERROR_CODE ret = get(cookie, &it, key, nkey, vbucket);
        if (ret == ENGINE_SUCCESS) {
            Item *itm = static_cast<Item*>(it);
            char *endptr = NULL;
            char data[24];
            size_t len = std::min(static_cast<uint32_t>(sizeof(data) - 1),
                                  itm->getNBytes());
            data[len] = 0;
            memcpy(data, itm->getData(), len);
            uint64_t val = strtoull(data, &endptr, 10);
            if (itm->getCas() == (uint64_t) -1) {
                // item is locked, can't perform arithmetic operation
                delete itm;
                return ENGINE_TMPFAIL;
            }
            if ((errno != ERANGE) && (isspace(*endptr)
                                      || (*endptr == '\0' && endptr != data))) {
                if (increment) {
                    val += delta;
                } else {
                    if (delta > val) {
                        val = 0;
                    } else {
                        val -= delta;
                    }
                }

                std::stringstream vals;
                vals << val;
                size_t nb = vals.str().length();
                *result = val;
                Item *nit = new Item(key, (uint16_t)nkey, itm->getFlags(),
                                     itm->getExptime(), vals.str().c_str(), nb);
                nit->setCas(itm->getCas());
                ret = store(cookie, nit, cas, OPERATION_CAS, vbucket);
                delete nit;
            } else {
                ret = ENGINE_EINVAL;
            }

            delete itm;
        } else if (ret == ENGINE_NOT_MY_VBUCKET) {
            return ret;
        } else if (ret == ENGINE_KEY_ENOENT && create) {
            std::stringstream vals;

            vals << initial;
            size_t nb = vals.str().length();

            *result = initial;
            Item *itm = new Item(key, (uint16_t)nkey, 0, expiretime,
                                 vals.str().c_str(), nb);
            ret = store(cookie, itm, cas, OPERATION_ADD, vbucket);
            delete itm;
        }

        /* We had a race condition.. just call ourself recursively to retry */
        if (ret == ENGINE_KEY_EEXISTS) {
            return arithmetic(cookie, key, nkey, increment, create, delta,
                              initial, expiretime, cas, result, vbucket);
        }

        return ret;
    }



    ENGINE_ERROR_CODE flush(const void *cookie, time_t when);

    tap_event_t walkTapQueue(const void *cookie, item **itm, void **es,
                             uint16_t *nes, uint8_t *ttl, uint16_t *flags,
                             uint32_t *seqno, uint16_t *vbucket);

    bool createTapQueue(const void *cookie,
                        std::string &client,
                        uint32_t flags,
                        const void *userdata,
                        size_t nuserdata);

    ENGINE_ERROR_CODE tapNotify(const void *cookie,
                                void *engine_specific,
                                uint16_t nengine,
                                uint8_t ttl,
                                uint16_t tap_flags,
                                tap_event_t tap_event,
                                uint32_t tap_seqno,
                                const void *key,
                                size_t nkey,
                                uint32_t flags,
                                uint32_t exptime,
                                uint64_t cas,
                                const void *data,
                                size_t ndata,
                                uint16_t vbucket);

    ENGINE_ERROR_CODE touch(const void* cookie,
                            protocol_binary_request_header *request,
                            ADD_RESPONSE response);

    ENGINE_ERROR_CODE onlineUpdate(const void* cookie,
                            protocol_binary_request_header *request,
                            ADD_RESPONSE response);


    ENGINE_ERROR_CODE getMeta(const void* cookie,
                              protocol_binary_request_get_meta *request,
                              ADD_RESPONSE response);
    ENGINE_ERROR_CODE setWithMeta(const void* cookie,
                                  protocol_binary_request_set_with_meta *request,
                                  ADD_RESPONSE response);

    /**
     * Visit the objects and add them to the tap connecitons queue.
     * @todo this code should honor the backfill time!
     */
    void queueBackfill(const VBucketFilter &backfillVBFilter, TapProducer *tc, const void *tok);

    void reportNullCookie(TapConnection &tc);

    void notifyIOComplete(const void *cookie, ENGINE_ERROR_CODE status) {
        if (cookie == NULL) {
            getLogger()->log(EXTENSION_LOG_WARNING, NULL,
                             "Tried to signal a NULL cookie!");
        } else {
            BlockTimer bt(&stats.notifyIOHisto);
            serverApi->cookie->notify_io_complete(cookie, status);
        }
    }

    template <typename T>
    void notifyIOComplete(T cookies, ENGINE_ERROR_CODE status) {
        std::for_each(cookies.begin(), cookies.end(),
                      std::bind2nd(std::ptr_fun((NOTIFY_IO_COMPLETE_T)serverApi->cookie->notify_io_complete),
                                   status));
    }

    void handleDisconnect(const void *cookie) {
        tapConnMap->disconnect(cookie, static_cast<int>(configuration.getTapKeepalive()));
    }

    protocol_binary_response_status stopFlusher(const char **msg, size_t *msg_size) {
        (void) msg_size;
        protocol_binary_response_status rv = PROTOCOL_BINARY_RESPONSE_SUCCESS;
        *msg = NULL;
        if (!epstore->pauseFlusher()) {
            getLogger()->log(EXTENSION_LOG_INFO, NULL,
                             "Attempted to stop flusher in state [%s]\n",
                             epstore->getFlusher()->stateName());
            *msg = "Flusher not running.";
            rv = PROTOCOL_BINARY_RESPONSE_EINVAL;
        }
        return rv;
    }

    protocol_binary_response_status startFlusher(const char **msg, size_t *msg_size) {
        (void) msg_size;
        protocol_binary_response_status rv = PROTOCOL_BINARY_RESPONSE_SUCCESS;
        *msg = NULL;
        if (!epstore->resumeFlusher()) {
            getLogger()->log(EXTENSION_LOG_INFO, NULL,
                             "Attempted to start flusher in state [%s]\n",
                             epstore->getFlusher()->stateName());
            *msg = "Flusher not shut down.";
            rv = PROTOCOL_BINARY_RESPONSE_EINVAL;
        }
        return rv;
    }

    bool deleteVBucket(uint16_t vbid) {
        return epstore->deleteVBucket(vbid);
    }

    bool resetVBucket(uint16_t vbid) {
        return epstore->resetVBucket(vbid);
    }

    void setTapKeepAlive(uint32_t to) {
        configuration.setTapKeepalive((size_t)to);
    }

    protocol_binary_response_status evictKey(const std::string &key,
                                             uint16_t vbucket,
                                             const char **msg,
                                             size_t *msg_size) {
        return epstore->evictKey(key, vbucket, msg, msg_size);
    }

    bool getLocked(const std::string &key,
                   uint16_t vbucket,
                   Callback<GetValue> &cb,
                   rel_time_t currentTime,
                   uint32_t lockTimeout,
                   const void *cookie) {
        return epstore->getLocked(key, vbucket, cb, currentTime, lockTimeout, cookie);
    }

    ENGINE_ERROR_CODE sync(std::set<key_spec_t> *keys,
                           const void *cookie,
                           sync_type_t syncType,
                           uint8_t replicas,
                           ADD_RESPONSE response);

    ENGINE_ERROR_CODE unlockKey(const std::string &key,
                                uint16_t vbucket,
                                uint64_t cas,
                                rel_time_t currentTime) {
        return epstore->unlockKey(key, vbucket, cas, currentTime);
    }

    RCPtr<VBucket> getVBucket(uint16_t vbucket) {
        return epstore->getVBucket(vbucket);
    }

    void setVBucketState(uint16_t vbid, vbucket_state_t to) {
        epstore->setVBucketState(vbid, to);
    }

    ~EventuallyPersistentEngine() {
        delete tapConnMap;
        delete tapConfig;
        delete checkpointConfig;
        delete epstore;
        delete kvstore;
        delete getlExtension;
    }

    engine_info *getInfo() {
        return &info.info;
    }

    EPStats &getEpStats() {
        return stats;
    }

    EventuallyPersistentStore* getEpStore() { return epstore; }

    TapConnMap &getTapConnMap() { return *tapConnMap; }

    TapConfig &getTapConfig() { return *tapConfig; }

    CheckpointConfig &getCheckpointConfig() { return *checkpointConfig; }

    bool isForceShutdown(void) const {
        return forceShutdown;
    }

    SERVER_HANDLE_V1* getServerApi() { return serverApi; }

    SyncRegistry &getSyncRegistry() {
        return syncRegistry;
    }

    Configuration &getConfiguration() {
        return configuration;
    }

    void notifyTapNotificationThread(void);
    void setTapValidity(const std::string &name, const void* token);

    ENGINE_ERROR_CODE handleRestoreCmd(const void* cookie,
                                       protocol_binary_request_header *request,
                                       ADD_RESPONSE response);

    ENGINE_ERROR_CODE deregisterTapClient(const void* cookie,
                                          protocol_binary_request_header *request,
                                          ADD_RESPONSE response);

    ENGINE_ERROR_CODE handleGetLastClosedCheckpointId(const void* cookie,
                                                      protocol_binary_request_header *request,
                                                      ADD_RESPONSE response);

    ENGINE_ERROR_CODE resetReplicationChain(const void* cookie,
                                            protocol_binary_request_header *request,
                                            ADD_RESPONSE response);

    size_t getGetlDefaultTimeout() const {
        return getlDefaultTimeout;
    }

    size_t getGetlMaxTimeout() const {
        return getlMaxTimeout;
    }

    size_t getSyncCmdTimeout() const {
        return syncTimeout;
    }

    bool isDegradedMode() const {
        return warmingUp.get() || restore.enabled.get();
    }

    size_t maySyncOnPersist() const {
        return syncOnPersist;
    }

    void setMaySyncOnPersist(bool to) {
        syncOnPersist = to;
    }

protected:
    friend class EpEngineValueChangeListener;

    void setMaxItemSize(size_t value) {
        maxItemSize = value;
    }

    void setGetlDefaultTimeout(size_t value) {
        getlDefaultTimeout = value;
    }

    void setGetlMaxTimeout(size_t value) {
        getlMaxTimeout = value;
    }

    /**
     * Set the timeout for the SYNC command. Timeout is in milliseconds.
     */
    void setSyncCmdTimeout(size_t timeout) {
        syncTimeout = timeout;
    }

<<<<<<< HEAD
=======
    size_t getSyncCmdTimeout() const {
        return syncTimeout;
    }

    size_t getExpiryPagerSleeptime(void) {
        LockHolder lh(expiryPager.mutex);
        return expiryPager.sleeptime;
    }

    void setExpiryPagerSleeptime(size_t val) {
        LockHolder lh(expiryPager.mutex);

        if (expiryPager.sleeptime != 0) {
            epstore->getNonIODispatcher()->cancel(expiryPager.task);
        }

        expiryPager.sleeptime = val;
        if (val != 0) {
            shared_ptr<DispatcherCallback> exp_cb(new ExpiredItemPager(epstore, stats,
                                                                       expiryPager.sleeptime));


            epstore->getNonIODispatcher()->schedule(exp_cb, &expiryPager.task,
                                                    Priority::ItemPagerPriority,
                                                    expiryPager.sleeptime);
        }
    }

>>>>>>> fd73a03c
private:
    EventuallyPersistentEngine(GET_SERVER_API get_server_api);
    friend ENGINE_ERROR_CODE create_instance(uint64_t interface,
                                             GET_SERVER_API get_server_api,
                                             ENGINE_HANDLE **handle);
    tap_event_t doWalkTapQueue(const void *cookie, item **itm, void **es,
                               uint16_t *nes, uint8_t *ttl, uint16_t *flags,
                               uint32_t *seqno, uint16_t *vbucket,
                               TapProducer *c, bool &retry);

    ENGINE_ERROR_CODE processTapAck(const void *cookie,
                                    uint32_t seqno,
                                    uint16_t status,
                                    const std::string &msg);

    /**
     * Report the state of a memory condition when out of memory.
     *
     * @return ETMPFAIL if we think we can recover without interaction,
     *         else ENOMEM
     */
    ENGINE_ERROR_CODE memoryCondition() {
        // Do we think it's possible we could free something?
        bool haveEvidenceWeCanFreeMemory(stats.maxDataSize > stats.memOverhead);
        if (haveEvidenceWeCanFreeMemory) {
            // Look for more evidence by seeing if we have resident items.
            VBucketCountVisitor countVisitor(vbucket_state_active);
            epstore->visit(countVisitor);

            haveEvidenceWeCanFreeMemory = countVisitor.getNonResident() <
                                          countVisitor.getNumItems();
        }
        if (haveEvidenceWeCanFreeMemory) {
            ++stats.tmp_oom_errors;
            return ENGINE_TMPFAIL;
        } else {
            ++stats.oom_errors;
            return ENGINE_ENOMEM;
        }
    }

    friend void *EvpNotifyTapIo(void*arg);
    void notifyTapIoThread(void);

    friend class BackFillVisitor;
    friend class TapBGFetchCallback;
    friend class TapConnMap;
    friend class EventuallyPersistentStore;

    void warmupCompleted() {
        warmingUp.set(false);
    }

    void addMutationEvent(Item *it) {
        if (mutation_count == 0) {
            tapConnMap->notify();
        }
        ++mutation_count;
        syncRegistry.itemModified(*it);
    }

    void addDeleteEvent(const std::string &key, uint16_t vbid, uint64_t cas) {
        if (mutation_count == 0) {
            tapConnMap->notify();
        }
        ++mutation_count;
        syncRegistry.itemDeleted(key_spec_t(cas, vbid, key));
    }

    void startEngineThreads(void);
    void stopEngineThreads(void) {
        if (startedEngineThreads) {
            shutdown = true;
            tapConnMap->notify();
            pthread_join(notifyThreadId, NULL);
        }
    }


    bool dbAccess(void) {
        bool ret = true;
        std::string dbname = configuration.getDbname();
        if (access(dbname.c_str(), F_OK) == -1) {
            // file does not exist.. let's try to create it..
            FILE *fp = fopen(dbname.c_str(), "w");
            if (fp == NULL) {
                ret= false;
            } else {
                fclose(fp);
                std::remove(dbname.c_str());
            }
        } else if (access(dbname.c_str(), R_OK) == -1 || access(dbname.c_str(), W_OK) == -1) {
            ret = false;
        }

        return ret;
    }

    ENGINE_ERROR_CODE doEngineStats(const void *cookie, ADD_STAT add_stat);
    ENGINE_ERROR_CODE doMemoryStats(const void *cookie, ADD_STAT add_stat);
    ENGINE_ERROR_CODE doVBucketStats(const void *cookie, ADD_STAT add_stat,
                                     bool prevStateRequested,
                                     bool details);
    ENGINE_ERROR_CODE doHashStats(const void *cookie, ADD_STAT add_stat);
    ENGINE_ERROR_CODE doCheckpointStats(const void *cookie, ADD_STAT add_stat);
    ENGINE_ERROR_CODE doTapStats(const void *cookie, ADD_STAT add_stat);
    ENGINE_ERROR_CODE doTapAggStats(const void *cookie, ADD_STAT add_stat,
                                    const char *sep, size_t nsep);
    ENGINE_ERROR_CODE doTimingStats(const void *cookie, ADD_STAT add_stat);
    ENGINE_ERROR_CODE doDispatcherStats(const void *cookie, ADD_STAT add_stat);
    ENGINE_ERROR_CODE doKeyStats(const void *cookie, ADD_STAT add_stat,
                                 uint16_t vbid, std::string &key, bool validate=false);

    void addLookupResult(const void *cookie, Item *result) {
        LockHolder lh(lookupMutex);
        std::map<const void*, Item*>::iterator it = lookups.find(cookie);
        if (it != lookups.end()) {
            if (it->second != NULL) {
                getLogger()->log(EXTENSION_LOG_DEBUG, NULL,
                                 "Cleaning up old lookup result for '%s'\n",
                                 it->second->getKey().c_str());
                delete it->second;
            } else {
                getLogger()->log(EXTENSION_LOG_DEBUG, NULL,
                                 "Cleaning up old null lookup result\n");
            }
            lookups.erase(it);
        }
        lookups[cookie] = result;
    }

    bool fetchLookupResult(const void *cookie, Item **itm) {
        // This will return *and erase* the lookup result for a connection.
        // You look it up, you own it.
        LockHolder lh(lookupMutex);
        std::map<const void*, Item*>::iterator it = lookups.find(cookie);
        if (it != lookups.end()) {
            *itm = it->second;
            lookups.erase(it);
            return true;
        } else {
            return false;
        }
    }

    KVStore *newKVStore();

    // Get the current tap connection for this cookie.
    // If this method returns NULL, you should return TAP_DISCONNECT
    TapProducer* getTapProducer(const void *cookie);

    bool forceShutdown;
    SERVER_HANDLE_V1 *serverApi;
    KVStore *kvstore;
    EventuallyPersistentStore *epstore;
    TapThrottle *tapThrottle;
    std::map<const void*, Item*> lookups;
    Mutex lookupMutex;
    time_t databaseInitTime;
    pthread_t notifyThreadId;
    bool startedEngineThreads;
    AtomicQueue<QueuedItem> pendingTapNotifications;
    volatile bool shutdown;
    GET_SERVER_API getServerApiFunc;
    union {
        engine_info info;
        char buffer[sizeof(engine_info) + 10 * sizeof(feature_info) ];
    } info;
    GetlExtension *getlExtension;

    TapConnMap *tapConnMap;
    TapConfig *tapConfig;
    CheckpointConfig *checkpointConfig;
    Mutex tapMutex;
    size_t maxItemSize;
    size_t memLowWat;
    size_t memHighWat;
<<<<<<< HEAD
=======
    size_t minDataAge;
    size_t queueAgeCap;
    size_t itemExpiryWindow;
    size_t checkpointRemoverInterval;
    struct ExpiryPagerDelta {
        ExpiryPagerDelta() : sleeptime(0) {}
        Mutex mutex;
        size_t sleeptime;
        TaskId task;
    } expiryPager;

    size_t nVBuckets;
    size_t dbShards;
    size_t vb_del_chunk_size;
    size_t vb_chunk_del_threshold_time;
>>>>>>> fd73a03c
    Atomic<uint64_t> mutation_count;
    size_t getlDefaultTimeout;
    size_t getlMaxTimeout;
    size_t syncTimeout;
    EPStats stats;
    SyncRegistry syncRegistry;
    Configuration configuration;
    Atomic<bool> warmingUp;
    struct {
        Mutex mutex;
        RestoreManager *manager;
        Atomic<bool> enabled;
    } restore;
    bool syncOnPersist;
};

#endif<|MERGE_RESOLUTION|>--- conflicted
+++ resolved
@@ -591,37 +591,6 @@
         syncTimeout = timeout;
     }
 
-<<<<<<< HEAD
-=======
-    size_t getSyncCmdTimeout() const {
-        return syncTimeout;
-    }
-
-    size_t getExpiryPagerSleeptime(void) {
-        LockHolder lh(expiryPager.mutex);
-        return expiryPager.sleeptime;
-    }
-
-    void setExpiryPagerSleeptime(size_t val) {
-        LockHolder lh(expiryPager.mutex);
-
-        if (expiryPager.sleeptime != 0) {
-            epstore->getNonIODispatcher()->cancel(expiryPager.task);
-        }
-
-        expiryPager.sleeptime = val;
-        if (val != 0) {
-            shared_ptr<DispatcherCallback> exp_cb(new ExpiredItemPager(epstore, stats,
-                                                                       expiryPager.sleeptime));
-
-
-            epstore->getNonIODispatcher()->schedule(exp_cb, &expiryPager.task,
-                                                    Priority::ItemPagerPriority,
-                                                    expiryPager.sleeptime);
-        }
-    }
-
->>>>>>> fd73a03c
 private:
     EventuallyPersistentEngine(GET_SERVER_API get_server_api);
     friend ENGINE_ERROR_CODE create_instance(uint64_t interface,
@@ -799,24 +768,6 @@
     size_t maxItemSize;
     size_t memLowWat;
     size_t memHighWat;
-<<<<<<< HEAD
-=======
-    size_t minDataAge;
-    size_t queueAgeCap;
-    size_t itemExpiryWindow;
-    size_t checkpointRemoverInterval;
-    struct ExpiryPagerDelta {
-        ExpiryPagerDelta() : sleeptime(0) {}
-        Mutex mutex;
-        size_t sleeptime;
-        TaskId task;
-    } expiryPager;
-
-    size_t nVBuckets;
-    size_t dbShards;
-    size_t vb_del_chunk_size;
-    size_t vb_chunk_del_threshold_time;
->>>>>>> fd73a03c
     Atomic<uint64_t> mutation_count;
     size_t getlDefaultTimeout;
     size_t getlMaxTimeout;
@@ -825,12 +776,12 @@
     SyncRegistry syncRegistry;
     Configuration configuration;
     Atomic<bool> warmingUp;
+    bool syncOnPersist;
     struct {
         Mutex mutex;
         RestoreManager *manager;
         Atomic<bool> enabled;
     } restore;
-    bool syncOnPersist;
 };
 
 #endif