--- conflicted
+++ resolved
@@ -31,18 +31,8 @@
 #include <random>
 #include <sstream>
 
-<<<<<<< HEAD
-=======
 using namespace std::string_literals;
 
-SubdocCmdContext::OperationSpec::OperationSpec(SubdocCmdTraits traits_,
-                                               protocol_binary_subdoc_flag flags_,
-                                               cb::const_char_buffer path_)
-    : SubdocCmdContext::OperationSpec::OperationSpec(traits_, flags_, path_,
-                                                     {nullptr, 0}) {
-}
-
->>>>>>> 94a8a830
 SubdocCmdContext::OperationSpec::OperationSpec(
         SubdocCmdTraits traits_,
         protocol_binary_subdoc_flag flags_,
@@ -284,7 +274,7 @@
 
 cb::const_char_buffer SubdocCmdContext::get_vbucket_vattr() {
     if (vbucket_vattr.empty()) {
-        auto hlc = connection.getBucketEngine()->getVBucketHlcNow(vbucket);
+        auto hlc = connection.getBucketEngine().getVBucketHlcNow(vbucket);
         using namespace nlohmann;
         std::string mode =
                 (hlc.mode == cb::HlcTime::Mode::Real) ? "real"s : "logical"s;
