--- conflicted
+++ resolved
@@ -705,33 +705,20 @@
                 auto val = ThreadPoolConfig::AuxIoThreadCount(
                         s.getNumAuxIoThreads());
                 ExecutorPool::get()->setNumAuxIO(val);
-<<<<<<< HEAD
                 BucketManager::instance().forEach([](Bucket& b) -> bool {
                     // Notify all buckets of the recent change
                     if (b.type != BucketType::ClusterConfigOnly) {
                         b.getEngine().notify_num_auxio_threads_changed();
                     }
-=======
-                BucketManager::instance().forEach([val](Bucket& b) -> bool {
-                    b.getEngine().set_num_auxio_threads(val);
                     return true;
                 });
             });
     settings.addChangeListener(
             "num_nonio_threads", [](const std::string&, Settings& s) -> void {
-                auto val = ThreadPoolConfig::NonIoThreadCount(s.getNumNonIoThreads());
+                auto val = ThreadPoolConfig::NonIoThreadCount(
+                        s.getNumNonIoThreads());
                 ExecutorPool::get()->setNumNonIO(val);
-                BucketManager::instance().forEach([val](Bucket& b) -> bool {
-                    b.getEngine().set_num_nonio_threads(val);
->>>>>>> fffa122a
-                    return true;
-                });
             });
-    settings.addChangeListener("num_nonio_threads",
-                               [](const std::string&, Settings& s) -> void {
-                                   auto val = s.getNumNonIoThreads();
-                                   ExecutorPool::get()->setNumNonIO(val);
-                               });
 }
 
 static void initialize_serverless_config() {
