--- conflicted
+++ resolved
@@ -12,11 +12,8 @@
 #include "stats_tasks.h"
 #include "connection.h"
 #include "cookie.h"
-<<<<<<< HEAD
 #include "daemon/protocol/mcbp/engine_wrapper.h"
-=======
 #include "front_end_thread.h"
->>>>>>> 23562d3a
 #include "memcached.h"
 #include "nobucket_taskable.h"
 #include <logger/logger.h>
@@ -108,51 +105,6 @@
 std::chrono::microseconds StatsTaskConnectionStats::maxExpectedDuration()
         const {
     return std::chrono::seconds(1);
-<<<<<<< HEAD
-=======
-}
-
-StatsTenantsStats::StatsTenantsStats(Cookie& cookie, std::string user)
-    : StatsTask(TaskId::Core_StatsTenantTask, cookie), user(std::move(user)) {
-}
-
-std::string StatsTenantsStats::getDescription() const {
-    if (user.empty()) {
-        return "stats tenant";
-    } else {
-        return "stats tenant " + user;
-    }
-}
-
-std::chrono::microseconds StatsTenantsStats::maxExpectedDuration() const {
-    return std::chrono::seconds(1);
-}
-
-bool StatsTenantsStats::run() {
-    // lookup the user
-    if (user.empty()) {
-        auto json = TenantManager::to_json();
-        if (!json.empty()) {
-            stats.emplace_back(
-                    std::make_pair<std::string, std::string>({}, json.dump()));
-        }
-    } else {
-        try {
-            auto tenant = TenantManager::get(
-                    cb::rbac::UserIdent{nlohmann::json::parse(user)}, false);
-            if (tenant) {
-                stats.emplace_back(std::make_pair<std::string, std::string>(
-                        std::string{user}, tenant->to_json().dump()));
-            } else {
-                command_error = cb::engine_errc::no_such_key;
-            }
-        } catch (...) {
-            command_error = cb::engine_errc::failed;
-        }
-    }
-
-    notifyIoComplete(cookie, cb::engine_errc::success);
-    return false;
 }
 
 StatsTaskClientConnectionDetails::StatsTaskClientConnectionDetails(
@@ -164,12 +116,12 @@
     const auto clientConnectionMap =
             FrontEndThread::getClientConnectionDetails();
     const auto now = std::chrono::steady_clock::now();
+    std::vector<std::pair<std::string, std::string>> vec;
     for (const auto& [ip, entry] : clientConnectionMap) {
-        stats.emplace_back(std::make_pair<std::string, std::string>(
-                std::string(ip), entry.to_json(now).dump()));
+        vec.emplace_back(std::string(ip), entry.to_json(now).dump());
     }
-
-    notifyIoComplete(cookie, cb::engine_errc::success);
+    stats.swap(vec);
+    cookie.notifyIoComplete(cb::engine_errc::success);
     return false;
 }
 
@@ -180,5 +132,4 @@
 std::chrono::microseconds
 StatsTaskClientConnectionDetails::maxExpectedDuration() const {
     return std::chrono::seconds(1);
->>>>>>> 23562d3a
 }