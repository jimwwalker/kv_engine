/* -*- Mode: C++; tab-width: 4; c-basic-offset: 4; indent-tabs-mode: nil -*- */
/*
 *     Copyright 2017 Couchbase, Inc.
 *
 *   Licensed under the Apache License, Version 2.0 (the "License");
 *   you may not use this file except in compliance with the License.
 *   You may obtain a copy of the License at
 *
 *       http://www.apache.org/licenses/LICENSE-2.0
 *
 *   Unless required by applicable law or agreed to in writing, software
 *   distributed under the License is distributed on an "AS IS" BASIS,
 *   WITHOUT WARRANTIES OR CONDITIONS OF ANY KIND, either express or implied.
 *   See the License for the specific language governing permissions and
 *   limitations under the License.
 */

#include "doc_pre_expiry.h"
#include <memcached/protocol_binary.h>
#include <xattr/blob.h>

std::string document_pre_expiry(const item_info& itm_info) {
    if (!mcbp::datatype::is_xattr(itm_info.datatype)) {
        // The object does not contain any XATTRs so we should remove
        // the entire content
        return {};
    }

    // Operate on a copy
    cb::char_buffer payload{static_cast<char*>(itm_info.value[0].iov_base),
                            itm_info.value[0].iov_len};
    cb::xattr::Blob originalBlob(payload,
                                 mcbp::datatype::is_snappy(itm_info.datatype));
    auto copy = cb::xattr::Blob(originalBlob);
    copy.prune_user_keys();
    const auto final = copy.finalize();

<<<<<<< HEAD
    cb::xattr::Blob blob(payload, mcbp::datatype::is_snappy(itm_info.datatype));
    blob.prune_user_keys();
    auto pruned = blob.finalize();
    if (pruned.empty()) {
=======
    if (final.size() == 0) {
>>>>>>> 496664ec
        // The old payload only contained user xattrs and
        // we removed everything
        return {};
    }

    return {final.data(), final.size()};
}<|MERGE_RESOLUTION|>--- conflicted
+++ resolved
@@ -35,14 +35,7 @@
     copy.prune_user_keys();
     const auto final = copy.finalize();
 
-<<<<<<< HEAD
-    cb::xattr::Blob blob(payload, mcbp::datatype::is_snappy(itm_info.datatype));
-    blob.prune_user_keys();
-    auto pruned = blob.finalize();
-    if (pruned.empty()) {
-=======
     if (final.size() == 0) {
->>>>>>> 496664ec
         // The old payload only contained user xattrs and
         // we removed everything
         return {};
