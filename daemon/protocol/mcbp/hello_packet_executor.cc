--- conflicted
+++ resolved
@@ -61,7 +61,6 @@
         case Feature::TLS:
             // known, but we don't support them
             break;
-<<<<<<< HEAD
         case Feature::TCPNODELAY_Unsupported:
         case Feature::TCPDELAY_Unsupported:
         case Feature::MUTATION_SEQNO:
@@ -91,39 +90,7 @@
         case Feature::ClustermapChangeNotificationBrief:
         case Feature::SubdocAllowsAccessOnMultipleXattrKeys:
         case Feature::SubdocBinaryXattr:
-=======
-        case cb::mcbp::Feature::TCPNODELAY:
-        case cb::mcbp::Feature::TCPDELAY:
-        case cb::mcbp::Feature::MUTATION_SEQNO:
-        case cb::mcbp::Feature::XATTR:
-        case cb::mcbp::Feature::JSON:
-        case cb::mcbp::Feature::SNAPPY:
-        case cb::mcbp::Feature::XERROR:
-        case cb::mcbp::Feature::SELECT_BUCKET:
-        case cb::mcbp::Feature::Collections:
-        case cb::mcbp::Feature::SnappyEverywhere:
-        case cb::mcbp::Feature::PreserveTtl:
-        case cb::mcbp::Feature::Duplex:
-        case cb::mcbp::Feature::ClustermapChangeNotification:
-        case cb::mcbp::Feature::UnorderedExecution:
-        case cb::mcbp::Feature::Tracing:
-        case cb::mcbp::Feature::AltRequestSupport:
-        case cb::mcbp::Feature::SyncReplication:
-        case cb::mcbp::Feature::VAttr:
-        case cb::mcbp::Feature::PiTR:
-        case cb::mcbp::Feature::SubdocCreateAsDeleted:
-        case cb::mcbp::Feature::SubdocDocumentMacroSupport:
-        case cb::mcbp::Feature::SubdocReplaceBodyWithXattr:
-        case cb::mcbp::Feature::ReportUnitUsage:
-        case cb::mcbp::Feature::NonBlockingThrottlingMode:
-        case cb::mcbp::Feature::SubdocReplicaRead:
-        case cb::mcbp::Feature::GetClusterConfigWithKnownVersion:
-        case cb::mcbp::Feature::DedupeNotMyVbucketClustermap:
-        case cb::mcbp::Feature::ClustermapChangeNotificationBrief:
-        case cb::mcbp::Feature::SubdocAllowsAccessOnMultipleXattrKeys:
-        case cb::mcbp::Feature::SubdocBinaryXattr:
-        case cb::mcbp::Feature::RangeScanIncludeXattr:
->>>>>>> a2833981
+        case Feature::RangeScanIncludeXattr:
 
             // This isn't very optimal, but we've only got a handfull of
             // elements ;)
@@ -179,14 +146,9 @@
                         fmt::format("{} needs {}", feature, Feature::Duplex));
             }
             break;
-<<<<<<< HEAD
         case Feature::SubdocDocumentMacroSupport:
         case Feature::VAttr:
-=======
-        case cb::mcbp::Feature::SubdocDocumentMacroSupport:
-        case cb::mcbp::Feature::VAttr:
-        case cb::mcbp::Feature::RangeScanIncludeXattr:
->>>>>>> a2833981
+        case Feature::RangeScanIncludeXattr:
             // Needs XATTR
             if (!containsFeature(requested, Feature::XATTR)) {
                 throw std::invalid_argument(
@@ -395,7 +357,6 @@
             connection.setNonBlockingThrottlingMode(true);
             added = true;
             break;
-<<<<<<< HEAD
         case Feature::PreserveTtl:
         case Feature::VAttr:
         case Feature::SubdocDocumentMacroSupport:
@@ -408,22 +369,7 @@
         case Feature::SELECT_BUCKET:
         case Feature::AltRequestSupport:
         case Feature::SyncReplication:
-=======
-        case cb::mcbp::Feature::PreserveTtl:
-        case cb::mcbp::Feature::VAttr:
-        case cb::mcbp::Feature::SubdocDocumentMacroSupport:
-        case cb::mcbp::Feature::PiTR:
-        case cb::mcbp::Feature::SubdocCreateAsDeleted:
-        case cb::mcbp::Feature::SubdocReplaceBodyWithXattr:
-        case cb::mcbp::Feature::SubdocReplicaRead:
-        case cb::mcbp::Feature::GetClusterConfigWithKnownVersion:
-        case cb::mcbp::Feature::SubdocAllowsAccessOnMultipleXattrKeys:
-        case cb::mcbp::Feature::SubdocBinaryXattr:
-        case cb::mcbp::Feature::SELECT_BUCKET:
-        case cb::mcbp::Feature::AltRequestSupport:
-        case cb::mcbp::Feature::SyncReplication:
-        case cb::mcbp::Feature::RangeScanIncludeXattr:
->>>>>>> a2833981
+        case Feature::RangeScanIncludeXattr:
             // Informative features don't need special handling
             added = true;
             break;
