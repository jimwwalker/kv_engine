/*
 *     Copyright 2015-Present Couchbase, Inc.
 *
 *   Use of this software is governed by the Business Source License included
 *   in the file licenses/BSL-Couchbase.txt.  As of the Change Date specified
 *   in that file, in accordance with the Business Source License, use of this
 *   software will be governed by the Apache License, Version 2.0, included in
 *   the file licenses/APL2.txt.
 */
#pragma once

#include "cluster_config.h"
#include "sloppy_gauge.h"
#include "stat_timings.h"
#include "timings.h"

#include <folly/CancellationToken.h>
#include <hdrhistogram/hdrhistogram.h>
#include <mcbp/protocol/status.h>
#include <memcached/bucket_type.h>
#include <memcached/engine.h>
#include <memcached/limits.h>
#include <memcached/types.h>
#include <nlohmann/json_fwd.hpp>
#include <condition_variable>
#include <deque>
#include <memory>
#include <mutex>
#include <optional>
#include <unordered_map>

struct thread_stats;
class BucketStatCollector;
struct DcpIface;
class Connection;
<<<<<<< HEAD
struct FrontEndThread;
class Cookie;
class BucketManager;
enum class ResourceAllocationDomain : uint8_t;
=======
class BucketDestroyer;
>>>>>>> 41c6e23d

constexpr static const size_t MaxBucketNameLength = 100;

class Bucket {
public:
    enum class State : uint8_t {
        /// This bucket entry is not used
        None,
        /// The bucket is currently being created (may not be used yet)
        Creating,
        /// The bucket is currently initializing itself
        Initializing,
        /// The bucket is ready for use
        Ready,
        /// The bucket is currently pausing itself
        Pausing,
        /// The bucket has been paused
        Paused,
        /// The bucket is currently being destroyed. It might be awaiting
        /// clients to be disconnected.
        Destroying
    };

    Bucket();

    /// The bucket contains pointers to other objects and we don't want to
    /// make a deep copy of them (or "share" the pointers). No one should need
    /// to create a copy of the bucket anyway, so it's most likely a bug
    /// if people ended up making a copy.
    Bucket(const Bucket& other) = delete;

    /// Does this bucket have an engine or not (for unit tests)
    bool hasEngine() const;

    /// @returns a pointer to the actual engine serving the request
    EngineIface& getEngine() const;

    void setEngine(unique_engine_ptr engine_);

    /// Destroy the underlying engine
    void destroyEngine(bool force);

    /**
     * @returns the DCP interface for the connected bucket, or nullptr if the
     *          conencted bucket doesn't implement DCP.
     */
    DcpIface* getDcpIface() const;

    /**
     * Mutex protecting the state and refcount, and pause_cancellation_source
     * initialization / reset.
     */
    mutable std::mutex mutex;
    mutable std::condition_variable cond;

    /// The number of clients currently connected to the bucket
    std::atomic<uint32_t> clients{0};

    /**
     * The current state of the bucket. Atomic as we permit it to be
     * read without acquiring the mutex, for example in
     * is_bucket_dying().
     */
    std::atomic<State> state{State::None};

    /**
     * A ClusterConfigOnly bucket may be "upgraded" to a real bucket "in place"
     * which makes it possible for two ns_server connections to concurrently
     * perform that operation (and we would have a race touching the internal
     * members). We don't want to fully serialize bucket creation/deletion
     * as creating / deletion of some buckets _could_ take some time,
     * and we would like to be able to run such commands in parallel.
     * The management operations should look at this member in order
     * to check if there is already and ongoing management operation on
     * the bucket before trying to start a new operation. The member is put
     * here as we had an available padding byte here, another alternative
     * would have been to put a member within the BucketManager itself.
     */
    bool management_operation_in_progress;

    /// The number of items in flight from the bucket (which keeps a reference
    /// inside the bucket so we cannot kill the bucket until they're gone.
    /// The atomic is _ALWAYS_ incremented while the connection holds
    /// a reference in the "clients" member. When the clients member is 0
    /// we'll just wait for this member to become 0 before we can drop
    /// the bucket.
    std::atomic<uint32_t> items_in_transit;

    /// The type of bucket.
    ///
    /// The type of bucket would normally not change after it is created
    /// except for the special case where it starts off as a "config-only"
    /// bucket which later gets replaced with a real instance of a Couchbase
    /// bucket. Due to that special case it needs to be marked as atomic
    /// so that we can read it without having to lock the bucket.
    std::atomic<BucketType> type{BucketType::Unknown};

    /**
     * The name of the bucket, should never be greater in size than
     * MaxBucketNameLength
     */
    std::string name;

    /// Is the bucket quota exceeded or not
    std::atomic_bool bucket_quota_exceeded;

    /**
     * Statistics vector, one per front-end thread.
     */
    std::vector<thread_stats> stats;

    /**
     * Command timing data
     */
    Timings timings;

    /**
     * Stat request timing data
     */
    StatTimings statTimings;

    /**
     *  Sub-document JSON parser (subjson) operation execution time histogram.
     */
    Hdr1sfMicroSecHistogram subjson_operation_times;

    /// JSON validation time histogram.
    Hdr1sfMicroSecHistogram jsonValidateTimes;

    /// Snappy decompression time histogram.
    Hdr1sfMicroSecHistogram snappyDecompressionTimes;

    using ResponseCounter = cb::RelaxedAtomic<uint64_t>;

    /**
     * Response counters that count the number of times a specific response
     * status is sent
     */
    std::array<ResponseCounter, size_t(cb::mcbp::Status::COUNT)> responseCounters;

    /**
     * The cluster configuration for this bucket
     */
    ClusterConfiguration clusterConfiguration;

    /**
     * A CancellationSource object which allows an in-progress pause() request
     * to be cancelled if a resume() request occurs during the pause.
     * Guarded via Bucket::mutex, to avoid races between checking for an
     * in-progress pause and that pause finishing.
     * Note that once CancellationTokens are created from the source (under
     * Bucket::mutex) we _can_ safely manipulate those tokens without the
     * Bucket::mutex being held as CancellationToken performs it's own
     * synchronisation.
     */
    folly::CancellationSource pause_cancellation_source;

    /**
     * The maximum document size for this bucket
     */
    size_t max_document_size = default_max_item_size;

    /**
     * The set of features that the bucket supports
     */
    cb::engine::FeatureSet supportedFeatures{};

    /**
     * Convenience function to check if the bucket supports the feature by
     * searching for it in the supportedFeatures set.
     */
    bool supports(cb::engine::Feature feature);

    /// Get a JSON representation of the bucket
    nlohmann::json to_json() const;

    /**
     * Add all per-bucket metering related metrics to a stat collector.
     *
     * Used to generate `_metering` metrics endpoint.
     */
    void addMeteringMetrics(const BucketStatCollector& collector) const;

    /**
     * Reset the bucket back to NoBucket state
     */
    void reset();

    /// Notify the bucket that the provided command completed execution in
    /// the bucket
    void commandExecuted(const Cookie& cookie);

    /// The number of commands we rected to execute
    void rejectCommand(const Cookie& cookie);

    /**
     * Update the bucket metering data that we've read (used when pushing DCP
     * messages)
     *
     * @param conn The connection sending the data
     * @param nread The number of bytes data read
     * @param domain Where the allocation for sending data came from
     */
    void recordDcpMeteringReadBytes(const Connection& conn,
                                    std::size_t nread,
                                    ResourceAllocationDomain domain);

    /// A document expired in the bucket
    void documentExpired(size_t nbytes);

    /**
     * Check to see if execution of the provided cookie should be throttled
     * or not
     *
     * @param cookie The cookie to throttle
     * @param addConnectionToThrottleList  If set to true the connection should
     *         be added to the list of connections containing a throttled
     *         command
     * @param pendingBytes The throttle check will include this value in the
     *        check, it is not yet added to all metering/throttling variables.
     * @return True if the cookie should be throttled
     */
    bool shouldThrottle(Cookie& cookie,
                        bool addConnectionToThrottleList,
                        size_t pendingBytes);

    /**
     * Check to see if this DCP connection should be throttled or not
     *
     * @param connection The connection to check
     * @return true if the DCP should be throttled, false otherwise.
     *         if false; the domain is set to where it allocated from.
     */
    std::pair<bool, ResourceAllocationDomain> shouldThrottleDcp(
            const Connection& connection);

    /// move the clock forwards in this bucket
    void tick();

    /**
     * Removes the throttled connection entries as the Bucket is no longer in a
     * ready state and resets all throttled cookies
     */
    void deleteThrottledCommands();

    /**
     * Set the throttle limits for the bucket. See Throttling.md for a
     * description on how the various limits work.
     *
     * @param reserved The reserved number of units (RU+WU) the bucket gets
     * @param hard_limit The maximum number of units to use before throttling
     *                   commands
     */
    void setThrottleLimits(std::size_t reserved, size_t hard_limit);

    /**
     * Get the throttle limits specified for this bucket
     */
    std::pair<std::size_t, std::size_t> getThrottleLimits() const {
        return {throttle_reserved.load(), throttle_hard_limit.load()};
    }

    bool isCollectionCapable() {
        return type != BucketType::NoBucket &&
               supports(cb::engine::Feature::Collections);
    }

protected:
    unique_engine_ptr engine;

    /**
     * Update the appropriate throttle gauge with the provided number of
     * units
     *
     * @param units The number of units
     * @param domain The domain the units was allocated from
     */
    void consumedUnits(std::size_t units, ResourceAllocationDomain domain);

    /**
     * May the connection perform an operation consuming the provided number
     * of units, or should it be throttled
     *
     * @return {true, None} if the connection should be throttled
     *         {false, domain} if the connection may perform the operation
     *                         and the domain contains where it allocated
     *                         the resource from
     */
    std::pair<bool, ResourceAllocationDomain> shouldThrottle(
            const Connection& connection, std::size_t units);

    /**
     * The dcp interface for the connected bucket. May be null if the
     * connected bucket doesn't support DCP.
     */
    DcpIface* bucketDcp{nullptr};

    /// The number of RUs being used in this bucket
    std::atomic<std::size_t> read_units_used{0};

    /// The number of WUs being used in this bucket
    std::atomic<std::size_t> write_units_used{0};

    /// The gauge to use for throttling of commands.
    SloppyGauge throttle_gauge;

    /// The reserved number of units/s (RU+WU) consumed before we're subject
    /// to throttling
    std::atomic<std::size_t> throttle_reserved{0};

    /// The maxium number of units consumed before we should start throttle
    std::atomic<std::size_t> throttle_hard_limit{0};

    /// The number of times we've throttled due to reaching the throttle limit
    std::atomic<std::size_t> num_throttled{0};

    /// The total time (in usec) spent in a throttled state
    std::atomic<uint64_t> throttle_wait_time{0};

    /// The total number of commands executed within the bucket
    std::atomic<uint64_t> num_commands{0};

    /// The total number of commands using metered units within the bucket
    std::atomic<uint64_t> num_commands_with_metered_units{0};

    /// The total number of metered DCP messages
    std::atomic<uint64_t> num_metered_dcp_messages{0};

    /// The number of commands we rejected to start executing
    std::atomic<uint64_t> num_rejected{0};

    /// A deque per front end thread containing all of the connections
    /// which have one or more cookies throttled. It should _only_ be
    /// accessed in the context of the front end worker threads, and each
    /// front end thread should _ONLY_ operate at its own deque stored
    /// at its thread-index. Doing so allows a lock free datastructure.
    std::vector<std::deque<Connection*>> throttledConnections;
};

std::string to_string(Bucket::State state);

/**
 * All of the buckets are stored in the following array. Index 0 is reserved
 * for the "no bucket" where all connections start off (unless there is a
 * bucket named "default", and there is a username named "default"
 * with an empty password.).
 */
extern std::array<Bucket, cb::limits::TotalBuckets + 1> all_buckets;

/**
 * Is the connected bucket currently dying?
 *
 * If the bucket is dying (being deleted) the connection object will be
 * disconnected (for MCBP connections this means closed)
 *
 * @param c the connection to query
 * @return true if it is dying, false otherwise
 */
bool is_bucket_dying(Connection& c);

namespace BucketValidator {
/**
 * Validate that a bucket name confirms to the restrictions for bucket
 * names.
 *
 * @param name the name to validate
 * @return An error message if there was something wrong with the name
 *         (empty string == everything OK)
 */
std::string validateBucketName(std::string_view name);
}

/// May the user connected to this cookie access the specified bucket?
bool mayAccessBucket(Cookie& cookie, const std::string& bucket);

/// The bucket manager is a singleton with provides the ability to
/// perform bucket management tasks like create and delete buckets,
/// but also iterate over all buckets
class BucketManager {
public:
    static BucketManager& instance();

    /**
     * Create a bucket
     *
     * @param cookie The cookie requested bucket creation
     * @param name The name of the bucket
     * @param config The configuration for the bucket
     * @param type The type of bucket to create
     * @return Status for the operation
     */
    cb::engine_errc create(Cookie& cookie,
                           const std::string name,
                           const std::string config,
                           BucketType type);

    /**
     * Destroy a bucket (will block until connections are closed and operations
     * in flight are complete).
     *
     * Wraps startDestroy in a while loop; use startDestroy directly if the
     * caller needs to do anything else while bucket deletion is in progress
     * (e.g., needs to snooze a task rather than blocking a thread).
     *
     *
     * @param cookie The cookie requested bucket deletion
     * @param name The name of the bucket to delete
     * @param force If set to true the underlying engine should not try to
     *              persist pending items etc
     * @param type Only delete the bucket if it is of the given type
     * @return Status for the operation
     */
    cb::engine_errc destroy(Cookie& cookie,
                            const std::string name,
                            bool force,
                            std::optional<BucketType> type);

    /// Set the cluster configuration for the named bucket
    cb::engine_errc setClusterConfig(
            const std::string& name,
            std::shared_ptr<ClusterConfiguration::Configuration> configuration);

    /**
     * Start bucket destruction.
     *
     * If the destruction needs to wait for some condition (e.g., waiting
     * for all remaining connections to disconnect), this may return
     * would_block and a BucketDestroyer which should be driven to continue
     * the destruction.
     *
     *
     * @param cookie The cookie requested bucket deletion
     * @param name The name of the bucket to delete
     * @param force If set to true the underlying engine should not try to
     *              persist pending items etc
     * @return Status of the operation, and optional BucketDestroyer which can
     *         be used to continue the deletion if status=would_block
     */
    std::pair<cb::engine_errc, std::optional<BucketDestroyer>> startDestroy(
            Cookie* cookie, const std::string name, bool force);

    /// Destroy all of the buckets
    void destroyAll();

    /// Get the bucket with the given index
    Bucket& at(size_t idx);

    /**
     * Call a function on each ready bucket.
     * @param fn Function to call for each bucket. Should return false if
     * iteration should stop.
     * @note Buckets which are not yet in a ready state will not be passed to
     * the function.
     *
     */
    void forEach(std::function<bool(Bucket&)> fn);

    /**
     * Registers an internal client with the bucket. The bucket must be in the
     * Ready state to be able to associate with it.
     *
     * The bucket will not be shutdown until all clients are unregistered by
     * calling disassociateBucket. Associated buckets can move to other states
     * like the Destroying state, which indicates that the bucket is waiting
     * for clients to disconnect.
     *
     * @param engine A pointer to the engine. This is allowed to be a dangling
     *               pointer (in which case this operation will fail).
     * @return A pointer to the bucket that we associate with, or nullptr on
     *         failure.
     */
    Bucket* tryAssociateBucket(EngineIface* engine);

    /**
     * Disassociates from a bucket for which tryAssociateBucket has previously
     * succeeded.
     */
    void disassociateBucket(Bucket* bucket);

    /// move the clock forwards in all buckets
    void tick();

    /**
     * Pause a bucket
     * @param cookie The cookie requesting bucket pause.
     * @param name The name of the bucket to pause.
     * @return Status for operation.
     */
    cb::engine_errc pause(Cookie& cookie, std::string_view name);

    /**
     * Resume a bucket
     *
     * @param cookie The cookie requesting bucket resume.
     * @param name The name of the bucket to resume.
     * @return Status for operation.
     */
    cb::engine_errc resume(Cookie& cookie, std::string_view name);

    /**
     * Check to see if the provided number of units is available in the
     * global free pool
     *
     * @param units the number of units needed
     * @return true if the requested number of units is available,
     *         false otherwise
     */
    bool isUnassignedResourcesAvailable(std::size_t units) {
        return unassigned_resources_gauge.isBelow(unassigned_resources_limit,
                                                  units);
    }

    /**
     * Mark the provided number of units as used
     */
    void consumedResources(std::size_t units) {
        unassigned_resources_gauge.increment(units);
    }

protected:
    /**
     * Create a bucket
     *
     * @param cid The client identifier (for logging)
     * @param name The name of the bucket
     * @param config The configuration for the bucket
     * @param type The type of bucket to create
     * @return Status for the operation
     */
    cb::engine_errc create(uint32_t cid,
                           const std::string name,
                           const std::string config,
                           BucketType type);

    /**
     * Destroy a bucket
     *
     * @param cid The client identifier (for logging)
     * @param name The name of the bucket to delete
     * @param force If set to true the underlying engine should not try to
     *              persist pending items etc
     * @param type Only delete the bucket if it is of the given type
     * @return Status for the operation
     */
    cb::engine_errc destroy(std::string_view cid,
                            const std::string name,
                            bool force,
                            std::optional<BucketType> type);

    /**
     * iterate over all the buckets, lock the bucket and call the provided
     * function. If the callback returns false iteration stops.
     *
     * The member function is intended to be used within the bucket manager
     * to try to locate a bucket bucket. The caller typically holds global
     * lock to make sure that no one else will try to create/delete buckets
     * while iterating over the buckets. (Note that it is possible to call
     * the method _without_ holding the lock, but then you're not guaranteed
     * that buckets will come or go during the iteration).
     */
    void iterateBuckets(std::function<bool(Bucket&)> fn);

    /**
     * Allocate a bucket for the given name and set its state to creating.
     *
     * @param name The name of the bucket to create
     * @return success if a slot was successfully allocated
     *         key_already_exists if a bucket with the same name already exists
     *         too_big if all bucket slots are in use
     *         temporary_failure if there is an ongoing management command on
     *                           the bucket represented by the provided name
     */
    std::pair<cb::engine_errc, Bucket*> allocateBucket(std::string_view name);

    /**
     * Create an engine instance of the specified type for the provided bucket
     *
     * @param bucket The bucket to get the engine instance
     * @param type The type of engine to create
     * @param name The name of the bucket (for logging)
     * @param config The configuration to initialize the engine
     * @param cid The client identifier (for logging)
     */
    void createEngineInstance(Bucket& bucket,
                              BucketType type,
                              std::string_view name,
                              std::string_view config,
                              uint32_t cid);

    // Called right before changing the bucket type (to use for testing)
    virtual void bucketTypeChangeListener(Bucket& bucket, BucketType type) {
    }

    // Called right before changing the bucket state (to use for testing)
    virtual void bucketStateChangeListener(Bucket& bucket,
                                           Bucket::State state) {
    }

    /**
     * Called after transitioning to the Pausing state. It is called in multiple
     * places as pause() progressed, with the 'phase' argument specifying
     * at what point this callback is called.
     * Bucket object is *not* locked at this point, so we only pass its name.
     * @param bucket Name of the bucket being paused.
     * @param phase Position within the pause() process where this callback is
     *              called from.
     */
    virtual void bucketPausingListener(std::string_view bucket,
                                       std::string_view phase) {
    }

    /**
     * Wait for all clients to disconnect from the provided bucket
     *
     * @param bucket The bucket to wait for
     * @param operation The kind of operation requesting the wait (used for
     *                  logging)
     * @param id The connection identifier requested the wait (used for
     *           logging and is typically cookie.getConnectionId(), but in
     *           the case where there are no client context it should be
     *           set to <none>)
     * @param cancellationToken A cancellation token which can be used to
     *        cancel waiting for all clients to disconnect.
     */
    void waitForEveryoneToDisconnect(
            Bucket& bucket,
            std::string_view operation,
            std::string_view id,
            folly::CancellationToken cancellationToken = {});

    /**
     * Pause a bucket
     * @param cid The client identifier (for logging)
     * @param name The name of the bucket to pause.
     * @return Status for operation.
     */
    cb::engine_errc pause(std::string_view cid, std::string_view name);

    /**
     * Resume a bucket
     *
     * @param cid The client identifier (for logging)
     * @param name The name of the bucket to resume.
     * @return Status for operation.
     */
    cb::engine_errc resume(std::string_view cid, std::string_view name);

    BucketManager();

    /// The "unassigned resources" gauge to use for throttling of commands.
    SloppyGauge unassigned_resources_gauge;

    /// The maximum number of unassigned resources to use (updated every tick
    /// from the node capacity - all buckets reserved). See Throttling.md
    std::atomic<std::size_t> unassigned_resources_limit{0};

    friend class BucketManagerIntrospector;
};<|MERGE_RESOLUTION|>--- conflicted
+++ resolved
@@ -33,14 +33,11 @@
 class BucketStatCollector;
 struct DcpIface;
 class Connection;
-<<<<<<< HEAD
+class BucketDestroyer;
 struct FrontEndThread;
 class Cookie;
 class BucketManager;
 enum class ResourceAllocationDomain : uint8_t;
-=======
-class BucketDestroyer;
->>>>>>> 41c6e23d
 
 constexpr static const size_t MaxBucketNameLength = 100;
 
@@ -480,7 +477,10 @@
      *         be used to continue the deletion if status=would_block
      */
     std::pair<cb::engine_errc, std::optional<BucketDestroyer>> startDestroy(
-            Cookie* cookie, const std::string name, bool force);
+            std::string_view cid,
+            const std::string name,
+            bool force,
+            std::optional<BucketType> type);
 
     /// Destroy all of the buckets
     void destroyAll();
