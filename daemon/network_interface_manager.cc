--- conflicted
+++ resolved
@@ -8,11 +8,7 @@
  */
 #include "network_interface_manager.h"
 
-<<<<<<< HEAD
-=======
 #include "connection.h"
-#include "front_end_thread.h"
->>>>>>> af43b5b1
 #include "listening_port.h"
 #include "log_macros.h"
 #include "memcached.h"
@@ -36,7 +32,6 @@
     : eventBase(base), authCallback(std::move(authCB)) {
 }
 
-<<<<<<< HEAD
 void NetworkInterfaceManager::createBootstrapInterface() {
     auto [ipv4, ipv6] = cb::net::getIpAddresses(false);
     auto& settings = Settings::instance();
@@ -54,48 +49,6 @@
                                     "Terminating.",
                                     spec.dump(),
                                     error);
-=======
-void NetworkInterfaceManager::event_handler(evutil_socket_t fd,
-                                            short,
-                                            void* arg) {
-    auto& me = *reinterpret_cast<NetworkInterfaceManager*>(arg);
-    // Start by draining the notification pipe fist
-    drain_notification_channel(fd);
-    me.event_handler();
-}
-
-void NetworkInterfaceManager::event_handler() {
-    if (check_listen_conn) {
-        invalidateSslCache();
-        check_listen_conn = false;
-
-        bool changes = false;
-        auto interfaces = Settings::instance().getInterfaces();
-        bool interfaces_dropped = false;
-
-        // Step one, enable all new ports
-        bool success = true;
-        for (const auto& interface : interfaces) {
-            const bool useTag = interface.port == 0;
-            bool ipv4 = interface.ipv4 != NetworkInterface::Protocol::Off;
-            bool ipv6 = interface.ipv6 != NetworkInterface::Protocol::Off;
-
-            for (const auto& connection : listen_conn) {
-                const auto& descr = connection->getInterfaceDescription();
-
-                if ((useTag && (descr.tag == interface.tag)) ||
-                    (!useTag && ((descr.port == interface.port)) &&
-                     descr.host == interface.host)) {
-                    if (descr.family == AF_INET) {
-                        ipv4 = false;
-                    } else {
-                        ipv6 = false;
-                    }
-
-                    if (!ipv4 && !ipv6) {
-                        // no need to search anymore as we've got both
-                        break;
->>>>>>> af43b5b1
                     }
                 } catch (const std::exception& e) {
                     FATAL_ERROR(EXIT_FAILURE,
@@ -128,7 +81,6 @@
                            interf.ipv6 == NetworkInterface::Protocol::Required);
             }
         }
-<<<<<<< HEAD
     } else {
         auto createfunc = [this](sa_family_t fam) {
             const std::string hostname = fam == AF_INET ? "127.0.0.1" : "::1";
@@ -145,56 +97,6 @@
                             "Failed to create a {} bootstrap interface: {}",
                             family,
                             errors.dump());
-=======
-
-        // Step two, shut down ports if we didn't fail opening new ports
-        if (success) {
-            for (auto iter = listen_conn.begin(); iter != listen_conn.end();
-                 /* empty */) {
-                auto& connection = *iter;
-                const auto& descr = connection->getInterfaceDescription();
-                // should this entry be here:
-                bool drop = true;
-                for (const auto& interface : interfaces) {
-                    if (descr.tag.empty()) {
-                        if (interface.port != descr.port ||
-                            interface.host != descr.host) {
-                            // port mismatch... look at the next
-                            continue;
-                        }
-                    } else if (descr.tag != interface.tag) {
-                        // Tag mismatch... look at the next
-                        continue;
-                    }
-
-                    if ((descr.family == AF_INET &&
-                         interface.ipv4 == NetworkInterface::Protocol::Off) ||
-                        (descr.family == AF_INET6 &&
-                         interface.ipv6 == NetworkInterface::Protocol::Off)) {
-                        // address family mismatch... look at the next
-                        continue;
-                    }
-
-                    drop = false;
-                    if (descr.sslKey != interface.ssl.key ||
-                        descr.sslCert != interface.ssl.cert) {
-                        // change the associated description
-                        connection->updateSSL(interface.ssl.key,
-                                              interface.ssl.cert);
-                    }
-
-                    break;
-                }
-                if (drop) {
-                    // erase returns the element following this one (or end())
-                    changes = true;
-                    iter = listen_conn.erase(iter);
-                    interfaces_dropped = true;
-                } else {
-                    // look at the next element
-                    ++iter;
-                }
->>>>>>> af43b5b1
             }
         };
 
@@ -206,11 +108,6 @@
         if (!ipv6.empty()) {
             // Create an IPv4 bootstrap interface
             createfunc(AF_INET6);
-        }
-
-        if (interfaces_dropped) {
-            iterate_all_connections(
-                    [](auto& conn) { conn.reEvaluateParentPort(); });
         }
     }
 
@@ -552,6 +449,8 @@
 
             listen_conn.erase(iter);
             writeInterfaceFile(false);
+            iterate_all_connections(
+                    [](auto& conn) { conn.reEvaluateParentPort(); });
             return {cb::mcbp::Status::Success, {}};
         }
     }
