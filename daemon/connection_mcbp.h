--- conflicted
+++ resolved
@@ -558,7 +558,6 @@
     bool selectedBucketIsXattrEnabled() const;
 
     /**
-<<<<<<< HEAD
      * Try to process some of the server events. This may _ONLY_ be performed
      * after we've completely transferred the response for one command, and
      * before we start executing the next one.
@@ -568,11 +567,11 @@
      *              terminated immediately)
      */
     bool processServerEvents();
-=======
+    
+    /**
      * Set the name of the connected agent
      */
     void setAgentName(cb::const_char_buffer name);
->>>>>>> ca83bc6e
 
 protected:
     void runStateMachinery();
