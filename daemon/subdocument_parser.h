/* -*- Mode: C++; tab-width: 4; c-basic-offset: 4; indent-tabs-mode: nil -*- */
/*
 *     Copyright 2020-Present Couchbase, Inc.
 *
 *   Use of this software is governed by the Business Source License included
 *   in the file licenses/BSL-Couchbase.txt.  As of the Change Date specified
 *   in that file, in accordance with the Business Source License, use of this
 *   software will be governed by the Apache License, Version 2.0, included in
 *   the file licenses/APL2.txt.
 */
#pragma once

#include <memcached/protocol_binary.h>
#include <platform/sized_buffer.h>

namespace cb::mcbp::request {
#pragma pack(1)
class SubdocPayloadParser {
public:
    explicit SubdocPayloadParser(cb::const_byte_buffer extras)
        : extras(extras) {
    }

    [[nodiscard]] uint16_t getPathlen() const {
        return ntohs(*reinterpret_cast<const uint16_t*>(extras.data()));
    }

<<<<<<< HEAD
    subdoc::PathFlag getSubdocFlags() const {
        return static_cast<subdoc::PathFlag>(extras[sizeof(uint16_t)]);
=======
    [[nodiscard]] protocol_binary_subdoc_flag getSubdocFlags() const {
        return static_cast<protocol_binary_subdoc_flag>(
                extras[sizeof(uint16_t)]);
>>>>>>> f6c3a4b1
    }

    [[nodiscard]] uint32_t getExpiry() const {
        if (extras.size() == 7 || extras.size() == 8 || extras.size() == 11) {
            return ntohl(*reinterpret_cast<const uint32_t*>(extras.data() + 3));
        }
        return 0;
    }

<<<<<<< HEAD
    cb::mcbp::subdoc::DocFlag getDocFlag() const {
        if (extras.size() == 4 || extras.size() == 8) {
            return static_cast<cb::mcbp::subdoc::DocFlag>(extras.back());
        }
        return cb::mcbp::subdoc::DocFlag::None;
=======
    [[nodiscard]] subdoc::doc_flag getDocFlag() const {
        if (extras.size() == 4 || extras.size() == 8 || extras.size() == 12) {
            return static_cast<cb::mcbp::subdoc::doc_flag>(extras.back());
        }
        return subdoc::doc_flag::None;
>>>>>>> f6c3a4b1
    }

    [[nodiscard]] std::optional<uint32_t> getUserFlags() const {
        if (extras.size() == 11 || extras.size() == 12) {
            auto* ptr = extras.data();
            ptr += 3; // path length and flags
            ptr += sizeof(uint32_t); // Exptime
            return *reinterpret_cast<const uint32_t*>(ptr);
        }
        return {};
    }

    [[nodiscard]] bool isValidLookup() const {
        // only mandatory and doc flags legal
        const auto size = extras.size();
        return size == 3 || size == 4;
    }

    [[nodiscard]] bool isValidMutation() const {
        // all combinations legal
        return isValid();
    }

    [[nodiscard]] bool isValid() const {
        switch (extras.size()) {
        case 3: // just the mandatory fields
        case 4: // including doc flags
        case 7: // including expiry
        case 8: // including expiry and doc flags
<<<<<<< HEAD
            if ((subdoc::extrasDocFlagMask & getDocFlag()) !=
                subdoc::DocFlag::None) {
=======
        case 11: // Including Expiry and User Flags
        case 12: // Including Expiry, User Flags and Doc Flags
            if ((subdoc::extrasDocFlagMask & uint8_t(getDocFlag())) != 0) {
>>>>>>> f6c3a4b1
                return false;
            }
            return true;
        default:
            return false;
        }
    }

protected:
    cb::const_byte_buffer extras;
};

class SubdocMultiPayloadParser {
public:
    explicit SubdocMultiPayloadParser(cb::const_byte_buffer extras)
        : extras(extras) {
    }

    [[nodiscard]] uint32_t getExpiry() const {
        if (extras.size() >= sizeof(uint32_t)) {
            // 4 byte exp time
            return ntohl(*reinterpret_cast<const uint32_t*>(extras.data()));
        }

        return 0;
    }

<<<<<<< HEAD
    cb::mcbp::subdoc::DocFlag getDocFlag() const {
        if (extras.size() == 1 || extras.size() == 5) {
            return static_cast<cb::mcbp::subdoc::DocFlag>(extras.back());
        }
        return cb::mcbp::subdoc::DocFlag::None;
=======
    [[nodiscard]] subdoc::doc_flag getDocFlag() const {
        if (extras.size() == 1 || // alone
            extras.size() == 5 || // Exp time and doc flag
            extras.size() == 9) { // Exp time, User flags and doc flag
            return static_cast<subdoc::doc_flag>(extras.back());
        }

        return subdoc::doc_flag::None;
    }

    [[nodiscard]] std::optional<uint32_t> getUserFlags() const {
        if (extras.size() == 8 || extras.size() == 9) {
            auto* ptr = extras.data();
            ptr += sizeof(uint32_t); // Exptime
            return *reinterpret_cast<const uint32_t*>(ptr);
        }
        return {};
    }

    [[nodiscard]] bool isValidLookup() const {
        // only doc flags legal
        const auto size = extras.size();
        return size == 0 || size == 1;
    }

    [[nodiscard]] bool isValidMutation() const {
        // all combinations legal
        return isValid();
>>>>>>> f6c3a4b1
    }

    [[nodiscard]] bool isValid() const {
        switch (extras.size()) {
        case 0: // None specified
        case 1: // Only doc flag
        case 4: // Expiry time
        case 5: // Expiry time and doc flag
<<<<<<< HEAD
            if ((subdoc::extrasDocFlagMask & getDocFlag()) !=
                subdoc::DocFlag::None) {
=======
        case 8: // Expiry time and User flags
        case 9: // Expiry time and User flags and Doc flag
            if ((subdoc::extrasDocFlagMask & uint8_t(getDocFlag())) != 0) {
>>>>>>> f6c3a4b1
                return false;
            }
            return true;
        default:
            return false;
        }
    }

protected:
    cb::const_byte_buffer extras;
};

#pragma pack()
} // namespace cb::mcbp::request<|MERGE_RESOLUTION|>--- conflicted
+++ resolved
@@ -25,14 +25,8 @@
         return ntohs(*reinterpret_cast<const uint16_t*>(extras.data()));
     }
 
-<<<<<<< HEAD
-    subdoc::PathFlag getSubdocFlags() const {
+    [[nodiscard]] subdoc::PathFlag getSubdocFlags() const {
         return static_cast<subdoc::PathFlag>(extras[sizeof(uint16_t)]);
-=======
-    [[nodiscard]] protocol_binary_subdoc_flag getSubdocFlags() const {
-        return static_cast<protocol_binary_subdoc_flag>(
-                extras[sizeof(uint16_t)]);
->>>>>>> f6c3a4b1
     }
 
     [[nodiscard]] uint32_t getExpiry() const {
@@ -42,19 +36,11 @@
         return 0;
     }
 
-<<<<<<< HEAD
-    cb::mcbp::subdoc::DocFlag getDocFlag() const {
-        if (extras.size() == 4 || extras.size() == 8) {
-            return static_cast<cb::mcbp::subdoc::DocFlag>(extras.back());
+    [[nodiscard]] subdoc::DocFlag getDocFlag() const {
+        if (extras.size() == 4 || extras.size() == 8 || extras.size() == 12) {
+            return static_cast<subdoc::DocFlag>(extras.back());
         }
-        return cb::mcbp::subdoc::DocFlag::None;
-=======
-    [[nodiscard]] subdoc::doc_flag getDocFlag() const {
-        if (extras.size() == 4 || extras.size() == 8 || extras.size() == 12) {
-            return static_cast<cb::mcbp::subdoc::doc_flag>(extras.back());
-        }
-        return subdoc::doc_flag::None;
->>>>>>> f6c3a4b1
+        return subdoc::DocFlag::None;
     }
 
     [[nodiscard]] std::optional<uint32_t> getUserFlags() const {
@@ -84,14 +70,10 @@
         case 4: // including doc flags
         case 7: // including expiry
         case 8: // including expiry and doc flags
-<<<<<<< HEAD
+        case 11: // Including Expiry and User Flags
+        case 12: // Including Expiry, User Flags and Doc Flags
             if ((subdoc::extrasDocFlagMask & getDocFlag()) !=
                 subdoc::DocFlag::None) {
-=======
-        case 11: // Including Expiry and User Flags
-        case 12: // Including Expiry, User Flags and Doc Flags
-            if ((subdoc::extrasDocFlagMask & uint8_t(getDocFlag())) != 0) {
->>>>>>> f6c3a4b1
                 return false;
             }
             return true;
@@ -119,21 +101,13 @@
         return 0;
     }
 
-<<<<<<< HEAD
-    cb::mcbp::subdoc::DocFlag getDocFlag() const {
-        if (extras.size() == 1 || extras.size() == 5) {
-            return static_cast<cb::mcbp::subdoc::DocFlag>(extras.back());
-        }
-        return cb::mcbp::subdoc::DocFlag::None;
-=======
-    [[nodiscard]] subdoc::doc_flag getDocFlag() const {
+    [[nodiscard]] subdoc::DocFlag getDocFlag() const {
         if (extras.size() == 1 || // alone
             extras.size() == 5 || // Exp time and doc flag
             extras.size() == 9) { // Exp time, User flags and doc flag
-            return static_cast<subdoc::doc_flag>(extras.back());
+            return static_cast<subdoc::DocFlag>(extras.back());
         }
-
-        return subdoc::doc_flag::None;
+        return subdoc::DocFlag::None;
     }
 
     [[nodiscard]] std::optional<uint32_t> getUserFlags() const {
@@ -154,7 +128,6 @@
     [[nodiscard]] bool isValidMutation() const {
         // all combinations legal
         return isValid();
->>>>>>> f6c3a4b1
     }
 
     [[nodiscard]] bool isValid() const {
@@ -163,14 +136,10 @@
         case 1: // Only doc flag
         case 4: // Expiry time
         case 5: // Expiry time and doc flag
-<<<<<<< HEAD
+        case 8: // Expiry time and User flags
+        case 9: // Expiry time and User flags and Doc flag
             if ((subdoc::extrasDocFlagMask & getDocFlag()) !=
                 subdoc::DocFlag::None) {
-=======
-        case 8: // Expiry time and User flags
-        case 9: // Expiry time and User flags and Doc flag
-            if ((subdoc::extrasDocFlagMask & uint8_t(getDocFlag())) != 0) {
->>>>>>> f6c3a4b1
                 return false;
             }
             return true;
