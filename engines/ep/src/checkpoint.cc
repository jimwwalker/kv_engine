--- conflicted
+++ resolved
@@ -616,7 +616,8 @@
                      "vb_%d:id_%" PRIu64 ":type",
                      vbucketId.get(),
                      getId());
-    add_casted_stat(buf.data(), to_string(checkpointType), add_stat, cookie);
+    add_casted_stat(
+            buf.data(), to_string(getCheckpointType()), add_stat, cookie);
 
     checked_snprintf(buf.data(),
                      buf.size(),
@@ -641,18 +642,18 @@
 
     checked_snprintf(buf.data(),
                      buf.size(),
-<<<<<<< HEAD
                      "vb_%d:id_%" PRIu64 ":highest_expelled_seqno",
                      vbucketId.get(),
                      getId());
     add_casted_stat(buf.data(), highestExpelledSeqno, add_stat, cookie);
-=======
+
+    checked_snprintf(buf.data(),
+                     buf.size(),
                      "vb_%d:id_%" PRIu64 ":historical",
                      vbucketId.get(),
                      getId());
     add_casted_stat(
             buf.data(), isCheckpointHistorical(historical), add_stat, cookie);
->>>>>>> 1a59dd03
 }
 
 void Checkpoint::detachFromManager() {
