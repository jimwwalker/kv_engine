--- conflicted
+++ resolved
@@ -772,7 +772,6 @@
     return *this;
 }
 
-<<<<<<< HEAD
 void Checkpoint::MemoryCounter::detachFromManager() {
     Expects(managerUsage);
     *managerUsage -= local;
@@ -786,19 +785,8 @@
                        to_string(c.getCheckpointType()),
                        c.getSnapshotStartSeqno(),
                        name);
-=======
-void Checkpoint::MemoryCounter::changeParent(
-        cb::AtomicNonNegativeCounter<size_t>* newParent) {
-    if (parentUsage) {
-        *parentUsage -= local;
-    }
-    parentUsage = newParent;
-    if (parentUsage) {
-        *parentUsage += local;
-    }
 }
 
 void Checkpoint::dump() const {
     std::cerr << *this << std::endl;
->>>>>>> 99bf690a
 }