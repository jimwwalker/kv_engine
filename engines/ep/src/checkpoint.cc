--- conflicted
+++ resolved
@@ -82,11 +82,9 @@
     auto& core = stats.coreLocal.get();
     core->memOverhead.fetch_add(sizeof(Checkpoint));
     core->numCheckpoints++;
-<<<<<<< HEAD
     core->checkpointManagerEstimatedMemUsage.fetch_add(sizeof(Checkpoint));
-=======
+
     this->highPreparedSeqno.reset(highPreparedSeqno);
->>>>>>> 027f65fc
 
     // the overheadChangedCallback uses the accurately tracked overhead
     // from queueAllocator. The above memOverhead stat is "manually"
