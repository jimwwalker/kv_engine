/* -*- Mode: C++; tab-width: 4; c-basic-offset: 4; indent-tabs-mode: nil -*- */
/*
 *     Copyright 2011-Present Couchbase, Inc.
 *
 *   Use of this software is governed by the Business Source License included
 *   in the file licenses/BSL-Couchbase.txt.  As of the Change Date specified
 *   in that file, in accordance with the Business Source License, use of this
 *   software will be governed by the Apache License, Version 2.0, included in
 *   the file licenses/APL2.txt.
 */

#include <gsl/gsl-lite.hpp>
#include <platform/checked_snprintf.h>
#include <string>
#include <utility>
#include "bucket_logger.h"
#include "checkpoint.h"
#include "checkpoint_manager.h"
#include "ep_time.h"
#include "stats.h"
#include <statistics/cbstat_collector.h>

class CookieIface;

const char* to_string(enum checkpoint_state s) {
    switch (s) {
    case CHECKPOINT_OPEN:
        return "Open";
    case CHECKPOINT_CLOSED:
        return "Closed";
    }
    return "<unknown>";
}

std::string to_string(QueueDirtyStatus value) {
    switch (value) {
    case QueueDirtyStatus::SuccessExistingItem:
        return "exitsting item";
    case QueueDirtyStatus::SuccessPersistAgain:
        return "persist again";
    case QueueDirtyStatus::SuccessNewItem:
        return "new item";
    case QueueDirtyStatus::FailureDuplicateItem:
        return "failure:duplicate item";
    }

    throw std::invalid_argument("to_string(QueueDirtyStatus): Invalid value: " +
                                std::to_string(int(value)));
}

Checkpoint::Checkpoint(CheckpointManager& manager,
                       EPStats& st,
                       uint64_t id,
                       uint64_t snapStart,
                       uint64_t snapEnd,
                       uint64_t visibleSnapEnd,
                       std::optional<uint64_t> highCompletedSeqno,
                       uint64_t highPreparedSeqno,
                       Vbid vbid,
                       CheckpointType checkpointType,
                       CheckpointHistorical historical)
    : manager(&manager),
      stats(st),
      checkpointId(id),
      snapStartSeqno(snapStart),
      snapEndSeqno(snapEnd, {*this}),
      visibleSnapEndSeqno(visibleSnapEnd),
      highestExpelledSeqno(0, {*this}),
      vbucketId(vbid),
      checkpointState(CHECKPOINT_OPEN),
      toWrite(queueAllocator),
      committedKeyIndex(keyIndexAllocator),
      preparedKeyIndex(keyIndexAllocator),
      keyIndexMemUsage(st, &manager.memOverheadIndex),
      queuedItemsMemUsage(st, &manager.queuedItemsMemUsage),
      queueMemOverhead(st, &manager.memOverheadQueue),
      checkpointType(checkpointType),
      highCompletedSeqno(std::move(highCompletedSeqno)),
      historical(historical) {
    Expects(snapStart <= snapEnd);
    Expects(visibleSnapEnd <= snapEnd);

    auto& core = stats.coreLocal.get();
    core->memOverhead += sizeof(Checkpoint);
    core->numCheckpoints++;
    core->checkpointManagerEstimatedMemUsage += sizeof(Checkpoint);

    this->highPreparedSeqno.reset(highPreparedSeqno);

    if (manager.getVBState() == vbucket_state_replica) {
        stats.replicaCheckpointOverhead += getMemOverhead();
    }
}

Checkpoint::~Checkpoint() {
    EP_LOG_DEBUG("Checkpoint {} for {} is purged from memory",
                 checkpointId,
                 vbucketId);
    auto& core = stats.coreLocal.get();
    core->memOverhead -= getMemOverhead();
    core->numCheckpoints--;
<<<<<<< HEAD
=======

    if (manager) {
        // If this checkpoint is still associated with a manger, detach it
        // now to ensure all manager stats are updated before the checkpoint
        // goes away.
        detachFromManager();
    }
    Expects(getNumCursorsInCheckpoint() == 0);
>>>>>>> b83f4da3
}

QueueDirtyResult Checkpoint::queueDirty(const queued_item& qi) {
    if (getState() != CHECKPOINT_OPEN) {
        throw std::logic_error(
                "Checkpoint::queueDirty: checkpointState "
                "(which is" +
                std::to_string(getState()) + ") is not OPEN");
    }

    Expects(manager);
    QueueDirtyResult rv;
    // Update EPStats::replicaCheckpointOverhead if the overhead is different
    // when this helper is destroyed
    auto overheadCheck = gsl::finally([pre = getMemOverhead(), this]() {
        auto post = getMemOverhead();
        if (manager->getVBState() == vbucket_state_replica && pre != post) {
            stats.replicaCheckpointOverhead += (post - pre);
        }
    });

    // Check if the item is a meta item
    if (qi->isCheckPointMetaItem()) {
        // We will just queue the item
        rv.status = QueueDirtyStatus::SuccessNewItem;
        addItemToCheckpoint(qi);
    } else {
        // Check in the appropriate key index if an item already exists.
        auto& keyIndex =
                qi->isCommitted() ? committedKeyIndex : preparedKeyIndex;
        auto it = keyIndex.find(makeIndexKey(qi));

        // Before de-duplication could discard a delete, store the largest
        // "rev-seqno" encountered
        if (qi->isDeleted() &&
            qi->getRevSeqno() >
                    maxDeletedRevSeqno.value_or(Monotonic<uint64_t>(0))) {
            maxDeletedRevSeqno = qi->getRevSeqno();
        }

        if (it != keyIndex.end()) {
            // Case: key is in the index, need to execute the de-dup path

            const auto& indexEntry = it->second;

            if (indexEntry.getPosition() == toWrite.begin() ||
                qi->getOperation() == queue_op::commit_sync_write) {
                // Case: sync mutation expelled or new item is a Commit

                // If the previous op was a syncWrite and we hit this code
                // then we know that the new op (regardless of what it is)
                // must be placed in a new checkpoint (as it is for the same
                // key).
                //
                // If the new op is a commit (which would typically de-dupe
                // a mutation) then we must also place the op in a new
                // checkpoint.
                return {QueueDirtyStatus::FailureDuplicateItem, 0};
            } else if (indexEntry.getPosition() == toWrite.end()) {
                // Case: normal mutation expelled

                // CDC: Duplicates for historical collections must be queued
                // into a new open checkpoint regardless of whether the current
                // open checkpoint still stores the previous revision for the
                // key or not. Duplicates for the same key would be streamed to
                // replica and attempted to be stored into the same physical
                // checkpoint otherwise, which would fail the replica.
                if (!qi->canDeduplicate()) {
                    return {QueueDirtyStatus::FailureDuplicateItem, 0};
                }

                // Always return PersistAgain because if the old item has been
                // expelled so all cursors must have passed it.
                rv.status = QueueDirtyStatus::SuccessPersistAgain;
                addItemToCheckpoint(qi);
            } else {
                // Case: item not expelled, normal path

                // Note: In this case the index entry points to a valid position
                // in toWrite, so we can make our de-dup checks.
                const auto existingSeqno =
                        (*indexEntry.getPosition())->getBySeqno();
                Expects(highestExpelledSeqno < existingSeqno);

                const auto oldPos = it->second.getPosition();
                const auto& oldItem = *oldPos;
                if (!(canDedup(oldItem, qi))) {
                    return {QueueDirtyStatus::FailureDuplicateItem, 0};
                }

                rv.status = QueueDirtyStatus::SuccessExistingItem;

                int64_t initialBackupPCursorSeqno = 0;
                auto initialBackupPCursor = manager->cursors.end();
                // Check that a backup cursor can exist
                if (manager->getPersistenceCursor()) {
                    initialBackupPCursor = manager->cursors.find(
                            CheckpointManager::backupPCursorName);
                    if (initialBackupPCursor != manager->cursors.end()) {
                        auto backupCursorItem =
                                *initialBackupPCursor->second->getPos();
                        if (backupCursorItem) {
                            initialBackupPCursorSeqno =
                                    backupCursorItem->getBySeqno();
                            // If the backup cursor is pointing to a meta item
                            // then move the backup cursor seqno back one to if
                            // it was point to a no meta item
                            if (backupCursorItem->isCheckPointMetaItem()) {
                                initialBackupPCursorSeqno--;
                            }
                        }
                    }
                }

                // In the following loop we perform various operations in
                // preparation for removing the item being dedup'ed:
                //
                // 1. We avoid invalid cursors by repositioning any cursor that
                //    points to the item being removed.
                // 2. Specifically and only for the Persistence cursor, we need
                //    to do some computation for correct stats update at caller.
                for (auto& [_, cursor] : manager->cursors) {
                    if ((*cursor->getCheckpoint()).get() != this) {
                        // Cursor is in another checkpoint, doesn't need
                        // updating here
                        continue;
                    }

                    // Save the original cursor pos before the cursor is
                    // possibly repositioned
                    const auto originalCursorPos = cursor->getPos();

                    // Reposition the cursor to the previous item if it points
                    // to the item being dedup'ed. That also decrements the
                    // cursor's distance accordingly.
                    // Or, just update the cursor's distance if necessary.
                    // See CheckpointCursor::distance for details.
                    // Done for all cursors.
                    if (originalCursorPos.getUnderlyingIterator() == oldPos) {
                        // Note: We never deduplicate meta-items
                        Expects(!(*originalCursorPos)->isCheckPointMetaItem());
                        cursor->decrPos();
                    } else {
                        // The cursor is not being repositioned, so the only
                        // thing that we need to do (if necessary) case is
                        // decrementing the cursor's distance.
                        //
                        // Note: We don't care here whether the cursor points
                        // to a meta or non-meta item here. Eg, imagine that m:1
                        // is being dedup'ed and cursor_seqno is 2:
                        //
                        // [e:0 cs:0 vbs:1 m:1 vbs:2 m:2)
                        //
                        // .. then we need to decrement the cursor's distance
                        // regardless of whether cursor points to vbs:2 or m:2.
                        if (existingSeqno <
                            (*originalCursorPos)->getBySeqno()) {
                            cursor->decrDistance();
                        }
                    }

                    // The logic below is specific to the Persistence cursor,
                    // so skip it for any other cursor.
                    if (cursor->getName() != CheckpointManager::pCursorName) {
                        continue;
                    }

                    // Code path executed only for Persistence cursor

                    // If the cursor item is non-meta, then we need to return
                    // persist again if the existing item is either before or on
                    // the cursor - as the cursor points to the "last processed"
                    // item. However if the cursor item is meta, then we only
                    // need to return persist again if the existing item is
                    // strictly less than the cursor, as meta-items can share a
                    // seqno with a non-meta item but are logically before them.
                    //
                    // Note: For correct computation we need to use the original
                    // cursor seqno.
                    const auto originalCursorSeqno =
                            (*originalCursorPos)->isCheckPointMetaItem()
                                    ? (*originalCursorPos)->getBySeqno() - 1
                                    : (*originalCursorPos)->getBySeqno();

                    if (existingSeqno > originalCursorSeqno) {
                        // Old mutation comes after the cursor, nothing else to
                        // do here
                        continue;
                    }

                    // Cursor has already processed the previous value for this
                    // key so need to persist again.
                    rv.status = QueueDirtyStatus::SuccessPersistAgain;

                    // When we overwrite a persisted item again we need to
                    // consider if we are currently mid-flush. If we return
                    // SuccessPersistAgain and update stats accordingly but the
                    // flush fails then we'll have double incremented a stat for
                    // a single item (we de-dupe below). Track this in an
                    // AggregatedFlushStats in CheckpointManager so that we can
                    // undo these stat updates if the flush fails.
                    if (initialBackupPCursor == manager->cursors.end()) {
                        // We're not mid-flush, don't need to adjust any stats
                        continue;
                    }

                    if (existingSeqno > initialBackupPCursorSeqno) {
                        // Pass the oldItem in. When we return and update
                        // the stats we'll use the new item and the flush
                        // will pick up the new item too so we have to match
                        // the original (oldItem) increment with a decrement
                        manager->persistenceFailureStatOvercounts.accountItem(
                                *oldItem);
                    }
                }

                if (rv.status == QueueDirtyStatus::SuccessExistingItem) {
                    // Set the queuedTime of the item to the original queued
                    // time. We must do this to ensure that the dirtyQueueAge
                    // is tracked correctly when this item is persisted. If we
                    // get PersistAgain from the above code then we'd just
                    // increment/decrement the stat again so no adjustment is
                    // necessary.
                    qi->setQueuedTime(oldItem->getQueuedTime());

                    // If we're changing the item size we need to pass that back
                    // to update the dirtyQueuePendingWrites size also
                    rv.successExistingByteDiff = qi->size() - oldItem->size();
                }

                // Queue the new item and remove the dedup'ed one
                addItemToCheckpoint(qi);
                removeItemFromCheckpoint(oldPos);
            }
        } else {
            // Case: key is not in the index, just queue the new item.

            rv.status = QueueDirtyStatus::SuccessNewItem;
            addItemToCheckpoint(qi);
        }
    }

    if (rv.status == QueueDirtyStatus::SuccessNewItem) {
        stats.coreLocal.get()->memOverhead += per_item_queue_overhead;
    }

    /**
     * We only add keys to the indexes of Memory Checkpoints. We don't add them
     * to the indexes of Disk Checkpoints as these grow at a O(n) rate and this
     * is unsustainable for heavy DGM use cases. A Disk Checkpoint should also
     * never contain more than one instance of any given key as we should only
     * be keeping the latest copy of each key on disk. A Memory Checkpoint can
     * have multiple of the same key in some circumstances and the keyIndexes
     * allow us to perform de-duplication correctly on the active node and check
     * on the replica node that we have received a valid Checkpoint.
     */
    if (!qi->isCheckPointMetaItem() && qi->getKey().size() > 0 &&
        !isDiskCheckpoint()) {
        // --toWrite.end() is okay as the list is not empty now.
        const auto entry = IndexEntry(--toWrite.end());
        // Set the index of the key to the new item that is pushed back into
        // the list.
        auto& keyIndex =
                qi->isCommitted() ? committedKeyIndex : preparedKeyIndex;
        auto result = keyIndex.emplace(makeIndexKey(qi), entry);
        if (!result.second) {
            // Did not manage to insert - so update the value directly
            result.first->second = entry;
        }

        if (rv.status == QueueDirtyStatus::SuccessNewItem) {
            const auto indexKeyUsage = qi->getKey().size() + sizeof(IndexEntry);
            stats.coreLocal.get()->memOverhead += indexKeyUsage;
            // Update the total keyIndex memory usage which is used when the
            // checkpoint is destructed to manually account for the freed mem.
            keyIndexMemUsage += indexKeyUsage;
        }
    }

    // track the highest prepare seqno present in the checkpoint
    if (qi->getOperation() == queue_op::pending_sync_write) {
        setHighPreparedSeqno(qi->getBySeqno());
    }

    // Notify flusher if in case queued item is a checkpoint meta item or
    // vbpersist state.
    if (qi->getOperation() == queue_op::checkpoint_start ||
        qi->getOperation() == queue_op::checkpoint_end ||
        qi->getOperation() == queue_op::set_vbucket_state) {
        manager->notifyFlusher();
    }

    return rv;
}

bool Checkpoint::canDedup(const queued_item& existing,
                          const queued_item& in) const {
    return !(existing->isAnySyncWriteOp() || in->isAnySyncWriteOp() ||
             !in->canDeduplicate());
}

uint64_t Checkpoint::getMinimumCursorSeqno() const {
    if (isEmptyByExpel()) {
        // No mutation in this checkpoint and we can't know exactly whether it
        // will store any further mutation, nothing to pick for cursors.
        return 0;
    }

    auto pos = begin();
    Expects((*pos)->isEmptyItem());
    const auto seqno = (*pos)->getBySeqno();
    ++pos;
    Expects((*pos)->isCheckpointStart());
    Expects(seqno == (*pos)->getBySeqno());

    if (highestExpelledSeqno == 0) {
        // Old path for the pre-expel behaviour.
        // Expel has never modified this checkpoint, so any seqno-gap was
        // generated by normal de-duplication.
        //
        // Eg, the following might happen:
        //
        // a. [e:1 cs:1 m:1(A) )
        // b. [e:1 cs:1 x      m:2(A) )
        //
        // After (b) this function returns 1, while the first seqno picked by a
        // cursor would be 2.
        // The semantic here is: a cursor wouldn't pick seqno:1, but it will
        // pick seqno:2 that is a new revision for the same key. Logically that
        // is equivalent to:
        // - m:1 still queued when the cursor is registered
        // - no cursor move yet
        // - m:2 queued deduplicates m:1
        // - cursor moves and picks only m:2
        // , which is all legal and expected behaviour for in-memory dedup.
        //
        // Note: This path ensures that we don't trigger useless backfills where
        // backfilling is not really necessary. Ie, if we remove this path then
        // a cursor registered after dedup (ie m:1 not in checkpoint) might
        // trigger a backfill just for the fact that m:1 has been dedup'ed by
        // m:2
        return seqno;
    }

    // Seek to the first item after checkpoint start
    ++pos;
    return (*pos)->getBySeqno();
}

uint64_t Checkpoint::getHighSeqno() const {
    if (isEmptyByExpel()) {
        // No mutation in this checkpoint and we can't know exactly whether it
        // will store any further mutation.
        return 0;
    }

    auto pos = end();
    --pos;

    // We bump the seqno for meta items, so we need to locate the high-seqno of
    // the last non-meta item.
    //
    // Note: Theoretically this code is O(N) in toWrite.size(). In practice the
    // only way for showing a O(N) behaviour is having a long sequence of
    // set_vbucket_state items queued at the end of the checkpoint, which never
    // happens.
    while ((*pos)->isCheckPointMetaItem() && !(*pos)->isCheckpointStart()) {
        --pos;
    }

    return (*pos)->getBySeqno();
}

void Checkpoint::addItemToCheckpoint(const queued_item& qi) {
    toWrite.push_back(qi);
    queueMemOverhead += per_item_queue_overhead;
    // Increase the size of the checkpoint by the item being added
    queuedItemsMemUsage += qi->size();
}

void Checkpoint::removeItemFromCheckpoint(CheckpointQueue::const_iterator it) {
    // Note: Metaitems are logically immutable and not removable, we would break
    // the checkpoint otherwise.
    Expects(!(*it)->isCheckPointMetaItem());
    const auto itemSize = (*it)->size();
    toWrite.erase(it);
    queueMemOverhead -= per_item_queue_overhead;
    queuedItemsMemUsage -= itemSize;
}

CheckpointQueue Checkpoint::expelItems(const ChkptQueueIterator& last,
                                       size_t distance) {
    CheckpointQueue expelledItems(toWrite.get_allocator());

    // Expel from the the first item after the checkpoint_start item (included)
    // to 'last' (included).
    const auto dummy = begin();
    Expects((*dummy)->isEmptyItem());
    auto first = std::next(dummy);
    Expects((*first)->isCheckpointStart());
    // This function expects that there is at least one item to expel, caller is
    // responsible to ensure that.
    ++first;
    if (first == end()) {
        throw std::logic_error(
                "Checkpoint::expelItems: Called on an empty checkpoint");
    }
    // The last item to be expelled is not expected to be a meta-item.
    Expects(!(*last)->isCheckPointMetaItem());

    // Record the seqno of the last item to be expelled.
    highestExpelledSeqno = (*last)->getBySeqno();

    // Note: If reaching here the logic ensures that we have at least one item
    // to expel. Thus, the lowest expected position for 'last' is at the item
    // next to checkpoint_start, which has distance=2.
    Expects(distance >= 2);
    // 'distance' is the distance toWrite.begin->last and we need the distance
    // first->std::next(last). So:
    // -2 as 'first' is 2 hops from toWrite.begin()
    // +1 as our range-end is std::next(last)
    distance = distance - 2 + 1;

    const auto _first = ChkptQueueIterator::const_underlying_iterator{first};
    const auto _last =
            ChkptQueueIterator::const_underlying_iterator{std::next(last)};
#if CB_DEVELOPMENT_ASSERTS
    Expects(distance == size_t(std::distance(_first, _last)));
#endif
    expelledItems.splice(
            ChkptQueueIterator::const_underlying_iterator{
                    expelledItems.begin()},
            toWrite,
            _first,
            _last,
            distance);

    // Note: No key-index in disk checkpoints
    if (getState() == CHECKPOINT_OPEN && isMemoryCheckpoint()) {
        // If the checkpoint is open, for every expelled the corresponding
        // keyIndex entry must be invalidated.
        for (const auto& expelled : expelledItems) {
            if (!expelled->isCheckPointMetaItem()) {
                auto& keyIndex = expelled->isCommitted() ? committedKeyIndex
                                                         : preparedKeyIndex;

                auto it = keyIndex.find(makeIndexKey(expelled));
                Expects(it != keyIndex.end());

                // An IndexEntry is invalidated by placing the underlying
                // iterator to one of the following special positions:
                // - toWrite::end(), if the expelled item is a normal mutation
                // - toWrite::begin(), if the expelled item is sync mutation
                it->second.invalidate(expelled->isAnySyncWriteOp()
                                              ? toWrite.begin()
                                              : toWrite.end());
            }
        }
    }

    // 'distance' is === expelledItems.size()
    // I avoid to make the size() call as it's O(N). See CheckpointQueue type
    // for details.
    const auto overhead = distance * per_item_queue_overhead;
    queueMemOverhead -= overhead;
    stats.coreLocal.get()->memOverhead -= overhead;

    return expelledItems;
}

CheckpointIndexKeyType Checkpoint::makeIndexKey(const queued_item& item) const {
    return {item->getKey(), keyIndexKeyAllocator};
}

void Checkpoint::addStats(const AddStatFn& add_stat, CookieIface& cookie) {
    std::array<char, 256> buf;

    checked_snprintf(buf.data(),
                     buf.size(),
                     "vb_%d:id_%" PRIu64 ":mem_usage_queued_items",
                     vbucketId.get(),
                     getId());
    add_casted_stat(buf.data(), getQueuedItemsMemUsage(), add_stat, cookie);

    checked_snprintf(buf.data(),
                     buf.size(),
                     "vb_%d:id_%" PRIu64 ":mem_usage_queue_overhead",
                     vbucketId.get(),
                     getId());
    add_casted_stat(buf.data(), getMemOverheadQueue(), add_stat, cookie);

    checked_snprintf(buf.data(),
                     buf.size(),
                     "vb_%d:id_%" PRIu64 ":mem_usage_key_index_overhead",
                     vbucketId.get(),
                     getId());
    add_casted_stat(buf.data(), getMemOverheadIndex(), add_stat, cookie);

    checked_snprintf(buf.data(),
                     buf.size(),
                     "vb_%d:id_%" PRIu64 ":key_index_allocator_bytes",
                     vbucketId.get(),
                     getId());
    add_casted_stat(buf.data(), getKeyIndexAllocatorBytes(), add_stat, cookie);

    checked_snprintf(buf.data(),
                     buf.size(),
                     "vb_%d:id_%" PRIu64 ":queue_allocator_bytes",
                     vbucketId.get(),
                     getId());
    add_casted_stat(
            buf.data(), getWriteQueueAllocatorBytes(), add_stat, cookie);

    checked_snprintf(buf.data(),
                     buf.size(),
                     "vb_%d:id_%" PRIu64 ":state",
                     vbucketId.get(),
                     getId());
    add_casted_stat(buf.data(), to_string(getState()), add_stat, cookie);

    checked_snprintf(buf.data(),
                     buf.size(),
                     "vb_%d:id_%" PRIu64 ":type",
                     vbucketId.get(),
                     getId());
    add_casted_stat(
            buf.data(), to_string(getCheckpointType()), add_stat, cookie);

    checked_snprintf(buf.data(),
                     buf.size(),
                     "vb_%d:id_%" PRIu64 ":snap_start",
                     vbucketId.get(),
                     getId());
    add_casted_stat(buf.data(), getSnapshotStartSeqno(), add_stat, cookie);

    checked_snprintf(buf.data(),
                     buf.size(),
                     "vb_%d:id_%" PRIu64 ":snap_end",
                     vbucketId.get(),
                     getId());
    add_casted_stat(buf.data(), getSnapshotEndSeqno(), add_stat, cookie);

    checked_snprintf(buf.data(),
                     buf.size(),
                     "vb_%d:id_%" PRIu64 ":visible_snap_end",
                     vbucketId.get(),
                     getId());
    add_casted_stat(buf.data(), getVisibleSnapshotEndSeqno(), add_stat, cookie);

    checked_snprintf(buf.data(),
                     buf.size(),
                     "vb_%d:id_%" PRIu64 ":highest_expelled_seqno",
                     vbucketId.get(),
                     getId());
    add_casted_stat(buf.data(), highestExpelledSeqno, add_stat, cookie);

    checked_snprintf(buf.data(),
                     buf.size(),
                     "vb_%d:id_%" PRIu64 ":historical",
                     vbucketId.get(),
                     getId());
    add_casted_stat(
            buf.data(), isCheckpointHistorical(historical), add_stat, cookie);

    checked_snprintf(buf.data(),
                     buf.size(),
                     "vb_%d:id_%" PRIu64 ":num_items",
                     vbucketId.get(),
                     getId());
    add_casted_stat(buf.data(), getNumItems(), add_stat, cookie);
}

void Checkpoint::detachFromManager() {
    Expects(manager);

    // In EPStats we track the mem used by checkpoints owned by CM, so we need
    // to decrease those stats when we detach a checkpoint from the CM.
    if (manager->getVBState() == vbucket_state_replica) {
        stats.replicaCheckpointOverhead -= getMemOverhead();
    }
    stats.coreLocal.get()->checkpointManagerEstimatedMemUsage -= getMemUsage();

    manager = nullptr;

    // stop tracking MemoryCounters against the CM
    queuedItemsMemUsage.detachFromManager();
    queueMemOverhead.detachFromManager();
    keyIndexMemUsage.detachFromManager();
}

void Checkpoint::applyQueuedItemsMemUsageDecrement(size_t size) {
    queuedItemsMemUsage -= size;
}

bool Checkpoint::hasNonMetaItems() const {
    // Note: Function theoretically O(N) but O(1) in practice, as O(N) behaviour
    // only in the case of many subsequent set_vbstate items.
    auto pos = begin();
    Expects((*pos)->isEmptyItem());
    while (++pos != end()) {
        if (!(*pos)->isCheckPointMetaItem()) {
            return true;
        }
    }
    return false;
}

bool Checkpoint::isEmptyByExpel() const {
    auto pos = begin();
    Expects((*pos)->isEmptyItem());
    const auto seqno = (*pos)->getBySeqno();
    ++pos;
    Expects((*pos)->isCheckpointStart());
    Expects(seqno == (*pos)->getBySeqno());

    return modifiedByExpel() && !hasNonMetaItems();
}

bool Checkpoint::modifiedByExpel() const {
    return highestExpelledSeqno > 0;
}

bool Checkpoint::isOpen() const {
    return getState() == CHECKPOINT_OPEN;
}

size_t Checkpoint::getHighestExpelledSeqno() const {
    return highestExpelledSeqno;
}

std::ostream& operator<<(std::ostream& os, const Checkpoint& c) {
    os << "Checkpoint[" << &c << "] with"
       << " id:" << c.checkpointId << " seqno:{" << c.getMinimumCursorSeqno()
       << "," << c.getHighSeqno() << "}"
       << " highestExpelledSeqno:" << c.getHighestExpelledSeqno()
       << " snap:{" << c.getSnapshotStartSeqno() << ","
       << c.getSnapshotEndSeqno()
       << ", visible:" << c.getVisibleSnapshotEndSeqno() << "}"
       << " state:" << to_string(c.getState())
       << " numCursors:" << c.getNumCursorsInCheckpoint()
       << " type:" << to_string(c.getCheckpointType());
    const auto hps = c.getHighPreparedSeqno();
    os << " hps:" << (hps ? std::to_string(hps.value()) : "none ");
    const auto hcs = c.getHighCompletedSeqno();
    os << " hcs:" << (hcs ? std::to_string(hcs.value()) : "none ") << " items:["
       << std::endl;
    for (const auto& e : c.toWrite) {
        os << "\t{" << e->getBySeqno() << "," << to_string(e->getOperation());
        e->isDeleted() ? os << "[d]," : os << ",";
        os << e->getKey() << "," << e->size();
        e->isCheckPointMetaItem() ? os << ",[m]" : os << "";
        if (e->getOperation() == queue_op::set_vbucket_state) {
            os << ",value:" << e->getValueView();
        }
        os << "}" << std::endl;
    }
    os << "]";
    return os;
}

Checkpoint::MemoryCounter& Checkpoint::MemoryCounter::operator+=(size_t size) {
    local += size;

    Expects(managerUsage);
    *managerUsage += size;

    stats.coreLocal.get()->checkpointManagerEstimatedMemUsage += size;
    return *this;
}

Checkpoint::MemoryCounter& Checkpoint::MemoryCounter::operator-=(size_t size) {
    local -= size;

    Expects(managerUsage);
    *managerUsage -= size;

    stats.coreLocal.get()->checkpointManagerEstimatedMemUsage -= size;
    return *this;
}

void Checkpoint::MemoryCounter::detachFromManager() {
    Expects(managerUsage);
    *managerUsage -= local;
    managerUsage = nullptr;
}

std::string Checkpoint::Labeller::getLabel(const char* name) const {
    return fmt::format("Checkpoint({} ckptId:{} type:{} snapStartSeqno:{})::{}",
                       c.vbucketId,
                       c.getId(),
                       to_string(c.getCheckpointType()),
                       c.getSnapshotStartSeqno(),
                       name);
}

void Checkpoint::dump() const {
    std::cerr << *this << std::endl;
}<|MERGE_RESOLUTION|>--- conflicted
+++ resolved
@@ -99,17 +99,7 @@
     auto& core = stats.coreLocal.get();
     core->memOverhead -= getMemOverhead();
     core->numCheckpoints--;
-<<<<<<< HEAD
-=======
-
-    if (manager) {
-        // If this checkpoint is still associated with a manger, detach it
-        // now to ensure all manager stats are updated before the checkpoint
-        // goes away.
-        detachFromManager();
-    }
     Expects(getNumCursorsInCheckpoint() == 0);
->>>>>>> b83f4da3
 }
 
 QueueDirtyResult Checkpoint::queueDirty(const queued_item& qi) {
