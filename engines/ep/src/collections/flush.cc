--- conflicted
+++ resolved
@@ -428,15 +428,10 @@
                         builder.CreateString(
                                 Collections::DefaultCollectionIdentifier
                                         .data()),
-<<<<<<< HEAD
-                        false /* default to no history*/,
+                        getHistorySetting(CollectionID::Default,
+                                          0,
+                                          getCanDeduplicateFromHistory(false)),
                         true /* metered */));
-=======
-                        getHistorySetting(
-                                CollectionID::Default,
-                                0,
-                                getCanDeduplicateFromHistory(false))));
->>>>>>> 41271902
     }
 
     auto collectionsVector = builder.CreateVector(finalisedOpenCollection);
