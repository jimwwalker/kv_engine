/* -*- Mode: C++; tab-width: 4; c-basic-offset: 4; indent-tabs-mode: nil -*- */
/*
 *     Copyright 2017-Present Couchbase, Inc.
 *
 *   Use of this software is governed by the Business Source License included
 *   in the file licenses/BSL-Couchbase.txt.  As of the Change Date specified
 *   in that file, in accordance with the Business Source License, use of this
 *   software will be governed by the Apache License, Version 2.0, included in
 *   the file licenses/APL2.txt.
 */

#pragma once

#include <nlohmann/json_fwd.hpp>
#include <algorithm>
#include <cstdint>
#include <string>
#include <unordered_map>

#include "collections/collections_types.h"
#include "memcached/engine_common.h"
#include "memcached/engine_error.h"

class KVBucket;
class BucketStatCollector;
class StatCollector;

namespace flatbuffers {
class DetachedBuffer;
}

namespace Collections {

static const size_t MaxScopeOrCollectionNameSize = 251;

struct CollectionEntry {
    CollectionID cid;
    std::string name;
    cb::ExpiryLimit maxTtl;
    ScopeID sid;
    Metered metered;
    bool operator==(const CollectionEntry& other) const;
    bool operator!=(const CollectionEntry& other) const {
        return !(*this == other);
    }
};

<<<<<<< HEAD
/// collection 0, the default collection has the following entry
const CollectionEntry DefaultCollectionEntry = {CollectionID::Default,
                                                DefaultCollectionName,
                                                cb::NoExpiryLimit,
                                                ScopeID::Default,
                                                Metered::Yes};
=======
std::string to_string(const CollectionEntry&);
std::ostream& operator<<(std::ostream&, const CollectionEntry&);
>>>>>>> d63ebc79

struct Scope {
    /**
     * Store the dataLimit we will use (which is the clusters value / nVbuckets)
     * This is so we don't need to re-calculate it everytime we read it.
     */
    DataLimit dataLimit;

    /**
     * Store the 'pristine' value from the cluster manager - currently used so
     * cbstats can just display the pristine value for scope stats and the
     * get manifest command.
     */
    size_t dataLimitFromCluster{0};

    std::string name;
    std::vector<CollectionEntry> collections;
    bool operator==(const Scope& other) const;
    bool operator!=(const Scope& other) const {
        return !(*this == other);
    }
};

std::string to_string(const Scope&);
std::ostream& operator<<(std::ostream&, const Scope&);

/**
 * Manifest is an object that is constructed from JSON data as per
 * a set_collections command
 *
 * Users of this class can then obtain the UID and all collections that are
 * included in the manifest.
 */
class Manifest {
public:
    /**
     * Constructs an epoch manifest
     * Default scope, default collection and uid of 0
     */
    Manifest();

    /*
     * Create a manifest from json.
     * Validates the json as per SET_COLLECTIONS rules.
     * @param json a buffer containing the JSON manifest data
     */
    explicit Manifest(std::string_view json, size_t numVbuckets = 1024);

    struct FlatBuffers {};
    explicit Manifest(std::string_view flatbufferData, FlatBuffers tag);

    Manifest(Manifest&&);
    /**
     * Assignment operator that is aware of a forced assign (so uid can go back)
     */
    Manifest& operator=(Manifest&& other);

    bool doesDefaultCollectionExist() const {
        return defaultCollectionExists;
    }

    // This manifest object stores UID to Scope mappings
    using scopeContainer = std::unordered_map<ScopeID, Scope>;

    // And a map from cid to the CollectionEntry
    using collectionContainer =
            std::unordered_map<CollectionID, CollectionEntry&>;

    collectionContainer::const_iterator begin() const {
        return collections.begin();
    }

    collectionContainer::const_iterator end() const {
        return collections.end();
    }

    scopeContainer::const_iterator beginScopes() const {
        return scopes.begin();
    }

    scopeContainer::const_iterator endScopes() const {
        return scopes.end();
    }

    size_t getCollectionCount() const {
        return collections.size();
    }

    /**
     * Is the Manifest 'successor' a valid successor of this Manifest?
     * If the successor is not a forced update, it must be 'sane' progression
     * of the Manifest, for example the manifest uid must be incrementing and
     * immutable properties of scopes/collections must remain that way
     */
    cb::engine_error isSuccessor(const Manifest& successor) const;

    /**
     * Is this the epoch state of collections?
     * uid 0, default collection and default scope only
     */
    bool isEpoch() const;

    /**
     * @return the unique ID of the Manifest which constructed this
     */
    ManifestUid getUid() const {
        return uid;
    }

    /**
     * Search for a collection by CollectionID
     *
     * @param cid CollectionID to search for.
     * @return iterator to the matching entry or end() if not found.
     */
    collectionContainer::const_iterator findCollection(CollectionID cid) const {
        return collections.find(cid);
    }

    /**
     * Search for a collection by name (requires a scope name also)
     *
     * @param collectionName Name of the collection to search for.
     * @param scopeName Name of the scope in which to search. Defaults to the
     * default scope.
     * @return iterator to the matching entry or end() if not found.
     */
    collectionContainer::const_iterator findCollection(
            const std::string& collectionName,
            std::string_view scopeName = DefaultScopeIdentifier) const {
        for (auto& scope : scopes) {
            // Look for the correct scope
            if (scope.second.name == scopeName) {
                for (auto& scopeCollection : scope.second.collections) {
                    auto collection = collections.find(scopeCollection.cid);

                    if (collection != collections.end() &&
                        collection->second.name == collectionName) {
                        return collection;
                    }
                }
            }
        }

        return collections.end();
    }

    /**
     * Search for a scope by ScopeID
     *
     * @param sid ScopeID to search for.
     * @return iterator to the matching entry or end() if not found.
     */
    scopeContainer::const_iterator findScope(ScopeID sid) const {
        return scopes.find(sid);
    }

    /**
     * Attempt to lookup the collection-id of the "path" note that this method
     * skips/ignores the scope part of the path and requires the caller to
     * specify the scope for the actual ID lookup. getScopeID(path) exists for
     * this purpose.
     *
     * A path defined as "scope.collection"
     *
     * _default collection can be specified by name or by omission
     * e.g. "." == "_default._default"
     *      "c1." == "c1._default" (which would fail to find an ID)
     *
     * @param scope The scopeID of the scope part of the path
     * @param path The full path, the scope part is not used
     * @return optional CollectionID, undefined if nothing found
     * @throws cb::engine_error(invalid_argument) for invalid input
     */
    std::optional<CollectionID> getCollectionID(ScopeID scope,
                                                std::string_view path) const;

    /**
     * Attempt to lookup the scope-id of the "path", note that this method
     * ignores the collection part of the path.
     *
     * A path defined as either "scope.collection" or "scope"
     *
     * _default scope can be specified by name or by omission
     * e.g. ".beer" == _default scope
     *      ".      == _default scope
     *      ""      == _default scope
     *
     * @return optional ScopeID, undefined if nothing found
     * @throws cb::engine_error(invalid_argument) for invalid input
     */
    std::optional<ScopeID> getScopeID(std::string_view path) const;

    /**
     * Attempt to lookup the scope-id of the "key" (using the collection-ID)
     * @return an optional ScopeID, undefined if nothing found
     */
    std::optional<ScopeID> getScopeID(const DocKey& key) const;

    /**
     * Attempt to lookup the scope-id of the "key" (using the collection-ID)
     * @return an optional ScopeID, undefined if nothing found
     */
    std::optional<ScopeID> getScopeID(CollectionID cid) const;

    /**
     * Get the data limit for the scope that is to be used for vbucket limit
     * This is the value ns_server gave us divided by the number of vbuckets
     */
    DataLimit getScopeDataLimit(ScopeID sid) const;

    /**
     * Get the 'metered' state of the collection. If the collection is unknown
     * the returned value is uninitialised.
     */
    std::optional<Metered> isMetered(CollectionID cid) const;

    std::optional<CollectionEntry> getCollectionEntry(CollectionID cid) const;

    /**
     * @returns this manifest as nlohmann::json object
     */
    nlohmann::json to_json(
            const Collections::IsVisibleFunction& isVisible) const;

    /**
     * @return flatbuffer representation of this object
     */
    flatbuffers::DetachedBuffer toFlatbuffer() const;

    /**
     * Add stats for collection. Each collection is tested for
     * Privilege::SimpleStats and 'added' if the user has the privilege.
     * @param bucket The bucket so we can call engine::testPrivilege
     * @param cookie The cookie so for the connection
     * @param function to call to add stats
     */
    void addCollectionStats(KVBucket& bucket,
                            const BucketStatCollector& collector) const;
    /**
     * Add stats for scopes. Each scope is tested for
     * Privilege::SimpleStats and 'added' if the user has the privilege.
     * @param bucket The bucket so we can call engine::testPrivilege
     * @param cookie The cookie so for the connection
     * @param function to call to add stats
     */
    void addScopeStats(KVBucket& bucket,
                       const BucketStatCollector& collector) const;

    /**
     * Write to std::cerr this
     */
    void dump() const;

    bool operator==(const Manifest& other) const;
    bool operator!=(const Manifest& other) const {
        return !(*this == other);
    }

private:
    /**
     * Set defaultCollectionExists to true if identifier matches
     * CollectionID::Default
     * @param identifier ID to check
     */
    void enableDefaultCollection(CollectionID identifier);

    /**
     * Construction helper - builds the collection map and will detect duplicate
     * cid
     */
    void buildCollectionIdToEntryMap();

    /**
     * Compare this against other and return true if the all but the uid are
     * equal (the uid is not compared).
     */
    bool isEqualContent(const Manifest& other) const;

    /**
     * Parse the optional limits section of a scope object
     * @return The value of 'data_size' if found, the number divided by vbuckets
     *         and the raw value
     */
    std::pair<DataLimit, uint64_t> processLimits(
            std::optional<nlohmann::json> limits, size_t numVbuckets);

    /**
     * Check if the std::string represents a legal collection name.
     * Current validation is to ensure we block creation of _ prefixed
     * collections and only accept $default for $ prefixed names.
     *
     * @param name a collection or scope name.
     */
    static bool validName(std::string_view name);

    /**
     * Check if the CollectionID is invalid for a Manifest
     */
    static bool invalidCollectionID(CollectionID identifier);

    friend std::ostream& operator<<(std::ostream& os, const Manifest& manifest);

    bool defaultCollectionExists{true};

    /**
     * scopes stores all of the known scopes and the 'epoch' Manifest i.e.
     * default initialisation stores just the default scope.
     */
    scopeContainer scopes = {
            {ScopeID::Default,
             {NoDataLimit, 0, DefaultScopeName, {DefaultCollectionEntry}}}};
    collectionContainer collections;
    ManifestUid uid{0};
};

std::ostream& operator<<(std::ostream& os, const Manifest& manifest);

} // end namespace Collections<|MERGE_RESOLUTION|>--- conflicted
+++ resolved
@@ -45,17 +45,15 @@
     }
 };
 
-<<<<<<< HEAD
 /// collection 0, the default collection has the following entry
 const CollectionEntry DefaultCollectionEntry = {CollectionID::Default,
                                                 DefaultCollectionName,
                                                 cb::NoExpiryLimit,
                                                 ScopeID::Default,
                                                 Metered::Yes};
-=======
+
 std::string to_string(const CollectionEntry&);
 std::ostream& operator<<(std::ostream&, const CollectionEntry&);
->>>>>>> d63ebc79
 
 struct Scope {
     /**
