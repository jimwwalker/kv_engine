--- conflicted
+++ resolved
@@ -215,20 +215,10 @@
 
             // Does the collection define a history setting
             auto collectionCanDeduplicate = CanDeduplicate::Yes;
-            auto historyConfigured = cb::getOptionalJsonObject(
+            const auto historyConfigured = cb::getOptionalJsonObject(
                     collection, HistoryKey, HistoryType);
-<<<<<<< HEAD
-            if (historyConfigured) {
-                if (historyConfigured.value().get<bool>()) {
-                    collectionCanDeduplicate = CanDeduplicate::No;
-                } else {
-                    throwInvalid("history=false is not valid for collection:" +
-                                 cidValue.to_string());
-                }
-=======
             if (historyConfigured && historyConfigured.value().get<bool>()) {
                 collectionCanDeduplicate = CanDeduplicate::No;
->>>>>>> 423df9b7
             }
 
             Metered meteredState{Metered::Yes};
