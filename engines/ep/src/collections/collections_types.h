--- conflicted
+++ resolved
@@ -278,18 +278,11 @@
     const std::string name;
     const ScopeID scope;
     const cb::ExpiryLimit maxTtl;
-<<<<<<< HEAD
     // can be updated (corrected) post creation from any thread
     std::atomic<Metered> metered;
-    const CanDeduplicate canDeduplicate;
-=======
 
     // atomic: can be changed by any thread
-    // mutable: the VB::Manifest "handle" provides a const interface (the map of
-    // collections cannot be changed), but allows some changes to be made to
-    // the values in that map.
-    mutable std::atomic<CanDeduplicate> canDeduplicate;
->>>>>>> 0eb2b8fd
+    std::atomic<CanDeduplicate> canDeduplicate;
 };
 std::ostream& operator<<(std::ostream& os,
                          const CollectionSharedMetaData& meta);
