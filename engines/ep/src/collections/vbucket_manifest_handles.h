--- conflicted
+++ resolved
@@ -536,16 +536,15 @@
         return itr->second.incrementOpsGet();
     }
 
-<<<<<<< HEAD
     Metered isMetered() const {
         return itr->second.isMetered();
-=======
+    }
+
     CanDeduplicate getCanDeduplicate() const {
         if (!valid()) {
             return CanDeduplicate::Yes;
         }
         return itr->second.getCanDeduplicate();
->>>>>>> 836e683b
     }
 
     /**
@@ -710,32 +709,22 @@
                        std::string_view collectionName,
                        cb::ExpiryLimit maxTtl,
                        int64_t startSeqno) {
-<<<<<<< HEAD
         // note: metered set to 'yes' and will later be checked/corrected if a
         // change to active occurs
-        manifest.createCollection(vbStateLock,
-                                  *this,
-                                  vb,
-                                  manifestUid,
-                                  identifiers,
-                                  collectionName,
-                                  maxTtl,
-                                  Metered::Yes,
-                                  OptionalSeqno{startSeqno});
-=======
         manifest.createCollection(
+                vbStateLock,
                 *this,
                 vb,
                 manifestUid,
                 identifiers,
                 collectionName,
                 maxTtl,
+                Metered::Yes,
                 // This is the incorrect value with no path yet to correct.
                 // For now replicas runs out of sync, only the active applies
                 // correct deduplication logic.
                 CanDeduplicate::Yes,
                 OptionalSeqno{startSeqno});
->>>>>>> 836e683b
     }
 
     /**
