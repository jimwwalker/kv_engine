/* -*- Mode: C++; tab-width: 4; c-basic-offset: 4; indent-tabs-mode: nil -*- */
/*
 *     Copyright 2015-Present Couchbase, Inc.
 *
 *   Use of this software is governed by the Business Source License included
 *   in the file licenses/BSL-Couchbase.txt.  As of the Change Date specified
 *   in that file, in accordance with the Business Source License, use of this
 *   software will be governed by the Apache License, Version 2.0, included in
 *   the file licenses/APL2.txt.
 */

#pragma once

#include "bloomfilter.h"
#include "checkpoint_types.h"
#include "collections/collections_types.h"
#include "dcp/dcp-types.h"
#include "hash_table.h"
#include "hlc.h"
#include "monotonic.h"
#include "vbucket_fwd.h"
#include "vbucket_notify_context.h"

#include <folly/SynchronizedPtr.h>
#include <memcached/engine.h>
#include <nlohmann/json_fwd.hpp>
#include <platform/atomic_duration.h>
#include <platform/non_negative_counter.h>
#include <relaxed_atomic.h>
#include <atomic>
#include <iostream>
#include <list>
#include <queue>

class ActiveDurabilityMonitor;
struct CheckpointSnapshotRange;
class CheckpointManager;
class CheckpointConfig;
class ConflictResolution;
class Configuration;
class CompactionBGFetchItem;
struct DCPBackfillIface;
class DiskDocKey;
class DurabilityMonitor;
class EPStats;
class EventuallyPersistentEngine;
class Flusher;
class GetValue;
class ItemMetaData;
class KVBucket;
class PassiveDurabilityMonitor;
class PreLinkDocumentContext;
class RollbackResult;
class FrontEndBGFetchItem;
struct VBQueueItemCtx;
struct vbucket_transition_state;
class vb_bgfetch_item_ctx_t;
using vb_bgfetch_queue_t =
        std::unordered_map<DiskDocKey, vb_bgfetch_item_ctx_t>;

template <typename... RV>
class Callback;

namespace Collections {
class Manifest;
}

namespace Collections::VB {
class CachingReadHandle;
class Manifest;
class ManifestEntry;
class ReadHandle;
class WriteHandle;
} // namespace Collections::VB

/**
 * Structure that holds seqno based or checkpoint persistence based high
 * priority requests to a vbucket
 */
struct HighPriorityVBEntry {
    HighPriorityVBEntry(const CookieIface* c,
                        uint64_t idNum,
                        HighPriorityVBNotify reqType)
        : cookie(c),
          id(idNum),
          reqType(reqType),
          start(std::chrono::steady_clock::now()) {
    }

    const CookieIface* cookie;
    uint64_t id;
    HighPriorityVBNotify reqType;

    /* for stats (histogram) */
    std::chrono::steady_clock::time_point start;
};

/**
 * Callback function to be invoked by ActiveDurabilityMonitor when SyncWrite(s)
 * are ready to be resolved (either met requirements and should be Committed, or
 * cannot meet requirements and should be Aborted).
 *
 * Will normally call the DurabilityCompletionTask to wake up and process
 * those resolved SyncWrites.
 */
using SyncWriteResolvedCallback = std::function<void(Vbid vbid)>;

/**
 * Callback function invoked when an accepted SyncWrite operation has been
 * completed (has been committed / aborted / times out).
 */
using SyncWriteCompleteCallback =
        std::function<void(const CookieIface* cookie, cb::engine_errc status)>;

/// Instance of SyncWriteCompleteCallback which does nothing.
const SyncWriteCompleteCallback NoopSyncWriteCompleteCb =
        [](const CookieIface* cookie, cb::engine_errc status) {};

/**
 * Callback function invoked at Replica for sending a SeqnoAck message to the
 * Active. That is triggered at Replica by High Prepared Seqno updates within
 * the PassiveDurabilityMonitor.
 */
using SeqnoAckCallback = std::function<void(Vbid vbid, int64_t seqno)>;

/// Instance of SeqnoAckCallback which does nothing.
const SeqnoAckCallback NoopSeqnoAckCb = [](Vbid vbid, int64_t seqno) {};

class EventuallyPersistentEngine;
class FailoverTable;
class KVShard;
class VBucketMemoryDeletionTask;

/**
 * An individual vbucket.
 */
class VBucket : public std::enable_shared_from_this<VBucket> {
public:

    enum class GetKeyOnly {
         Yes,
         No
     };

    enum class UseActiveVBMemThreshold { Yes, No };

    VBucket(Vbid i,
            vbucket_state_t newState,
            EPStats& st,
            CheckpointConfig& chkConfig,
            int64_t lastSeqno,
            uint64_t lastSnapStart,
            uint64_t lastSnapEnd,
            std::unique_ptr<FailoverTable> table,
            std::shared_ptr<Callback<Vbid>> flusherCb,
            std::unique_ptr<AbstractStoredValueFactory> valFact,
            NewSeqnoCallback newSeqnoCb,
            SyncWriteResolvedCallback syncWriteResolvedCb,
            SyncWriteCompleteCallback syncWriteCb,
            SeqnoAckCallback seqnoAckCb,
            Configuration& config,
            EvictionPolicy evictionPolicy,
            std::unique_ptr<Collections::VB::Manifest> manifest,
            KVBucket* bucket = nullptr,
            vbucket_state_t initState = vbucket_state_dead,
            uint64_t purgeSeqno = 0,
            uint64_t maxCas = 0,
            int64_t hlcEpochSeqno = HlcCasSeqnoUninitialised,
            bool mightContainXattrs = false,
            const nlohmann::json* replTopology = {},
            uint64_t maxVisibleSeqno = 0);

    virtual ~VBucket();

    VBucket(const VBucket&) = delete;
    VBucket& operator=(const VBucket&) = delete;
    VBucket(VBucket&&) = delete;
    VBucket& operator=(VBucket&&) = delete;

    /**
     * Get the vBucket's high seqno. This is the sequence number of the highest
     * in-memory mutation the vBucket has performed.
     *
     * See also: getPersistenceSeqno(), getHighPreparedSeqno().
     */
    int64_t getHighSeqno() const;

    /**
     * Get the vBucket's high_prepared_seqno. This is the sequence number of
     * the highest prepared SyncWrite which has locally met its durability
     * requirements.
     */
    int64_t getHighPreparedSeqno() const;

    /**
     * Get the vBucket's High Completed Seqno. This is the sequence number of
     * the highest prepared SyncWrite which has been completed, i.e.:
     *
     * 1) whether the Prepare has globally met its durability requirements and
     *     has been committed by the active node
     * 2) or, timeout has triggered on Active for the Prepare and it has been
     *     aborted
     * 3) And (in either cases) all earlier SyncWrites have been completed.
     */
    int64_t getHighCompletedSeqno() const;

    size_t getChkMgrMemUsage() const;

    size_t getChkMgrMemUsageOfUnrefCheckpoints() const;

    size_t getChkMgrMemUsageOverhead() const;

    uint64_t getPurgeSeqno() const {
        return purge_seqno;
    }

    void setPurgeSeqno(uint64_t to) {
        purge_seqno = to;
    }

    void setPersistedSnapshot(const snapshot_range_t& range) {
        std::lock_guard<std::mutex> lh(snapshotMutex);
        persistedRange = range;
    }

    snapshot_range_t getPersistedSnapshot() const {
        std::lock_guard<std::mutex> lh(snapshotMutex);
        return persistedRange;
    }

    uint64_t getMaxCas() const {
        return hlc.getMaxHLC();
    }

    void setMaxCas(uint64_t cas) {
        hlc.setMaxHLC(cas);
    }

    void setMaxCasAndTrackDrift(uint64_t cas) {
        hlc.setMaxHLCAndTrackDrift(cas);
    }

    void forceMaxCas(uint64_t cas) {
        hlc.forceMaxHLC(cas);
    }

    HLC::DriftStats getHLCDriftStats() const {
        return hlc.getDriftStats();
    }

    HLC::DriftExceptions getHLCDriftExceptionCounters() const {
        return hlc.getDriftExceptionCounters();
    }

    void setHLCDriftAheadThreshold(std::chrono::microseconds threshold) {
        hlc.setDriftAheadThreshold(threshold);
    }

    void setHLCDriftBehindThreshold(std::chrono::microseconds threshold) {
        hlc.setDriftBehindThreshold(threshold);
    }

    /// Returns the current HLC time and which mode it is in.
    cb::HlcTime getHLCNow() const {
        return hlc.peekHLC();
    }

    /**
     * @returns a seqno, documents with a seqno >= the returned value have a HLC
     * generated CAS. Can return HlcCasSeqnoUninitialised if warmup has not
     * established or nothing is persisted
     */
    int64_t getHLCEpochSeqno() const {
        return hlc.getEpochSeqno();
    }

    /**
     * Set the seqno to be used to establish if an item has a HLC generated CAS.
     * @param seqno the value to store in the vbucket
     * @throws if an attempt to set to < 0
     */
    void setHLCEpochSeqno(int64_t seqno) {
        if (seqno < 0) {
            throw std::invalid_argument("VBucket::setHLCEpochSeqno(" +
                                        std::to_string(seqno) + ") seqno < 0 ");
        }
        hlc.setEpochSeqno(seqno);
    }

    /**
     * @returns the cumulative number of SyncWrite operations accepted
     * (registered with DurabilityMonitor) for this vbucket.
     */
    size_t getSyncWriteAcceptedCount() const;

    /**
     * @returns the cumulative number of SyncWrite operations Committed
     * (successfully completed) for this vbucket.
     */
    size_t getSyncWriteCommittedCount() const;

    /**
     * @returns the cumulative number of SyncWrite operations Aborted
     * (did not successfully complete) for this vbucket.
     */
    size_t getSyncWriteAbortedCount() const;

    bool isTakeoverBackedUp() {
        return takeover_backed_up.load();
    }

    void setTakeoverBackedUpState(bool to) {
        bool inverse = !to;
        takeover_backed_up.compare_exchange_strong(inverse, to);
    }

    // States whether the VBucket is in the process of being created
    bool isBucketCreation() const {
        return bucketCreation.load();
    }

    bool setBucketCreation(bool rv) {
        bool inverse = !rv;
        return bucketCreation.compare_exchange_strong(inverse, rv);
    }

    /**
     * @return true if the vbucket deletion is to be deferred to a background
     *         task.
     */
    bool isDeletionDeferred() const {
        return deferredDeletion.load();
    }

    /**
     * @param value true if the vbucket's deletion should be deferred to a
     *        background task. This is for VBucket objects created by
     *        makeVBucket and owned by a VBucketPtr. If the VBucket was manually
     *        created this will have no effect on deletion.
     */
    void setDeferredDeletion(bool value) {
        deferredDeletion.store(value);
    }

    /**
     * @param A cookie to notify when the deferred deletion completes.
     */
    void setDeferredDeletionCookie(const CookieIface* cookie) {
        deferredDeletionCookie = cookie;
    }

    /**
     * @return the cookie which could of been set when setupDeferredDeletion was
     *         called.
     */
    const CookieIface* getDeferredDeletionCookie() const {
        return deferredDeletionCookie;
    }

    /**
     * Setup deferred deletion, this is where deletion of the vbucket is
     * deferred and completed by an AUXIO/NONIO task. AUXIO for EPVBucket
     * as it will hit disk for the data file unlink, NONIO is used for
     * EphemeralVBucket as only memory resources need freeing.
     * @param cookie A cookie to notify when the deletion task completes.
     */
    virtual void setupDeferredDeletion(const CookieIface* cookie) = 0;

    // Returns the last persisted sequence number for the VBucket
    virtual uint64_t getPersistenceSeqno() const = 0;

    /**
     * Returns the sequence number to expose publically as the highest
     * persisted seqno. Note this is may differ from getPersistenceSeqno,
     * depending on the Bucket type.
     *
     * Historical note: This is the same as PersistenceSeqno for EP buckets,
     * and hence before Spock wasn't a separate function; however for Ephemeral
     * buckets we need to distinguish between what sequence number we report
     * to external clients for Observe/persistTo, and what sequence number we
     * report to internal DCP / ns_server for takeover:
     *  a) Clients need 0 for the Ephemeral "persisted to" seqno (as
     *     there isn't any Persistence and we can't claim something is on-disk
     *     when it is not).
     *  b) ns_server / replication needs a non-zero, "logically-persisted" seqno
     *     from the replica to know that a vBucket is ready for takeover.
     * As such, getPublicPersistenceSeqno() is used for (a), and
     * getPersistenceSeqno() is used for (b).
     */
    virtual uint64_t getPublicPersistenceSeqno() const = 0;

    void setPersistenceSeqno(uint64_t seqno) {
        persistenceSeqno.store(seqno);
    }

    Vbid getId() const {
        return id;
    }
    vbucket_state_t getState() const { return state.load(); }

    /**
     * Sets the vbucket state to a desired state
     *
     * @param to desired vbucket state
     * @param meta optional meta information to apply alongside the state.
     */
    void setState(vbucket_state_t to, const nlohmann::json* meta = nullptr);

    /**
     * Sets the vbucket state to a desired state with the 'stateLock' already
     * acquired
     *
     * @param to desired vbucket state
     * @param meta optional meta information to apply alongside the state.
     * @param vbStateLock write lock holder on 'stateLock'
     */
    void setState_UNLOCKED(vbucket_state_t to,
                           const nlohmann::json* meta,
                           const folly::SharedMutex::WriteHolder& vbStateLock);

    auto& getStateLock() {
        return stateLock;
    }

    vbucket_state_t getInitialState() { return initialState; }

    vbucket_transition_state getTransitionState() const;

    /**
     * @return the replication topology set for this VBucket
     */
    nlohmann::json getReplicationTopology() const;

    /**
     * Enforce timeout for the expired SyncWrites in this VBucket.
     *
     * @param asOf The time to be compared with tracked-SWs' expiry-time
     */
    void processDurabilityTimeout(
            const std::chrono::steady_clock::time_point asOf);

    void notifySyncWritesPendingCompletion();

    /**
     * For all SyncWrites which the DurabilityMonitor has resolved (to be
     * committed or aborted), perform the appropriate operation - i.e.
     * actually perform the Commit / Abort operation.
     *
     * Typically called by the DurabilityCompletionTask.
     */
    void processResolvedSyncWrites();

    /**
     * Update any stats which depend upon the current vb state, immediately
     * before the vbucket changes state.
     * @param from old vbucket state
     * @param to new vbucket state
     */
    virtual void updateStatsForStateChange(vbucket_state_t from,
                                           vbucket_state_t to) {
    }

    /**
     * This method performs operations on the stored value prior
     * to expiring the item.
     *
     * @param v the stored value
     */
    void handlePreExpiry(const HashTable::HashBucketLock& hbl, StoredValue& v);

    bool addPendingOp(const CookieIface* cookie);

    void doStatsForQueueing(const Item& item, size_t itemBytes);

    /**
     * Stores flush stats for deferred update after flush-success.
     */
    class AggregatedFlushStats {
    public:
        /**
         * Add the stored values from the Item
         * @param Item being accounted
         */
        void accountItem(const Item& item);

        size_t getNumItems() const {
            return numItems;
        }

        size_t getTotalBytes() const {
            return totalBytes;
        }

        size_t getTotalAgeInMilliseconds() const {
            return totalAgeInMilliseconds;
        }

    private:
        size_t numItems = 0;
        size_t totalBytes = 0;
        size_t totalAgeInMilliseconds = 0;
    };

    /**
     * Update flush stats after a flush batch has been persisted.
     * Args in input provide the necessary info about the flush batch.
     *
     * @param aggStats
     */
    void doAggregatedFlushStats(const AggregatedFlushStats& aggStats);

    void incrMetaDataDisk(const Item& qi);
    void decrMetaDataDisk(const Item& qi);

    /**
     * Increase the total count of items in this VBucket
     * @param numItemsAdded will be incremented the total item count with
     * default value of 1.
     */
    virtual void incrNumTotalItems(size_t numItemsAdded = 1) = 0;

    /**
     * Decrease the total count of items in this VBucket
     * @param numItemsRemoved will be decremented from the total item count with
     * default value of 1.
     */
    virtual void decrNumTotalItems(size_t numItemsRemoved = 1) = 0;

    /**
     * Set the total count of items in this VBucket to the specified value.
     */
    virtual void setNumTotalItems(size_t items) = 0;

    virtual size_t getNumTotalItems() const = 0;

    /// Reset all statistics assocated with this vBucket.
    virtual void resetStats();

    // Get age sum in millisecond
    uint64_t getQueueAge();

    void fireAllOps(EventuallyPersistentEngine &engine);

    /**
     * Get (and clear) the cookies for all in-flight SyncWrites from the ADM
     */
    std::vector<const CookieIface*> getCookiesForInFlightSyncWrites();

    /**
     * Prepare the transition away from active by doing necessary work in the
     * ADM.
     *
     * @return cookies for all in-flight SyncWrites so that clients can be
     *         notified
     */
    std::vector<const CookieIface*> prepareTransitionAwayFromActive();

    size_t size();

    // @todo: Remove this structure and use CM::ItemsForCursor, they are almost
    //  identical. That can be easily done after we have removed the reject
    //  queue, so we may want to do that within the reject queue removal.
    //  Doing as part of MB-37280 otherwise.
    struct ItemsToFlush {
        std::vector<queued_item> items;
        std::vector<CheckpointSnapshotRange> ranges;
        bool moreAvailable = false;
        std::optional<uint64_t> maxDeletedRevSeqno = {};
        CheckpointType checkpointType = CheckpointType::Memory;

        // See CM::ItemsForCursor for details.
        UniqueFlushHandle flushHandle;
    };

    /**
     * Obtain the series of items to be flushed for this vBucket.
     *
     * @param vb VBucket to fetch items for.
     * @param approxLimit Upper bound on how many items to fetch. Must be a
     *  positive integer
     * @return The items to flush; along with their seqno range and
     *         if more items are available for this vBucket (i.e. the
     *         limit was reached).
     * @throw std::invalid_argument if the user passes approxLimit=0
     */
    ItemsToFlush getItemsToPersist(size_t approxLimit);

    bool isReceivingInitialDiskSnapshot() {
        return receivingInitialDiskSnapshot.load();
    }

    void setReceivingInitialDiskSnapshot(bool receivingDiskSnapshot) {
        receivingInitialDiskSnapshot.store(receivingDiskSnapshot);
    }

    /// @return true if we are a replica receiving a disk based snapshot
    bool isReceivingDiskSnapshot() const;

    /**
     * Returns the map of bgfetch items for this vbucket, clearing the
     * pendingBGFetches.
     */
    virtual vb_bgfetch_queue_t getBGFetchItems() = 0;

    virtual bool hasPendingBGFetchItems() = 0;

    static const char* toString(vbucket_state_t s);

    static vbucket_state_t fromString(const char* state);

    /**
     * Checks and decides whether to add high priority request on the vbucket.
     * This is an async request made by modules like ns-server during
     * rebalance. The request is for a response from the vbucket when it
     * 'sees' beyond a certain sequence number or when a certain checkpoint
     * is persisted.
     * Depending on the vbucket type, the meaning 'seeing' a sequence number
     * changes. That is, it could mean persisted in case of EPVBucket and
     * added to the sequenced data structure in case of EphemeralVBucket.
     *
     * @param seqnoOrChkId seqno to be seen or checkpoint id to be persisted
     * @param cookie cookie of conn to be notified
     * @param reqType indicating request for seqno or chk persistence
     *
     * @return RequestScheduled if a high priority request is added and
     *                          notification will be done asynchronously
     *         NotSupported if the request is not supported for the reqType
     *         RequestNotScheduled if a high priority request is NOT added (as
     *                             it is not required). This implies there won't
     *                             be a subsequent notification
     */
    virtual HighPriorityVBReqStatus checkAddHighPriorityVBEntry(
            uint64_t seqnoOrChkId,
            const CookieIface* cookie,
            HighPriorityVBNotify reqType) = 0;

    /**
     * Notify the high priority requests on the vbucket.
     * This is the response to async requests made by modules like ns-server
     * during rebalance.
     *
     * @param engine Ref to ep-engine
     * @param id seqno or checkpoint id causing the notification(s).
     * @param notifyType indicating notify for seqno or chk persistence
     */
    virtual void notifyHighPriorityRequests(
            EventuallyPersistentEngine& engine,
            uint64_t id,
            HighPriorityVBNotify notifyType) = 0;

    virtual void notifyAllPendingConnsFailed(EventuallyPersistentEngine& e) = 0;

    /**
     * Get high priority notifications for a seqno or checkpoint persisted
     *
     * @param engine Ref to ep-engine
     * @param id seqno or checkpoint id for which notifies are to be found
     * @param notifyType indicating notify for seqno or chk persistence
     *
     * @return map of notifications with conn cookie as the key and notify
     *         status as the value
     */
    std::map<const CookieIface*, cb::engine_errc> getHighPriorityNotifications(
            EventuallyPersistentEngine& engine,
            uint64_t idNum,
            HighPriorityVBNotify notifyType);

    size_t getHighPriorityChkSize() {
        return numHpVBReqs.load();
    }

    /**
     * BloomFilter operations for vbucket
     */
    void createFilter(size_t key_count, double probability);
    void initTempFilter(size_t key_count, double probability);
    void addToFilter(const DocKey& key);
    virtual bool maybeKeyExistsInFilter(const DocKey& key);
    bool isTempFilterAvailable();
    void addToTempFilter(const DocKey& key);
    void swapFilter();
    void clearFilter();
    void setFilterStatus(bfilter_status_t to);
    std::string getFilterStatusString();
    size_t getFilterSize();
    size_t getNumOfKeysInFilter();

    uint64_t nextHLCCas() {
        return hlc.nextHLC();
    }

    // Applicable only for FULL EVICTION POLICY
    bool isResidentRatioUnderThreshold(float threshold);

    /**
     * Returns true if deleted items (aka tombstones) are always resident in
     * memory (and hence we do not need to attempt a bgFetch if we try to
     * access a deleted key which isn't found in memory).
     */
    virtual bool areDeletedItemsAlwaysResident() const = 0;

    virtual void addStats(VBucketStatsDetailLevel detail,
                          const AddStatFn& add_stat,
                          const CookieIface* c) = 0;

    /**
     * Output DurabiltyMonitor stats.
     *
     * @param addStat the callback to memcached
     * @param cookie
     */
    void addDurabilityMonitorStats(const AddStatFn& addStat,
                                   const CookieIface* cookie) const;

    /// Dump the internal state of the durabilityMonitor to the given stream.
    void dumpDurabilityMonitor(std::ostream& os) const;

    virtual KVShard* getShard() = 0;

    /**
     * @return the Flusher object that is responsible for this vBucket. nullptr
     *         if one does not exist (ephemeral)
     */
    virtual Flusher* getFlusher() = 0;
    /**
     * Returns the number of alive (non-deleted) Items the VBucket.
     *
     * Includes items which are not currently resident in memory (i.e. under
     * Full eviction and have been fully evicted from memory).
     * Does *not* include deleted items.
     */
    virtual size_t getNumItems() const = 0;

    virtual size_t getNumNonResidentItems() const = 0;

    size_t getNumTempItems() {
        return ht.getNumTempItems();
    }

    /**
     * @returns the number of system items stored in this vbucket
     */
    virtual size_t getNumSystemItems() const = 0;

    void incrRollbackItemCount(uint64_t val) {
        rollbackItemCount.fetch_add(val, std::memory_order_relaxed);
    }

    uint64_t getRollbackItemCount() {
        return rollbackItemCount.load(std::memory_order_relaxed);
    }

    /**
     * Obtain the read handle for the collections manifest.
     * The caller will have read-only access to manifest using the methods
     * exposed by the ReadHandle
     */
    Collections::VB::ReadHandle lockCollections() const;

    /**
     * Obtain a caching read handle for the collections manifest.
     * The returned handle will lookup the collection associated with key
     * and cache the internal iterator so that future usage of
     * isLogicallyDeleted doesn't need to re-scan and lookup. This is different
     * to a plain ReadHandle which provides more functionality (more methods
     * for the caller), but may result in extra lookups and key-scans.
     * @param key A key to use for constructing the read handle.
     * @return a CachingReadHandle which the caller should test is valid with
     *         CachingReadHandle::valid
     */
    Collections::VB::CachingReadHandle lockCollections(const DocKey& key) const;

    /**
     * Update the Collections::VB::Manifest and the VBucket.
     * Adds SystemEvents for the create and delete of collections into the
     * checkpoint.
     *
     * @param m A Collections::Manifest to apply to the VB::Manifest
     * @param true if the update was successful
     */
    Collections::VB::ManifestUpdateStatus updateFromManifest(
            const Collections::Manifest& m);

    /**
     * Add a collection to this vbucket with a pre-assigned seqno. I.e.
     * this VB is a replica.
     *
     * @param uid the uid of the manifest which made the change
     * @param identifiers ScopeID and CollectionID pair
     * @param collectionName name of the added collection
     * @param maxTtl An optional maxTTL for the collection
     * @param bySeqno The seqno assigned to the collection create event.
     */
    void replicaCreateCollection(Collections::ManifestUid uid,
                                 ScopeCollectionPair identifiers,
                                 std::string_view collectionName,
                                 cb::ExpiryLimit maxTtl,
                                 int64_t bySeqno);

    /**
     * Drop a collection from this vbucket with a pre-assigned seqno. I.e.
     * this VB is a replica.
     *
     * @param uid the uid of the manifest which made the change
     * @param cid CollectionID to drop
     * @param bySeqno The seqno assigned to the collection drop event.
     */
    void replicaDropCollection(Collections::ManifestUid uid,
                               CollectionID cid,
                               int64_t bySeqno);

    /**
     * Add a scope to this vbucket with a pre-assigned seqno. I.e. this VB is a
     * replica.
     *
     * @param uid the uid of the manifest which made the change
     * @param sid ScopeID of the scope
     * @param scopeName name of the added scope
     * @param bySeqno The seqno assigned to the scope create event.
     */
    void replicaCreateScope(Collections::ManifestUid uid,
                            ScopeID sid,
                            std::string_view scopeName,
                            int64_t bySeqno);

    /**
     * Drop a scope from this vbucket with a pre-assigned seqno. I.e. this VB
     * is a replica.
     *
     * @param uid the uid of the manifest which made the change
     * @param sid ScopeID to drop
     * @param bySeqno The seqno assigned to the scope drop event.
     */
    void replicaDropScope(Collections::ManifestUid uid,
                          ScopeID sid,
                          int64_t bySeqno);

    /**
     * Get the collection manifest
     *
     * @return reference to the manifest
     */
    Collections::VB::Manifest& getManifest() {
        return *manifest;
    }

    /**
     * Get the collection manifest
     *
     * @return const reference to the manifest
     */
    const Collections::VB::Manifest& getManifest() const {
        return *manifest;
    }

    HashTable ht;

    /**
     * Searches for a 'valid' StoredValue in the VBucket.
     *
     * Only looks in the in-memory HashTable; if fully-evicted returns false.
     *
     * The definition of 'valid' depends on the value of WantsDeleted: if a
     * deleted or expired item is found then returns nullptr, unless
     * WantsDeleted is Yes.
     * If an expired item is found then will enqueue a delete to clean up the
     * item unless QueueExpired is No.
     *
     * @param wantsDeleted
     * @param trackReference
     * @param queueExpired Delete an expired item
     * @param cHandle Collections readhandle (caching mode) for this key
     * @param fetchRequestedForReplicaItem bi-state enum to inform the method
     * if the fetch is for a GET_REPLICA, if so we should only fetch committed
     * values
     * @return a FindResult consisting of a pointer to the StoredValue (if
     * found) and the associated HashBucketLock which guards it.
     */
    HashTable::FindResult fetchValidValue(
            WantsDeleted wantsDeleted,
            TrackReference trackReference,
            QueueExpired queueExpired,
            const Collections::VB::CachingReadHandle& cHandle,
            ForGetReplicaOp fetchRequestedForReplicaItem = ForGetReplicaOp::No);

    /**
     * Result of the fetchValueForWrite() method.
     */
    struct FetchForWriteResult {
        enum class Status {
            /// Found an existing item with the given key.
            OkFound,
            /// No item found with this key, but key is available to write.
            /// `storedValue` set to nullptr, lock acquired ready for inserting.
            OkVacant,
            /// An item exists with the given key, however it cannot be accessed
            /// as a SyncWrite is in progress.
            /// storedValue set to nullptr, lock doesn't own anything.
            ESyncWriteInProgress,
        };
        Status status;

        /// status==OkFound then pointer to found StoredValue; else nullptr.
        StoredValue* storedValue = nullptr;
        /**
         * The (locked) HashBucketLock for the given key.
         * This returns a locked object for the 'Ok...' status codes (even if
         * the requested key doesn't exist) to facilitate use-cases where the
         * caller subsequently needs to insert a StoredValue for this key, to
         * avoid unlocking and re-locking the mutex.
         * For 'E...' status codes it is unlocked, as those are error states
         * and no valid lock to hold.
         */
        HashTable::HashBucketLock lock;
    };

    /**
     * Searches for a StoredValue in the VBucket to modify.
     *
     * Only looks in the in-memory HashTable; if fully-evicted returns false.
     *
     * If the item exists then returns OkFound and the StoredValue+lock.
     * If the item doesn't exist (but the key can be written to) returns
     * OkVacant and the lock for where that key would be (and nullptr).
     * Otherwise returns an error status code - ee FetchForWriteResult::Status
     * for details.
     *
     * If an expired item is found then will enqueue a delete to clean up the
     * item if QueueExpired is yes.
     *
     * @param cHandle Collections readhandle (caching mode) for this key.
     * @param wantsDeleted If Yes then deleted items will be returned,
     *        otherwise a deleted item is treated as non-existant (and will
     *        return nullptr).
     * @param queueExpired Delete an expired item
     * @return a FindResult consisting of a pointer to the StoredValue (if
     * found) and the associated HashBucketLock which guards it.
     */
    FetchForWriteResult fetchValueForWrite(
            const Collections::VB::CachingReadHandle& cHandle,
            QueueExpired queueExpired);

    /**
     * Searches for a Prepared SyncWrite in the VBucket.
     *
     * Only looks in the in-memory HashTable (Prepared items are never
     * evicted).
     *
     * @param cHandle Collections readhandle (caching mode) for this key
     * @return a FindResult consisting of a pointer to the StoredValue (if
     * found) and the associated HashBucketLock which guards it.
     */
    HashTable::FindResult fetchPreparedValue(
            const Collections::VB::CachingReadHandle& cHandle);

    /**
     * Complete the background fetch for the specified item. Depending on the
     * state of the item, restore it to the hashtable as appropriate,
     * potentially queuing it as dirty.
     *
     * @param key The key of the item
     * @param fetched_item The item which has been fetched.
     * @param startTime The time processing of the batch of items started.
     *
     * @return cb::engine_errc status notified to be to the front end
     */
    virtual cb::engine_errc completeBGFetchForSingleItem(
            const DiskDocKey& key,
            const FrontEndBGFetchItem& fetched_item,
            const std::chrono::steady_clock::time_point startTime) = 0;

    /**
     * Retrieve an item from the disk for vkey stats
     *
     * @param key the key to fetch
     * @param cookie the connection cookie
     * @param eviction_policy The eviction policy
     * @param engine Reference to ep engine
     *
     * @return VBReturnCtx indicates notifyCtx and operation result
     */
    virtual cb::engine_errc statsVKey(const DocKey& key,
                                      const CookieIface* cookie,
                                      EventuallyPersistentEngine& engine) = 0;

    /**
     * Complete the vkey stats for an item background fetched from disk.
     *
     * @param key The key of the item
     * @param gcb Bgfetch cbk obj containing the item from disk
     *
     */
    virtual void completeStatsVKey(const DocKey& key, const GetValue& gcb) = 0;

    /**
     * Set (add new or update) an item into in-memory structure like
     * hash table and do not generate a seqno. This is called internally from
     * ep-engine when we want to update our in-memory data (like in HT) with
     * another source of truth like disk.
     * Currently called during rollback.
     *
     * @param itm Item to be added or updated. Upon success, the itm
     *            revSeqno are updated
     *
     * @return Result indicating the status of the operation
     */
    MutationStatus setFromInternal(const Item& itm);

    /**
     * Set (add new or update) an item in the vbucket.
     *
     * @param itm Item to be added or updated. Upon success, the itm
     *            bySeqno, cas and revSeqno are updated
     * @param cookie the connection cookie
     * @param engine Reference to ep engine
     * @param predicate a function to call which if returns true, the set will
     *        succeed. The function is called against any existing item.
     * @param readHandle Collections readhandle (caching mode) for this key
     *
     * @return cb::engine_errc status notified to be to the front end
     */
    cb::engine_errc set(Item& itm,
                        const CookieIface* cookie,
                        EventuallyPersistentEngine& engine,
                        cb::StoreIfPredicate predicate,
                        const Collections::VB::CachingReadHandle& cHandle);

    /**
     * Replace (overwrite existing) an item in the vbucket.
     *
     * @param itm Item to be added or updated. Upon success, the itm
     *            bySeqno, cas and revSeqno are updated
     * @param cookie the connection cookie
     * @param engine Reference to ep engine
     * @param predicate a function to call which if returns true, the replace
     *        will succeed. The function is called against any existing item.
     * @param cHandle Collections readhandle (caching mode) for this key
     *
     * @return cb::engine_errc status notified to be to the front end
     */
    cb::engine_errc replace(Item& itm,
                            const CookieIface* cookie,
                            EventuallyPersistentEngine& engine,
                            cb::StoreIfPredicate predicate,
                            const Collections::VB::CachingReadHandle& cHandle);

    /**
     * Set an item in the store from a non-front end operation (DCP, XDCR)
     *
     * @param item the item to set. Upon success, the itm revSeqno is updated
     * @param cas value to match
     * @param seqno sequence number of mutation
     * @param cookie the cookie representing the client to store the item
     * @param engine Reference to ep engine
     * @param checkConflicts should conflict resolution be done?
     * @param allowExisting set to false if you want set to fail if the
     *                      item exists already
     * @param genBySeqno whether or not to generate sequence number
     * @param genCas
     * @param cHandle Collections readhandle (caching mode) for this key
     *
     * @return the result of the store operation
     */
    cb::engine_errc setWithMeta(
            Item& itm,
            uint64_t cas,
            uint64_t* seqno,
            const CookieIface* cookie,
            EventuallyPersistentEngine& engine,
            CheckConflicts checkConflicts,
            bool allowExisting,
            GenerateBySeqno genBySeqno,
            GenerateCas genCas,
            const Collections::VB::CachingReadHandle& cHandle);

    cb::engine_errc prepare(Item& itm,
                            uint64_t cas,
                            uint64_t* seqno,
                            const CookieIface* cookie,
                            EventuallyPersistentEngine& engine,
                            CheckConflicts checkConflicts,
                            bool allowExisting,
                            GenerateBySeqno genBySeqno,
                            GenerateCas genCas,
                            const Collections::VB::CachingReadHandle& cHandle);

    /**
     * Delete an item in the vbucket
     *
     * @param[in,out] cas value to match; new cas after logical delete
     * @param cookie the cookie representing the client to store the item
     * @param engine Reference to ep engine
     * @param durability Optional durability requirements for this deletion.
     * @param[out] itemMeta pointer to item meta data that needs to be returned
     *                      as a result the delete. A NULL pointer indicates
     *                      that no meta data needs to be returned.
     * @param[out] mutInfo Info to uniquely identify (and order) the delete
     *                     seq. A NULL pointer indicates no info needs to be
     *                     returned.
     * @param cHandle Collections readhandle (caching mode) for this key
     *
     * @return the result of the operation
     */
    cb::engine_errc deleteItem(
            uint64_t& cas,
            const CookieIface* cookie,
            EventuallyPersistentEngine& engine,
            std::optional<cb::durability::Requirements> durability,
            ItemMetaData* itemMeta,
            mutation_descr_t& mutInfo,
            const Collections::VB::CachingReadHandle& cHandle);

    /**
     * Delete an item in the vbucket from a non-front end operation (DCP, XDCR)
     *
     * @param[in, out] cas value to match; new cas after logical delete
     * @param[out] seqno Pointer to get the seqno generated for the item. A
     *                   NULL value is passed if not needed
     * @param cookie the cookie representing the client to store the item
     * @param engine Reference to ep engine
     * @param checkConflicts should conflict resolution be done?
     * @param itemMeta ref to item meta data
     * @param genBySeqno whether or not to generate sequence number
     * @param generateCas whether or not to generate cas
     * @param bySeqno seqno of the key being deleted
     * @param cHandle Collections readhandle (caching mode) for this key
     * @param deleteSource The source of the deletion, which if TTL triggers the
     *                     expiration path.
     *
     * @return the result of the operation
     */
    cb::engine_errc deleteWithMeta(
            uint64_t& cas,
            uint64_t* seqno,
            const CookieIface* cookie,
            EventuallyPersistentEngine& engine,
            CheckConflicts checkConflicts,
            const ItemMetaData& itemMeta,
            GenerateBySeqno genBySeqno,
            GenerateCas generateCas,
            uint64_t bySeqno,
            const Collections::VB::CachingReadHandle& cHandle,
            DeleteSource deleteSource);

    /**
     * Delete an expired item
     *
     * @param it item to be deleted
     * @param startTime the time to be compared with this item's expiry time
     * @param source Expiry source
     */
    void deleteExpiredItem(const Item& it,
                           time_t startTime,
                           ExpireBy source);

    /**
     * Evict a key from memory.
     *
     * @param[out] msg Updated to point to a string (with static duration)
     *                 describing the result of the operation.
     * @param cHandle Collections readhandle (caching mode) for this key
     *
     * @return SUCCESS if key was successfully evicted (or was already
     *                 evicted), or the reason why the request failed.
     *
     */
    virtual cb::mcbp::Status evictKey(
            const char** msg,
            const Collections::VB::CachingReadHandle& cHandle) = 0;

    /**
     * Page out a StoredValue from memory.
     *
     * The definition of "page out" is up to the underlying VBucket
     * implementation - this may mean simply ejecting the value from memory
     * (Value Eviction), removing the entire document from memory (Full
     * Eviction), or actually deleting the document (Ephemeral Buckets).
     *
     * @param readHandle Collections ReadHandle required by ephemeral as
     *                   paging out may result in deletions that increment the
     *                   high seqno for the collection.
     * @param lh Bucket lock associated with the StoredValue.
     * @param v[in, out] Ref to the StoredValue to be ejected. Based on the
     *                   VBucket type, policy in the vbucket contents of v and
     *                   v itself may be changed
     *
     * @return true if an item is ejected.
     */
    virtual bool pageOut(const Collections::VB::ReadHandle& readHandle,
                         const HashTable::HashBucketLock& lh,
                         StoredValue*& v) = 0;

    /*
     * Check to see if a StoredValue is eligible to be paged out of memory.
     *
     * @param lh Bucket lock associated with the StoredValue.
     * @param v Reference to the StoredValue to be ejected.
     *
     * @return true if the StoredValue is eligible to be paged out.
     *
     */
    virtual bool eligibleToPageOut(const HashTable::HashBucketLock& lh,
                                   const StoredValue& v) const = 0;

    /**
     * Check how much memory could be reclaimed if every resident item
     * were evicted.
     * Note, the real amount of reclaimable memory will be lower than this,
     * as certain items (prepares, dirty items, system events,
     * deletes for ephemeral) cannot be evicted.
     */
    virtual size_t getPageableMemUsage() = 0;

    /**
     * Add an item in the store
     *
     * @param itm the item to add. On success, this will have its seqno and
     *            CAS updated.
     * @param cookie the cookie representing the client to store the item
     * @param engine Reference to ep engine
     * @param cHandle Collections readhandle (caching mode) for this key
     *
     * @return the result of the operation
     */
    cb::engine_errc add(Item& itm,
                        const CookieIface* cookie,
                        EventuallyPersistentEngine& engine,
                        const Collections::VB::CachingReadHandle& cHandle);

    /**
     * Retrieve a value, but update its TTL first
     *
     * @param cookie the connection cookie
     * @param engine Reference to ep engine
     * @param exptime the new expiry time for the object
     * @param cHandle Collections readhandle (caching mode) for this key
     *
     * @return a GetValue representing the result of the request
     */
    GetValue getAndUpdateTtl(const CookieIface* cookie,
                             EventuallyPersistentEngine& engine,
                             time_t exptime,
                             const Collections::VB::CachingReadHandle& cHandle);
    /**
     * Add a system event Item to the vbucket and return its seqno. Does
     * not set the collection high seqno of the item as that requires a read
     * lock but this is called from within a write lock scope. Also, it does not
     * make sense to attempt to update a collection high seqno for certain
     * events, such as scope creations and deletions.
     *
     * Ephemeral vs persistent buckets implement this function differently
     *
     * @param wHandle A collections manifest write handle required to ensure we
     *        lock correctly around VBucket::notifyNewSeqno.
     * @param item an Item object to queue, can be any kind of item and will be
     *        given a CAS and seqno by this function.
     * @param seqno An optional sequence number, if not specified checkpoint
     *        queueing will assign a seqno to the Item.
     * @param cid The collection ID that this system event is concerned with.
     *        Optional as this may be a scope system event.
     * @param wHandle Collections write handle under which this operation is
     *        locked.
     * @param assignedSeqnoCallback a function that is called when the seqno
     *        is assigned - note only implemented by persistent buckets. See
     *        MB-40216 for reason to add this.
     * @return seqno assigned to the Item
     */
    virtual uint64_t addSystemEventItem(
            std::unique_ptr<Item> item,
            OptionalSeqno seqno,
            std::optional<CollectionID> cid,
            const Collections::VB::WriteHandle& wHandle,
            std::function<void(uint64_t)> assignedSeqnoCallback) = 0;

    /**
     * Get metadata and value for a given key
     *
     * @param cookie the cookie representing the client
     * @param engine Reference to ep engine
     * @param options flags indicating some retrieval related info
     * @param getKeyOnly if GetKeyOnly::Yes we want only the key
     * @param cHandle Collections readhandle (caching mode) for this key
     * @param getReplicaItem bi-state enum to state of this get internal
     * is being executed to find a replica item.
     *
     * @return the result of the operation
     */
    GetValue getInternal(const CookieIface* cookie,
                         EventuallyPersistentEngine& engine,
                         get_options_t options,
                         GetKeyOnly getKeyOnly,
                         const Collections::VB::CachingReadHandle& cHandle,
                         ForGetReplicaOp getReplicaItem = ForGetReplicaOp::No);

    /**
     * Retrieve the meta data for given key
     *
     * @param cookie the connection cookie
     * @param engine Reference to ep engine
     * @param cHandle Collections readhandle (caching mode) for this key
     * @param[out] metadata meta information returned to the caller
     * @param[out] deleted specifies the caller whether or not the key is
     *                     deleted
     * @param[out] datatype specifies the datatype of the item
     *
     * @return the result of the operation
     */
    cb::engine_errc getMetaData(
            const CookieIface* cookie,
            EventuallyPersistentEngine& engine,
            const Collections::VB::CachingReadHandle& cHandle,
            ItemMetaData& metadata,
            uint32_t& deleted,
            uint8_t& datatype);

    /**
     * Looks up the key stats for the given {vbucket, key}.
     *
     * @param cookie The client's cookie
     * @param engine Reference to ep engine
     * @param[out] kstats On success the keystats for this item.
     * @param wantsDeleted If yes then return keystats even if the item is
     *                     marked as deleted. If no then will return
     *                     cb::engine_errc::no_such_key for deleted items.
     * @param cHandle Collections readhandle (caching mode) for this key
     *
     * @return the result of the operation
     */
    cb::engine_errc getKeyStats(
            const CookieIface* cookie,
            EventuallyPersistentEngine& engine,
            struct key_stats& kstats,
            WantsDeleted wantsDeleted,
            const Collections::VB::CachingReadHandle& cHandle);

    /**
     * Gets a locked item for a given key.
     *
     * @param currentTime Current time to use for locking the item for a
     *                    duration of lockTimeout
     * @param lockTimeout Timeout for the lock on the item
     * @param cookie The client's cookie
     * @param engine Reference to ep engine
     * @param cHandle Collections readhandle (caching mode) for this key
     *
     * @return the result of the operation (contains locked item on success)
     */
    GetValue getLocked(rel_time_t currentTime,
                       uint32_t lockTimeout,
                       const CookieIface* cookie,
                       EventuallyPersistentEngine& engine,
                       const Collections::VB::CachingReadHandle& cHandle);

    /**
     * Perform a commit against the given pending Sync Write.
     *
     * @param key Key to commit
     * @param prepareSeqno The sequence number of the existing pending
     *                      SyncWrite
     * @param commitSeqno Optional commit sequence number to use for the commit.
     *                    If omitted then a sequence number will be generated
     *                    by the CheckpointManager.
     * @param cookie (Optional) The cookie representing the client connection,
     *     must be provided if the operation needs to be notified to a client
     */
    cb::engine_errc commit(const DocKey& key,
                           uint64_t prepareSeqno,
                           std::optional<int64_t> commitSeqno,
                           const Collections::VB::CachingReadHandle& cHandle,
                           const CookieIface* cookie = nullptr);

    /**
     * Perform an abort against the given pending Sync Write.
     *
     * @param key Key to abort
     * @param prepareSeqno The sequence number of the existing pending
     *     SyncWrite
     * @param abortSeqno Optional abort sequence number to use for the abort.
     *     If omitted then a sequence number will be generated by the
     *     CheckpointManager.
     * @param cHandle The collections handle
     * @param cookie (Optional) The cookie representing the client connection,
     *     must be provided if the operation needs to be notified to a client
     */
    cb::engine_errc abort(const DocKey& key,
                          uint64_t prepareSeqno,
                          std::optional<int64_t> abortSeqno,
                          const Collections::VB::CachingReadHandle& cHandle,
                          const CookieIface* cookie = nullptr);

    /**
     * Notify the ActiveDurabilityMonitor that a SyncWrite has been locally
     * accepted into memory, and if that SyncWrite has met durability
     * requirements then Commit it.
     *
     * Expected to be called after VBucket SyncWrite mutation methods
     * (VBucket::set, add, replace...) once the Prepare has been successfully
     * added to the VBucket.
     *
     * The following locks should *not* be held during this call or it may
     * result in deadlock (lock order inversion):
     * - the Collections Manifest lock (exclusive or shared)
     * - Any HashBucketLock.
     *
     * This allows us to do "durable" sets in the case where we have no
     * replicas (i.e. every set should be Committed immediately).
     * We can't do this when we add the SyncWrite because the general use case
     * is to commit on replica ack, which requires doing a find against the
     * HashTable (requires locking the HashBucket) which would result in a
     * lock-order inversion if we did it inside the addSyncWrite call.
     */
    void notifyActiveDMOfLocalSyncWrite();

    /**
     * Notify a client connection that the processing of a SyncWrite has been
     * completed.
     *
     * @param cookie The client's cookie
     * @param result The result of the SyncWrite processing
     */
    void notifyClientOfSyncWriteComplete(const CookieIface* cookie,
                                         cb::engine_errc result);

    /**
     * Notify the PassiveDM that the snapshot-end mutation for the currently
     * processed snapshot has been received.
     * The PassiveDM uses the last snapshot-end seqno for enforcing some
     * snapshot-boundary rules at HPS updates.
     *
     * @param snapEnd The seqno of the last snapshot-end mutation received over
     *     the PassiveStream
     */
    void notifyPassiveDMOfSnapEndReceived(uint64_t snapEnd);

    /**
     * Send a SeqnoAck message on the PassiveStream (if any) for this VBucket.
     *
     * @param seqno The payload
     */
    void sendSeqnoAck(int64_t seqno);

    /**
     * Update in memory data structures after an item is deleted on disk
     *
     * @param queuedItem reference to the deleted item
     * @param deleted indicates if item actaully deleted or not (in case item
     *                did not exist on disk)
     */
    void deletedOnDiskCbk(const Item& queuedItem, bool deleted);

    /**
     * Remove the given Item from the in memory data structures
     * (after a rollback on disk).
     *
     * @param item To remove from memory.
     * @return indicates if the operation is succcessful
     */
    bool removeItemFromMemory(const Item& item);

    /**
     * Creates a DCP backfill object
     *
     * @param e ref to EventuallyPersistentEngine
     * @param stream Shared ptr to the stream for which this backfill obj is
     *               created
     * @param startSeqno requested start sequence number of the backfill
     * @param endSeqno requested end sequence number of the backfill
     *
     * @return pointer to the backfill object created. Caller to own this
     *         object and hence must handle deletion.
     */
    virtual std::unique_ptr<DCPBackfillIface> createDCPBackfill(
            EventuallyPersistentEngine& e,
            std::shared_ptr<ActiveStream> stream,
            uint64_t startSeqno,
            uint64_t endSeqno) = 0;

    /**
     * Creates a DCP backfill object for retrieving the given collection
     *
     * @param e ref to EventuallyPersistentEngine
     * @param stream Shared ptr to the stream for which this backfill obj is
     *               created
     * @param cid CollectionID to scan for
     *
     * @return pointer to the backfill object created. Caller to own this
     *         object and hence must handle deletion.
     */
    virtual std::unique_ptr<DCPBackfillIface> createDCPBackfill(
            EventuallyPersistentEngine& e,
            std::shared_ptr<ActiveStream> stream,
            CollectionID cid) = 0;

    /**
     * Debug - print a textual description of the VBucket to the given stream,
     * or stderr.
     */
    virtual void dump(std::ostream& ostream = std::cerr) const;

    /**
     * Sets the callback function to invoke when a frequency counter becomes
     * saturated.  The callback function is to invoke the ItemFreqDecayer
     * task.
     *
     * @param callbackFunction - the function to callback.
     */
    void setFreqSaturatedCallback(std::function<void()> callbackFunction);

    /**
     * Returns the number of deletes in the memory
     *
     * @return number of deletes
     */
    size_t getNumInMemoryDeletes() const {
        /* couchbase vbuckets: this is generally (after deletes are persisted)
                               zero as hash table doesn't keep deletes after
                               they are persisted.
           ephemeral vbuckets: we keep deletes in both hash table and ordered
                               data structure. */
        return ht.getNumDeletedItems();
    }

    /**
     * Set that this VBucket might store documents with xattrs.
     * Persistent vbucket will flush this to disk.
     */
    void setMightContainXattrs() {
        mayContainXattrs.store(true);
    }

    bool mightContainXattrs() const {
        return mayContainXattrs.load();
    }

    cb::vbucket_info getInfo() const {
        return {mightContainXattrs()};
    }

    /**
     * Implementation dependent method called by the collections erasing code
     *
     * @paran key key to drop
     * @param bySeqno The seqno of the key to drop
     */
    virtual void dropKey(const DocKey& key, int64_t bySeqno) = 0;

    /**
     * Drops the key from the DM so we can purge a collection
     *
     * @param key pending key
     * @param seqno The seqno of the pending key to drop
     */
    void dropPendingKey(const DocKey& key, int64_t seqno);

    /**
     * Get the number of deleted items that are "persisted".
     * Note1: This stat is used by ns_server during takeover.
     *
     * Note2: the virtual method allows ephemeral vb to return something
     * logically equivalent
     *
     * @returns the number of deletes which are persisted
     */
    virtual size_t getNumPersistedDeletes() const = 0;

    static std::chrono::seconds getCheckpointFlushTimeout();

    /**
     * Set the memory threshold on the current bucket quota for accepting a
     * new mutation. This is same across all the vbuckets
     *
     * @param memThreshold Threshold between 0 and 100, value is converted to
     *        double and divided by 100, e.g. 90 sets a value of 0.9
     */
    static void setMutationMemoryThreshold(size_t memThreshold);

    /**
     * Check if this StoredValue has become logically non-existent.
     * By logically non-existent, the item has been deleted
     * or doesn't exist
     *
     * @param v StoredValue to check
     * @param cHandle Collections readhandle (caching mode) for this key
     * @return true if the item is logically non-existent,
     *         false otherwise
     */
    static bool isLogicallyNonExistent(
            const StoredValue& v,
            const Collections::VB::CachingReadHandle& cHandle);

    /**
     * Helper function to validate the specified setVbucketState meta
     * information.
     * @returns An empty string if the information is valid,
     * otherwise string describing the (first) validation failure.
     */
    static std::string validateSetStateMeta(const nlohmann::json& meta);

    /**
     * Helper function to validate the specified vBucket replication topology.
     * @param topology A JSON array of replicaton chains
     * @returns An empty string if the information is valid,
     * otherwise string describing the (first) validation failure.
     */
    static std::string validateReplicationTopology(
            const nlohmann::json& topology);

    /**
     * Inform the vBucket that sequence number(s) have been acknowledged by
     * a replica node.
     *
     * @param vbStateLock read lock on the vBucket state.
     * @param replicaId The replica node which has acknowledged.
     * @param preparedSeqno The sequence number the replica has prepared up to.
     */
    cb::engine_errc seqnoAcknowledged(
            const folly::SharedMutex::ReadHolder& vbStateLock,
            const std::string& replicaId,
            uint64_t preparedSeqno);

    /**
     * Notify the DurabilityMonitor that the Flusher has persisted all the
     * items remaining for this VBucket.
     */
    void notifyPersistenceToDurabilityMonitor();

    /**
     * @return a const reference to the current Durability Monitor.
     */
    const DurabilityMonitor& getDurabilityMonitor() const;

    /**
     * Remove any queued acks for the given node from the ActiveDM.
     * Note that we can remove acks only from the ActiveDM, so we need lock the
     * vbstate to prevent a concurrent state change active->non-active
     *
     * @param node Name of the node for which we wish to remove the ack
     * @param vbstateLock Exclusive lock to vbstate
     */
    void removeAcksFromADM(const std::string& node,
                           const folly::SharedMutex::WriteHolder& vbstateLock);

    /**
     * Remove any queued acks for the given node from the ActiveDM.
     * Note that we can remove acks only from the ActiveDM, so we need lock the
     * vbstate to prevent a concurrent state change active->non-active
     *
     * @param node Name of the node for which we wish to remove the ack
     * @param vbstateLock Shared lock to vbstate
     */
    void removeAcksFromADM(const std::string& node,
                           const folly::SharedMutex::ReadHolder& vbstateLock);

    /**
     * Set the window for which a duplicate prepare may be valid. This is any
     * currently outstanding prepare.
     */
    void setDuplicatePrepareWindow();

    /**
     * @return the maximum visible seqno for the vbucket
     */
    uint64_t getMaxVisibleSeqno() const;

    /**
     * Get a callback function to later give to CheckpointManager::queueDirty.
     * The callback is dependent on the bucket type.
     *
     * @oaram cid collection being dropped
     * @param writeHandle handle to the manifest dropping the collection
     * @param droppedEntry the full entry for the dropped collection
     */
    virtual std::function<void(int64_t)> getSaveDroppedCollectionCallback(
            CollectionID cid,
            Collections::VB::WriteHandle& writeHandle,
            const Collections::VB::ManifestEntry& droppedEntry) const = 0;

    std::unique_ptr<FailoverTable> failovers;

    std::atomic<size_t>  opsCreate;
    std::atomic<size_t>  opsDelete;
    std::atomic<size_t>  opsGet;
    std::atomic<size_t>  opsReject;
    std::atomic<size_t>  opsUpdate;

    cb::NonNegativeCounter<size_t> dirtyQueueSize;
    std::atomic<size_t>  dirtyQueueMem;
    std::atomic<size_t>  dirtyQueueFill;
    std::atomic<size_t>  dirtyQueueDrain;
    cb::NonNegativeCounter<uint64_t> dirtyQueueAge;
    cb::NonNegativeCounter<size_t> dirtyQueuePendingWrites;
    std::atomic<size_t>  metaDataDisk;

    std::atomic<size_t>  numExpiredItems;

    /**
     * Should SyncWrites be blocked (isDurabilityPossible() return false) if
     * there are more than N replicas configured?
     * Workaround for known issue with failover / rollback - see MB-34453 /
     * MB-34150.
     */
    const size_t maxAllowedReplicasForSyncWrites;

    /**
     * A custom delete function for deleting VBucket objects. Any thread could
     * be the last thread to release a VBucketPtr and deleting a VB will
     * eventually hit the I/O sub-system when we unlink the file, to be sure no
     * front-end thread does this work, we schedule the deletion to a background
     * task. This task scheduling is triggered by the shared_ptr/VBucketPtr
     * using this object as the deleter.
     */
    struct DeferredDeleter {
        explicit DeferredDeleter(EventuallyPersistentEngine& engine)
            : engine(engine) {
        }

        /**
         * Called when the VBucketPtr has no more owners and runs delete on
         * the object.
         */
        void operator()(VBucket* vb) const;

        EventuallyPersistentEngine& engine;
    };

    /**
     * Notify the flusher that this vBucket needs flushing
     */
    virtual void notifyFlusher(){
            // Does nothing by default as some VBucket types may not require
            // persistence
    };

protected:
    /**
     * This function checks for the various states of the value & depending on
     * which the calling function can issue a bgfetch as needed.
     */
    std::pair<MutationStatus, GetValue> processGetAndUpdateTtl(
            HashTable::HashBucketLock& hbl,
            StoredValue* v,
            time_t exptime,
            const Collections::VB::CachingReadHandle& cHandle);
    /**
     * This function checks cas, expiry and other partition (vbucket) related
     * rules before setting an item into other in-memory structure like HT,
     * and checkpoint mgr. This function assumes that HT bucket lock is grabbed.
     *
     * Prevents operations on in-flight SyncWrites.
     * Redirects the addition of new prepares to addNewStoredValue.
     *
     * @param htRes Committed and Pending StoredValues, include HBL.
     * @param v Reference to the ptr of StoredValue to modify. This can be
     *          changed if a new StoredValue is added or just its contents is
     *          changes if the existing StoredValue is updated.
     * @param itm Item to be added/updated. On success, its revSeqno is updated
     * @param cas value to match
     * @param allowExisting set to false if you want set to fail if the
     *                      item exists already
     * @param hasMetaData
     * @param queueItmCtx holds info needed to queue an item in chkpt
     * @param storeIfStatus the status of any conditional store predicate
     * @param maybeKeyExists true if the key /may/ exist on disk (as an active,
     *                       alive document). Only valid if `v` is null.
     *
     * @return Result indicating the status of the operation and notification
     *                info (if operation was successful).
     */
    std::pair<MutationStatus, std::optional<VBNotifyCtx>> processSet(
            HashTable::FindUpdateResult& htRes,
            StoredValue*& v,
            Item& itm,
            uint64_t cas,
            bool allowExisting,
            bool hasMetaData,
            const VBQueueItemCtx& queueItmCtx,
            cb::StoreIfStatus storeIfStatus,
            bool maybeKeyExists = true);

    /**
     * Inner function for processSet. Allows overwriting of in-flight prepares.
     */
    std::pair<MutationStatus, std::optional<VBNotifyCtx>> processSetInner(
            HashTable::FindUpdateResult& htRes,
            StoredValue*& v,
            Item& itm,
            uint64_t cas,
            bool allowExisting,
            bool hasMetaData,
            const VBQueueItemCtx& queueItmCtx,
            cb::StoreIfStatus storeIfStatus,
            bool maybeKeyExists = true);

    /**
     * This function checks cas, expiry and other partition (vbucket) related
     * rules before adding an item into other in-memory structure like HT,
     * and checkpoint mgr. This function assumes that HT bucket lock is grabbed.
     *
     * @param htRes Committed and Pending StoredValues
     * @param v[in, out] the stored value to do this operation on
     * @param itm Item to be added/updated. On success, its revSeqno is updated
     * @param queueItmCtx holds info needed to queue an item in chkpt
     * @param cHandle Collections readhandle (caching mode) for this key
     *
     * @return Result indicating the status of the operation and notification
     *                info (if the operation was successful).
     */
    std::pair<AddStatus, std::optional<VBNotifyCtx>> processAdd(
            HashTable::FindUpdateResult& htRes,
            StoredValue*& v,
            Item& itm,
            bool maybeKeyExists,
            const VBQueueItemCtx& queueItmCtx,
            const Collections::VB::CachingReadHandle& cHandle);

    /**
     * This function checks cas, eviction policy and other partition
     * (vbucket) related rules before logically (soft) deleting an item in
     * in-memory structure like HT, and checkpoint mgr.
     * Assumes that HT bucket lock is grabbed.
     *
     * @param htRes Committed and Pending StoredValues
     * @param v Reference to the StoredValue to delete (in the general case)
     * @param cas the expected CAS of the item (or 0 to override)
     * @param metadata ref to item meta data
     * @param queueItmCtx holds info needed to queue an item in chkpt
     * @param use_meta Indicates if v must be updated with the metadata
     * @param bySeqno seqno of the key being deleted
     * @param deleteSource The source of the deletion
     *
     * @return pointer to the updated StoredValue. It can be same as that of
     *         v or different value if a new StoredValue is created for the
     *         update.
     *         status of the operation.
     *         notification info, if status was successful.
     */
    std::tuple<MutationStatus, StoredValue*, std::optional<VBNotifyCtx>>
    processSoftDelete(HashTable::FindUpdateResult& htRes,
                      StoredValue& v,
                      uint64_t cas,
                      const ItemMetaData& metadata,
                      const VBQueueItemCtx& queueItmCtx,
                      bool use_meta,
                      uint64_t bySeqno,
                      DeleteSource deleteSource);
    /**
     * Inner function for processSoftDelete. Allows overwriting of in-flight
     * prepares.
     */
    std::tuple<MutationStatus, StoredValue*, std::optional<VBNotifyCtx>>
    processSoftDeleteInner(const HashTable::HashBucketLock& hbl,
                           StoredValue& v,
                           uint64_t cas,
                           const ItemMetaData& metadata,
                           const VBQueueItemCtx& queueItmCtx,
                           bool use_meta,
                           uint64_t bySeqno,
                           DeleteSource deleteSource);

    /**
     * Delete a key (associated StoredValue) from ALL in-memory data structures
     * like HT.
     * Does NOT queue a mutation to the checkpoint manager, so this deletion
     * will not be persited to disk / written to replicas.
     * Expected usage is to reconcile HashTable with current VBucket state.
     *
     * Currently StoredValues form HashTable intrusively. That is, HashTable
     * does not store a reference or a copy of the StoredValue. If any other
     * in-memory data strucutures are formed intrusively using StoredValues,
     * then it must be decided in this function which data structure deletes
     * the StoredValue. Currently it is HashTable that deleted the StoredValue
     *
     * @param hbl Hash table bucket lock that must be held
     * @param v Reference to the StoredValue to be deleted
     *
     * @return true if an object was deleted, false otherwise
     */
    bool deleteStoredValue(const HashTable::HashBucketLock& hbl,
                           StoredValue& v);

    /**
     * Enqueue an item for persistence and replication.
     * Other actions can be performed depending on the context passed in input.
     *
     * @param hbl The lock to the HashTable-bucket containing the StoredValue
     * @param v The dirty StoredValue.
     * @param ctx The VBQueueItemCtx. Holds info needed to enqueue the item,
     *     look at the structure for details.
     * @return the notification context used for notifying the Flusher and
     *     Replica Connections.
     */
    VBNotifyCtx queueDirty(const HashTable::HashBucketLock& hbl,
                           StoredValue& v,
                           const VBQueueItemCtx& ctx);

    /**
     * Enqueue an Abort item for persistence and replication.
     * An Abort item is a logical delete of a Pending SyncWrite that could not
     * be completed within the required Timeout requirement.
     *
     * @param hbl The lock to the HashTable-bucket containing the StoredValue
     * @param v The StoredValue of the Pending being aborted.
     * @param prepareSeqno The seqno of the Prepare being aborted
     * @param ctx The VBQueueItemCtx. Holds info needed to enqueue the item,
     *     look at the structure for details.
     * @return the notification context used for notifying the Flusher and
     *     Replica Connections.
     */
    VBNotifyCtx queueAbort(const HashTable::HashBucketLock& hbl,
                           const StoredValue& v,
                           int64_t prepareSeqno,
                           const VBQueueItemCtx& ctx);

    /**
     * Enqueue an new Abort item for persistence and replication. Needed when
     * the prepare it aborts has _not_ already been received, so there is no
     * prepared stored value.
     * An Abort item is a logical delete of a Pending SyncWrite that could not
     * be completed within the required Timeout requirement.
     *
     * @param item the aborted item to queue
     * @param ctx The VBQueueItemCtx. Holds info needed to enqueue the item,
     *     look at the structure for details.
     * @return the notification context used for notifying the Flusher and
     *     Replica Connections.
     */
    VBNotifyCtx queueAbortForUnseenPrepare(queued_item item,
                                           const VBQueueItemCtx& ctx);

    /**
     * Construct a new aborted item. Needed if the prepare which is
     * being aborted was not received due to deduplication (replica).
     *
     * @param key the key for which the abort should be created
     * @param prepareSeqno The seqno of the Prepare being aborted
     * @param abortSeqno The desired seqno of the abort
     * @return the abort item
     */
    queued_item createNewAbortedItem(const DocKey& key,
                                     int64_t prepareSeqno,
                                     int64_t abortSeqno);

    struct AddTempSVResult {
        TempAddStatus status;
        StoredValue* storedValue;
    };

    /**
     * Adds a temporary StoredValue in in-memory data structures like HT.
     * Assumes that HT bucket lock is grabbed.
     *
     * @param hbl Hash table bucket lock that must be held
     * @param key the key for which a temporary item needs to be added
     *
     * @return Result indicating the status of the operation. If successful
     *         (BgFetch) then includes the pointer to the created temp item.
     */
    AddTempSVResult addTempStoredValue(const HashTable::HashBucketLock& hbl,
                                       const DocKey& key);

    /**
     * Internal wrapper function around the callback to be called when a new
     * seqno is generated in the vbucket.
     *
     * @param notifyCtx holds info needed for notification
     */
    void notifyNewSeqno(const VBNotifyCtx& notifyCtx);

    /**
     * Perform the post-queue collections stat counting using the caching read
     * handle.
     *
     * @param cHandle read handle for the collection that the item causing
     *        the generation of a newSeqno belongs to
     * @param notifyCtx holds info needed for stat counting
     */
    void doCollectionsStats(const Collections::VB::CachingReadHandle& cHandle,
                            const VBNotifyCtx& notifyCtx);

    /**
     * Perform the post-queue collections stat counting using a write handle and
     * a given CollectionID.
     *
     * @param writeHandle write handle for the entire collection manifest that
     *        allows us to lookup a collection then set the high seqno for it
     * @param collection the collection we need to update
     * @param notifyCtx holds info needed for stat counting
     */
    void doCollectionsStats(const Collections::VB::WriteHandle& writeHandle,
                            CollectionID collection,
                            const VBNotifyCtx& notifyCtx);

    /**
     * VBucket internal function to store high priority requests on the vbucket.
     *
     * @param seqnoOrChkId seqno to be seen or checkpoint id to be persisted
     * @param cookie cookie of conn to be notified
     * @param reqType request type indicating seqno or chk persistence
     */
    void addHighPriorityVBEntry(uint64_t seqnoOrChkId,
                                const CookieIface* cookie,
                                HighPriorityVBNotify reqType);

    /**
     * Get all high priority notifications as temporary failures because they
     * could not be completed.
     *
     * @param engine Ref to ep-engine
     *
     * @return map of notifies with conn cookie as the key and notify status as
     *         the value
     */
    std::map<const CookieIface*, cb::engine_errc> tmpFailAndGetAllHpNotifies(
            EventuallyPersistentEngine& engine);

    /**
     * Check if there is memory available to allocate the in-memory
     * instance (StoredValue or OrderedStoredValue) for an item.
     *
     * @param st Reference to epstats
     * @param item Item that is being added
     * @param useActiveVBMemThreshold whether active VB memory threshold
     *                                should be used regardless of VB state.
     *
     * @return True if there is memory for the item; else False
     */
    bool hasMemoryForStoredValue(
            EPStats& st,
            const Item& item,
            UseActiveVBMemThreshold useActiveVBMemThrehsold =
                    UseActiveVBMemThreshold::No);

    void _addStats(VBucketStatsDetailLevel detail,
                   const AddStatFn& add_stat,
                   const CookieIface* c);

    template <typename T>
    void addStat(const char* nm,
                 const T& val,
                 const AddStatFn& add_stat,
                 const CookieIface* c);

    /* This member holds the eviction policy used */
    const EvictionPolicy eviction;

    /* Reference to global (EP engine wide) stats */
    EPStats& stats;

    /* last seqno that is persisted on the disk */
    std::atomic<uint64_t> persistenceSeqno;

    /* holds all high priority async requests to the vbucket */
    std::list<HighPriorityVBEntry> hpVBReqs;

    /* synchronizes access to hpVBReqs */
    std::mutex hpVBReqsMutex;

    /* size of list hpVBReqs (to avoid MB-9434) */
    cb::RelaxedAtomic<size_t> numHpVBReqs;

    /// Tracks SyncWrites and determines when they should be committed /
    /// aborted.
    /// Guarded by the stateLock - read for access (dereferencing pointer),
    /// write for modifying what the pointer points to.
    std::unique_ptr<DurabilityMonitor> durabilityMonitor;

    /**
     * VBucket sub-classes must implement a function that will schedule
     * an appropriate task that will delete the VBucket and its resources.
     *
     * @param engine owning engine (required for task construction)
     */
    virtual void scheduleDeferredDeletion(
            EventuallyPersistentEngine& engine) = 0;

    /**
     * Update the revision seqno of a newly StoredValue item.
     * We must ensure that it is greater the maxDeletedRevSeqno
     *
     * @param v StoredValue added newly. Its revSeqno is updated
     */
    void updateRevSeqNoOfNewStoredValue(StoredValue& v);

    /**
     * Updates the replication topology and propagates the new topology to
     * the DurabilityMonitor.
     * A new DurabilityMonitor instance may be instantiated in this function,
     * depending on the current VBucket::state and any previous
     * durabilityMonitor.
     *
     * @param topology The new topology, null if no toplogy was specified.
     */
    void setupSyncReplication(const nlohmann::json* topology);

    /**
     * @return a reference (if valid, i.e. vbstate=active) to the Active DM
     */
    ActiveDurabilityMonitor& getActiveDM();

    /**
     * @return a reference (if valid, i.e. vbstate=replica) to the Passive DM
     */
    PassiveDurabilityMonitor& getPassiveDM();

    /**
     * Increase the expiration count global stats and in the vbucket stats
     */
    void incExpirationStat(ExpireBy source);

    /**
     * This function handles expiry related stuff before logically (soft)
     * deleting an item in in-memory structures like HT, and checkpoint mgr.
     * Assumes that HT bucket lock is grabbed.
     *
     * @param htRes Hash table result containg both prepare and committed SVs
     * @param cHandle Collections Manifest read handle for the given collection
     * @param expirySource Source for which we attribute stats (i.e. Compactor)
     *
     * @return status of the operation.
     *         pointer to the updated StoredValue. It can be same as that of
     *         v or different value if a new StoredValue is created for the
     *         update.
     *         notification info.
     */
    std::tuple<MutationStatus, StoredValue*, VBNotifyCtx> processExpiredItem(
            HashTable::FindUpdateResult& htRes,
            const Collections::VB::CachingReadHandle& cHandle,
            ExpireBy expirySource);

    /// The VBucket collection state
    std::unique_ptr<Collections::VB::Manifest> manifest;

private:
    void fireAllOps(EventuallyPersistentEngine& engine, cb::engine_errc code);

    void decrDirtyQueueMem(size_t decrementBy);

    void decrDirtyQueueAge(size_t decrementBy);

    void decrDirtyQueuePendingWrites(size_t decrementBy);

    /**
     * Updates an existing StoredValue in in-memory data structures like HT.
     * Assumes that HT bucket lock is grabbed.
     *
     * @param hbl Hash table lock that must be held
     * @param v Reference to the StoredValue to be updated.
     * @param itm Item to be updated.
     * @param queueItmCtx holds info needed to queue an item in chkpt
     * @param justTouch   To note that this object is an existing item with
     *                    the same value but with few flags changed.
     * @return pointer to the updated StoredValue. It can be same as that of
     *         v or different value if a new StoredValue is created for the
     *         update.
     *         status of the operation.
     *         notification info.
     */
    virtual std::tuple<StoredValue*, MutationStatus, VBNotifyCtx>
    updateStoredValue(const HashTable::HashBucketLock& hbl,
                      StoredValue& v,
                      const Item& itm,
                      const VBQueueItemCtx& queueItmCtx,
                      bool justTouch = false) = 0;

    /**
     * Adds a new StoredValue in in-memory data structures like HT.
     * Assumes that HT bucket lock is grabbed.
     *
     * @param hbl Hash table bucket lock that must be held
     * @param itm Item to be added.
     * @param queueItmCtx holds info needed to queue an item in chkpt
     * @param genRevSeqno whether to generate new revision sequence number
     *                    or not
     *
     * @return Ptr of the StoredValue added and notification info
     */
    virtual std::pair<StoredValue*, VBNotifyCtx> addNewStoredValue(
            const HashTable::HashBucketLock& hbl,
            const Item& itm,
            const VBQueueItemCtx& queueItmCtx,
            GenerateRevSeqno genRevSeqno) = 0;

    /**
     * Logically (soft) delete item in all in-memory data structures. Also
     * updates revSeqno. Depending on the in-memory data structure the item may
     * be marked delete and/or reset and/or a new value (marked as deleted)
     * added.
     * Assumes that HT bucket lock is grabbed.
     * Also assumes that v is in the hash table.
     *
     * @param hbl Hash table bucket lock that must be held
     * @param v Reference to the StoredValue to be soft deleted
     * @param onlyMarkDeleted indicates if we must reset the StoredValue or
     *                        just mark deleted
     * @param queueItmCtx holds info needed to queue an item in chkpt
     * @param bySeqno seqno of the key being deleted
     * @param deleteSource The source of the delete (explicit or TTL [expiry])
     *
     * @return - pointer to the updated StoredValue. If deletionStatus is
     *           Success then a valid pointer, it can be same as that of
     *           v or different value if a new StoredValue is created for the
     *           update.
     *           If DeletionStatus is IsPendingSyncWrite then nullptr.
     *         - status of the delete.
     *         - notification info.
     */
    virtual std::tuple<StoredValue*, DeletionStatus, VBNotifyCtx>
    softDeleteStoredValue(const HashTable::HashBucketLock& hbl,
                          StoredValue& v,
                          bool onlyMarkDeleted,
                          const VBQueueItemCtx& queueItmCtx,
                          uint64_t bySeqno,
                          DeleteSource deleteSource) = 0;

    /**
     * Commit the given pending item; removing any previous committed item with
     * the same key from in-memory structures.
     * @param values Reference to the struct containing StoredValueProxies to
     *               the pending and committed items.
     * @param prepareSeqno The seqno of the prepare that we are committing
     * @param queueItmCtx Options on how the item should be queued.
     * @param commitSeqno Optional seqno to use for the committed item. If
     *                    omitted then CheckpointManager will generate one.
     * @return Information on who should be notified of the commit.
     */
    virtual VBNotifyCtx commitStoredValue(
            HashTable::FindUpdateResult& values,
            uint64_t prepareSeqno,
            const VBQueueItemCtx& queueItmCtx,
            std::optional<int64_t> commitSeqno) = 0;

    /**
     * Abort the given pending item by removing it from in-memory structures
     * and disk.
     *
     * @param hbl Reference to the hash table bucket lock
     * @param v StoredValue to be aborted. Must refer to a pending StoredValue
     * @param prepareSeqno The seqno of the Prepare sync-write being aborted
     * @param abortSeqno Optional seqno to use for the aborted item. If omitted
     *     then CheckpointManager will generate one.
     * @return Information on who should be notified of the commit.
     */
    virtual VBNotifyCtx abortStoredValue(const HashTable::HashBucketLock& hbl,
                                         StoredValue& v,
                                         int64_t prepareSeqno,
                                         std::optional<int64_t> abortSeqno) = 0;

    /**
     * Add a new abort item. To be used when an abort has been received, but the
     * matching prepare was not.
     *
     * @param hbl Reference to the hash table bucket lock
     * @param k key for the new aborted item
     * @param prepareSeqno The seqno of the Prepare the abort *would* have
     * aborted if the Prepare had been received.
     * @param abortSeqno seqno to use for the aborted item. This is mandatory,
     *                   as an abort for an absent prepare should only occur
     *                   in a replica, where the abortSeqno is always available.
     * @return Information on who should be notified of the commit.
     */
    virtual VBNotifyCtx addNewAbort(const HashTable::HashBucketLock& hbl,
                                    const DocKey& key,
                                    int64_t prepareSeqno,
                                    int64_t abortSeqno) = 0;

    /**
     * Add a temporary item in hash table and enqueue a background fetch for a
     * key.
     *
     * @param hbl Reference to the hash table bucket lock
     * @param key the key to be bg fetched
     * @param cookie the cookie of the requestor
     * @param engine Reference to ep engine
     * @param metadataOnly whether the fetch is for a non-resident value or
     *                     metadata of a (possibly) deleted item
     *
     * @return cb::engine_errc status notified to be to the front end
     */
    virtual cb::engine_errc addTempItemAndBGFetch(
            HashTable::HashBucketLock& hbl,
            const DocKey& key,
            const CookieIface* cookie,
            EventuallyPersistentEngine& engine,
            bool metadataOnly) = 0;

    /**
     * Enqueue a background fetch for a key.
     *
     * @param key the key to be bg fetched
     * @param cookie the cookie of the requestor
     * @param engine Reference to ep engine
     * @param isMeta whether the fetch is for a non-resident value or metadata
     *               of a (possibly) deleted item
     */
    virtual void bgFetch(const DocKey& key,
                         const CookieIface* cookie,
                         EventuallyPersistentEngine& engine,
                         bool isMeta = false) = 0;

    /**
     * Enqueue a background fetch (due to compaction) to expire a key.
     *
     * @param key the key to be bg fetched
     * @param item Reference to the item that is currnetly being compacted
     */
    virtual void bgFetchForCompactionExpiry(const DocKey& key,
                                            const Item& item) = 0;

    /**
     * Get metadata and value for a non-resident key
     *
     * @param key key for which metadata and value should be retrieved
     * @param cookie the cookie representing the client
     * @param engine Reference to ep engine
     * @param queueBgFetch Indicates whether a background fetch needs to be
     *        queued
     * @param v reference to the stored value of the non-resident key
     *
     * @return the result of the operation
     */
    virtual GetValue getInternalNonResident(const DocKey& key,
                                            const CookieIface* cookie,
                                            EventuallyPersistentEngine& engine,
                                            QueueBgFetch queueBgFetch,
                                            const StoredValue& v) = 0;

    /**
     * Given a StoredValue with XATTRs - prune the user keys so only system keys
     * remain.
     *
     * @param v StoredValue with XATTR value
     * @param itemMeta New ItemMetaData to use in item creation
     * @return unique_ptr<Item> which matches the StoredValue's meta-data and
     *         has the XATTR value with only the system-keys. If the pruning
     *         removed all keys (because no system-keys exist) an empty
     *         unique_ptr is returned.
     */
    std::unique_ptr<Item> pruneXattrDocument(StoredValue& v,
                                             const ItemMetaData& itemMeta);

    /**
     * Estimate the new total memory usage with the allocation of an in-memory
     * instance for item
     *
     * @param st Reference to epstats
     * @param item Item that is being added
     *
     * @return new total size for this Bucket once Item is allocated
     */
    virtual size_t estimateNewMemoryUsage(EPStats& st, const Item& item) = 0;

    /*
     * Call the predicate with item_info from v (none if v is nullptr)
     * @param predicate a function to call, must be initialised
     * @param v the StoredValue (or nullptr if none in cache)
     * @return how the caller should proceed (store_if semantics)
     */
    cb::StoreIfStatus callPredicate(cb::StoreIfPredicate predicate,
                                    StoredValue* v);

    /**
     * Is the durability level valid for this type of vBucket?
     *
     * @param level Level to check
     * @return True if valid, false if not
     */
    virtual bool isValidDurabilityLevel(cb::durability::Level level) = 0;

    /**
     * Check if the durability requirements of the given item can be satisfied
     * by this vBucket.
     *
     * @param item The durable write
     * @return cb::engine_errc::success if durability is possible, appropriate
     * error code to return if not
     */
    cb::engine_errc checkDurabilityRequirements(const Item& item);

    /**
     * Check if the given durability requirements can be satisfied by this
     * vBucket.
     *
     * @param reqs The durability requirements
     * @return cb::engine_errc::success if durability is possible, appropriate
     * error code to return if not
     */
    cb::engine_errc checkDurabilityRequirements(
            const cb::durability::Requirements& reqs);

    /**
     * Base function for queueing an item for persistence and replication.
     *
     * @param item The item to queue.
     * @param ctx The VBQueueItemCtx. Holds info needed to queue the item,
     *     look at the structure for details.
     * @return the notification context used for notifying the Flusher and
     *     Replica Connections.
     */
    VBNotifyCtx queueItem(queued_item& item, const VBQueueItemCtx& ctx);

    /**
     * Deal with the prepare in the HashTable in the derived class specific way
     * as it is to be "replaced" by a mutation. Consumes the StoredValue* in the
     * StoredValueProxy making it no longer usable.
     *
     * @param v StoredValueProxy of the prepare to complete
     */
    virtual void processImplicitlyCompletedPrepare(
            HashTable::StoredValueProxy& v) = 0;

    /**
     * Remove any queued acks for the given node from the ActiveDM.
     *
     * @param node Name of the node for which we wish to remove the ack
     */
    void removeAcksFromADM(const std::string& node);

    Vbid id;
    std::atomic<vbucket_state_t>    state;
    folly::SharedMutex stateLock;

    vbucket_state_t                 initialState;

public:
    /**
     * Manager of this vBucket's checkpoints. unique_ptr for pimpl.
     * Declared after state as Checkpoint destruction may update stats
     * based on the vbucket's current state.
     */
    std::unique_ptr<CheckpointManager> checkpointManager;

protected:
    KVBucket* const bucket;

private:
    /**
     * The replication topology, set as part of SET_VBUCKET_STATE.
     * It is encoded as nlohmann::json array of (max 2) replication chains.
     * Each replication chain is itself a nlohmann::json array of nodes
     * representing the chain.
     * Using unique_ptr for pimpl (to avoid requiring definition of
     * nlohmann::json in this header).
     */
    folly::SynchronizedPtr<std::unique_ptr<nlohmann::json>> replicationTopology;

    std::mutex                           pendingOpLock;
    std::vector<const CookieIface*> pendingOps;
    std::chrono::steady_clock::time_point pendingOpsStart;

    /**
     * Sequence number of the highest purged tombstone.
     * - Weakly monotonic as this should not go backwards.
     * - Atomic so it can be read without locks for stats printing.
     */
    AtomicWeaklyMonotonic<uint64_t> purge_seqno;
    std::atomic<bool>               takeover_backed_up;

    /* snapshotMutex is used to update/read the pair {start, end} atomically,
       but not if reading a single field. */
    mutable std::mutex snapshotMutex;
    snapshot_range_t persistedRange;

    /*
     * When a vbucket is in the middle of receiving the initial disk snapshot
     * we do not want to accept stream requests (instead we return tmp fail).
     * The reason for this is that if ns_server fails to see kv_engine
     * receive the full disk snapshot, it deletes the vbucket files.
     */
    std::atomic<bool> receivingInitialDiskSnapshot;

    std::mutex bfMutex;
    std::unique_ptr<BloomFilter> bFilter;
    std::unique_ptr<BloomFilter> tempFilter;    // Used during compaction.

    std::atomic<uint64_t> rollbackItemCount;

    HLC hlc;
    std::string statPrefix;
    // Flag to indicate the vbucket is being created
    std::atomic<bool> bucketCreation;
    // Flag to indicate the vbucket deletion is deferred
    std::atomic<bool> deferredDeletion;
    /// A cookie that can be set when the vbucket is deletion is deferred, the
    /// cookie will be notified when the deferred deletion completes
    const CookieIface* deferredDeletionCookie;

    // Ptr to the item conflict resolution module
    std::unique_ptr<ConflictResolution> conflictResolver;

    // A callback to be called when a new seqno is generated in the vbucket as
    // a result of a front end call
    NewSeqnoCallback newSeqnoCb;

    /**
     * Callback invoked when one or more SyncWrites are ready to be resolved for
     * this VBucket (either met requirements and should be Committed, or cannot
     * meet requirements and should be Aborted).
     */
    SyncWriteResolvedCallback syncWriteResolvedCb;

    /**
     * Callback invoked after a SyncWrite has been completed (Committed /
     * Aborted / Times Out), so the requesting client can be informed of the
     * SyncWrite's fate.
     */
    SyncWriteCompleteCallback syncWriteCompleteCb;

    /**
     * Callback invoked by a Replica VBucket after a High Prepared Seqno update
     * within the PassiveDurabilityMonitor.
     */
    SeqnoAckCallback seqnoAckCb;

    /**
     * records if the vbucket has had xattrs documents written to it, note that
     * rollback of data or delete of all the xattr documents does not undo the
     * flag.
     */
    std::atomic<bool> mayContainXattrs;

    // Durable writes are enqueued also into the DurabilityMonitor.
    // The seqno-order of items tracked by the DM must be the same as in the
    // Backfill/CheckpointManager Queues (seqno is strictly monotonic).
    // I.e., adding to Queue and adding into the DM must be an atomic operation,
    // which is what this mutex is used for.
    std::mutex dmQueueMutex;

<<<<<<< HEAD
    static double mutationMemThreshold;
=======
    static cb::AtomicDuration<> chkFlushTimeout;

    // mutationMemThreshold is atomic to prevent a data race between
    // VBucket::hasMemoryForStoredValue() being called during
    // WarmupVbucketVisitor::visit() and
    // EventuallyPersistentEngine::makeBucket() which was noticed by TSAN
    static std::atomic<double> mutationMemThreshold;
>>>>>>> 423ad543

    // The seqno threshold below which we may replace a prepare with another
    // prepare (if the associated Commit/Abort may have been deduped)
    int64_t allowedDuplicatePrepareThreshold = 0;

    friend class DurabilityMonitorTest;
    friend class SingleThreadedActiveStreamTest;
    friend class VBucketTestBase;
    friend class VBucketTestIntrospector;
    friend class VBucketDurabilityTest;
    friend class DurabilityEPBucketTest;
};

/**
 * Represents a locked VBucket that provides RAII semantics for the lock.
 *
 * Behaves like the underlying shared_ptr - i.e. `operator->` is overloaded
 * to return the underlying VBucket.
 */
class LockedVBucketPtr {
public:
    LockedVBucketPtr(VBucketPtr vb, std::unique_lock<std::mutex>&& lock)
        : vb(std::move(vb)), lock(std::move(lock)) {
    }

    VBucket& operator*() const {
        return *vb;
    }

    VBucket* operator->() const {
        return vb.get();
    }

    explicit operator bool() const {
        return vb.operator bool();
    }

    VBucketPtr& getVB() {
        return vb;
    }

    /// Return true if this object owns the mutex.
    bool owns_lock() const {
        return lock.owns_lock();
    }

    /// Get the underlying lock (to allow caller to release the lock and
    /// reacquire it at a later time)
    std::unique_lock<std::mutex>& getLock() {
        return lock;
    }

private:
    VBucketPtr vb;
    std::unique_lock<std::mutex> lock;
};<|MERGE_RESOLUTION|>--- conflicted
+++ resolved
@@ -2525,9 +2525,6 @@
     // which is what this mutex is used for.
     std::mutex dmQueueMutex;
 
-<<<<<<< HEAD
-    static double mutationMemThreshold;
-=======
     static cb::AtomicDuration<> chkFlushTimeout;
 
     // mutationMemThreshold is atomic to prevent a data race between
@@ -2535,7 +2532,6 @@
     // WarmupVbucketVisitor::visit() and
     // EventuallyPersistentEngine::makeBucket() which was noticed by TSAN
     static std::atomic<double> mutationMemThreshold;
->>>>>>> 423ad543
 
     // The seqno threshold below which we may replace a prepare with another
     // prepare (if the associated Commit/Abort may have been deduped)
