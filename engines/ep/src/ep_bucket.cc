/* -*- Mode: C++; tab-width: 4; c-basic-offset: 4; indent-tabs-mode: nil -*- */
/*
 *     Copyright 2018 Couchbase, Inc.
 *
 *   Licensed under the Apache License, Version 2.0 (the "License");
 *   you may not use this file except in compliance with the License.
 *   You may obtain a copy of the License at
 *
 *       http://www.apache.org/licenses/LICENSE-2.0
 *
 *   Unless required by applicable law or agreed to in writing, software
 *   distributed under the License is distributed on an "AS IS" BASIS,
 *   WITHOUT WARRANTIES OR CONDITIONS OF ANY KIND, either express or implied.
 *   See the License for the specific language governing permissions and
 *   limitations under the License.
 */

#include "ep_bucket.h"

#include "bgfetcher.h"
#include "bucket_logger.h"
#include "checkpoint_manager.h"
#include "collections/manager.h"
#include "dcp/dcpconnmap.h"
#include "ep_engine.h"
#include "ep_time.h"
#include "ep_vb.h"
#include "executorpool.h"
#include "failover-table.h"
#include "flusher.h"
#include "item.h"
#include "persistence_callback.h"
#include "replicationthrottle.h"
#include "rollback_result.h"
#include "statwriter.h"
#include "tasks.h"
#include "vb_commit.h"
#include "vb_visitors.h"
#include "vbucket_state.h"
#include "warmup.h"

#include <platform/timeutils.h>
#include <utilities/hdrhistogram.h>
#include <utilities/logtags.h>

#include <gsl.h>

#include <utility>

/**
 * Callback class used by EpStore, for adding relevant keys
 * to bloomfilter during compaction.
 */
class BloomFilterCallback : public Callback<Vbid&, const DocKey&, bool&> {
public:
    BloomFilterCallback(KVBucket& eps) : store(eps) {
    }

    void callback(Vbid& vbucketId,
                  const DocKey& key,
                  bool& isDeleted) override {
        VBucketPtr vb = store.getVBucket(vbucketId);
        if (vb) {
            /* Check if a temporary filter has been initialized. If not,
             * initialize it. If initialization fails, throw an exception
             * to the caller and let the caller deal with it.
             */
            bool tempFilterInitialized = vb->isTempFilterAvailable();
            if (!tempFilterInitialized) {
                tempFilterInitialized = initTempFilter(vbucketId);
            }

            if (!tempFilterInitialized) {
                throw std::runtime_error(
                        "BloomFilterCallback::callback: Failed "
                        "to initialize temporary filter for " +
                        vbucketId.to_string());
            }

            if (store.getItemEvictionPolicy() == EvictionPolicy::Value) {
                /**
                 * VALUE-ONLY EVICTION POLICY
                 * Consider deleted items only.
                 */
                if (isDeleted) {
                    vb->addToTempFilter(key);
                }
            } else {
                /**
                 * FULL EVICTION POLICY
                 * If vbucket's resident ratio is found to be less than
                 * the residency threshold, consider all items, otherwise
                 * consider deleted and non-resident items only.
                 */
                bool residentRatioLessThanThreshold =
                        vb->isResidentRatioUnderThreshold(
                                store.getBfiltersResidencyThreshold());
                if (residentRatioLessThanThreshold) {
                    vb->addToTempFilter(key);
                } else {
                    if (isDeleted || !store.isMetaDataResident(vb, key)) {
                        vb->addToTempFilter(key);
                    }
                }
            }
        }
    }

private:
    bool initTempFilter(Vbid vbucketId);
    KVBucket& store;
};

bool BloomFilterCallback::initTempFilter(Vbid vbucketId) {
    Configuration& config = store.getEPEngine().getConfiguration();
    VBucketPtr vb = store.getVBucket(vbucketId);
    if (!vb) {
        return false;
    }

    size_t initial_estimation = config.getBfilterKeyCount();
    size_t estimated_count;
    size_t num_deletes = 0;
    try {
        num_deletes = store.getROUnderlying(vbucketId)->getNumPersistedDeletes(vbucketId);
    } catch (std::runtime_error& re) {
        EP_LOG_WARN(
                "BloomFilterCallback::initTempFilter: runtime error while "
                "getting "
                "number of persisted deletes for {} Details: {}",
                vbucketId,
                re.what());
        return false;
    }

    EvictionPolicy eviction_policy = store.getItemEvictionPolicy();
    if (eviction_policy == EvictionPolicy::Value) {
        /**
         * VALUE-ONLY EVICTION POLICY
         * Obtain number of persisted deletes from underlying kvstore.
         * Bloomfilter's estimated_key_count = 1.25 * deletes
         */
        estimated_count = round(1.25 * num_deletes);
    } else {
        /**
         * FULL EVICTION POLICY
         * First determine if the resident ratio of vbucket is less than
         * the threshold from configuration.
         */
        bool residentRatioAlert = vb->isResidentRatioUnderThreshold(
                store.getBfiltersResidencyThreshold());

        /**
         * Based on resident ratio against threshold, estimate count.
         *
         * 1. If resident ratio is greater than the threshold:
         * Obtain number of persisted deletes from underlying kvstore.
         * Obtain number of non-resident-items for vbucket.
         * Bloomfilter's estimated_key_count =
         *                              1.25 * (deletes + non-resident)
         *
         * 2. Otherwise:
         * Obtain number of items for vbucket.
         * Bloomfilter's estimated_key_count =
         *                              1.25 * (num_items)
         */

        if (residentRatioAlert) {
            estimated_count = round(1.25 * vb->getNumItems());
        } else {
            estimated_count =
                    round(1.25 * (num_deletes + vb->getNumNonResidentItems()));
        }
    }

    if (estimated_count < initial_estimation) {
        estimated_count = initial_estimation;
    }

    vb->initTempFilter(estimated_count, config.getBfilterFpProb());

    return true;
}

class ExpiredItemsCallback : public Callback<Item&, time_t&> {
public:
    ExpiredItemsCallback(KVBucket& store) : epstore(store) {
    }

    void callback(Item& it, time_t& startTime) override {
        if (epstore.compactionCanExpireItems()) {
            epstore.deleteExpiredItem(it, startTime, ExpireBy::Compactor);
        }
    }

private:
    KVBucket& epstore;
};

/**
 * Callback for notifying flusher about pending mutations.
 */
class NotifyFlusherCB : public Callback<Vbid> {
public:
    NotifyFlusherCB(KVShard* sh) : shard(sh) {
    }

    void callback(Vbid& vb) override {
        if (shard->getBucket(vb)) {
            shard->getFlusher()->notifyFlushEvent(vb);
        }
    }

private:
    KVShard* shard;
};

class EPBucket::ValueChangedListener : public ::ValueChangedListener {
public:
    ValueChangedListener(EPBucket& bucket) : bucket(bucket) {
    }

    void sizeValueChanged(const std::string& key, size_t value) override {
        if (key == "flusher_total_batch_limit") {
            bucket.setFlusherBatchSplitTrigger(value);
        } else if (key == "alog_sleep_time") {
            bucket.setAccessScannerSleeptime(value, false);
        } else if (key == "alog_task_time") {
            bucket.resetAccessScannerStartTime();
        } else {
            EP_LOG_WARN("Failed to change value for unknown variable, {}", key);
        }
    }

    void booleanValueChanged(const std::string& key, bool value) override {
        if (key == "access_scanner_enabled") {
            if (value) {
                bucket.enableAccessScannerTask();
            } else {
                bucket.disableAccessScannerTask();
            }
        } else if (key == "retain_erroneous_tombstones") {
            bucket.setRetainErroneousTombstones(value);
        } else  {
            EP_LOG_WARN("Failed to change value for unknown variable, {}", key);
        }
    }

private:
    EPBucket& bucket;
};

EPBucket::EPBucket(EventuallyPersistentEngine& theEngine)
    : KVBucket(theEngine) {
    auto& config = engine.getConfiguration();
    const std::string& policy = config.getItemEvictionPolicy();
    if (policy.compare("value_only") == 0) {
        eviction_policy = EvictionPolicy::Value;
    } else {
        eviction_policy = EvictionPolicy::Full;
    }
    replicationThrottle = std::make_unique<ReplicationThrottle>(
            engine.getConfiguration(), stats);

    vbMap.enablePersistence(*this);

    setFlusherBatchSplitTrigger(config.getFlusherTotalBatchLimit());
    config.addValueChangedListener(
            "flusher_total_batch_limit",
            std::make_unique<ValueChangedListener>(*this));

    retainErroneousTombstones = config.isRetainErroneousTombstones();
    config.addValueChangedListener(
            "retain_erroneous_tombstones",
            std::make_unique<ValueChangedListener>(*this));

    initializeWarmupTask();
}

EPBucket::~EPBucket() {
}

bool EPBucket::initialize() {
    KVBucket::initialize();

    startWarmupTask();

    enableItemPager();

    if (!startBgFetcher()) {
        EP_LOG_CRITICAL(
                "EPBucket::initialize: Failed to create and start "
                "bgFetchers");
        return false;
    }
    startFlusher();

    // We do this in EPBucket::initialize because we can't do it when we create
    // our shards as this is EPBucket specific code which we'd normally have in
    // a virtual function and we create our KVShards in the constructor of
    // VBucketMap which is called from the constructor of KVBucket, our parent.
    // Attempting to do this cause us to call a pure virtual function on
    // KVBucket as we've not finished constructing things yet. This is also a
    // bunch less code.
    vbMap.forEachShard([this](KVShard& shard) {
        shard.getRWUnderlying()->setMakeCompactionContextCallback(
                std::bind(&EPBucket::makeCompactionContext,
                          this,
                          std::placeholders::_1,
                          std::placeholders::_2));
    });

    return true;
}

std::vector<ExTask> EPBucket::deinitialize() {
    stopFlusher();
    stopBgFetcher();
    stopWarmup();
    return KVBucket::deinitialize();
}

/**
 * @returns true if the item `candidate` can be de-duplicated (skipped) because
 * `lastFlushed` already supercedes it.
 */
static bool canDeDuplicate(Item* lastFlushed, Item& candidate) {
    if (!lastFlushed) {
        // Nothing to de-duplicate against.
        return false;
    }
    if (lastFlushed->getKey() != candidate.getKey()) {
        // Keys differ - cannot de-dupe.
        return false;
    }
    if (lastFlushed->isCommitted() != candidate.isCommitted()) {
        // Committed / pending namespace differs - cannot de-dupe.
        return false;
    }

    // items match - the candidate must have a lower seqno.
    Expects(lastFlushed->getBySeqno() > candidate.getBySeqno());

    // Otherwise - valid to de-dupe.
    return true;
}

EPBucket::FlushResult EPBucket::flushVBucket(Vbid vbid) {
    const auto flushStart = std::chrono::steady_clock::now();

    auto vb = getLockedVBucket(vbid, std::try_to_lock);
    if (!vb.owns_lock()) {
        // Try another bucket if this one is locked to avoid blocking flusher.
        return {MoreAvailable::Yes, 0, WakeCkptRemover::No};
    }

    if (!vb) {
        return {MoreAvailable::No, 0, WakeCkptRemover::No};
    }

    // Obtain the set of items to flush, up to the maximum allowed for
    // a single flush.
    auto toFlush = vb->getItemsToPersist(flusherBatchSplitTrigger);

    // Callback must be initialized at persistence
    Expects(toFlush.flushHandle.get());

    const auto moreAvailable =
            toFlush.moreAvailable ? MoreAvailable::Yes : MoreAvailable::No;

    // The Flusher will wake up the CheckpointRemover if necessary.
    const auto wakeupCheckpointRemover =
            vb->checkpointManager
                            ->isEligibleForCheckpointRemovalAfterPersistence()
                    ? WakeCkptRemover::Yes
                    : WakeCkptRemover::No;

    if (toFlush.items.empty()) {
        // getItemsToPersist() may move the persistence cursor to a new
        // checkpoint, so some pending CheckpointPersistence request could be
        // satisfied now.
        //
        // Note: We do not need to notify SeqnoPersistence request here, as
        //   there is definitely nothing new to notify if we do not flush any
        //   mutation.
        handleCheckpointPersistence(*vb);

        return {moreAvailable, 0, wakeupCheckpointRemover};
    }

    // The range becomes initialised only when an item is flushed
    std::optional<snapshot_range_t> range;
    KVStore* rwUnderlying = getRWUnderlying(vb->getId());

    while (!rwUnderlying->begin(
            std::make_unique<EPTransactionContext>(stats, *vb))) {
        ++stats.beginFailed;
        EP_LOG_WARN(
                "Failed to start a transaction!!! "
                "Retry in 1 sec ...");
        std::this_thread::sleep_for(std::chrono::seconds(1));
    }

    rwUnderlying->optimizeWrites(toFlush.items);

    Item* prev = nullptr;

    // Read the vbucket_state from disk as many values from the
    // in-memory vbucket_state may be ahead of what we are flushing.
    const auto* persistedVbState = rwUnderlying->getVBucketState(vb->getId());

    // The first flush we do populates the cachedVBStates of the KVStore
    // so we may not (if this is the first flush) have a state returned
    // from the KVStore.
    vbucket_state vbstate;
    if (persistedVbState) {
        vbstate = *persistedVbState;
    }

    VB::Commit commitData(vb->getManifest(), vbstate);
    vbucket_state& proposedVBState = commitData.proposedVBState;

    // We need to set a few values from the in-memory state.
    uint64_t maxSeqno = 0;
    uint64_t maxVbStateOpCas = 0;

    auto minSeqno = std::numeric_limits<uint64_t>::max();

    // Stores the number of items added to the flush-batch in KVStore.
    // Note:
    //  - Does not carry any information on whether the flush-batch is
    //    successfully persisted or not
    //  - Does not account set-vbstate items
    size_t flushBatchSize = 0;

    // Set if we process an explicit set-vbstate item, which requires a flush
    // to disk regardless of whether we have any other item to flush or not
    bool mustPersistVBState = false;

    // HCS is optional because we have to update it on disk only if some
    // Commit/Abort SyncWrite is found in the flush-batch. If we're
    // flushing Disk checkpoints then the toFlush value may be
    // supplied. In this case, this should be the HCS received from the
    // Active node and should be greater than or equal to the HCS for
    // any other item in this flush batch. This is required because we
    // send mutations instead of a commits and would not otherwise
    // update the HCS on disk.
    std::optional<uint64_t> hcs;

    // HPS is optional because we have to update it on disk only if a
    // prepare is found in the flush-batch
    // This value is read at warmup to determine what seqno to stop
    // loading prepares at (there will not be any prepares after this
    // point) but cannot be used to initialise a PassiveDM after warmup
    // as this value will advance into snapshots immediately, without
    // the entire snapshot needing to be persisted.
    std::optional<uint64_t> hps;

    // We always maintain the maxVisibleSeqno at the current value
    // and only change it to a higher-seqno when a flush of a visible
    // item is seen. This value must be tracked to provide a correct
    // snapshot range for non-sync write aware consumers during backfill
    // (the snapshot should not end on a prepare or an abort, as these
    // items will not be sent). This value is also used at warmup so
    // that vbuckets can resume with the same visible seqno as before
    // the restart.
    Monotonic<uint64_t> maxVisibleSeqno{proposedVBState.maxVisibleSeqno};

    if (toFlush.maxDeletedRevSeqno) {
        proposedVBState.maxDeletedSeqno = toFlush.maxDeletedRevSeqno.value();
    }

    VBucket::AggregatedFlushStats aggStats;

    // Iterate through items, checking if we (a) can skip persisting,
    // (b) can de-duplicate as the previous key was the same, or (c)
    // actually need to persist.
    // Note: This assumes items have been sorted by key and then by
    // seqno (see optimizeWrites() above) such that duplicate keys are
    // adjacent but with the highest seqno first.
    // Note(2): The de-duplication here is an optimization to save
    // creating and enqueuing multiple set() operations on the
    // underlying KVStore - however the KVStore itself only stores a
    // single value per key, and so even if we don't de-dupe here the
    // KVStore will eventually - just potentialy after unnecessary work.
    for (const auto& item : toFlush.items) {
        if (!item->shouldPersist()) {
            continue;
        }

        const auto op = item->getOperation();
        if ((op == queue_op::commit_sync_write ||
             op == queue_op::abort_sync_write) &&
            toFlush.checkpointType != CheckpointType::Disk) {
            // If we are receiving a disk snapshot then we want to skip
            // the HCS update as we will persist a correct one when we
            // flush the last item. If we were to persist an incorrect
            // HCS then we would have to backtrack the start seqno of
            // our warmup to ensure that we do warmup prepares that may
            // not have been completed if they were completed out of
            // order.
            hcs = std::max(hcs.value_or(0), item->getPrepareSeqno());
        }

        if (item->isVisible() &&
            static_cast<uint64_t>(item->getBySeqno()) > maxVisibleSeqno) {
            maxVisibleSeqno = static_cast<uint64_t>(item->getBySeqno());
        }

        if (op == queue_op::pending_sync_write) {
            Expects(item->getBySeqno() > 0);
            hps = std::max(hps.value_or(0),
                           static_cast<uint64_t>(item->getBySeqno()));
        }

        if (op == queue_op::set_vbucket_state) {
            // Only process vbstate if it's sequenced higher (by cas).
            // We use the cas instead of the seqno here because a
            // set_vbucket_state does not increment the lastBySeqno in
            // the CheckpointManager when it is created. This means that
            // it is possible to have two set_vbucket_state items that
            // follow one another with the same seqno. The cas will be
            // bumped for every item so it can be used to distinguish
            // which item is the latest and should be flushed.
            if (item->getCas() > maxVbStateOpCas) {
                // Should only bump the stat once for the latest state
                // change that we want to flush
                if (maxVbStateOpCas == 0) {
                    // There is at least a commit to be done, so
                    // increase todo
                    ++stats.flusher_todo;
                }

                maxVbStateOpCas = item->getCas();

                // It could be the case that the set_vbucket_state is
                // alone, i.e. no mutations are being flushed, we must
                // trigger an update of the vbstate, which will always
                // happen when we set this.
                mustPersistVBState = true;

                // Process the Item's value into the transition struct
                proposedVBState.transition.fromItem(*item);
            }

            // Register the item for deferred (flush success only) stats update.
            aggStats.accountItem(*item);
        } else if (!canDeDuplicate(prev, *item)) {
            // This is an item we must persist.
            prev = item.get();
            ++flushBatchSize;

            if (mcbp::datatype::is_xattr(item->getDataType())) {
                proposedVBState.mightContainXattrs = true;
            }

            flushOneDelOrSet(item, vb.getVB());

            maxSeqno = std::max(maxSeqno, (uint64_t)item->getBySeqno());

            // Track the lowest seqno, so we can set the HLC epoch
            minSeqno = std::min(minSeqno, (uint64_t)item->getBySeqno());
            proposedVBState.maxCas =
                    std::max(proposedVBState.maxCas, item->getCas());

            ++stats.flusher_todo;

            if (!range.has_value()) {
                range = snapshot_range_t{
                        proposedVBState.lastSnapStart,
                        toFlush.ranges.empty()
                                ? proposedVBState.lastSnapEnd
                                : toFlush.ranges.back().getEnd()};
            }

            // Is the item the end item of one of the ranges we're
            // flushing? Note all the work here only affects replica VBs
            auto itr = std::find_if(toFlush.ranges.begin(),
                                    toFlush.ranges.end(),
                                    [&item](auto& range) {
                                        return uint64_t(item->getBySeqno()) ==
                                               range.getEnd();
                                    });

            // If this is the end item, we can adjust the start of our
            // flushed range, which would be used for failure purposes.
            // Primarily by bringing the start to be a consistent point
            // allows for promotion to active to set the fail-over table
            // to a consistent point.
            if (itr != toFlush.ranges.end()) {
                // Use std::max as the flusher is not visiting in seqno
                // order.
                range->setStart(
                        std::max(range->getStart(), itr->range.getEnd()));
                // HCS may be weakly monotonic when received via a disk
                // snapshot so we special case this for the disk
                // snapshot instead of relaxing the general constraint.
                if (toFlush.checkpointType == CheckpointType::Disk &&
                    itr->highCompletedSeqno !=
                            proposedVBState.persistedCompletedSeqno) {
                    hcs = itr->highCompletedSeqno;
                }

                // Now that the end of a snapshot has been reached,
                // store the hps tracked by the checkpoint to disk
                if (itr->highPreparedSeqno) {
                    auto newHps =
                            toFlush.checkpointType == CheckpointType::Memory
                                    ? *(itr->highPreparedSeqno)
                                    : itr->getEnd();
                    proposedVBState.highPreparedSeqno =
                            std::max(proposedVBState.highPreparedSeqno, newHps);
                }
            }
        } else {
            // Item is the same key as the previous[1] one - don't need
            // to flush to disk.
            // [1] Previous here really means 'next' - optimizeWrites()
            //     above has actually re-ordered items such that items
            //     with the same key are ordered from high->low seqno.
            //     This means we only write the highest (i.e. newest)
            //     item for a given key, and discard any duplicate,
            //     older items.

            // Register the item for deferred (flush success only) stats update.
            aggStats.accountItem(*item);
        }
    }

    // Just return if nothing to flush
    if (!mustPersistVBState && flushBatchSize == 0) {
        // The persistence cursor may have moved to a new checkpoint, which may
        // satisfy pending checkpoint-persistence requests
        handleCheckpointPersistence(*vb);

        return {moreAvailable, 0, wakeupCheckpointRemover};
    }

    if (proposedVBState.transition.state == vbucket_state_active) {
        if (maxSeqno) {
            range = snapshot_range_t(maxSeqno, maxSeqno);
        }
    }

    // Update VBstate based on the changes we have just made,
    // then tell the rwUnderlying the 'new' state
    // (which will persisted as part of the commit() below).

    // only update the snapshot range if items were flushed, i.e.
    // don't appear to be in a snapshot when you have no data for it
    // We also update the checkpointType here as this should only
    // change with snapshots.
    if (range) {
        proposedVBState.lastSnapStart = range->getStart();
        proposedVBState.lastSnapEnd = range->getEnd();
        proposedVBState.checkpointType = toFlush.checkpointType;
    }

    // Track the lowest seqno written in spock and record it as
    // the HLC epoch, a seqno which we can be sure the value has a
    // HLC CAS.
    proposedVBState.hlcCasEpochSeqno = vb->getHLCEpochSeqno();
    if (proposedVBState.hlcCasEpochSeqno == HlcCasSeqnoUninitialised &&
        minSeqno != std::numeric_limits<uint64_t>::max()) {
        proposedVBState.hlcCasEpochSeqno = minSeqno;

        // @todo MB-37692: Defer this call at flush-success only or reset
        //  the value if flush fails.
        vb->setHLCEpochSeqno(proposedVBState.hlcCasEpochSeqno);
    }

    if (hcs) {
        Expects(hcs > proposedVBState.persistedCompletedSeqno);
        proposedVBState.persistedCompletedSeqno = *hcs;
    }

    if (hps) {
        Expects(hps > proposedVBState.persistedPreparedSeqno);
        proposedVBState.persistedPreparedSeqno = *hps;
    }

    proposedVBState.maxVisibleSeqno = maxVisibleSeqno;

    // Are we flushing only a new vbstate?
    if (mustPersistVBState && (flushBatchSize == 0)) {
        // @todo MB-37920: This call potentially does 2 things:
        //   1) update the cached vbstate
        //   2) persisted the new vbstate
        // The function returns false if the operation fails. But, (1) may
        // succeed and (2) may fail, which makes function to return false.
        // In that case we do not rollback the cached vbstate, which exposes
        // a wrong on-disk state at that point.
        // Also, when we re-attempt to flush a set-vbstate item we may fail
        // again because of the optimization at
        // vbucket_state::needsToBePersisted().
        if (!rwUnderlying->snapshotVBucket(vbid, commitData.proposedVBState)) {
            // @todo: MB-36773, vbstate update is not retried

            // Flush failed, we need to reset the pcursor to the original
            // position. At the next run the flusher will re-attempt by
            // retrieving all the items from the disk queue again.
            toFlush.flushHandle->markFlushFailed();

            return {MoreAvailable::Yes, 0, WakeCkptRemover::No};
        }

        // Update in-memory vbstate
        rwUnderlying->setVBucketState(vbid, commitData.proposedVBState);

        // The new vbstate was the only thing to flush. All done.
        flushSuccessEpilogue(*vb,
                             flushStart,
                             0 /*itemsFlushed*/,
                             aggStats,
                             commitData.collections);

        return {moreAvailable, 0, wakeupCheckpointRemover};
    }

    // The flush-batch must be non-empty by logic at this point.
    Expects(flushBatchSize > 0);

    // Release the memory allocated for vectors in toFlush before we call
    // into KVStore::commit. This reduces memory peaks (every queued_item in
    // toFlush.items is a pointer (8 bytes); also, having a big
    // toFlush.ranges is not likely but may happen).
    //
    // Note:
    //  - std::vector::clear() leaves the capacity of vector unchanged,
    //    so memory is not released.
    //  - we cannot rely on clear() + shrink_to_fit() as the latter is a
    //    non-binding request to reduce capacity() to size(), it depends on
    //    the implementation whether the request is fulfilled.
    {
        const auto itemsToRelease = std::move(toFlush.items);
        const auto rangesToRelease = std::move(toFlush.ranges);
    }

    // Persist the flush-batch.
    const auto flushSuccess = commit(vbid, *rwUnderlying, commitData);

    if (!flushSuccess) {
        // Flush failed, we need to reset the pcursor to the original
        // position. At the next run the flusher will re-attempt by retrieving
        // all the items from the disk queue again.
        toFlush.flushHandle->markFlushFailed();

        return {MoreAvailable::Yes, 0, WakeCkptRemover::No};
    }

    // Note: We want to update the snap-range only if we have flushed at least
    // one item. I.e. don't appear to be in a snap when you have no data for it
    Expects(range.has_value());
    vb->setPersistedSnapshot(*range);

    uint64_t highSeqno = rwUnderlying->getLastPersistedSeqno(vbid);
    if (highSeqno > 0 && highSeqno != vb->getPersistenceSeqno()) {
        vb->setPersistenceSeqno(highSeqno);
    }

    // Notify the local DM that the Flusher has run. Persistence
    // could unblock some pending Prepares in the DM.
    // If it is the case, this call updates the High Prepared Seqno
    // for this node.
    // In the case of a Replica node, that could trigger a SeqnoAck
    // to the Active.
    //
    // Note: This is a NOP if the there's no Prepare queued in DM.
    //     We could notify the DM only if strictly required (i.e.,
    //     only when the Flusher has persisted up to the snap-end
    //     mutation of an in-memory snapshot, see HPS comments in
    //     PassiveDM for details), but that requires further work.
    //     The main problem is that in general a flush-batch does
    //     not coincide with in-memory snapshots (ie, we don't
    //     persist at snapshot boundaries). So, the Flusher could
    //     split a single in-memory snapshot into multiple
    //     flush-batches. That may happen at Replica, e.g.:
    //
    //     1) received snap-marker [1, 2]
    //     2) received 1:PRE
    //     3) flush-batch {1:PRE}
    //     4) received 2:mutation
    //     5) flush-batch {2:mutation}
    //
    //     In theory we need to notify the DM only at step (5) and
    //     only if the the snapshot contains at least 1 Prepare
    //     (which is the case in our example), but the problem is
    //     that the Flusher doesn't know about 1:PRE at step (5).
    //
    //     So, given that here we are executing in a slow bg-thread
    //     (write+sync to disk), then we can just afford to calling
    //     back to the DM unconditionally.
    vb->notifyPersistenceToDurabilityMonitor();

    flushSuccessEpilogue(*vb,
                         flushStart,
                         flushBatchSize /*itemsFlushed*/,
                         aggStats,
                         commitData.collections);

    // Handle Seqno Persistence requests
    vb->notifyHighPriorityRequests(
            engine, vb->getPersistenceSeqno(), HighPriorityVBNotify::Seqno);

    return {moreAvailable, flushBatchSize, wakeupCheckpointRemover};
}

void EPBucket::handleCheckpointPersistence(VBucket& vb) const {
    auto& manager = *vb.checkpointManager;
    manager.itemsPersisted(); // update pCursorPreCkptId
    vb.notifyHighPriorityRequests(engine,
                                  manager.getPersistenceCursorPreChkId(),
                                  HighPriorityVBNotify::ChkPersistence);
}

void EPBucket::flushSuccessEpilogue(
        VBucket& vb,
        const std::chrono::steady_clock::time_point flushStart,
        size_t itemsFlushed,
        const VBucket::AggregatedFlushStats& aggStats,
        const Collections::VB::Flush& collectionFlush) {
    // Clear the flag if set (ie, only at vbucket creation)
    if (vb.setBucketCreation(false)) {
        EP_LOG_DEBUG("EPBucket::flushSuccessEpilogue: {} created", vb.getId());
    }

    // Update flush stats
    const auto flushEnd = std::chrono::steady_clock::now();
    const auto transTime =
            std::chrono::duration_cast<std::chrono::milliseconds>(flushEnd -
                                                                  flushStart)
                    .count();
    const auto transTimePerItem =
            itemsFlushed ? static_cast<double>(transTime) / itemsFlushed : 0;
    lastTransTimePerItem.store(transTimePerItem);
    stats.cumulativeFlushTime.fetch_add(transTime);
    stats.flusher_todo.store(0);
    stats.totalPersistVBState++;

    vb.doAggregatedFlushStats(aggStats);

    // By definition, does not need to be called if no flush performed or
    // if flush failed.
    collectionFlush.checkAndTriggerPurge(vb.getId(), *this);

    // By definition, this function is called after persisting a batch of
    // data, so it can be safely skipped if no flush performed or if flush
    // failed.
    getRWUnderlying(vb.getId())->pendingTasks();

    // The persistence cursor may have moved to a new checkpoint, which may
    // satisfy pending checkpoint-persistence requests
    handleCheckpointPersistence(vb);
}

void EPBucket::setFlusherBatchSplitTrigger(size_t limit) {
    // If limit is lower than the number of shards then we should run with a
    // limit of 1 as a 0 limit could cause us to fail to flush anything.
    flusherBatchSplitTrigger =
            std::max(size_t(1), limit / ExecutorPool::get()->getNumWriters());
}

size_t EPBucket::getFlusherBatchSplitTrigger() {
    return flusherBatchSplitTrigger;
}

bool EPBucket::commit(Vbid vbid, KVStore& kvstore, VB::Commit& commitData) {
    BlockTimer timer(&stats.diskCommitHisto, "disk_commit", stats.timingLog);
    auto commit_start = std::chrono::steady_clock::now();

    const auto res = kvstore.commit(commitData);
    if (res) {
        ++stats.flusherCommits;
        // Update in-memory vbstate
        kvstore.setVBucketState(vbid, commitData.proposedVBState);
    } else {
        ++stats.commitFailed;
        EP_LOG_WARN("KVBucket::commit: kvstore.commit failed {}", vbid);
    }

    auto commit_end = std::chrono::steady_clock::now();
    auto commit_time = std::chrono::duration_cast<std::chrono::milliseconds>(
                               commit_end - commit_start)
                               .count();
    stats.commit_time.store(commit_time);
    stats.cumulativeCommitTime.fetch_add(commit_time);

    return res;
}

void EPBucket::startFlusher() {
    for (const auto& shard : vbMap.shards) {
        shard->getFlusher()->start();
    }
}

void EPBucket::stopFlusher() {
    for (const auto& shard : vbMap.shards) {
        auto* flusher = shard->getFlusher();
        EP_LOG_INFO(
                "Attempting to stop the flusher for "
                "shard:{}",
                shard->getId());
        bool rv = flusher->stop(stats.forceShutdown);
        if (rv && !stats.forceShutdown) {
            flusher->wait();
        }
    }
}

bool EPBucket::pauseFlusher() {
    bool rv = true;
    for (const auto& shard : vbMap.shards) {
        auto* flusher = shard->getFlusher();
        if (!flusher->pause()) {
            EP_LOG_WARN(
                    "Attempted to pause flusher in state "
                    "[{}], shard = {}",
                    flusher->stateName(),
                    shard->getId());
            rv = false;
        }
    }
    return rv;
}

bool EPBucket::resumeFlusher() {
    bool rv = true;
    for (const auto& shard : vbMap.shards) {
        auto* flusher = shard->getFlusher();
        if (!flusher->resume()) {
            EP_LOG_WARN(
                    "Attempted to resume flusher in state [{}], "
                    "shard = {}",
                    flusher->stateName(),
                    shard->getId());
            rv = false;
        }
    }
    return rv;
}

void EPBucket::wakeUpFlusher() {
    if (stats.diskQueueSize.load() == 0) {
        for (const auto& shard : vbMap.shards) {
            shard->getFlusher()->wake();
        }
    }
}

bool EPBucket::startBgFetcher() {
    for (const auto& shard : vbMap.shards) {
        BgFetcher* bgfetcher = shard->getBgFetcher();
        if (bgfetcher == NULL) {
            EP_LOG_WARN("Failed to start bg fetcher for shard {}",
                        shard->getId());
            return false;
        }
        bgfetcher->start();
    }
    return true;
}

void EPBucket::stopBgFetcher() {
    for (const auto& shard : vbMap.shards) {
        BgFetcher* bgfetcher = shard->getBgFetcher();
        if (bgfetcher->pendingJob()) {
            EP_LOG_WARN(
                    "Shutting down engine while there are still pending data "
                    "read for shard {} from database storage",
                    shard->getId());
        }
        EP_LOG_INFO("Stopping bg fetcher for shard:{}", shard->getId());
        bgfetcher->stop();
    }
}

ENGINE_ERROR_CODE EPBucket::scheduleCompaction(Vbid vbid,
                                               const CompactionConfig& c,
                                               const void* cookie) {
    ENGINE_ERROR_CODE errCode = checkForDBExistence(c.db_file_id);
    if (errCode != ENGINE_SUCCESS) {
        return errCode;
    }

    /* Obtain the vbucket so we can get the previous purge seqno */
    VBucketPtr vb = vbMap.getBucket(vbid);
    if (!vb) {
        return ENGINE_NOT_MY_VBUCKET;
    }

    LockHolder lh(compactionLock);
    ExTask task = std::make_shared<CompactTask>(
            *this, c, vb->getPurgeSeqno(), cookie);
    compactionTasks.push_back(std::make_pair(c.db_file_id, task));
    if (compactionTasks.size() > 1) {
        if ((stats.diskQueueSize > compactionWriteQueueCap &&
             compactionTasks.size() > (vbMap.getNumShards() / 2)) ||
            engine.getWorkLoadPolicy().getWorkLoadPattern() == READ_HEAVY) {
            // Snooze a new compaction task.
            // We will wake it up when one of the existing compaction tasks is
            // done.
            task->snooze(60);
        }
    }

    ExecutorPool::get()->schedule(task);

    EP_LOG_DEBUG(
            "Scheduled compaction task {} on {},"
            "purge_before_ts = {}, purge_before_seq = {}, dropdeletes = {}",
            uint64_t(task->getId()),
            c.db_file_id,
            c.purge_before_ts,
            c.purge_before_seq,
            c.drop_deletes);

    return ENGINE_EWOULDBLOCK;
}

ENGINE_ERROR_CODE EPBucket::cancelCompaction(Vbid vbid) {
    LockHolder lh(compactionLock);
    for (const auto& task : compactionTasks) {
        task.second->cancel();
    }
    return ENGINE_SUCCESS;
}


void EPBucket::flushOneDelOrSet(const queued_item& qi, VBucketPtr& vb) {
    if (!vb) {
        --stats.diskQueueSize;
        return;
    }

    int64_t bySeqno = qi->getBySeqno();
    const bool deleted = qi->isDeleted() && !qi->isPending();

    std::chrono::microseconds dirtyAge =
            std::chrono::duration_cast<std::chrono::microseconds>(
                    std::chrono::steady_clock::now() - qi->getQueuedTime());
    stats.dirtyAgeHisto.add(dirtyAge);
    stats.dirtyAge.store(static_cast<rel_time_t>(dirtyAge.count()));
    stats.dirtyAgeHighWat.store(std::max(stats.dirtyAge.load(),
                                         stats.dirtyAgeHighWat.load()));

    KVStore *rwUnderlying = getRWUnderlying(qi->getVBucketId());
    if (!deleted) {
        // TODO: Need to separate disk_insert from disk_update because
        // bySeqno doesn't give us that information.
        BlockTimer timer(
                bySeqno == -1 ? &stats.diskInsertHisto : &stats.diskUpdateHisto,
                bySeqno == -1 ? "disk_insert" : "disk_update",
                stats.timingLog);
        if (qi->isSystemEvent()) {
            rwUnderlying->setSystemEvent(qi);
        } else {
            rwUnderlying->set(qi);
        }
    } else {
        HdrMicroSecBlockTimer timer(
                &stats.diskDelHisto, "disk_delete", stats.timingLog);
        if (qi->isSystemEvent()) {
            rwUnderlying->delSystemEvent(qi);
        } else {
            rwUnderlying->del(qi);
        }
    }
}

void EPBucket::dropKey(Vbid vbid, const DiskDocKey& diskKey, int64_t bySeqno) {
    auto vb = getVBucket(vbid);
    if (!vb) {
        return;
    }

    auto docKey = diskKey.getDocKey();
    auto collectionId = docKey.getCollectionID();
    if (collectionId.isSystem()) {
        throw std::logic_error("EPBucket::dropKey called for a system key");
    }

    { // collections read lock scope
        // @todo this lock could be removed - fetchValidValue requires it
        // in-case of expiry, however dropKey doesn't generate expired values
        auto cHandle = vb->lockCollections(docKey);

        // ... drop it from the VB (hashtable)
        // @todo-durability: If prepared need to remove it from the Durability
        // Monitor (in-flight prepared SyncWrite from a collection which no
        // longer exists == abort the SyncWrite).
        Expects(diskKey.isCommitted());
        vb->dropKey(bySeqno, cHandle);
    }
}

std::shared_ptr<compaction_ctx> EPBucket::makeCompactionContext(
        CompactionConfig& config, uint64_t purgeSeqno) {
    // @TODO When we have compaction metadata purge interval in the engine we
    // may need to manually set purge_before_ts in config

    auto ctx = std::make_shared<compaction_ctx>(config, purgeSeqno);

    BloomFilterCBPtr filter(new BloomFilterCallback(*this));
    ctx->bloomFilterCallback = filter;

    ExpiredItemsCBPtr expiry(new ExpiredItemsCallback(*this));
    ctx->expiryCallback = expiry;

    ctx->droppedKeyCb = std::bind(&EPBucket::dropKey,
                                  this,
                                  config.db_file_id,
                                  std::placeholders::_1,
                                  std::placeholders::_2);

    ctx->completionCallback = std::bind(&EPBucket::compactionCompletionCallback,
                                        this,
                                        std::placeholders::_1);

    return ctx;
}

void EPBucket::compactionCompletionCallback(compaction_ctx& ctx) {
    auto vb = getVBucket(ctx.compactConfig.db_file_id);
    if (!vb) {
        return;
    }

    vb->setPurgeSeqno(ctx.max_purged_seq);
    vb->setNumTotalItems(vb->getNumTotalItems() -
                         ctx.stats.collectionsItemsPurged);
}

void EPBucket::compactInternal(CompactionConfig& config, uint64_t purgeSeqno) {
    auto ctx = makeCompactionContext(config, purgeSeqno);

    KVShard* shard = vbMap.getShardByVbId(config.db_file_id);
    KVStore* store = shard->getRWUnderlying();
    bool result = store->compactDB(ctx.get());

    VBucketPtr vb = getVBucket(config.db_file_id);
    if (vb) {
        if (getEPEngine().getConfiguration().isBfilterEnabled() && result) {
            vb->swapFilter();
        } else {
            vb->clearFilter();
        }
    }

    EP_LOG_INFO(
            "Compaction of {} done ({}). "
            "purged tombstones:{}, prepares:{}, "
            "collection_items_erased:alive:{},deleted:{}, "
            "size/items/tombstones/purge_seqno pre{{{}, {}, {}, {}}}, "
            "post{{{}, {}, {}, {}}}",
            config.db_file_id,
            result ? "ok" : "failed",
            ctx->stats.tombstonesPurged,
            ctx->stats.preparesPurged,
            ctx->stats.collectionsItemsPurged,
            ctx->stats.collectionsDeletedItemsPurged,
            ctx->stats.pre.size,
            ctx->stats.pre.items,
            ctx->stats.pre.deletedItems,
            ctx->stats.pre.purgeSeqno,
            ctx->stats.post.size,
            ctx->stats.post.items,
            ctx->stats.post.deletedItems,
            ctx->stats.post.purgeSeqno);
}

bool EPBucket::doCompact(CompactionConfig& config,
                         uint64_t purgeSeqno,
                         const void* cookie) {
    ENGINE_ERROR_CODE err = ENGINE_SUCCESS;
    StorageProperties storeProp = getStorageProperties();
    bool concWriteCompact = storeProp.hasConcWriteCompact();
    Vbid vbid = config.db_file_id;

    /**
     * Check if the underlying storage engine allows writes concurrently
     * as the database file is being compacted. If not, a lock needs to
     * be held in order to serialize access to the database file between
     * the writer and compactor threads
     */
    if (concWriteCompact) {
        compactInternal(config, purgeSeqno);
    } else {
        auto vb = getLockedVBucket(vbid, std::try_to_lock);
        if (!vb.owns_lock()) {
            // VB currently locked; try again later.
            return true;
        }
        if (!vb && cookie) {
            err = ENGINE_NOT_MY_VBUCKET;
            engine.storeEngineSpecific(cookie, nullptr);
            /**
             * Decrement session counter here, as memcached thread wouldn't
             * visit the engine interface in case of a NOT_MY_VB notification
             */
            engine.decrementSessionCtr();
        }
        if (vb) {
            compactInternal(config, purgeSeqno);
        }
    }

    updateCompactionTasks(vbid);

    if (cookie) {
        engine.notifyIOComplete(cookie, err);
    }
    --stats.pendingCompactions;
    return false;
}

void EPBucket::updateCompactionTasks(Vbid db_file_id) {
    LockHolder lh(compactionLock);
    bool erased = false, woke = false;
    auto it = compactionTasks.begin();
    while (it != compactionTasks.end()) {
        if ((*it).first == db_file_id) {
            it = compactionTasks.erase(it);
            erased = true;
        } else {
            ExTask& task = (*it).second;
            if (task->getState() == TASK_SNOOZED) {
                ExecutorPool::get()->wake(task->getId());
                woke = true;
            }
            ++it;
        }
        if (erased && woke) {
            break;
        }
    }
}

std::pair<uint64_t, bool> EPBucket::getLastPersistedCheckpointId(Vbid vb) {
    auto vbucket = vbMap.getBucket(vb);
    if (vbucket) {
        return {vbucket->checkpointManager->getPersistenceCursorPreChkId(),
                true};
    } else {
        return {0, true};
    }
}

ENGINE_ERROR_CODE EPBucket::getFileStats(const void* cookie,
                                         const AddStatFn& add_stat) {
    const auto numShards = vbMap.getNumShards();
    DBFileInfo totalInfo;

    for (uint16_t shardId = 0; shardId < numShards; shardId++) {
        const auto dbInfo =
                getRWUnderlyingByShard(shardId)->getAggrDbFileInfo();
        totalInfo.spaceUsed += dbInfo.spaceUsed;
        totalInfo.fileSize += dbInfo.fileSize;
    }

    add_casted_stat("ep_db_data_size", totalInfo.spaceUsed, add_stat, cookie);
    add_casted_stat("ep_db_file_size", totalInfo.fileSize, add_stat, cookie);

    return ENGINE_SUCCESS;
}

ENGINE_ERROR_CODE EPBucket::getPerVBucketDiskStats(const void* cookie,
                                                   const AddStatFn& add_stat) {
    class DiskStatVisitor : public VBucketVisitor {
    public:
        DiskStatVisitor(const void* c, AddStatFn a)
            : cookie(c), add_stat(std::move(a)) {
        }

        void visitBucket(const VBucketPtr& vb) override {
            char buf[32];
            Vbid vbid = vb->getId();
            try {
                auto dbInfo =
                        vb->getShard()->getRWUnderlying()->getDbFileInfo(vbid);

                checked_snprintf(
                        buf, sizeof(buf), "vb_%d:data_size", vbid.get());
                add_casted_stat(buf, dbInfo.spaceUsed, add_stat, cookie);
                checked_snprintf(
                        buf, sizeof(buf), "vb_%d:file_size", vbid.get());
                add_casted_stat(buf, dbInfo.fileSize, add_stat, cookie);
            } catch (std::exception& error) {
                EP_LOG_WARN(
                        "DiskStatVisitor::visitBucket: Failed to build stat: "
                        "{}",
                        error.what());
            }
        }

    private:
        const void* cookie;
        AddStatFn add_stat;
    };

    DiskStatVisitor dsv(cookie, add_stat);
    visit(dsv);
    return ENGINE_SUCCESS;
}

VBucketPtr EPBucket::makeVBucket(
        Vbid id,
        vbucket_state_t state,
        KVShard* shard,
        std::unique_ptr<FailoverTable> table,
        NewSeqnoCallback newSeqnoCb,
        std::unique_ptr<Collections::VB::Manifest> manifest,
        vbucket_state_t initState,
        int64_t lastSeqno,
        uint64_t lastSnapStart,
        uint64_t lastSnapEnd,
        uint64_t purgeSeqno,
        uint64_t maxCas,
        int64_t hlcEpochSeqno,
        bool mightContainXattrs,
        const nlohmann::json& replicationTopology,
        uint64_t maxVisibleSeqno) {
    auto flusherCb = std::make_shared<NotifyFlusherCB>(shard);
    // Not using make_shared or allocate_shared
    // 1. make_shared doesn't accept a Deleter
    // 2. allocate_shared has inconsistencies between platforms in calling
    //    alloc.destroy (libc++ doesn't call it)
    return VBucketPtr(new EPVBucket(id,
                                    state,
                                    stats,
                                    engine.getCheckpointConfig(),
                                    shard,
                                    lastSeqno,
                                    lastSnapStart,
                                    lastSnapEnd,
                                    std::move(table),
                                    flusherCb,
                                    std::move(newSeqnoCb),
                                    makeSyncWriteResolvedCB(),
                                    makeSyncWriteCompleteCB(),
                                    makeSeqnoAckCB(),
                                    engine.getConfiguration(),
                                    eviction_policy,
                                    std::move(manifest),
                                    initState,
                                    purgeSeqno,
                                    maxCas,
                                    hlcEpochSeqno,
                                    mightContainXattrs,
                                    replicationTopology,
                                    maxVisibleSeqno),
                      VBucket::DeferredDeleter(engine));
}

ENGINE_ERROR_CODE EPBucket::statsVKey(const DocKey& key,
                                      Vbid vbucket,
                                      const void* cookie) {
    VBucketPtr vb = getVBucket(vbucket);
    if (!vb) {
        return ENGINE_NOT_MY_VBUCKET;
    }

    return vb->statsVKey(key, cookie, engine);
}

void EPBucket::completeStatsVKey(const void* cookie,
                                 const DocKey& key,
                                 Vbid vbid,
                                 uint64_t bySeqNum) {
    GetValue gcb = getROUnderlying(vbid)->get(DiskDocKey{key}, vbid);

    if (eviction_policy == EvictionPolicy::Full) {
        VBucketPtr vb = getVBucket(vbid);
        if (vb) {
            vb->completeStatsVKey(key, gcb);
        }
    }

    if (gcb.getStatus() == ENGINE_SUCCESS) {
        engine.addLookupResult(cookie, std::move(gcb.item));
    } else {
        engine.addLookupResult(cookie, NULL);
    }

    --stats.numRemainingBgJobs;
    engine.notifyIOComplete(cookie, ENGINE_SUCCESS);
}

/**
 * Class that handles the disk callback during the rollback.
 * For each mutation/deletion which was discarded as part of the rollback,
 * the callback() method is invoked with the key of the discarded update.
 * It can then lookup the state of that key using dbHandle (which represents the
 * new, rolled-back file) and correct the in-memory view:
 *
 * a) If the key is not present in the Rollback header then delete it from
 *    the HashTable (if either didn't exist yet, or had previously been
 *    deleted in the Rollback header).
 * b) If the key is present in the Rollback header then replace the in-memory
 *    value with the value from the Rollback header.
 */
class EPDiskRollbackCB : public RollbackCB {
public:
    EPDiskRollbackCB(EventuallyPersistentEngine& e, uint64_t rollbackSeqno)
        : RollbackCB(), engine(e), rollbackSeqno(rollbackSeqno) {
    }

    void callback(GetValue& val) override {
        if (!val.item) {
            throw std::invalid_argument(
                    "EPDiskRollbackCB::callback: val is NULL");
        }
        if (!kvFileHandle) {
            throw std::logic_error(
                    "EPDiskRollbackCB::callback: kvFileHandle is nullptr");
        }

        // Skip system keys, they aren't stored in the hashtable
        if (val.item->getKey().getCollectionID().isSystem()) {
            return;
        }

        // This is the item in its current state, after the rollback seqno
        // (i.e. the state that we are reverting)
        UniqueItemPtr postRbSeqnoItem(std::move(val.item));

        VBucketPtr vb = engine.getVBucket(postRbSeqnoItem->getVBucketId());

        // Nuke anything in the prepare namespace, we'll do a "warmup" later
        // which will restore everything to the way it should be and this is
        // far easier than dealing with individual states.
        if (postRbSeqnoItem->isPending() || postRbSeqnoItem->isAbort()) {
            // Log any prepares with majority level as they are vulnerable to
            // being "lost" to an active bounce if it comes back up within the
            // failover window. Only log from the rollback seqno as the active
            // will have any that came before this.
            if (postRbSeqnoItem->isPending() &&
                postRbSeqnoItem->getDurabilityReqs().getLevel() ==
                        cb::durability::Level::Majority &&
                postRbSeqnoItem->getBySeqno() >=
                        static_cast<int64_t>(rollbackSeqno)) {
                EP_LOG_INFO(
                        "({}) Rolling back a Majority level prepare with "
                        "key:{} and seqno:{}",
                        vb->getId(),
                        cb::UserData(postRbSeqnoItem->getKey().to_string()),
                        postRbSeqnoItem->getBySeqno());
            }
            removeDeletedDoc(*vb, *postRbSeqnoItem);
            return;
        }

        EP_LOG_DEBUG("EPDiskRollbackCB: Handling post rollback item: {}",
                     *postRbSeqnoItem);

        // The get value of the item before the rollback seqno
        GetValue preRbSeqnoGetValue =
                engine.getKVBucket()
                        ->getROUnderlying(postRbSeqnoItem->getVBucketId())
                        ->getWithHeader(*kvFileHandle,
                                        DiskDocKey{*postRbSeqnoItem},
                                        postRbSeqnoItem->getVBucketId(),
                                        GetMetaOnly::No);

        // This is the item in the state it was before the rollback seqno
        // (i.e. the desired state). null if there was no previous
        // Item.
        UniqueItemPtr preRbSeqnoItem(std::move(preRbSeqnoGetValue.item));

        if (preRbSeqnoGetValue.getStatus() == ENGINE_SUCCESS) {
            EP_LOG_DEBUG(
                    "EPDiskRollbackCB: Item existed pre-rollback; restoring to "
                    "pre-rollback state: {}",
                    *preRbSeqnoItem);

            if (preRbSeqnoItem->isDeleted()) {
                // If the item existed before, but had been deleted, we
                // should delete it now
                removeDeletedDoc(*vb, *postRbSeqnoItem);
            } else {
                // The item existed before and was not deleted, we need to
                // revert the items state to the preRollbackSeqno state
                MutationStatus mtype = vb->setFromInternal(*preRbSeqnoItem);
                switch (mtype) {
                case MutationStatus::NotFound:
                    // NotFound is valid - if the item has been deleted
                    // in-memory, but that was not flushed to disk as of
                    // post-rollback seqno.
                    break;
                case MutationStatus::WasClean:
                    // Item hasn't been modified since it was persisted to disk
                    // as of post-rollback seqno.
                    break;
                case MutationStatus::WasDirty:
                    // Item was modifed since it was persisted to disk - this
                    // is ok because it's just a mutation which has not yet
                    // been persisted to disk as of post-rollback seqno.
                    break;
                case MutationStatus::NoMem:
                    setStatus(ENGINE_ENOMEM);
                    break;
                case MutationStatus::InvalidCas:
                case MutationStatus::IsLocked:
                case MutationStatus::NeedBgFetch:
                case MutationStatus::IsPendingSyncWrite:
                    std::stringstream ss;
                    ss << "EPDiskRollbackCB: Unexpected status:"
                       << to_string(mtype)
                       << " after setFromInternal for item:" << *preRbSeqnoItem;
                    throw std::logic_error(ss.str());
                }

                // If we are rolling back a deletion then we should increment
                // our disk counts. We need to increment the vBucket disk
                // count here too because we're not going to flush this item
                // later
                if (postRbSeqnoItem->isDeleted() &&
                    postRbSeqnoItem->isCommitted()) {
                    vb->incrNumTotalItems();
                    vb->getManifest()
                            .lock(preRbSeqnoItem->getKey())
                            .incrementDiskCount();
                }
            }
        } else if (preRbSeqnoGetValue.getStatus() == ENGINE_KEY_ENOENT) {
            // If the item did not exist before we should delete it now
            removeDeletedDoc(*vb, *postRbSeqnoItem);
        } else {
            EP_LOG_WARN(
                    "EPDiskRollbackCB::callback:Unexpected Error Status: {}",
                    preRbSeqnoGetValue.getStatus());
        }
    }

    /// Remove a deleted-on-disk document from the VBucket's hashtable.
    void removeDeletedDoc(VBucket& vb, const Item& item) {
        if (vb.removeItemFromMemory(item)) {
            setStatus(ENGINE_SUCCESS);
        } else {
            // Document didn't exist in memory - may have been deleted in since
            // the checkpoint.
            setStatus(ENGINE_KEY_ENOENT);
        }

        if (!item.isDeleted() && item.isCommitted()) {
            // Irrespective of if the in-memory delete succeeded; the document
            // doesn't exist on disk; so decrement the item count.
            vb.decrNumTotalItems();
            vb.getManifest().lock(item.getKey()).decrementDiskCount();
        }
    }

private:
    EventuallyPersistentEngine& engine;

    /// The seqno to which we are rolling back
    uint64_t rollbackSeqno;
};

RollbackResult EPBucket::doRollback(Vbid vbid, uint64_t rollbackSeqno) {
    KVStore* rwUnderlying = vbMap.getShardByVbId(vbid)->getRWUnderlying();
    auto result = rwUnderlying->rollback(
            vbid,
            rollbackSeqno,
            std::make_unique<EPDiskRollbackCB>(engine, rollbackSeqno));
    return result;
}

void EPBucket::rollbackUnpersistedItems(VBucket& vb, int64_t rollbackSeqno) {
    std::vector<queued_item> items;

    // Iterate until we have no more items for the persistence cursor
    CheckpointManager::ItemsForCursor itemsForCursor;
    do {
        itemsForCursor =
                vb.checkpointManager->getNextItemsForPersistence(items);
        // RAII callback, need to trigger it manually here
        itemsForCursor.flushHandle.reset();

        for (const auto& item : items) {
            if (item->getBySeqno() <= rollbackSeqno ||
                item->isCheckPointMetaItem() ||
                item->getKey().getCollectionID().isSystem()) {
                continue;
            }

            // Currently we remove prepares from the HashTable on completion but
            // they may still exist on disk. If we were to reload the prepare
            // from disk, because we have a new unpersisted one, then we would
            // end up in an inconsistent state to pre-rollback. Just remove the
            // prepare from the HashTable. We will "warm up" any incomplete
            // prepares in a later stage of rollback.
            if (item->isPending()) {
                EP_LOG_INFO(
                        "({}) Rolling back an unpersisted {} prepare with "
                        "key:{} and seqno:{}",
                        vb.getId(),
                        to_string(item->getDurabilityReqs().getLevel()),
                        cb::UserData(item->getKey().to_string()),
                        item->getBySeqno());
                vb.removeItemFromMemory(*item);
                continue;
            }

            // Committed items only past this point
            GetValue gcb = getROUnderlying(vb.getId())
                                   ->get(DiskDocKey{*item}, vb.getId());

            if (gcb.getStatus() == ENGINE_SUCCESS) {
                vb.setFromInternal(*gcb.item.get());
            } else {
                vb.removeItemFromMemory(*item);
            }
        }
    } while (itemsForCursor.moreAvailable);
}

// Perform an in-order scan of the seqno index.
// a) For each Prepared item found, add to a map of outstanding Prepares.
// b) For each Committed (via Mutation or Prepare) item, if there's an
//    outstanding Prepare then that prepare has already been Committed,
//    hence remove it from the map.
//
// At the end of the scan, all outstanding Prepared items (which did not
// have a Commit persisted to disk) will be registered with the Durability
// Monitor.
EPBucket::LoadPreparedSyncWritesResult EPBucket::loadPreparedSyncWrites(
        folly::SharedMutex::WriteHolder& vbStateLh, VBucket& vb) {
    /// Disk load callback for scan.
    struct LoadSyncWrites : public StatusCallback<GetValue> {
        LoadSyncWrites(EPVBucket& vb, uint64_t highPreparedSeqno)
            : vb(vb), highPreparedSeqno(highPreparedSeqno) {
        }

        void callback(GetValue& val) override {
            // Abort the scan early if we have passed the HPS as we don't need
            // to load any more prepares.
            if (val.item->getBySeqno() >
                static_cast<int64_t>(highPreparedSeqno)) {
                // ENOMEM may seem like an odd status code to abort the scan but
                // disk backfill to a given seqno also returns ENGINE_ENOMEM
                // when it has received all the seqnos that it cares about to
                // abort the scan.
                setStatus(ENGINE_ENOMEM);
                return;
            }

            itemsVisited++;
            if (val.item->isPending()) {
                // Pending item which was not aborted (deleted). Add to
                // outstanding Prepare map.
                outstandingPrepares.emplace(val.item->getKey(),
                                            std::move(val.item));
                return;
            }

            if (val.item->isCommitted()) {
                // Committed item. _If_ there's an outstanding prepared
                // SyncWrite, remove it (as it has already been committed).
                outstandingPrepares.erase(val.item->getKey());
                return;
            }
        }

        EPVBucket& vb;

        // HPS after which we can abort the scan
        uint64_t highPreparedSeqno = std::numeric_limits<uint64_t>::max();

        // Number of items our callback "visits". Used to validate how many
        // items we look at when loading SyncWrites.
        uint64_t itemsVisited = 0;

        /// Map of Document key -> outstanding (not yet Committed / Aborted)
        /// prepares.
        std::unordered_map<StoredDocKey, std::unique_ptr<Item>>
                outstandingPrepares;
    };

    auto& epVb = dynamic_cast<EPVBucket&>(vb);
    const auto start = std::chrono::steady_clock::now();

    // Get the kvStore. Using the RW store as the rollback code that will call
    // this function will modify vbucket_state that will only be reflected in
    // RW store. For warmup case, we don't allow writes at this point in time
    // anyway.
    auto* kvStore = getRWUnderlyingByShard(epVb.getShard()->getId());

    // Need the HPS/HCS so the DurabilityMonitor can be fully resumed
    auto vbState = kvStore->getVBucketState(epVb.getId());
    if (!vbState) {
        throw std::logic_error("EPBucket::loadPreparedSyncWrites: processing " +
                               epVb.getId().to_string() +
                               ", but found no vbucket_state");
    }

    // Insert all outstanding Prepares into the VBucket (HashTable &
    // DurabilityMonitor).
    std::vector<queued_item> prepares;
    if (vbState->persistedPreparedSeqno == vbState->persistedCompletedSeqno) {
        // We don't need to warm up anything for this vBucket as all of our
        // prepares have been completed, but we do need to create the DM
        // with our vbucket_state.
        epVb.loadOutstandingPrepares(vbStateLh, *vbState, std::move(prepares));
        // No prepares loaded
        return {0, 0};
    }

    // We optimise this step by starting the scan at the seqno following the
    // Persisted Completed Seqno. By definition, all earlier prepares have been
    // completed (Committed or Aborted).
    uint64_t startSeqno = vbState->persistedCompletedSeqno + 1;

    // The seqno up to which we will scan for SyncWrites
    uint64_t endSeqno = vbState->persistedPreparedSeqno;

    // If we are were in the middle of receiving/persisting a Disk snapshot then
    // we cannot solely rely on the PCS and PPS due to de-dupe/out of order
    // commit. We could have our committed item higher than the HPS if we do a
    // normal mutation after a SyncWrite and we have not yet fully persisted the
    // disk snapshot to correct the high completed seqno. In this case, we need
    // to read the rest of the disk snapshot to ensure that we pick up any
    // completions of prepares that we may attempt to warm up.
    //
    // Example:
    //
    // Relica receives Disk snapshot
    // [1:Prepare(a), 2:Prepare(b), 3:Mutation(a)...]
    //
    // After receiving and flushing the mutation at seqno 3, the replica has:
    // HPS - 0 (only moves on snapshot end)
    // HCS - 1 (the DM takes care of this)
    // PPS - 2
    // PCS - 0 (we can only move the PCS correctly at snap-end)
    //
    // If we warmup in this case then we load SyncWrites from seqno 1 to 2. If
    // we do this then we will skip the logical completion at seqno 3 for the
    // prepare at seqno 1. This will cause us to have a completed SyncWrite in
    // the DM when we transition to memory which will block any further
    // SyncWrite completions on this node.
    if (vbState->checkpointType == CheckpointType::Disk &&
        static_cast<uint64_t>(vbState->highSeqno) != vbState->lastSnapEnd) {
        endSeqno = vbState->highSeqno;
    }


    // Use ALL_ITEMS filter for the scan. NO_DELETES is insufficient
    // because (committed) SyncDeletes manifest as a prepared_sync_write
    // (doc on disk not deleted) followed by a commit_sync_write (which
    // *is* marked as deleted as that's the resulting state).
    // We need to see that Commit, hence ALL_ITEMS.
    const auto docFilter = DocumentFilter::ALL_ITEMS;
    const auto valFilter = getValueFilterForCompressionMode();

    // Don't expect to find anything already in the HashTable, so use
    // NoLookupCallback.
    auto scanCtx = kvStore->initBySeqnoScanContext(
            std::make_unique<LoadSyncWrites>(epVb, endSeqno),
            std::make_unique<NoLookupCallback>(),
            epVb.getId(),
            startSeqno,
            docFilter,
            valFilter);

    // Storage problems can lead to a null context, kvstore logs details
    if (!scanCtx) {
        EP_LOG_CRITICAL(
                "EPBucket::loadPreparedSyncWrites: scanCtx is null for {}",
                epVb.getId());
        // No prepares loaded
        return {0, 0};
    }

    auto scanResult = kvStore->scan(*scanCtx);

    auto& storageCB = static_cast<LoadSyncWrites&>(scanCtx->getValueCallback());

    // If we abort our scan early due to reaching the HPS then the scan result
    // will be failure but we will have scanned correctly.
    if (storageCB.getStatus() != ENGINE_ENOMEM) {
        Expects(scanResult == scan_success);
    }

    EP_LOG_DEBUG(
            "EPBucket::loadPreparedSyncWrites: Identified {} outstanding "
            "prepared SyncWrites for {} in {}",
            storageCB.outstandingPrepares.size(),
            epVb.getId(),
            cb::time2text(std::chrono::steady_clock::now() - start));

    // Insert all outstanding Prepares into the VBucket (HashTable &
    // DurabilityMonitor).
    prepares.reserve(storageCB.outstandingPrepares.size());
    for (auto& prepare : storageCB.outstandingPrepares) {
        prepares.emplace_back(std::move(prepare.second));
    }
    // Sequence must be sorted by seqno (ascending) for DurabilityMonitor.
    std::sort(
            prepares.begin(), prepares.end(), [](const auto& a, const auto& b) {
                return a->getBySeqno() < b->getBySeqno();
            });

    auto numPrepares = prepares.size();
    epVb.loadOutstandingPrepares(vbStateLh, *vbState, std::move(prepares));
    return {storageCB.itemsVisited, numPrepares};
}

ValueFilter EPBucket::getValueFilterForCompressionMode() {
    auto compressionMode = engine.getCompressionMode();
    if (compressionMode != BucketCompressionMode::Off) {
        return ValueFilter::VALUES_COMPRESSED;
    }

    return ValueFilter::VALUES_DECOMPRESSED;
}

void EPBucket::notifyNewSeqno(const Vbid vbid, const VBNotifyCtx& notifyCtx) {
    if (notifyCtx.notifyFlusher) {
        notifyFlusher(vbid);
    }
    if (notifyCtx.notifyReplication) {
        notifyReplication(vbid, notifyCtx.bySeqno, notifyCtx.syncWrite);
    }
}

Warmup* EPBucket::getWarmup() const {
    return warmupTask.get();
}

bool EPBucket::isWarmingUp() {
    return warmupTask && !warmupTask->isComplete();
}

bool EPBucket::isWarmupOOMFailure() {
    return warmupTask && warmupTask->hasOOMFailure();
}

bool EPBucket::maybeWaitForVBucketWarmup(const void* cookie) {
    if (warmupTask) {
        return warmupTask->maybeWaitForVBucketWarmup(cookie);
    }
    return false;
}

void EPBucket::initializeWarmupTask() {
    if (engine.getConfiguration().isWarmup()) {
        warmupTask = std::make_unique<Warmup>(*this, engine.getConfiguration());
    }
}

void EPBucket::startWarmupTask() {
    if (warmupTask) {
        warmupTask->start();
    } else {
        // No warmup, immediately online the bucket.
        warmupCompleted();
    }
}

bool EPBucket::maybeEnableTraffic() {
    // @todo rename.. skal vaere isTrafficDisabled elns
    auto memoryUsed =
            static_cast<double>(stats.getEstimatedTotalMemoryUsed());
    auto maxSize = static_cast<double>(stats.getMaxDataSize());

    if (memoryUsed >= stats.mem_low_wat) {
        EP_LOG_INFO(
                "Total memory use reached to the low water mark, stop warmup"
                ": memoryUsed ({}) >= low water mark ({})",
                memoryUsed,
                uint64_t(stats.mem_low_wat.load()));
        return true;
    } else if (memoryUsed > (maxSize * stats.warmupMemUsedCap)) {
        EP_LOG_INFO(
                "Enough MB of data loaded to enable traffic"
                ": memoryUsed ({}) > (maxSize({}) * warmupMemUsedCap({}))",
                memoryUsed,
                maxSize,
                stats.warmupMemUsedCap.load());
        return true;
    } else if (eviction_policy == EvictionPolicy::Value &&
               stats.warmedUpValues >=
                       (stats.warmedUpKeys * stats.warmupNumReadCap)) {
        // Let ep-engine think we're done with the warmup phase
        // (we should refactor this into "enableTraffic")
        EP_LOG_INFO(
                "Enough number of items loaded to enable traffic (value "
                "eviction)"
                ": warmedUpValues({}) >= (warmedUpKeys({}) * "
                "warmupNumReadCap({}))",
                uint64_t(stats.warmedUpValues.load()),
                uint64_t(stats.warmedUpKeys.load()),
                stats.warmupNumReadCap.load());
        return true;
    } else if (eviction_policy == EvictionPolicy::Full &&
               stats.warmedUpValues >= (warmupTask->getEstimatedItemCount() *
                                        stats.warmupNumReadCap)) {
        // In case of FULL EVICTION, warmed up keys always matches the number
        // of warmed up values, therefore for honoring the min_item threshold
        // in this scenario, we can consider warmup's estimated item count.
        EP_LOG_INFO(
                "Enough number of items loaded to enable traffic (full "
                "eviction)"
                ": warmedUpValues({}) >= (warmup est items({}) * "
                "warmupNumReadCap({}))",
                uint64_t(stats.warmedUpValues.load()),
                uint64_t(warmupTask->getEstimatedItemCount()),
                stats.warmupNumReadCap.load());
        return true;
    }
    return false;
}

void EPBucket::warmupCompleted() {
    // Snapshot VBucket state after warmup to ensure Failover table is
    // persisted.
    scheduleVBStatePersist();

    if (engine.getConfiguration().getAlogPath().length() > 0) {
        if (engine.getConfiguration().isAccessScannerEnabled()) {
            {
                LockHolder lh(accessScanner.mutex);
                accessScanner.enabled = true;
            }
            EP_LOG_INFO("Access Scanner task enabled");
            size_t smin = engine.getConfiguration().getAlogSleepTime();
            setAccessScannerSleeptime(smin, true);
        } else {
            LockHolder lh(accessScanner.mutex);
            accessScanner.enabled = false;
            EP_LOG_INFO("Access Scanner task disabled");
        }

        Configuration& config = engine.getConfiguration();
        config.addValueChangedListener(
                "access_scanner_enabled",
                std::make_unique<ValueChangedListener>(*this));
        config.addValueChangedListener(
                "alog_sleep_time",
                std::make_unique<ValueChangedListener>(*this));
        config.addValueChangedListener(
                "alog_task_time",
                std::make_unique<ValueChangedListener>(*this));
    }

    // "0" sleep_time means that the first snapshot task will be executed
    // right after warmup. Subsequent snapshot tasks will be scheduled every
    // 60 sec by default.
    ExecutorPool* iom = ExecutorPool::get();
    ExTask task = std::make_shared<StatSnap>(&engine, 0, false);
    statsSnapshotTaskId = iom->schedule(task);

    collectionsManager->warmupCompleted(*this);
}

void EPBucket::stopWarmup() {
    // forcefully stop current warmup task
    if (isWarmingUp()) {
        EP_LOG_INFO(
                "Stopping warmup while engine is loading "
                "data from underlying storage, shutdown = {}",
                stats.isShutdown ? "yes" : "no");
        warmupTask->stop();
    }
}

<<<<<<< HEAD
bool EPBucket::isByIdScanSupported() const {
    return getStorageProperties().hasByIdScan();
=======
bool EPBucket::isValidBucketDurabilityLevel(cb::durability::Level level) const {
    switch (level) {
    case cb::durability::Level::None:
    case cb::durability::Level::Majority:
    case cb::durability::Level::MajorityAndPersistOnMaster:
    case cb::durability::Level::PersistToMajority:
        return true;
    }
    folly::assume_unreachable();
>>>>>>> c1be21e1
}<|MERGE_RESOLUTION|>--- conflicted
+++ resolved
@@ -1964,10 +1964,10 @@
     }
 }
 
-<<<<<<< HEAD
 bool EPBucket::isByIdScanSupported() const {
     return getStorageProperties().hasByIdScan();
-=======
+}
+
 bool EPBucket::isValidBucketDurabilityLevel(cb::durability::Level level) const {
     switch (level) {
     case cb::durability::Level::None:
@@ -1977,5 +1977,4 @@
         return true;
     }
     folly::assume_unreachable();
->>>>>>> c1be21e1
 }