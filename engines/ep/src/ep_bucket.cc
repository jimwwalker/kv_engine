/* -*- Mode: C++; tab-width: 4; c-basic-offset: 4; indent-tabs-mode: nil -*- */
/*
 *     Copyright 2018-Present Couchbase, Inc.
 *
 *   Use of this software is governed by the Business Source License included
 *   in the file licenses/BSL-Couchbase.txt.  As of the Change Date specified
 *   in that file, in accordance with the Business Source License, use of this
 *   software will be governed by the Apache License, Version 2.0, included in
 *   the file licenses/APL2.txt.
 */

#include "ep_bucket.h"

#include "bgfetcher.h"
#include "bucket_logger.h"
#include "checkpoint_manager.h"
#include "collections/manager.h"
#include "collections/persist_manifest_task.h"
#include "collections/vbucket_manifest_handles.h"
#include "dcp/dcpconnmap.h"
#include "ep_engine.h"
#include "ep_time.h"
#include "ep_vb.h"
#include "failover-table.h"
#include "flusher.h"
#include "item.h"
#include "kvstore/kvstore.h"
#include "kvstore/kvstore_transaction_context.h"
#include "kvstore/persistence_callback.h"
#include "kvstore/rollback_callback.h"
#include "range_scans/range_scan_callbacks.h"
#include "replicationthrottle.h"
#include "rollback_result.h"
#include "tasks.h"
#include "vb_commit.h"
#include "vb_visitors.h"
#include "vbucket_state.h"
#include "warmup.h"

#include <executor/executorpool.h>
#include <fmt/ostream.h>
#include <folly/CancellationToken.h>
#include <folly/synchronization/Baton.h>
#include <hdrhistogram/hdrhistogram.h>
#include <memcached/document_expired.h>
#include <memcached/range_scan_optional_configuration.h>
#include <platform/timeutils.h>
#include <statistics/cbstat_collector.h>
#include <statistics/collector.h>
#include <statistics/labelled_collector.h>
#include <utilities/logtags.h>

#include <gsl/gsl-lite.hpp>

#include <utility>

/**
 * Callback class used by EpStore, for adding relevant keys
 * to bloomfilter during compaction.
 */
class BloomFilterCallback : public Callback<Vbid&, const DocKey&, bool&> {
public:
    explicit BloomFilterCallback(KVBucket& eps) : store(eps) {
    }

    void callback(Vbid& vbucketId,
                  const DocKey& key,
                  bool& isDeleted) override {
        VBucketPtr vb = store.getVBucket(vbucketId);
        if (vb) {
            /* Check if a temporary filter has been initialized. If not,
             * initialize it. If initialization fails, throw an exception
             * to the caller and let the caller deal with it.
             */
            bool tempFilterInitialized = vb->isTempFilterAvailable();
            if (!tempFilterInitialized) {
                tempFilterInitialized = initTempFilter(vbucketId);
            }

            if (!tempFilterInitialized) {
                throw std::runtime_error(
                        "BloomFilterCallback::callback: Failed "
                        "to initialize temporary filter for " +
                        vbucketId.to_string());
            }

            if (store.getItemEvictionPolicy() == EvictionPolicy::Value) {
                /**
                 * VALUE-ONLY EVICTION POLICY
                 * Consider deleted items only.
                 */
                if (isDeleted) {
                    vb->addToTempFilter(key);
                }
            } else {
                /**
                 * FULL EVICTION POLICY
                 * If vbucket's resident ratio is found to be less than
                 * the residency threshold, consider all items, otherwise
                 * consider deleted and non-resident items only.
                 */
                bool residentRatioLessThanThreshold =
                        vb->isResidentRatioUnderThreshold(
                                store.getBfiltersResidencyThreshold());
                if (residentRatioLessThanThreshold) {
                    vb->addToTempFilter(key);
                } else {
                    if (isDeleted || !store.isMetaDataResident(vb, key)) {
                        vb->addToTempFilter(key);
                    }
                }
            }
        }
    }

private:
    bool initTempFilter(Vbid vbucketId);
    KVBucket& store;
};

bool BloomFilterCallback::initTempFilter(Vbid vbucketId) {
    Configuration& config = store.getEPEngine().getConfiguration();
    VBucketPtr vb = store.getVBucket(vbucketId);
    if (!vb) {
        return false;
    }

    size_t initial_estimation = config.getBfilterKeyCount();
    size_t estimated_count;
    size_t num_deletes = 0;
    try {
        num_deletes = store.getRWUnderlying(vbucketId)->getNumPersistedDeletes(
                vbucketId);
    } catch (std::runtime_error& re) {
        EP_LOG_WARN(
                "BloomFilterCallback::initTempFilter: runtime error while "
                "getting "
                "number of persisted deletes for {} Details: {}",
                vbucketId,
                re.what());
        return false;
    }

    EvictionPolicy eviction_policy = store.getItemEvictionPolicy();
    if (eviction_policy == EvictionPolicy::Value) {
        /**
         * VALUE-ONLY EVICTION POLICY
         * Obtain number of persisted deletes from underlying kvstore.
         * Bloomfilter's estimated_key_count = 1.25 * deletes
         */
        estimated_count = round(1.25 * num_deletes);
    } else {
        /**
         * FULL EVICTION POLICY
         * First determine if the resident ratio of vbucket is less than
         * the threshold from configuration.
         */
        bool residentRatioAlert = vb->isResidentRatioUnderThreshold(
                store.getBfiltersResidencyThreshold());

        /**
         * Based on resident ratio against threshold, estimate count.
         *
         * 1. If resident ratio is greater than the threshold:
         * Obtain number of persisted deletes from underlying kvstore.
         * Obtain number of non-resident-items for vbucket.
         * Bloomfilter's estimated_key_count =
         *                              1.25 * (deletes + non-resident)
         *
         * 2. Otherwise:
         * Obtain number of items for vbucket.
         * Bloomfilter's estimated_key_count =
         *                              1.25 * (num_items)
         */

        if (residentRatioAlert) {
            estimated_count = round(1.25 * vb->getNumItems());
        } else {
            estimated_count =
                    round(1.25 * (num_deletes + vb->getNumNonResidentItems()));
        }
    }

    if (estimated_count < initial_estimation) {
        estimated_count = initial_estimation;
    }

    vb->initTempFilter(estimated_count, config.getBfilterFpProb());

    return true;
}

class ExpiredItemsCallback : public Callback<Item&, time_t&> {
public:
    explicit ExpiredItemsCallback(KVBucket& store) : epstore(store) {
    }

    void callback(Item& item, time_t& startTime) override {
        epstore.processExpiredItem(item, startTime, ExpireBy::Compactor);
    }

private:
    KVBucket& epstore;
};

void NotifyFlusherCB::callback(Vbid& vbid) {
    auto vb = shard->getBucket(vbid);
    if (vb) {
        vb->getFlusher()->notifyFlushEvent(vb);
    }
}

class EPBucket::ValueChangedListener : public ::ValueChangedListener {
public:
    explicit ValueChangedListener(EPBucket& bucket) : bucket(bucket) {
    }

    void sizeValueChanged(const std::string& key, size_t value) override {
        if (key == "flusher_total_batch_limit") {
            bucket.setFlusherBatchSplitTrigger(value);
        } else if (key == "alog_sleep_time") {
            bucket.setAccessScannerSleeptime(value, false);
        } else if (key == "alog_task_time") {
            bucket.resetAccessScannerStartTime();
        } else {
            EP_LOG_WARN("Failed to change value for unknown variable, {}", key);
        }
    }

    void booleanValueChanged(const std::string& key, bool value) override {
        if (key == "access_scanner_enabled") {
            if (value) {
                bucket.enableAccessScannerTask();
            } else {
                bucket.disableAccessScannerTask();
            }
        } else if (key == "retain_erroneous_tombstones") {
            bucket.setRetainErroneousTombstones(value);
        } else  {
            EP_LOG_WARN("Failed to change value for unknown variable, {}", key);
        }
    }

private:
    EPBucket& bucket;
};

EPBucket::EPBucket(EventuallyPersistentEngine& engine)
    : KVBucket(engine), rangeScans(engine.getConfiguration()) {
    auto& config = engine.getConfiguration();
    const std::string& policy = config.getItemEvictionPolicy();
    if (policy.compare("value_only") == 0) {
        eviction_policy = EvictionPolicy::Value;
    } else {
        eviction_policy = EvictionPolicy::Full;
    }
    replicationThrottle = std::make_unique<ReplicationThrottleEP>(engine);

    // Pre 7.0.0 Flushers were a part of KVShard so keep the same default
    // scaling.
    auto configFlusherLimit = config.getMaxNumFlushers();
    auto flusherLimit =
            configFlusherLimit == 0 ? vbMap.getNumShards() : configFlusherLimit;
    for (size_t i = 0; i < flusherLimit; i++) {
        flushers.emplace_back(std::make_unique<Flusher>(this, i));
    }

    // Pre-7.0.0 BgFetchers were a part of KVShard so keep the same default
    // scaling.
    auto configBgFetcherLimit = config.getMaxNumBgfetchers();
    auto bgFetcherLimit = configBgFetcherLimit == 0 ? vbMap.getNumShards()
                                                    : configBgFetcherLimit;

    // Limit BgFetchers by the number of vBuckets as any more would be useless.
    bgFetcherLimit = std::min(bgFetcherLimit, config.getMaxVbuckets());
    for (size_t i = 0; i < bgFetcherLimit; i++) {
        bgFetchers.emplace_back(std::make_unique<BgFetcher>(*this));
    }

    setFlusherBatchSplitTrigger(config.getFlusherTotalBatchLimit());
    config.addValueChangedListener(
            "flusher_total_batch_limit",
            std::make_unique<ValueChangedListener>(*this));

    retainErroneousTombstones = config.isRetainErroneousTombstones();
    config.addValueChangedListener(
            "retain_erroneous_tombstones",
            std::make_unique<ValueChangedListener>(*this));

    // create the semaphore with a default capacity of 1. This will be
    // updated when a compaction is scheduled.
    compactionSemaphore = std::make_unique<cb::AwaitableSemaphore>();

    initializeWarmupTask();
}

EPBucket::~EPBucket() = default;

bool EPBucket::initialize() {
    KVBucket::initialize();

    startWarmupTask();

    enableItemPager();

    if (!startBgFetcher()) {
        EP_LOG_CRITICAL_RAW(
                "EPBucket::initialize: Failed to create and start "
                "bgFetchers");
        return false;
    }

    return true;
}

void EPBucket::initializeShards() {
    vbMap.forEachShard([this](KVShard& shard) {
        shard.getRWUnderlying()->setMakeCompactionContextCallback(
                [this](Vbid vbid,
                       CompactionConfig& config,
                       uint64_t purgeSeqno) {
                    return makeCompactionContext(vbid, config, purgeSeqno);
                });
    });
}

void EPBucket::deinitialize() {
    // If Bucket is currently paused; need to resume to allow flushers
    // etc to complete.
    if (paused) {
        prepareForResume();
    }

    stopFlusher();

    allVbucketsDeinitialize();

    stopBgFetcher();

    KVBucket::deinitialize();

    // Persist the type of shutdown (stats.forceShutdown), and consequently
    // on the next warmup can determine is there was a clean shutdown - see
    // Warmup::cleanShutdown.
    persistShutdownContext();

    // Now that we've stopped all of our tasks, stop any tasks the storage
    // layer may have created.
    vbMap.forEachShard([](KVShard& shard) {
        shard.getRWUnderlying()->deinitialize();
    });
}

bool EPBucket::canDeduplicate(Item* lastFlushed, Item& candidate) const {
    if (isHistoryRetentionEnabled() && !candidate.canDeduplicate()) {
        return false;
    }

    if (!lastFlushed) {
        // Nothing to de-duplicate against.
        return false;
    }
    if (lastFlushed->getKey() != candidate.getKey()) {
        // Keys differ - cannot de-dupe.
        return false;
    }
    if (lastFlushed->isCommitted() != candidate.isCommitted()) {
        // Committed / pending namespace differs - cannot de-dupe.
        return false;
    }

    // items match - the candidate must have a lower seqno.
    Expects(lastFlushed->getBySeqno() > candidate.getBySeqno());

    // Otherwise - valid to de-dupe.
    return true;
}

EPBucket::FlushResult EPBucket::flushVBucket(Vbid vbid) {
    auto vb = getLockedVBucket(vbid, std::try_to_lock);
    if (!vb.owns_lock()) {
        // Try another bucket if this one is locked to avoid blocking flusher.
        return {MoreAvailable::Yes, 0};
    }

    if (!vb) {
        return {MoreAvailable::No, 0};
    }

    return flushVBucket_UNLOCKED(std::move(vb));
}

EPBucket::FlushResult EPBucket::flushVBucket_UNLOCKED(LockedVBucketPtr vbPtr) {
    if (!vbPtr || !vbPtr.owns_lock()) {
        // should never really hit this code, if we do you're using the method
        // incorrectly
        std::logic_error(fmt::format(
                "EPBucket::flushVBucket_UNLOCKED(): should always be called "
                "with a valid LockedVBucketPtr: VbucketPtr:{} owns_lock:{}",
                bool{vbPtr},
                vbPtr.owns_lock()));
    }

    auto& vb = vbPtr.getEPVbucket();
    const auto flushStart = std::chrono::steady_clock::now();
    // Obtain the set of items to flush, up to the maximum allowed for
    // a single flush.
    auto toFlush = vb.getItemsToPersist(flusherBatchSplitTrigger);

    // Callback must be initialized at persistence
    Expects(toFlush.flushHandle.get());

    const auto moreAvailable =
            toFlush.moreAvailable ? MoreAvailable::Yes : MoreAvailable::No;

<<<<<<< HEAD
=======
    // The Flusher will wake up the CheckpointRemover if necessary.
    const auto wakeupCheckpointRemover =
            vb.checkpointManager
                            ->isEligibleForCheckpointRemovalAfterPersistence()
                    ? WakeCkptRemover::Yes
                    : WakeCkptRemover::No;

>>>>>>> 3f595e25
    if (toFlush.items.empty()) {
        return {moreAvailable, 0};
    }

    // The range becomes initialised only when an item is flushed
    std::optional<snapshot_range_t> range;
    auto* rwUnderlying = getRWUnderlying(vb.getId());

    auto ctx = rwUnderlying->begin(
            vb.getId(), std::make_unique<EPPersistenceCallback>(stats, *vbPtr));
    while (!ctx) {
        ++stats.beginFailed;
        EP_LOG_WARN(
                "EPBucket::flushVBucket_UNLOCKED: () Failed to start a "
                "transaction. "
                "Retry in 1 second.",
                vb.getId());
        std::this_thread::sleep_for(std::chrono::seconds(1));
        ctx = rwUnderlying->begin(
                vb.getId(),
                std::make_unique<EPPersistenceCallback>(stats, *vbPtr));
    }

    bool mustDedupe =
            !rwUnderlying->getStorageProperties().hasAutomaticDeduplication();

    if (mustDedupe) {
        rwUnderlying->prepareForDeduplication(toFlush.items);
    }

    Item* prev = nullptr;

    // Read the vbucket_state from disk as many values from the
    // in-memory vbucket_state may be ahead of what we are flushing.
    const auto* persistedVbState =
            rwUnderlying->getCachedVBucketState(vb.getId());

    // The first flush we do populates the cachedVBStates of the KVStore
    // so we may not (if this is the first flush) have a state returned
    // from the KVStore.
    vbucket_state vbstate;
    if (persistedVbState) {
        vbstate = *persistedVbState;
    }

    // Callback executed at KVStore::commit.
    bool logged = false;
    const auto callback = [this, &logged, &vb](const std::system_error& err) {
        if (!logged) {
            EP_LOG_WARN("EPBucket::flushVBucket_UNLOCKED: {} {}",
                        vb.getId(),
                        err.what());
            logged = true;
        }

        // MB-42224: sync-header failure callback increments
        // ep_data_write_failed, which is what ns_server uses for
        // detecting a high rate of disk-write failures and failing the
        // node if the user enabled auto-failover.
        ++(this->stats.commitFailed);

        // Return true to let couchstore re-try the operation
        return true;
    };

    WriteOperation writeOp = WriteOperation::Upsert;

    // A disk snapshot has unique items and if we're receiving a vbucket from
    // the start (seqno 0), we can issue Insert operations. This benefits some
    // KVStore implementations since a lookup isn't needed. This scenario
    // commonly occurs in rebalance where a vbucket is taken over by a new node.
    if (toFlush.ranges.size() == 1 &&
        toFlush.checkpointType == CheckpointType::InitialDisk &&
        toFlush.historical == CheckpointHistorical::No) {
        writeOp = WriteOperation::Insert;
    }

    VB::Commit commitData(
            vb.getManifest(), writeOp, vbstate, callback, toFlush.historical);

    vbucket_state& proposedVBState = commitData.proposedVBState;

    // We need to set a few values from the in-memory state.
    uint64_t maxSeqno = 0;
    uint64_t maxVbStateOpCas = 0;

    auto minSeqno = std::numeric_limits<uint64_t>::max();

    // Stores the number of items added to the flush-batch in KVStore.
    // Note:
    //  - Does not carry any information on whether the flush-batch is
    //    successfully persisted or not
    //  - Does not account set-vbstate items
    size_t flushBatchSize = 0;

    // Set if we process an explicit set-vbstate item, which requires a flush
    // to disk regardless of whether we have any other item to flush or not
    bool mustPersistVBState = false;

    // HCS is optional because we have to update it on disk only if some
    // Commit/Abort SyncWrite is found in the flush-batch. If we're
    // flushing Disk checkpoints then the toFlush value may be
    // supplied. In this case, this should be the HCS received from the
    // Active node and should be greater than or equal to the HCS for
    // any other item in this flush batch. This is required because we
    // send mutations instead of a commits and would not otherwise
    // update the HCS on disk.
    std::optional<uint64_t> hcs;

    // HPS is optional because we have to update it on disk only if a
    // prepare is found in the flush-batch
    // This value is read at warmup to determine what seqno to stop
    // loading prepares at (there will not be any prepares after this
    // point) but cannot be used to initialise a PassiveDM after warmup
    // as this value will advance into snapshots immediately, without
    // the entire snapshot needing to be persisted.
    std::optional<uint64_t> hps;

    // We always maintain the maxVisibleSeqno at the current value
    // and only change it to a higher-seqno when a flush of a visible
    // item is seen. This value must be tracked to provide a correct
    // snapshot range for non-sync write aware consumers during backfill
    // (the snapshot should not end on a prepare or an abort, as these
    // items will not be sent). This value is also used at warmup so
    // that vbuckets can resume with the same visible seqno as before
    // the restart.
    Monotonic<uint64_t> maxVisibleSeqno{proposedVBState.maxVisibleSeqno};

    if (toFlush.maxDeletedRevSeqno) {
        proposedVBState.maxDeletedSeqno = toFlush.maxDeletedRevSeqno.value();
    }

    AggregatedFlushStats aggStats;

    // Iterate through items, checking if we (a) can skip persisting,
    // (b) can de-duplicate as the previous key was the same, or (c)
    // actually need to persist.
    // Note: This assumes items have been sorted by key and then by
    // seqno (see prepareForDeduplication() above) such that duplicate keys are
    // adjacent but with the highest seqno first.
    // Note(2): The de-duplication here is an optimization to save
    // creating and enqueuing multiple set() operations on the
    // underlying KVStore - however the KVStore itself only stores a
    // single value per key, and so even if we don't de-dupe here the
    // KVStore will eventually - just potentialy after unnecessary work.
    for (const auto& item : toFlush.items) {
        if (!item->shouldPersist()) {
            continue;
        }

        const auto op = item->getOperation();
        if ((op == queue_op::commit_sync_write ||
             op == queue_op::abort_sync_write) &&
            !isDiskCheckpointType(toFlush.checkpointType)) {
            // If we are receiving a disk snapshot then we want to skip
            // the HCS update as we will persist a correct one when we
            // flush the last item. If we were to persist an incorrect
            // HCS then we would have to backtrack the start seqno of
            // our warmup to ensure that we do warmup prepares that may
            // not have been completed if they were completed out of
            // order.
            hcs = std::max(hcs.value_or(0), item->getPrepareSeqno());
        }

        if (item->isVisible() &&
            static_cast<uint64_t>(item->getBySeqno()) > maxVisibleSeqno) {
            maxVisibleSeqno = static_cast<uint64_t>(item->getBySeqno());
        }

        if (op == queue_op::pending_sync_write) {
            Expects(item->getBySeqno() > 0);
            hps = std::max(hps.value_or(0),
                           static_cast<uint64_t>(item->getBySeqno()));
        }

        if (item->isSystemEvent()) {
            commitData.collections.recordSystemEvent(*item);
        }

        if (op == queue_op::set_vbucket_state) {
            // Only process vbstate if it's sequenced higher (by cas).
            // We use the cas instead of the seqno here because a
            // set_vbucket_state does not increment the lastBySeqno in
            // the CheckpointManager when it is created. This means that
            // it is possible to have two set_vbucket_state items that
            // follow one another with the same seqno. The cas will be
            // bumped for every item so it can be used to distinguish
            // which item is the latest and should be flushed.
            if (item->getCas() > maxVbStateOpCas) {
                // Should only bump the stat once for the latest state
                // change that we want to flush
                if (maxVbStateOpCas == 0) {
                    // There is at least a commit to be done, so
                    // increase todo
                    ++stats.flusher_todo;
                }

                maxVbStateOpCas = item->getCas();

                // It could be the case that the set_vbucket_state is
                // alone, i.e. no mutations are being flushed, we must
                // trigger an update of the vbstate, which will always
                // happen when we set this.
                mustPersistVBState = true;

                // Process the Item's value into the transition struct
                proposedVBState.transition.fromItem(*item);
            }
        } else if (!mustDedupe || !canDeduplicate(prev, *item)) {
            // This is an item we must persist.
            prev = item.get();
            ++flushBatchSize;

            if (cb::mcbp::datatype::is_xattr(item->getDataType())) {
                proposedVBState.mightContainXattrs = true;
            }

            flushOneDelOrSet(*ctx, item, vbPtr.getVB());

            maxSeqno = std::max(maxSeqno, (uint64_t)item->getBySeqno());

            // Track the lowest seqno, so we can set the HLC epoch
            minSeqno = std::min(minSeqno, (uint64_t)item->getBySeqno());
            proposedVBState.maxCas =
                    std::max(proposedVBState.maxCas, item->getCas());

            ++stats.flusher_todo;

            if (!range.has_value()) {
                range = snapshot_range_t{
                        proposedVBState.lastSnapStart,
                        toFlush.ranges.empty()
                                ? proposedVBState.lastSnapEnd
                                : toFlush.ranges.back().getEnd()};
            }

            // Is the item the end item of one of the ranges we're
            // flushing? Note all the work here only affects replica VBs
            auto itr = std::find_if(toFlush.ranges.begin(),
                                    toFlush.ranges.end(),
                                    [&item](auto& range) {
                                        return uint64_t(item->getBySeqno()) ==
                                               range.getEnd();
                                    });

            // If this is the end item, we can adjust the start of our
            // flushed range, which would be used for failure purposes.
            // Primarily by bringing the start to be a consistent point
            // allows for promotion to active to set the fail-over table
            // to a consistent point.
            if (itr != toFlush.ranges.end()) {
                // Use std::max as the flusher is not visiting in seqno
                // order.
                range->setStart(
                        std::max(range->getStart(), itr->range.getEnd()));
                // HCS may be weakly monotonic when received via a disk
                // snapshot so we special case this for the disk
                // snapshot instead of relaxing the general constraint.
                if (isDiskCheckpointType(toFlush.checkpointType) &&
                    itr->highCompletedSeqno !=
                            proposedVBState.persistedCompletedSeqno) {
                    hcs = itr->highCompletedSeqno;
                }

                // Now that the end of a snapshot has been reached,
                // store the hps tracked by the checkpoint to disk
                switch (toFlush.checkpointType) {
                case CheckpointType::Memory:
                    if (itr->highPreparedSeqno) {
                        proposedVBState.highPreparedSeqno =
                                std::max(proposedVBState.highPreparedSeqno,
                                         *(itr->highPreparedSeqno));
                    }
                    break;
                case CheckpointType::InitialDisk:
                case CheckpointType::Disk:
                    // MB-51639: We need to set the HPS value to the snapshot
                    // end regardless of whether we have a prepare or not
                    // because whilst the active does not complete prepares we
                    // are about to persist their logical completions and so
                    // we can move the HPS.
                    proposedVBState.highPreparedSeqno = std::max(
                            proposedVBState.highPreparedSeqno, itr->getEnd());
                    break;
                }
            }
        } else {
            // Item is the same key as the previous[1] one - don't need
            // to flush to disk.
            // [1] Previous here really means 'next' - prepareForDeduplication()
            //     above has actually re-ordered items such that items
            //     with the same key are ordered from high->low seqno.
            //     This means we only write the highest (i.e. newest)
            //     item for a given key, and discard any duplicate,
            //     older items.
            ++stats.totalDeduplicatedFlusher;
        }

        // Register the item for deferred (flush success only) stats update.
        aggStats.accountItem(*item);
    }

    // Just return if nothing to flush
    if (!mustPersistVBState && flushBatchSize == 0) {
        return {moreAvailable, 0};
    }

    if (proposedVBState.transition.state == vbucket_state_active) {
        if (maxSeqno) {
            range = snapshot_range_t(maxSeqno, maxSeqno);
        }
    }

    // Update VBstate based on the changes we have just made,
    // then tell the rwUnderlying the 'new' state
    // (which will persisted as part of the commit() below).

    // only update the snapshot range if items were flushed, i.e.
    // don't appear to be in a snapshot when you have no data for it
    // We also update the checkpointType here as this should only
    // change with snapshots.
    if (range) {
        proposedVBState.lastSnapStart = range->getStart();
        proposedVBState.lastSnapEnd = range->getEnd();
        proposedVBState.checkpointType = toFlush.checkpointType;
    }

    // Track the lowest seqno written in spock and record it as
    // the HLC epoch, a seqno which we can be sure the value has a
    // HLC CAS.
    proposedVBState.hlcCasEpochSeqno = vb.getHLCEpochSeqno();
    if (proposedVBState.hlcCasEpochSeqno == HlcCasSeqnoUninitialised &&
        minSeqno != std::numeric_limits<uint64_t>::max()) {
        proposedVBState.hlcCasEpochSeqno = minSeqno;

        // @todo MB-37692: Defer this call at flush-success only or reset
        //  the value if flush fails.
        vb.setHLCEpochSeqno(proposedVBState.hlcCasEpochSeqno);
    }

    if (hcs) {
        if (hcs <= proposedVBState.persistedCompletedSeqno) {
            throw std::logic_error(fmt::format(
                    "EPBucket::flushVBucket_UNLOCKED: {} Trying to set PCS to "
                    "{} but "
                    "the current value is {} and the PCS must be monotonic. "
                    "The current checkpoint type is {}. Flush's seqno "
                    "range:[{},{}], proposedVBState:'{}'.",
                    vb.getId(),
                    *hcs,
                    proposedVBState.persistedCompletedSeqno,
                    to_string(toFlush.checkpointType),
                    minSeqno,
                    maxSeqno,
                    proposedVBState));
        }
        proposedVBState.persistedCompletedSeqno = *hcs;
    }

    if (hps) {
        if (hps <= proposedVBState.persistedPreparedSeqno) {
            throw std::logic_error(fmt::format(
                    "EPBucket::flushVBucket_UNLOCKED: {} Trying to set PPS to "
                    "{} but "
                    "the current value is {} and the PPS must be monotonic. "
                    "The current checkpoint type is {}. Flush's seqno "
                    "range:[{},{}], proposedVBState:'{}'.",
                    vb.getId(),
                    *hps,
                    proposedVBState.persistedPreparedSeqno,
                    to_string(toFlush.checkpointType),
                    minSeqno,
                    maxSeqno,
                    proposedVBState));
        }
        proposedVBState.persistedPreparedSeqno = *hps;
    }

    proposedVBState.maxVisibleSeqno = maxVisibleSeqno;

    // Are we flushing only a new vbstate?
    if (mustPersistVBState && (flushBatchSize == 0)) {
        if (!rwUnderlying->snapshotVBucket(vb.getId(), commitData)) {
            flushFailureEpilogue(*vbPtr, toFlush);

            return {MoreAvailable::Yes, 0};
        }

        // The new vbstate was the only thing to flush. All done.
        // @todo: ideally pass vb over *vbPtr which is already an EPVbucket&
        flushSuccessEpilogue(*vbPtr,
                             flushStart,
                             0 /*itemsFlushed*/,
                             aggStats,
                             commitData.collections);

        return {moreAvailable, 0};
    }

    // The flush-batch must be non-empty by logic at this point.
    Expects(flushBatchSize > 0);

    // Release the memory allocated for vectors in toFlush before we call
    // into KVStore::commit. This reduces memory peaks (every queued_item in
    // toFlush.items is a pointer (8 bytes); also, having a big
    // toFlush.ranges is not likely but may happen).
    //
    // Note:
    //  - std::vector::clear() leaves the capacity of vector unchanged,
    //    so memory is not released.
    //  - we cannot rely on clear() + shrink_to_fit() as the latter is a
    //    non-binding request to reduce capacity() to size(), it depends on
    //    the implementation whether the request is fulfilled.
    {
        const auto itemsToRelease = std::move(toFlush.items);
        const auto rangesToRelease = std::move(toFlush.ranges);
    }

    // Persist the flush-batch.
    if (!commit(*rwUnderlying, std::move(ctx), commitData)) {
        flushFailureEpilogue(*vbPtr, toFlush);

        return {MoreAvailable::Yes, 0};
    }

    // Note: We want to update the snap-range only if we have flushed at least
    // one item. I.e. don't appear to be in a snap when you have no data for it
    Expects(range.has_value());
    vb.setPersistedSnapshot(*range);

    uint64_t highSeqno = rwUnderlying->getLastPersistedSeqno(vb.getId());
    if (highSeqno > 0 && highSeqno != vb.getPersistenceSeqno()) {
        vb.setPersistenceSeqno(highSeqno);
    }

    // Notify the local DM that the Flusher has run. Persistence
    // could unblock some pending Prepares in the DM.
    // If it is the case, this call updates the High Prepared Seqno
    // for this node.
    // In the case of a Replica node, that could trigger a SeqnoAck
    // to the Active.
    //
    // Note: This is a NOP if the there's no Prepare queued in DM.
    //     We could notify the DM only if strictly required (i.e.,
    //     only when the Flusher has persisted up to the snap-end
    //     mutation of an in-memory snapshot, see HPS comments in
    //     PassiveDM for details), but that requires further work.
    //     The main problem is that in general a flush-batch does
    //     not coincide with in-memory snapshots (ie, we don't
    //     persist at snapshot boundaries). So, the Flusher could
    //     split a single in-memory snapshot into multiple
    //     flush-batches. That may happen at Replica, e.g.:
    //
    //     1) received snap-marker [1, 2]
    //     2) received 1:PRE
    //     3) flush-batch {1:PRE}
    //     4) received 2:mutation
    //     5) flush-batch {2:mutation}
    //
    //     In theory we need to notify the DM only at step (5) and
    //     only if the the snapshot contains at least 1 Prepare
    //     (which is the case in our example), but the problem is
    //     that the Flusher doesn't know about 1:PRE at step (5).
    //
    //     So, given that here we are executing in a slow bg-thread
    //     (write+sync to disk), then we can just afford to calling
    //     back to the DM unconditionally.
    vb.notifyPersistenceToDurabilityMonitor();

    // @todo: ideally pass vb over *vbPtr which is already an EPVbucket&
    flushSuccessEpilogue(*vbPtr,
                         flushStart,
                         flushBatchSize /*itemsFlushed*/,
                         aggStats,
                         commitData.collections);

    // Handle Seqno Persistence requests
    vb.notifyHighPriorityRequests(engine, vb.getPersistenceSeqno());

    return {moreAvailable, flushBatchSize};
}

void EPBucket::flushSuccessEpilogue(
        VBucket& vb,
        const std::chrono::steady_clock::time_point flushStart,
        size_t itemsFlushed,
        const AggregatedFlushStats& aggStats,
        Collections::VB::Flush& collectionFlush) {
    // Clear the flag if set (ie, only at vbucket creation)
    if (vb.setBucketCreation(false)) {
        EP_LOG_DEBUG("EPBucket::flushSuccessEpilogue: {} created", vb.getId());
    }

    // Update flush stats
    const auto flushEnd = std::chrono::steady_clock::now();
    const auto transTime =
            std::chrono::duration_cast<std::chrono::milliseconds>(flushEnd -
                                                                  flushStart)
                    .count();
    const auto transTimePerItem =
            itemsFlushed ? static_cast<double>(transTime) / itemsFlushed : 0;
    lastTransTimePerItem.store(transTimePerItem);
    stats.cumulativeFlushTime.fetch_add(transTime);
    stats.flusher_todo.store(0);
    stats.totalPersistVBState++;
    ++stats.flusherCommits;

    vb.doAggregatedFlushStats(aggStats);

    // By definition, does not need to be called if no flush performed or
    // if flush failed.
    collectionFlush.flushSuccess(vb.getId(), *this);

    // By definition, this function is called after persisting a batch of
    // data, so it can be safely skipped if no flush performed or if flush
    // failed.
    getRWUnderlying(vb.getId())->pendingTasks();
}

void EPBucket::flushFailureEpilogue(VBucket& vb, ItemsToFlush& flush) {
    // Flush failed, we need to reset the pcursor to the original
    // position. At the next run the flusher will re-attempt by retrieving
    // all the items from the disk queue again.
    flush.flushHandle->markFlushFailed(vb);

    ++stats.commitFailed;
}

void EPBucket::setFlusherBatchSplitTrigger(size_t limit) {
    // If limit is lower than the number of writers then we should run with a
    // limit of 1 as a 0 limit could cause us to fail to flush anything.
    flusherBatchSplitTrigger =
            std::max(size_t(1), limit / ExecutorPool::get()->getNumWriters());
}

size_t EPBucket::getFlusherBatchSplitTrigger() {
    return flusherBatchSplitTrigger;
}

bool EPBucket::commit(KVStoreIface& kvstore,
                      std::unique_ptr<TransactionContext> txnCtx,
                      VB::Commit& commitData) {
    HdrMicroSecBlockTimer timer(
            &stats.diskCommitHisto, "disk_commit", stats.timingLog.get());
    const auto commit_start = std::chrono::steady_clock::now();

    auto vbid = txnCtx->vbid;
    const auto res = kvstore.commit(std::move(txnCtx), commitData);
    if (!res) {
        EP_LOG_WARN("KVBucket::commit: kvstore.commit failed {}", vbid);
    }

    const auto commit_time =
            std::chrono::duration_cast<std::chrono::milliseconds>(
                    std::chrono::steady_clock::now() - commit_start)
                    .count();
    stats.commit_time.store(commit_time);
    stats.cumulativeCommitTime.fetch_add(commit_time);

    return res;
}

void EPBucket::startFlusher() {
    for (const auto& flusher : flushers) {
        flusher->start();
    }
}

void EPBucket::stopFlusher() {
    for (const auto& flusher : flushers) {
        EP_LOG_INFO("Attempting to stop flusher:{}", flusher->getId());
        bool rv = flusher->stop(stats.forceShutdown);
        if (rv && !stats.forceShutdown) {
            flusher->wait();
        }
    }
}

bool EPBucket::pauseFlusher() {
    bool rv = true;
    for (const auto& flusher : flushers) {
        if (!flusher->pause()) {
            EP_LOG_WARN(
                    "Attempted to pause flusher in state "
                    "[{}], flusher = {}",
                    flusher->stateName(),
                    flusher->getId());
            rv = false;
        }
    }

    return rv;
}

bool EPBucket::resumeFlusher() {
    bool rv = true;
    for (const auto& flusher : flushers) {
        if (!flusher->resume()) {
            EP_LOG_WARN(
                    "Attempted to resume flusher in state [{}], "
                    "flusher = {}",
                    flusher->stateName(),
                    flusher->getId());
            rv = false;
        }
    }
    return rv;
}

void EPBucket::wakeUpFlusher() {
    if (stats.diskQueueSize.load() == 0) {
        for (const auto& flusher : flushers) {
            flusher->wake();
        }
    }
}

bool EPBucket::startBgFetcher() {
    for (const auto& bgFetcher : bgFetchers) {
        bgFetcher->start();
    }
    return true;
}

void EPBucket::stopBgFetcher() {
    EP_LOG_INFO_RAW("Stopping bg fetchers");

    for (const auto& bgFetcher : bgFetchers) {
        bgFetcher->stop();
    }
}

void EPBucket::allVbucketsDeinitialize() {
    for (const auto& shard : vbMap.shards) {
        for (const auto vbid : shard->getVBuckets()) {
            VBucketPtr vb = shard->getBucket(vbid);
            if (vb) {
                if (vb->hasPendingBGFetchItems()) {
                    EP_LOG_WARN(
                            "Shutting down engine while there are still pending"
                            "data read for shard {} from database storage",
                            shard->getId());
                }

                // MB-53953: Ensure all RangeScans are cancelled and release
                // their snapshots
                auto& epVb = dynamic_cast<EPVBucket&>(*vb);
                epVb.cancelRangeScans();
            }
        }
    }
}

cb::engine_errc EPBucket::scheduleOrRescheduleCompaction(
        Vbid vbid,
        const CompactionConfig& config,
        CookieIface* cookie,
        std::chrono::milliseconds delay) {
    cb::engine_errc errCode = checkForDBExistence(vbid);
    if (errCode != cb::engine_errc::success) {
        return errCode;
    }

    /* Obtain the vbucket so we can get the previous purge seqno */
    VBucketPtr vb = vbMap.getBucket(vbid);
    if (!vb) {
        return cb::engine_errc::not_my_vbucket;
    }

    auto handle = compactionTasks.wlock();

    // First, let's update compaction concurrency, in case the workload
    // pattern has changed to/from READ_HEAVY.
    updateCompactionConcurrency();

    // find the earliest time the compaction task should start, to obey
    // the requested delay
    auto requestedStartTime = std::chrono::steady_clock::now() + delay;
    // Convert delay to ExecutorPool 'double' e.g. 1500ms = 1.5 secs
    std::chrono::duration<double> execDelay = delay;

    // try to emplace an empty shared_ptr
    auto [itr, emplaced] = handle->try_emplace(vbid, nullptr);
    auto& task = itr->second;
    CompactionConfig tasksConfig;

    if (!emplaced) {
        // The existing task must be poked - it needs to either reschedule if
        // it is currently running or run with the given config.
        tasksConfig = task->runCompactionWithConfig(
                config, cookie, requestedStartTime);
        // now wake the task - the config has changed and it may need to
        // work out a new wake time.
        ExecutorPool::get()->wake(task->getId());
    } else {
        // Nothing in the map for this vbid now construct the task
        task = std::make_shared<CompactTask>(*this,
                                             vbid,
                                             config,
                                             requestedStartTime,
                                             cookie,
                                             *compactionSemaphore);
        if (execDelay.count() > 0.0) {
            task->snooze(execDelay.count());
        }
        ExecutorPool::get()->schedule(task);

        tasksConfig = config;
    }

    EP_LOG_INFO(
            "Compaction of {}, task:{}, purge_before_ts:{}, "
            "purge_before_seq:{}, "
            "drop_deletes:{}, internal:{} {} with delay:{}s (awaiting "
            "completion).",
            vbid,
            task->getId(),
            tasksConfig.purge_before_ts,
            tasksConfig.purge_before_seq,
            tasksConfig.drop_deletes,
            tasksConfig.internally_requested,
            !emplaced ? "rescheduled" : "created",
            execDelay.count());

    return cb::engine_errc::would_block;
}

void EPBucket::updateCompactionConcurrency() {
    // Avoid too many concurrent compaction tasks as they
    // could impact flushing throughout (and latency) in a
    // couple of related ways:
    //
    // 1. We can only concurrently execute as many Writer
    //    tasks as we have Writer threads - if compaction
    //    tasks consume most / all of the available threads
    //    then no Flusher tasks can run.
    //
    // 2. When compacting a given vBucket, flushing the same
    //    vBucket is potentially impacted. For Couchstore we
    //    must interlock the final phase of compaction and
    //    flushing; pausing flushing while compaction "catches
    //    up" with any updates made since the last compaction
    //    iteration.
    //    (Note Magma handles its own compaction and hence
    //    isn't directly subject to this case).
    //
    // We therefore limit the number of concurrent compactors
    // in the following (somewhat non-scientific way).

    if (engine.getWorkLoadPolicy().getWorkLoadPattern() == READ_HEAVY) {
        // only allow one compaction task if the workload is read heavy
        compactionSemaphore->setCapacity(1);
        return;
    }

    const int maxConcurrentWriterTasks = std::min(
            ExecutorPool::get()->getNumWriters(), vbMap.getNumShards());
    const int maxConcurrentAuxIOTasks = ExecutorPool::get()->getNumAuxIO();
    const int compactionConcurrentTaskLimit =
            std::min(maxConcurrentWriterTasks, maxConcurrentAuxIOTasks);

    // Calculate how many compaction tasks we will permit. We always
    // allow at least one, then we limit to a fraction of the available
    // AuxIO/WriterTasks (whichever is lower) imposing an upper bound so there
    // is at least 1 AuxIO task slot available for other tasks (i.e.
    // BackfillManagerTask). We want to take the lower of AuxIO and
    // Writer threads when calculating this number as whilst we run
    // compaction tasks on the AuxIO pool we don't want to saturate disk
    // if we have few writers, and we don't want to saturate the AuxIO
    // pool if we have more writers.
    const int maxConcurrentCompactTasks = std::clamp(
            int(compactionConcurrentTaskLimit * compactionMaxConcurrency),
            1, // min of one task must be allowed to run
            maxConcurrentAuxIOTasks - 1 /* max */);

    compactionSemaphore->setCapacity(maxConcurrentCompactTasks);
}

cb::engine_errc EPBucket::scheduleCompaction(Vbid vbid,
                                             const CompactionConfig& config,
                                             CookieIface* cookie,
                                             std::chrono::milliseconds delay) {
    return scheduleOrRescheduleCompaction(vbid, config, cookie, delay);
}

cb::engine_errc EPBucket::scheduleCompaction(Vbid vbid,
                                             std::chrono::milliseconds delay) {
    CompactionConfig cfg;
    cfg.internally_requested = true;
    return scheduleOrRescheduleCompaction(vbid, cfg, nullptr, delay);
}

cb::engine_errc EPBucket::cancelCompaction(Vbid vbid) {
    auto handle = compactionTasks.wlock();
    for (const auto& task : *handle) {
        task.second->cancel();
    }
    return cb::engine_errc::success;
}

void EPBucket::flushOneDelOrSet(TransactionContext& txnCtx,
                                const queued_item& qi,
                                VBucketPtr& vb) {
    if (!vb) {
        --stats.diskQueueSize;
        return;
    }

    int64_t bySeqno = qi->getBySeqno();
    const bool deleted = qi->isDeleted() && !qi->isPending();

    std::chrono::microseconds dirtyAge =
            std::chrono::duration_cast<std::chrono::microseconds>(
                    std::chrono::steady_clock::now() - qi->getQueuedTime());
    stats.dirtyAgeHisto.add(dirtyAge);

    auto* rwUnderlying = getRWUnderlying(qi->getVBucketId());
    if (!deleted) {
        // TODO: Need to separate disk_insert from disk_update because
        // bySeqno doesn't give us that information.
        HdrMicroSecBlockTimer timer(
                bySeqno == -1 ? &stats.diskInsertHisto : &stats.diskUpdateHisto,
                bySeqno == -1 ? "disk_insert" : "disk_update",
                stats.timingLog.get());
        if (qi->isSystemEvent()) {
            rwUnderlying->setSystemEvent(txnCtx, qi);
        } else {
            rwUnderlying->set(txnCtx, qi);
        }
    } else {
        {
            folly::SharedMutex::ReadHolder rlh(vb->getStateLock());
            if (qi->deletionSource() == DeleteSource::TTL &&
                vb->getState() == vbucket_state_active) {
                cb::server::document_expired(engine, qi->getNBytes());
            }
        }
        HdrMicroSecBlockTimer timer(
                &stats.diskDelHisto, "disk_delete", stats.timingLog.get());
        if (qi->isSystemEvent()) {
            rwUnderlying->delSystemEvent(txnCtx, qi);
        } else {
            rwUnderlying->del(txnCtx, qi);
        }
    }
}

void EPBucket::dropKey(VBucket& vb,
                       const DiskDocKey& diskKey,
                       int64_t bySeqno,
                       bool isAbort,
                       int64_t highCompletedSeqno) {
    // dropKey is called to remove a key from the in memory structures
    // (HashTable, DurabilityMonitors etc.). We skip calling this for aborts
    // as they don't exist in the HashTable and this allows us to make stricter
    // sanity checks when dropping keys from the DurabilityMonitors.
    if (isAbort) {
        return;
    }

    auto docKey = diskKey.getDocKey();
    if (docKey.isInSystemCollection()) {
        // SystemEvents aren't in memory so return.
        return;
    }

    if (diskKey.isPrepared() && bySeqno > highCompletedSeqno) {
        // ... drop it from the DurabilityMonitor
        vb.dropPendingKey(docKey, bySeqno);
    }

    // ... drop it from the VB (hashtable)
    vb.dropKey(docKey, bySeqno);
}

std::shared_ptr<CompactionContext> EPBucket::makeCompactionContext(
        Vbid vbid, CompactionConfig& config, uint64_t purgeSeqno) {
    auto& configuration = getEPEngine().getConfiguration();

    if (config.purge_before_ts == 0) {
        config.purge_before_ts =
                ep_real_time() - configuration.getPersistentMetadataPurgeAge();
    }

    std::optional<time_t> expireFrom;
    if (configuration.isCompactionExpireFromStart()) {
        expireFrom = ep_real_time();
    }

    auto vb = getVBucket(vbid);
    if (!vb) {
        return nullptr;
    }

    auto ctx = std::make_shared<CompactionContext>(
            std::move(vb), config, purgeSeqno, expireFrom);

    BloomFilterCBPtr filter(new BloomFilterCallback(*this));
    ctx->bloomFilterCallback = filter;

    ExpiredItemsCBPtr expiry(new ExpiredItemsCallback(*this));
    ctx->expiryCallback = expiry;

    // take a raw ref to the context as if the function is being called we know
    // it's not out of scope, so there's no need to add a ref to it.
    ctx->droppedKeyCb = [this, &ctxRef = *ctx](const DiskDocKey& diskKey,
                                               int64_t bySeqno,
                                               bool isAbort,
                                               int64_t highCompletedSeqno) {
        dropKey(*ctxRef.getVBucket(),
                diskKey,
                bySeqno,
                isAbort,
                highCompletedSeqno);
    };

    ctx->completionCallback = [this](CompactionContext& ctx) {
        compactionCompletionCallback(ctx);
    };

    // take a raw ref to the context as if the function is being called we know
    // it's not out of scope, so there's no need to add a ref to it.
    ctx->maybeUpdateVBucketPurgeSeqno =
            [this, &ctxRef = *ctx](uint64_t seqno) -> void {
        ctxRef.getVBucket()->maybeSetPurgeSeqno(seqno);
        postPurgeSeqnoImplicitCompactionHook();
    };

    auto& epStats = getEPEngine().getEpStats();
    ctx->isShuttingDown = [&epStats, &ctxRef = *ctx, this]() -> bool {
        // stop compaction if the bucket is shutting down, the vbucket is
        // awaiting deferred deletion.
        return epStats.isShutdown ||
               ctxRef.getVBucket()->isDeletionDeferred() ||
               cancelEWBCompactionTasks;
    };
    return ctx;
}

void EPBucket::compactionCompletionCallback(CompactionContext& ctx) {
    auto vb = ctx.getVBucket();

    // Grab a pre-compaction snapshot of the stats
    auto prePurgeSeqno = vb->getPurgeSeqno();
    auto preNumTotalItems = vb->getNumTotalItems();

    auto preCollectionSizes = ctx.stats.collectionSizeUpdates;
    bool preDropInProgess = vb->getManifest().isDropInProgress();
    for (auto& [cid, newSize] : preCollectionSizes) {
        auto handle = vb->getManifest().lock(cid);

        if (handle.valid()) {
            newSize = handle.getDiskSize();
        }
    }

    try {
        postCompactionCompletionStatsUpdateHook();

        vb->maybeSetPurgeSeqno(ctx.getRollbackPurgeSeqno());
        vb->decrNumTotalItems(ctx.stats.collectionsItemsPurged);

        updateCollectionStatePostCompaction(
                *vb,
                ctx.stats.collectionSizeUpdates,
                ctx.eraserContext->doesOnDiskDroppedDataExist());

    } catch (std::exception&) {
        // Re-apply our pre-compaction stats snapshot
        vb->maybeSetPurgeSeqno(prePurgeSeqno);
        vb->setNumTotalItems(preNumTotalItems);

        updateCollectionStatePostCompaction(
                *vb, preCollectionSizes, preDropInProgess);

        // And re-throw to "undo" the on disk compaction
        throw;
    }
}

void EPBucket::updateCollectionStatePostCompaction(
        VBucket& vb,
        CompactionStats::CollectionSizeUpdates& collectionSizeUpdates,
        bool onDiskDroppedCollectionDataExists) {
    for (const auto& [cid, newSize] : collectionSizeUpdates) {
        auto handle = vb.getManifest().lock(cid);

        if (handle.valid()) {
            handle.setDiskSize(newSize);
        }
    }

    // Set the dropInProgress flag to true if ondisk dropped data exists
    vb.getManifest().setDropInProgress(onDiskDroppedCollectionDataExists);
}

bool EPBucket::compactInternal(LockedVBucketPtr& vb, CompactionConfig& config) {
    auto ctx = makeCompactionContext(vb->getId(), config, vb->getPurgeSeqno());
    auto* shard = vbMap.getShardByVbId(vb->getId());
    auto* store = shard->getRWUnderlying();
    CompactDBStatus result;
    try {
        result = store->compactDB(vb.getLock(), ctx);
    } catch (const std::exception& e) {
        EP_LOG_ERR("EPBucket::compactInternal(): compactDB() threw:'{}'",
                   e.what());
        stats.compactionFailed++;
        return false;
    }

    switch (result) {
    case CompactDBStatus::Failed:
        EP_LOG_ERR("EPBucket::compactInternal: compaction failed for {}",
                   vb->getId());
        stats.compactionFailed++;
        break;
    case CompactDBStatus::Aborted:
        EP_LOG_DEBUG("EPBucket::compactInternal: compaction aborted for {}",
                    vb->getId());
        stats.compactionAborted++;
        break;
    case CompactDBStatus::Success:
        break;
    }

    if (getEPEngine().getConfiguration().isBfilterEnabled() &&
        result == CompactDBStatus::Success) {
        vb->swapFilter();
    } else {
        vb->clearFilter();
    }

    EP_LOG_INFO(
            "Compaction of {} done ({}). "
            "purged tombstones:{}, prepares:{}, prepareBytes:{} "
            "collection_items_erased:alive:{},deleted:{}, "
            "collections_erased:{}, "
            "size/items/tombstones/purge_seqno pre{{{}, {}, {}, {}}}, "
            "post{{{}, {}, {}, {}}}",
            vb->getId(),
            result,
            ctx->stats.tombstonesPurged,
            ctx->stats.preparesPurged,
            ctx->stats.prepareBytesPurged,
            ctx->stats.collectionsItemsPurged,
            ctx->stats.collectionsDeletedItemsPurged,
            ctx->stats.collectionsPurged,
            ctx->stats.pre.size,
            ctx->stats.pre.items,
            ctx->stats.pre.deletedItems,
            ctx->stats.pre.purgeSeqno,
            ctx->stats.post.size,
            ctx->stats.post.items,
            ctx->stats.post.deletedItems,
            ctx->stats.post.purgeSeqno);
    return result == CompactDBStatus::Success;
}

// Running on WriterTask - CompactTask
bool EPBucket::doCompact(Vbid vbid,
                         CompactionConfig& config,
                         std::vector<CookieIface*>& cookies) {
    cb::engine_errc status = cb::engine_errc::success;

    auto vb = getLockedVBucket(vbid, std::try_to_lock);
    if (!vb.owns_lock()) {
        // VB currently locked; try again later.
        return true;
    }

    /**
     * MB-30015: Check to see if tombstones that have invalid
     * data needs to be retained. The goal is to try and retain
     * the erroneous tombstones especially in customer environments
     * for further analysis
     */
    config.retain_erroneous_tombstones = isRetainErroneousTombstones();

    bool reschedule = false;
    if (vb) {
        if (!compactInternal(vb, config)) {
            status = cb::engine_errc::failed;

            // Only if an internal request was made should we reschedule. If
            // compaction came externally, it is up to the client to retry
            reschedule = config.internally_requested;
        }
    } else {
        status = cb::engine_errc::not_my_vbucket;
    }

    if (status != cb::engine_errc::success && !cookies.empty()) {
        // The memcached core won't call back into the engine if the error
        // code returned in notifyIOComplete is != success so we need to
        // do all of the clean-up here.
        for (const auto& cookie : cookies) {
            engine.clearEngineSpecific(*cookie);
        }
    }

    for (const auto& cookie : cookies) {
        engine.notifyIOComplete(cookie, status);
    }
    // All cookies notified so clear the container
    cookies.clear();

    --stats.pendingCompactions;
    return reschedule;
}

bool EPBucket::updateCompactionTasks(Vbid vbid) {
    auto handle = compactionTasks.wlock();

    // remove the calling task if it does not need to run again.
    if (auto itr = handle->find(vbid); itr != handle->end()) {
        const auto& task = (*itr).second;
        if (task->isRescheduleRequired()) {
            // Nope can't erase! Must re-schedule this task.
            return true;
        } else {
            // Done, can now erase from the compactionTasks map
            handle->erase(itr);
        }
    } else {
        throw std::logic_error(
                "EPBucket::updateCompactionTasks no task for vbid:" +
                vbid.to_string());
    }

    return false;
}

DBFileInfo EPBucket::getAggregatedFileInfo() {
    const auto numShards = vbMap.getNumShards();
    DBFileInfo totalInfo;

    for (uint16_t shardId = 0; shardId < numShards; shardId++) {
        const auto dbInfo =
                getRWUnderlyingByShard(shardId)->getAggrDbFileInfo();
        totalInfo.spaceUsed += dbInfo.spaceUsed;
        totalInfo.fileSize += dbInfo.fileSize;
        totalInfo.prepareBytes += dbInfo.prepareBytes;
        totalInfo.historyDiskSize += dbInfo.historyDiskSize;
    }
    return totalInfo;
}

uint64_t EPBucket::getTotalDiskSize() {
    using namespace cb::stats;
    return getAggregatedFileInfo().fileSize;
}

cb::engine_errc EPBucket::getFileStats(const BucketStatCollector& collector) {
    auto totalInfo = getAggregatedFileInfo();

    using namespace cb::stats;
    collector.addStat(Key::ep_db_data_size, totalInfo.getEstimatedLiveData());
    collector.addStat(Key::ep_db_file_size, totalInfo.fileSize);
    collector.addStat(Key::ep_db_history_file_size, totalInfo.historyDiskSize);
    collector.addStat(Key::ep_db_prepare_size, totalInfo.prepareBytes);

    return cb::engine_errc::success;
}

cb::engine_errc EPBucket::getPerVBucketDiskStats(CookieIface& cookie,
                                                 const AddStatFn& add_stat) {
    class DiskStatVisitor : public VBucketVisitor {
    public:
        DiskStatVisitor(CookieIface& c, AddStatFn a)
            : cookie(c), add_stat(std::move(a)) {
        }

        void visitBucket(VBucket& vb) override {
            std::array<char, 32> buf;
            Vbid vbid = vb.getId();
            try {
                auto dbInfo =
                        vb.getShard()->getRWUnderlying()->getDbFileInfo(vbid);

                checked_snprintf(
                        buf.data(), buf.size(), "vb_%d:data_size", vbid.get());
                add_casted_stat(buf.data(),
                                dbInfo.getEstimatedLiveData(),
                                add_stat,
                                cookie);
                checked_snprintf(
                        buf.data(), buf.size(), "vb_%d:file_size", vbid.get());
                add_casted_stat(buf.data(), dbInfo.fileSize, add_stat, cookie);
                checked_snprintf(buf.data(),
                                 buf.size(),
                                 "vb_%d:prepare_size",
                                 vbid.get());
                add_casted_stat(
                        buf.data(), dbInfo.prepareBytes, add_stat, cookie);
                checked_snprintf(buf.data(),
                                 buf.size(),
                                 "vb_%d:history_disk_size",
                                 vbid.get());
                add_casted_stat(
                        buf.data(), dbInfo.historyDiskSize, add_stat, cookie);
            } catch (std::exception& error) {
                EP_LOG_WARN(
                        "DiskStatVisitor::visitBucket: Failed to build stat: "
                        "{}",
                        error.what());
            }
        }

    private:
        CookieIface& cookie;
        AddStatFn add_stat;
    };

    DiskStatVisitor dsv(cookie, add_stat);
    visit(dsv);
    return cb::engine_errc::success;
}

size_t EPBucket::getPageableMemCurrent() const {
    // EP Buckets can (theoretically) page out all memory, active(+pending) or
    // replica.
    return stats.getEstimatedTotalMemoryUsed();
}

size_t EPBucket::getPageableMemHighWatermark() const {
    return stats.mem_high_wat;
}

size_t EPBucket::getPageableMemLowWatermark() const {
    return stats.mem_low_wat;
}

VBucketPtr EPBucket::makeVBucket(
        Vbid id,
        vbucket_state_t state,
        KVShard* shard,
        std::unique_ptr<FailoverTable> table,
        NewSeqnoCallback newSeqnoCb,
        std::unique_ptr<Collections::VB::Manifest> manifest,
        vbucket_state_t initState,
        int64_t lastSeqno,
        uint64_t lastSnapStart,
        uint64_t lastSnapEnd,
        uint64_t purgeSeqno,
        uint64_t maxCas,
        int64_t hlcEpochSeqno,
        bool mightContainXattrs,
        const nlohmann::json* replicationTopology,
        uint64_t maxVisibleSeqno,
        uint64_t maxPrepareSeqno) {
    // Not using make_shared or allocate_shared
    // 1. make_shared doesn't accept a Deleter
    // 2. allocate_shared has inconsistencies between platforms in calling
    //    alloc.destroy (libc++ doesn't call it)
    return {new EPVBucket(id,
                          state,
                          stats,
                          engine.getCheckpointConfig(),
                          shard,
                          lastSeqno,
                          lastSnapStart,
                          lastSnapEnd,
                          std::move(table),
                          std::make_shared<NotifyFlusherCB>(shard),
                          std::move(newSeqnoCb),
                          makeSyncWriteResolvedCB(),
                          makeSyncWriteCompleteCB(),
                          syncWriteTimeoutFactory,
                          makeSeqnoAckCB(),
                          engine.getConfiguration(),
                          eviction_policy,
                          std::move(manifest),
                          this,
                          initState,
                          purgeSeqno,
                          maxCas,
                          hlcEpochSeqno,
                          mightContainXattrs,
                          replicationTopology,
                          maxVisibleSeqno,
                          maxPrepareSeqno),
            VBucket::DeferredDeleter(engine)};
}

cb::engine_errc EPBucket::statsVKey(const DocKey& key,
                                    Vbid vbucket,
                                    CookieIface* cookie) {
    VBucketPtr vb = getVBucket(vbucket);
    if (!vb) {
        return cb::engine_errc::not_my_vbucket;
    }

    return vb->statsVKey(key, cookie, engine);
}

void EPBucket::completeStatsVKey(CookieIface* cookie,
                                 const DocKey& key,
                                 Vbid vbid,
                                 uint64_t bySeqNum) {
    GetValue gcb = getROUnderlying(vbid)->get(DiskDocKey{key}, vbid);

    if (eviction_policy == EvictionPolicy::Full) {
        VBucketPtr vb = getVBucket(vbid);
        if (vb) {
            vb->completeStatsVKey(key, gcb);
        }
    }

    if (gcb.getStatus() == cb::engine_errc::success) {
        engine.addLookupResult(*cookie, std::move(gcb.item));
    } else {
        engine.addLookupResult(*cookie, nullptr);
    }

    --stats.numRemainingBgJobs;
    engine.notifyIOComplete(cookie, cb::engine_errc::success);
}

/**
 * Class that handles the disk callback during the rollback.
 * For each mutation/deletion which was discarded as part of the rollback,
 * the callback() method is invoked with the key of the discarded update.
 * It can then lookup the state of that key using dbHandle (which represents the
 * new, rolled-back file) and correct the in-memory view:
 *
 * a) If the key is not present in the Rollback header then delete it from
 *    the HashTable (if either didn't exist yet, or had previously been
 *    deleted in the Rollback header).
 * b) If the key is present in the Rollback header then replace the in-memory
 *    value with the value from the Rollback header.
 */
class EPDiskRollbackCB : public RollbackCB {
public:
    EPDiskRollbackCB(EventuallyPersistentEngine& e, uint64_t rollbackSeqno)
        : RollbackCB(), engine(e), rollbackSeqno(rollbackSeqno) {
    }

    void callback(GetValue& val) override {
        if (!val.item) {
            throw std::invalid_argument(
                    "EPDiskRollbackCB::callback: val is NULL");
        }
        if (!kvFileHandle) {
            throw std::logic_error(
                    "EPDiskRollbackCB::callback: kvFileHandle is nullptr");
        }

        // Skip system keys, they aren't stored in the hashtable
        if (val.item->getKey().isInSystemCollection()) {
            return;
        }

        EP_LOG_DEBUG("EPDiskRollbackCB: Handling discarded update: {}",
                     *val.item);

        // This is the item in its current state, after the rollback seqno
        // (i.e. the state that we are reverting)
        UniqueItemPtr postRbSeqnoItem(std::move(val.item));

        VBucketPtr vb = engine.getVBucket(postRbSeqnoItem->getVBucketId());

        // Nuke anything in the prepare namespace, we'll do a "warmup" later
        // which will restore everything to the way it should be and this is
        // far easier than dealing with individual states.
        if (postRbSeqnoItem->isPending() || postRbSeqnoItem->isAbort()) {
            // Log any prepares with majority level as they are vulnerable to
            // being "lost" to an active bounce if it comes back up within the
            // failover window. Only log from the rollback seqno as the active
            // will have any that came before this.
            if (postRbSeqnoItem->isPending() &&
                postRbSeqnoItem->getDurabilityReqs().getLevel() ==
                        cb::durability::Level::Majority &&
                postRbSeqnoItem->getBySeqno() >=
                        static_cast<int64_t>(rollbackSeqno)) {
                EP_LOG_INFO(
                        "({}) Rolling back a Majority level prepare with "
                        "key:{} and seqno:{}",
                        vb->getId(),
                        cb::UserData(postRbSeqnoItem->getKey().to_string()),
                        postRbSeqnoItem->getBySeqno());
            }
            removeDeletedDoc(*vb, *postRbSeqnoItem);
            return;
        }

        EP_LOG_DEBUG("EPDiskRollbackCB: Handling post rollback item: {}",
                     *postRbSeqnoItem);

        // The get value of the item before the rollback seqno
        GetValue preRbSeqnoGetValue =
                engine.getKVBucket()
                        ->getROUnderlying(postRbSeqnoItem->getVBucketId())
                        ->getWithHeader(*kvFileHandle,
                                        DiskDocKey{*postRbSeqnoItem},
                                        postRbSeqnoItem->getVBucketId(),
                                        ValueFilter::VALUES_DECOMPRESSED);

        // This is the item in the state it was before the rollback seqno
        // (i.e. the desired state). null if there was no previous
        // Item.
        UniqueItemPtr preRbSeqnoItem(std::move(preRbSeqnoGetValue.item));

        if (preRbSeqnoGetValue.getStatus() == cb::engine_errc::success) {
            EP_LOG_DEBUG(
                    "EPDiskRollbackCB: Item existed pre-rollback; restoring to "
                    "pre-rollback state: {}",
                    *preRbSeqnoItem);

            if (preRbSeqnoItem->isDeleted()) {
                // If the item existed before, but had been deleted, we
                // should delete it now
                removeDeletedDoc(*vb, *postRbSeqnoItem);
            } else {
                // The item existed before and was not deleted, we need to
                // revert the items state to the preRollbackSeqno state
                MutationStatus mtype = vb->setFromInternal(*preRbSeqnoItem);
                switch (mtype) {
                case MutationStatus::NotFound:
                    // NotFound is valid - if the item has been deleted
                    // in-memory, but that was not flushed to disk as of
                    // post-rollback seqno.
                    break;
                case MutationStatus::WasClean:
                    // Item hasn't been modified since it was persisted to disk
                    // as of post-rollback seqno.
                    break;
                case MutationStatus::WasDirty:
                    // Item was modifed since it was persisted to disk - this
                    // is ok because it's just a mutation which has not yet
                    // been persisted to disk as of post-rollback seqno.
                    break;
                case MutationStatus::NoMem:
                                yield();
                    break;
                case MutationStatus::InvalidCas:
                case MutationStatus::IsLocked:
                case MutationStatus::NeedBgFetch:
                case MutationStatus::IsPendingSyncWrite:
                    std::stringstream ss;
                    ss << "EPDiskRollbackCB: Unexpected status:"
                       << to_string(mtype)
                       << " after setFromInternal for item:" << *preRbSeqnoItem;
                    throw std::logic_error(ss.str());
                }
            }
        } else if (preRbSeqnoGetValue.getStatus() ==
                   cb::engine_errc::no_such_key) {
            EP_LOG_DEBUG_RAW(
                    "EPDiskRollbackCB: Item did not exist pre-rollback; "
                    "removing from VB");

            // If the item did not exist before we should delete it now
            removeDeletedDoc(*vb, *postRbSeqnoItem);
        } else {
            EP_LOG_WARN(
                    "EPDiskRollbackCB::callback:Unexpected Error Status: {}",
                    preRbSeqnoGetValue.getStatus());
        }
    }

    /// Remove a deleted-on-disk document from the VBucket's hashtable.
    void removeDeletedDoc(VBucket& vb, const Item& item) {
        vb.removeItemFromMemory(item);
        // If the doc was or was not in memory, still set status as success, the
        // rollback can continue. !success here will cancel the scan
        setStatus(cb::engine_errc::success);
    }

private:
    EventuallyPersistentEngine& engine;

    /// The seqno to which we are rolling back
    uint64_t rollbackSeqno;
};

std::unique_ptr<RollbackCtx> EPBucket::prepareToRollback(Vbid vbid) {
    auto* rwUnderlying = vbMap.getShardByVbId(vbid)->getRWUnderlying();
    return rwUnderlying->prepareToRollback(vbid);
}

RollbackResult EPBucket::doRollback(Vbid vbid, uint64_t rollbackSeqno) {
    auto* rwUnderlying = vbMap.getShardByVbId(vbid)->getRWUnderlying();
    auto result = rwUnderlying->rollback(
            vbid,
            rollbackSeqno,
            std::make_unique<EPDiskRollbackCB>(engine, rollbackSeqno));
    return result;
}

void EPBucket::rollbackUnpersistedItems(VBucket& vb, int64_t rollbackSeqno) {
    std::vector<queued_item> items;

    // Iterate until we have no more items for the persistence cursor
    CheckpointManager::ItemsForCursor itemsForCursor;
    do {
        itemsForCursor =
                vb.checkpointManager->getNextItemsForPersistence(items);
        // RAII callback, need to trigger it manually here
        itemsForCursor.flushHandle.reset();

        for (const auto& item : items) {
            if (item->getBySeqno() <= rollbackSeqno ||
                item->isCheckPointMetaItem() ||
                item->getKey().isInSystemCollection()) {
                continue;
            }

            // Currently we remove prepares from the HashTable on completion but
            // they may still exist on disk. If we were to reload the prepare
            // from disk, because we have a new unpersisted one, then we would
            // end up in an inconsistent state to pre-rollback. Just remove the
            // prepare from the HashTable. We will "warm up" any incomplete
            // prepares in a later stage of rollback.
            if (item->isPending()) {
                EP_LOG_INFO(
                        "({}) Rolling back an unpersisted {} prepare with "
                        "key:{} and seqno:{}",
                        vb.getId(),
                        to_string(item->getDurabilityReqs().getLevel()),
                        cb::UserData(item->getKey().to_string()),
                        item->getBySeqno());
                vb.removeItemFromMemory(*item);
                continue;
            }

            if (item->isAbort()) {
                EP_LOG_INFO(
                        "({}) Rolling back an unpersisted abort with "
                        "key:{} and seqno:{}",
                        vb.getId(),
                        cb::UserData(item->getKey().to_string()),
                        item->getBySeqno());
                // Aborts are not kept in the hashtable so do not
                // need to be removed.
                continue;
            }

            // Committed items only past this point
            GetValue gcb = getROUnderlying(vb.getId())
                                   ->get(DiskDocKey{*item}, vb.getId());

            if (gcb.getStatus() == cb::engine_errc::success) {
                vb.setFromInternal(*gcb.item.get());
            } else {
                vb.removeItemFromMemory(*item);
            }
        }
    } while (itemsForCursor.moreAvailable);
}

// Perform an in-order scan of the seqno index.
// a) For each Prepared item found, add to a map of outstanding Prepares.
// b) For each Committed (via Mutation or Prepare) item, if there's an
//    outstanding Prepare then that prepare has already been Committed,
//    hence remove it from the map.
//
// At the end of the scan, all outstanding Prepared items (which did not
// have a Commit persisted to disk) will be registered with the Durability
// Monitor.
EPBucket::LoadPreparedSyncWritesResult EPBucket::loadPreparedSyncWrites(
        VBucket& vb) {
    /// Disk load callback for scan.
    struct LoadSyncWrites : public StatusCallback<GetValue> {
        LoadSyncWrites(EPVBucket& vb, uint64_t highPreparedSeqno)
            : vb(vb), highPreparedSeqno(highPreparedSeqno) {
        }

        void callback(GetValue& val) override {
            // Abort the scan early if we have passed the HPS as we don't need
            // to load any more prepares.
            if (val.item->getBySeqno() >
                static_cast<int64_t>(highPreparedSeqno)) {
                yield(); // Trigger yield and return from KVStore::scan
                return;
            }

            itemsVisited++;
            if (val.item->isPending()) {
                // Pending item which was not aborted (deleted). Add to
                // outstanding Prepare map.
                outstandingPrepares.emplace(val.item->getKey(),
                                            std::move(val.item));
                return;
            }

            if (val.item->isCommitted()) {
                if (val.item->getKey().isInDefaultCollection()) {
                    highestDefaultCollectionVisible =
                            std::max(highestDefaultCollectionVisible,
                                     uint64_t(val.item->getBySeqno()));
                }
                // Committed item. _If_ there's an outstanding prepared
                // SyncWrite, remove it (as it has already been committed).
                outstandingPrepares.erase(val.item->getKey());
                return;
            }
        }

        EPVBucket& vb;

        // HPS after which we can abort the scan
        uint64_t highPreparedSeqno = std::numeric_limits<uint64_t>::max();

        // Number of items our callback "visits". Used to validate how many
        // items we look at when loading SyncWrites.
        uint64_t itemsVisited = 0;

        uint64_t highestDefaultCollectionVisible = 0;

        /// Map of Document key -> outstanding (not yet Committed / Aborted)
        /// prepares.
        std::unordered_map<StoredDocKey, std::unique_ptr<Item>>
                outstandingPrepares;
    };

    auto& epVb = dynamic_cast<EPVBucket&>(vb);
    const auto start = std::chrono::steady_clock::now();

    // Get the kvStore. Using the RW store as the rollback code that will call
    // this function will modify vbucket_state that will only be reflected in
    // RW store. For warmup case, we don't allow writes at this point in time
    // anyway.
    auto* kvStore = getRWUnderlyingByShard(epVb.getShard()->getId());

    // Need the HPS/HCS so the DurabilityMonitor can be fully resumed
    auto vbState = kvStore->getCachedVBucketState(epVb.getId());
    if (!vbState) {
        throw std::logic_error("EPBucket::loadPreparedSyncWrites: processing " +
                               epVb.getId().to_string() +
                               ", but found no vbucket_state");
    }

    // Insert all outstanding Prepares into the VBucket (HashTable &
    // DurabilityMonitor).
    std::vector<queued_item> prepares;
    if (vbState->persistedPreparedSeqno == vbState->persistedCompletedSeqno) {
        // We don't need to warm up anything for this vBucket as all of our
        // prepares have been completed, but we do need to create the DM
        // with our vbucket_state.
        epVb.loadOutstandingPrepares(*vbState, std::move(prepares));
        // No prepares loaded
        return {0, 0, 0, true};
    }

    // We optimise this step by starting the scan at the seqno following the
    // Persisted Completed Seqno. By definition, all earlier prepares have been
    // completed (Committed or Aborted).
    uint64_t startSeqno = vbState->persistedCompletedSeqno + 1;

    // The seqno up to which we will scan for SyncWrites
    uint64_t endSeqno = vbState->persistedPreparedSeqno;

    // If we are were in the middle of receiving/persisting a Disk snapshot then
    // we cannot solely rely on the PCS and PPS due to de-dupe/out of order
    // commit. We could have our committed item higher than the HPS if we do a
    // normal mutation after a SyncWrite and we have not yet fully persisted the
    // disk snapshot to correct the high completed seqno. In this case, we need
    // to read the rest of the disk snapshot to ensure that we pick up any
    // completions of prepares that we may attempt to warm up.
    //
    // Example:
    //
    // Relica receives Disk snapshot
    // [1:Prepare(a), 2:Prepare(b), 3:Mutation(a)...]
    //
    // After receiving and flushing the mutation at seqno 3, the replica has:
    // HPS - 0 (only moves on snapshot end)
    // HCS - 1 (the DM takes care of this)
    // PPS - 2
    // PCS - 0 (we can only move the PCS correctly at snap-end)
    //
    // If we warmup in this case then we load SyncWrites from seqno 1 to 2. If
    // we do this then we will skip the logical completion at seqno 3 for the
    // prepare at seqno 1. This will cause us to have a completed SyncWrite in
    // the DM when we transition to memory which will block any further
    // SyncWrite completions on this node.
    if (isDiskCheckpointType(vbState->checkpointType) &&
        static_cast<uint64_t>(vbState->highSeqno) != vbState->lastSnapEnd) {
        endSeqno = vbState->highSeqno;

        EP_LOG_INFO(
                "EPBucket::loadPreparedSyncWrites: {} current snapshot is "
                "disk type and incomplete so loading all prepares from: "
                "{} to {}",
                vb.getId(),
                startSeqno,
                endSeqno);
    }

    // Use ALL_ITEMS filter for the scan. NO_DELETES is insufficient
    // because (committed) SyncDeletes manifest as a prepared_sync_write
    // (doc on disk not deleted) followed by a commit_sync_write (which
    // *is* marked as deleted as that's the resulting state).
    // We need to see that Commit, hence ALL_ITEMS.
    const auto docFilter = DocumentFilter::ALL_ITEMS;
    const auto valFilter = getValueFilterForCompressionMode();

    // Don't expect to find anything already in the HashTable, so use
    // NoLookupCallback.
    auto scanCtx = kvStore->initBySeqnoScanContext(
            std::make_unique<LoadSyncWrites>(epVb, endSeqno),
            std::make_unique<NoLookupCallback>(),
            epVb.getId(),
            startSeqno,
            docFilter,
            valFilter,
            SnapshotSource::Head);

    // Storage problems can lead to a null context, kvstore logs details
    if (!scanCtx) {
        EP_LOG_CRITICAL(
                "EPBucket::loadPreparedSyncWrites: scanCtx is null for {}",
                epVb.getId());
        // No prepares loaded
        return {0, 0, false};
    }

    auto scanResult = kvStore->scan(*scanCtx);

    switch (scanResult) {
    case ScanStatus::Success:
        break;
    case ScanStatus::Yield:
        // If we abort our scan early due to reaching the HPS (by setting
        // storageCB.getStatus) then the scan result will be 'Yield' but we
        // will have scanned correctly.
        break;
    case ScanStatus::Failed: {
        EP_LOG_CRITICAL(
                "EPBucket::loadPreparedSyncWrites: scan() failed for {}",
                epVb.getId());
        return {0, 0, false};
    }
    case ScanStatus::Cancelled: {
        // Cancelled is not expected as the callbacks never set a runtime error
        Expects(ScanStatus::Cancelled != scanResult);
    }
    }

    auto& storageCB = static_cast<LoadSyncWrites&>(scanCtx->getValueCallback());
    EP_LOG_DEBUG(
            "EPBucket::loadPreparedSyncWrites: Identified {} outstanding "
            "prepared SyncWrites for {} in {}",
            storageCB.outstandingPrepares.size(),
            epVb.getId(),
            cb::time2text(std::chrono::steady_clock::now() - start));

    // Insert all outstanding Prepares into the VBucket (HashTable &
    // DurabilityMonitor).
    prepares.reserve(storageCB.outstandingPrepares.size());
    for (auto& prepare : storageCB.outstandingPrepares) {
        prepares.emplace_back(std::move(prepare.second));
    }
    // Sequence must be sorted by seqno (ascending) for DurabilityMonitor.
    std::sort(
            prepares.begin(), prepares.end(), [](const auto& a, const auto& b) {
                return a->getBySeqno() < b->getBySeqno();
            });

    auto numPrepares = prepares.size();
    epVb.loadOutstandingPrepares(*vbState, std::move(prepares));

    return {storageCB.itemsVisited,
            numPrepares,
            storageCB.highestDefaultCollectionVisible,
            true};
}

ValueFilter EPBucket::getValueFilterForCompressionMode(CookieIface* cookie) {
    auto compressionMode = engine.getCompressionMode();
    auto filter = ValueFilter::VALUES_COMPRESSED;
    if (compressionMode == BucketCompressionMode::Off) {
        filter = ValueFilter::VALUES_DECOMPRESSED;
    }
    if (cookie &&
        !cookie->isDatatypeSupported(PROTOCOL_BINARY_DATATYPE_SNAPPY)) {
        filter = ValueFilter::VALUES_DECOMPRESSED;
    }
    return filter;
}

void EPBucket::notifyNewSeqno(const Vbid vbid, const VBNotifyCtx& notifyCtx) {
    if (notifyCtx.notifyFlusher) {
        notifyFlusher(vbid);
    }
    if (notifyCtx.notifyReplication) {
        notifyReplication(vbid, notifyCtx.syncWrite);
    }
}

Warmup* EPBucket::getWarmup() const {
    return warmupTask.get();
}

bool EPBucket::isWarmupLoadingData() {
    return warmupTask && !warmupTask->isFinishedLoading();
}

bool EPBucket::isWarmupComplete() {
    return warmupTask && warmupTask->isComplete();
}

bool EPBucket::isWarmupOOMFailure() {
    return warmupTask && warmupTask->hasOOMFailure();
}

bool EPBucket::hasWarmupSetVbucketStateFailed() const {
    return warmupTask && warmupTask->hasSetVbucketStateFailure();
}

bool EPBucket::maybeWaitForVBucketWarmup(CookieIface* cookie) {
    if (warmupTask) {
        return warmupTask->maybeWaitForVBucketWarmup(cookie);
    }
    return false;
}

void EPBucket::initializeWarmupTask() {
    if (engine.getConfiguration().isWarmup()) {
        warmupTask = std::make_unique<Warmup>(*this, engine.getConfiguration());
    }
}

void EPBucket::startWarmupTask() {
    if (warmupTask) {
        warmupTask->start();
    } else {
        // No warmup, immediately online the bucket.
        warmupCompleted();
    }
}

bool EPBucket::maybeEnableTraffic() {
    // @todo rename.. skal vaere isTrafficDisabled elns
    auto memoryUsed =
            static_cast<double>(stats.getEstimatedTotalMemoryUsed());
    auto maxSize = static_cast<double>(stats.getMaxDataSize());

    if (memoryUsed >= stats.mem_low_wat) {
        EP_LOG_INFO(
                "Total memory use reached to the low water mark, stop warmup"
                ": memoryUsed ({}) >= low water mark ({})",
                memoryUsed,
                uint64_t(stats.mem_low_wat.load()));
        return true;
    } else if (memoryUsed > (maxSize * stats.warmupMemUsedCap)) {
        EP_LOG_INFO(
                "Enough MB of data loaded to enable traffic"
                ": memoryUsed ({}) > (maxSize({}) * warmupMemUsedCap({}))",
                memoryUsed,
                maxSize,
                stats.warmupMemUsedCap.load());
        return true;
    } else if (eviction_policy == EvictionPolicy::Value &&
               stats.warmedUpValues >=
                       (stats.warmedUpKeys * stats.warmupNumReadCap)) {
        // Let ep-engine think we're done with the warmup phase
        // (we should refactor this into "enableTraffic")
        EP_LOG_INFO(
                "Enough number of items loaded to enable traffic (value "
                "eviction)"
                ": warmedUpValues({}) >= (warmedUpKeys({}) * "
                "warmupNumReadCap({}))",
                uint64_t(stats.warmedUpValues.load()),
                uint64_t(stats.warmedUpKeys.load()),
                stats.warmupNumReadCap.load());
        return true;
    } else if (eviction_policy == EvictionPolicy::Full &&
               stats.warmedUpValues >= (warmupTask->getEstimatedItemCount() *
                                        stats.warmupNumReadCap)) {
        // In case of FULL EVICTION, warmed up keys always matches the number
        // of warmed up values, therefore for honoring the min_item threshold
        // in this scenario, we can consider warmup's estimated item count.
        EP_LOG_INFO(
                "Enough number of items loaded to enable traffic (full "
                "eviction)"
                ": warmedUpValues({}) >= (warmup est items({}) * "
                "warmupNumReadCap({}))",
                uint64_t(stats.warmedUpValues.load()),
                uint64_t(warmupTask->getEstimatedItemCount()),
                stats.warmupNumReadCap.load());
        return true;
    }
    return false;
}

void EPBucket::warmupCompleted() {
    if (!engine.getConfiguration().getAlogPath().empty()) {
        if (engine.getConfiguration().isAccessScannerEnabled()) {
            accessScanner.wlock()->enabled = true;
            EP_LOG_INFO_RAW("Access Scanner task enabled");
            auto smin = engine.getConfiguration().getAlogSleepTime();
            setAccessScannerSleeptime(smin, true);
        } else {
            accessScanner.wlock()->enabled = false;
            EP_LOG_INFO_RAW("Access Scanner task disabled");
        }

        Configuration& config = engine.getConfiguration();
        config.addValueChangedListener(
                "access_scanner_enabled",
                std::make_unique<ValueChangedListener>(*this));
        config.addValueChangedListener(
                "alog_sleep_time",
                std::make_unique<ValueChangedListener>(*this));
        config.addValueChangedListener(
                "alog_task_time",
                std::make_unique<ValueChangedListener>(*this));
    }

    // Whilst we do schedule a compaction here and it can run before we call
    // initializeShards below (which sets makeCompactionContext), this scheduled
    // compaction will execute correctly as it takes the compactDB path which
    // will generate a compaction context in EPBucket instead of by calling
    // makeCompactionContext.
    collectionsManager->warmupCompleted(*this);

    // Now warmup is completed, reconfigure each KVStore to use the "proper"
    // makeCompactionContext which allows expiry via compaction, purging
    // collections etc..
    initializeShards();
}

void EPBucket::stopWarmup() {
    // forcefully stop current warmup task
    if (isWarmupLoadingData()) {
        EP_LOG_INFO(
                "Stopping warmup while engine is loading "
                "data from underlying storage, shutdown = {}",
                stats.isShutdown ? "yes" : "no");
        warmupTask->stop();
    }
}

bool EPBucket::isByIdScanSupported() const {
    return getStorageProperties().hasByIdScan();
}

bool EPBucket::isValidBucketDurabilityLevel(cb::durability::Level level) const {
    switch (level) {
    case cb::durability::Level::None:
    case cb::durability::Level::Majority:
    case cb::durability::Level::MajorityAndPersistOnMaster:
    case cb::durability::Level::PersistToMajority:
        return true;
    }
    folly::assume_unreachable();
}

// task does not own the manifest, cookie does
bool EPBucket::maybeScheduleManifestPersistence(
        CookieIface* cookie,
        std::unique_ptr<Collections::Manifest>& newManifest) {
    getEPEngine().storeEngineSpecific(*cookie, newManifest.get());

    ExTask task = std::make_shared<Collections::PersistManifestTask>(
            *this, std::move(newManifest), cookie);
    ExecutorPool::get()->schedule(task);
    return true; // we took the manifest
}

std::ostream& operator<<(std::ostream& os, const EPBucket::FlushResult& res) {
    os << std::boolalpha << "moreAvailable:{"
       << (res.moreAvailable == EPBucket::MoreAvailable::Yes) << "} "
       << "numFlushed:{" << res.numFlushed << "}";
    return os;
}

BgFetcher& EPBucket::getBgFetcher(Vbid vbid) {
    // For now we just use modulo, same as we do/would for shards to pick out
    // the associated BgFetcher
    auto id = vbid.get() % bgFetchers.size();
    return *bgFetchers.at(id);
}

Flusher* EPBucket::getFlusher(Vbid vbid) {
    // For now we just use modulo, same as we do/would for shards to pick out
    // the associated BgFetcher
    auto id = vbid.get() % flushers.size();
    return flushers.at(id).get();
}

Flusher* EPBucket::getOneFlusher() {
    Expects(flushers.size() > 0);
    return flushers.front().get();
}

void EPBucket::releaseBlockedCookies() {
    KVBucket::releaseBlockedCookies();

    // Stop warmup (if not yet completed) which will unblock any cookies which
    // were held pending if they were received before populateVBucketMap phase.
    stopWarmup();

    // Abort any running compactions, there's no point running them for any
    // external clients because we're disconnecting them.
    cancelEWBCompactionTasks = true;

    // It's not enough to abort any running compactions though. We could have
    // some waiting in the queue behind other tasks for other buckets which are
    // not getting cancelled. As such, we should notify the cookies to
    // disconnect them and let the tasks get cleaned up later.
    auto compactionsHandle = compactionTasks.wlock();
    for (auto& [vbid, task] : *compactionsHandle) {
        auto cookies = task->takeCookies();
        for (const auto& cookie : cookies) {
            // The status doesn't really matter here, it gets returned as
            // success if we are completing a blocked request but it feels wrong
            // to return success here.
            engine.notifyIOComplete(cookie, cb::engine_errc::failed);
        }
    }
}

std::shared_ptr<RangeScan> EPBucket::takeNextRangeScan(size_t taskId) {
    return rangeScans.takeNextScan(taskId);
}

std::pair<cb::engine_errc, cb::rangescan::Id> EPBucket::createRangeScan(
        CookieIface& cookie,
        std::unique_ptr<RangeScanDataHandlerIFace> handler,
        const cb::rangescan::CreateParameters& params) {
    auto vb = getVBucket(params.vbid);
    if (!vb) {
        ++stats.numNotMyVBuckets;
        return {cb::engine_errc::not_my_vbucket, {}};
    }
    // Scanning of active only
    folly::SharedMutex::ReadHolder rlh(vb->getStateLock());
    if (vb->getState() != vbucket_state_active) {
        ++stats.numNotMyVBuckets;
        return {cb::engine_errc::not_my_vbucket, {}};
    }

    // read lock on collections - the collection must exist to continue.
    auto handle = vb->getManifest().lock(params.cid);
    cb::engine_errc status = cb::engine_errc::success;
    if (!handle.valid()) {
        engine.setUnknownCollectionErrorContext(cookie,
                                                handle.getManifestUid());

        status = cb::engine_errc::unknown_collection;
    } else if (params.snapshotReqs) {
        if (vb->failovers->getLatestUUID() != params.snapshotReqs->vbUuid) {
            status = cb::engine_errc::vbuuid_not_equal;
        } else if (vb->getPersistenceSeqno() < params.snapshotReqs->seqno &&
                   !params.snapshotReqs->timeout) {
            status = cb::engine_errc::temporary_failure;
        }
    }

    if (status != cb::engine_errc::success) {
        // This maybe the continuation of a create - the create task may of
        // succeeded, yet the vb/collection has now gone - require a clean-up
        auto& epVb = dynamic_cast<EPVBucket&>(*vb);
        auto checkStatus = epVb.checkAndCancelRangeScanCreate(cookie);

        // A task (to cancel) must of been scheduled (would_block)
        // This is the first part of the request (success)
        if (checkStatus != cb::engine_errc::would_block &&
            checkStatus != cb::engine_errc::success) {
            EP_LOG_WARN(
                    "{} createRangeScan failed to cancel for {} status:{} "
                    "checkStatus:{}",
                    vb,
                    params.cid,
                    status,
                    checkStatus);
        }
        return {status, {}};
    }

    return vb->createRangeScan(cookie, std::move(handler), params);
}

cb::engine_errc EPBucket::continueRangeScan(
        CookieIface& cookie, const cb::rangescan::ContinueParameters& params) {
    auto vb = getVBucket(params.vbid);
    if (!vb) {
        ++stats.numNotMyVBuckets;
        return cb::engine_errc::not_my_vbucket;
    }

    return vb->continueRangeScan(cookie, params);
}

cb::engine_errc EPBucket::cancelRangeScan(Vbid vbid,
                                          cb::rangescan::Id uuid,
                                          CookieIface& cookie) {
    auto vb = getVBucket(vbid);
    if (!vb) {
        ++stats.numNotMyVBuckets;
        return cb::engine_errc::not_my_vbucket;
    }
    return vb->cancelRangeScan(uuid, &cookie);
}

cb::engine_errc EPBucket::prepareForPause(
        folly::CancellationToken cancellationToken) {
    // 1. Wait for all outstanding disk writing operations to complete.
    // a) Flusher, Rollback, DeleteVB - These all require that the
    //    appropriate vb_mutexes element has been acquired, so we simply
    //    acquire _all_ of them here, which means any of the above in-flight
    //    operations will have to complete before we continue - and that no
    //    more can begin.
    //    Once all preparations have been completed; we set EPBucket::paused
    //    to true and unlock the mutexes - any future attempts to lock them
    //    will be blocked until EPBucket::paused is cleared
    //    (via prepareForResume()).
    EP_LOG_DEBUG_RAW(
            "EPBucket::prepareForPause: waiting for in-flight Flusher, "
            "Rollback, DeleteVB tasks to complete");
    std::vector<std::unique_lock<std::mutex>> vb_locks;
    for (auto& mutex : vb_mutexes) {
        prepareForPauseTestingHook("Lock vb_mutexes");

        std::unique_lock<std::mutex> lock{mutex, std::try_to_lock};
        while (!lock.owns_lock()) {
            // Sleep for a short while to avoid busy-wait while current owner
            // of mutex finishes with it. (We don't want to use a blocking wait
            // we want to be able to check for cancellation promptly).
            std::this_thread::sleep_for(std::chrono::milliseconds{1});
            (void)lock.try_lock();
            if (cancellationToken.isCancellationRequested()) {
                // Return from this method; all vb_mutexes locked so far
                // will be unlocked via unique_locks going out of scope.
                return cb::engine_errc::cancelled;
            }
        }
        // Transfer this lock into vb_locks; if we need to cancel this ensures
        // all mutexes locked so far are unlocked on return.
        vb_locks.push_back(std::move(lock));
    }

    // All vb_mutex locks acquired; check again for cancellation before
    // continuing.
    if (cancellationToken.isCancellationRequested()) {
        // As above, RAII destruction of vb_locks will undo the pause steps so
        // far.
        return cb::engine_errc::cancelled;
    }

    // b) Compaction - This only requires that the appropriate vb_mutexes are
    //    acquired for critical sections (assuming that the KVStore supports
    //    concurrent compaction, which Couchstore & Magma do). As such, we need
    //    to do more - we reduce the capacity of the compaction semaphore to
    //    1, then acquire this last token. This prevents any new compaction
    //    tasks from running, and if are compaction tasks already then
    //    we block acquiring the singular token until they have finished.
    EP_LOG_DEBUG_RAW(
            "EPBucket::prepareForPause: waiting for all Compaction tasks to "
            "complete");
    compactionSemaphore->setCapacity(1);
    struct BlockingWaiter : public cb::Waiter {
        BlockingWaiter(cb::AwaitableSemaphore& sem) : semaphore{sem} {
        }
        cb::AwaitableSemaphore& semaphore;
        folly::Baton<> baton;
        void signal() override {
            // Note: signal() only indicates that we _might_ now be able to
            // acquire a token, it doesn't mean the token has been returned.
            if (semaphore.acquire_or_wait(weak_from_this())) {
                baton.post();
            }
        }
    };
    auto waiter = std::make_shared<BlockingWaiter>(*compactionSemaphore);
    // "Signal" the waiter - ie. check if we can acquire the semaphore now.
    // (This is done to avoid repeating the same initial acquire_or_wait()
    //  logic here).
    waiter->signal();
    // And wait until the waiter successfully acquires a token.
    waiter->baton.wait();

    // If cancelled at or after this point need to release the compaction
    // semaphore and undo the reduction in capacity.
    folly::CancellationCallback compactionUndoPauseCB(cancellationToken, [&] {
        compactionSemaphore->release();
        updateCompactionConcurrency();
    });

    // 2. Tell all the KVStores to pause. This ensures any background IO
    //    operations which ep-engine is unaware of are also completed (and no
    //    new ones started).
    bool allSuccess = true;
    std::vector<KVShard::id_type> pausedShards;
    vbMap.forEachShard([&](KVShard& shard) {
        EP_LOG_DEBUG("EPBucket::prepareForPause: pausing KVShard:{}", shard.getId());
        prepareForPauseTestingHook("Pause KVStore");

        // Skip pausing any remaining shards if one has already failed.
        if (!allSuccess) {
            return;
        }
        if (cancellationToken.isCancellationRequested()) {
            EP_LOG_INFO(
                    "EPBucket::prepareForPause: Cancelling pause, skipping "
                    "pause of shard:{}",
                    shard.getId());
        } else {
            if (shard.getRWUnderlying()->pause()) {
                pausedShards.push_back(shard.getId());
            } else {
                EP_LOG_WARN("EPBucket::prepareForPause: shard:{} failed",
                            shard.getId());
                allSuccess = false;
            }
        }
    });

    // If cancelled at or after this point then need to unpause all paused
    // shards and reset paused state.
    folly::CancellationCallback kvStoreUndoPauseCB(cancellationToken, [&] {
        for (auto shardId : pausedShards) {
            vbMap.getShard(shardId)->getRWUnderlying()->resume();
        }
    });

    if (cancellationToken.isCancellationRequested()) {
        return cb::engine_errc::cancelled;
    }

    if (allSuccess) {
        // Successfully prepared for pausing without being cancelled; set
        // paused flag to true before we unlock all the vb_mutexes; that will
        // inhibit anyone from acquiring the mutexes again until paused is set
        // to false.
        paused.store(true);
        return cb::engine_errc::success;
    }

    return cb::engine_errc::failed;
}

cb::engine_errc EPBucket::prepareForResume() {
    // This is the reverse of prepareForResume() - see that for more details.

    // 1. Tell all KVStores to resume. This allows them schedule background
    //    write operations on their own accord, and also perform write
    //    operations issued by ep-engine.
    vbMap.forEachShard([](KVShard& shard) {
        EP_LOG_DEBUG("EPBucket::prepareForResume: resuming KVShard:{}",
                     shard.getId());
        shard.getRWUnderlying()->resume();
    });

    // 2. Resume ep-engine operations.
    // a) Clear EPBucket::paused so disk writing operations can
    //    resume.
    EP_LOG_DEBUG_RAW(
            "EPBucket::prepareForResume: unblocking all Flusher, "
            "Rollback, DeleteVB tasks.");
    paused.store(false);

    // b) Reset compaction concurrency
    EP_LOG_DEBUG_RAW(
            "EPBucket::prepareForResume: resuming all Compaction tasks");
    compactionSemaphore->release();
    updateCompactionConcurrency();

    return cb::engine_errc::success;
}<|MERGE_RESOLUTION|>--- conflicted
+++ resolved
@@ -413,16 +413,6 @@
     const auto moreAvailable =
             toFlush.moreAvailable ? MoreAvailable::Yes : MoreAvailable::No;
 
-<<<<<<< HEAD
-=======
-    // The Flusher will wake up the CheckpointRemover if necessary.
-    const auto wakeupCheckpointRemover =
-            vb.checkpointManager
-                            ->isEligibleForCheckpointRemovalAfterPersistence()
-                    ? WakeCkptRemover::Yes
-                    : WakeCkptRemover::No;
-
->>>>>>> 3f595e25
     if (toFlush.items.empty()) {
         return {moreAvailable, 0};
     }
