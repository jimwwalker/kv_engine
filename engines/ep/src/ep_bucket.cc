/* -*- Mode: C++; tab-width: 4; c-basic-offset: 4; indent-tabs-mode: nil -*- */
/*
 *     Copyright 2018-Present Couchbase, Inc.
 *
 *   Use of this software is governed by the Business Source License included
 *   in the file licenses/BSL-Couchbase.txt.  As of the Change Date specified
 *   in that file, in accordance with the Business Source License, use of this
 *   software will be governed by the Apache License, Version 2.0, included in
 *   the file licenses/APL2.txt.
 */

#include "ep_bucket.h"

#include "bgfetcher.h"
#include "bucket_logger.h"
#include "checkpoint_manager.h"
#include "collections/manager.h"
#include "collections/persist_manifest_task.h"
#include "collections/vbucket_manifest_handles.h"
#include "dcp/dcpconnmap.h"
#include "ep_engine.h"
#include "ep_time.h"
#include "ep_vb.h"
#include "failover-table.h"
#include "flusher.h"
#include "item.h"
#include "kvstore/kvstore.h"
#include "kvstore/persistence_callback.h"
#include "kvstore/kvstore_transaction_context.h"
#include "replicationthrottle.h"
#include "rollback_result.h"
#include "tasks.h"
#include "vb_commit.h"
#include "vb_visitors.h"
#include "vbucket_state.h"
#include "warmup.h"
#include <executor/executorpool.h>

#include <platform/timeutils.h>
#include <statistics/cbstat_collector.h>
#include <statistics/collector.h>
#include <statistics/labelled_collector.h>
#include <utilities/hdrhistogram.h>
#include <utilities/logtags.h>

#include <gsl/gsl-lite.hpp>

#include <utility>

/**
 * Callback class used by EpStore, for adding relevant keys
 * to bloomfilter during compaction.
 */
class BloomFilterCallback : public Callback<Vbid&, const DocKey&, bool&> {
public:
    explicit BloomFilterCallback(KVBucket& eps) : store(eps) {
    }

    void callback(Vbid& vbucketId,
                  const DocKey& key,
                  bool& isDeleted) override {
        VBucketPtr vb = store.getVBucket(vbucketId);
        if (vb) {
            /* Check if a temporary filter has been initialized. If not,
             * initialize it. If initialization fails, throw an exception
             * to the caller and let the caller deal with it.
             */
            bool tempFilterInitialized = vb->isTempFilterAvailable();
            if (!tempFilterInitialized) {
                tempFilterInitialized = initTempFilter(vbucketId);
            }

            if (!tempFilterInitialized) {
                throw std::runtime_error(
                        "BloomFilterCallback::callback: Failed "
                        "to initialize temporary filter for " +
                        vbucketId.to_string());
            }

            if (store.getItemEvictionPolicy() == EvictionPolicy::Value) {
                /**
                 * VALUE-ONLY EVICTION POLICY
                 * Consider deleted items only.
                 */
                if (isDeleted) {
                    vb->addToTempFilter(key);
                }
            } else {
                /**
                 * FULL EVICTION POLICY
                 * If vbucket's resident ratio is found to be less than
                 * the residency threshold, consider all items, otherwise
                 * consider deleted and non-resident items only.
                 */
                bool residentRatioLessThanThreshold =
                        vb->isResidentRatioUnderThreshold(
                                store.getBfiltersResidencyThreshold());
                if (residentRatioLessThanThreshold) {
                    vb->addToTempFilter(key);
                } else {
                    if (isDeleted || !store.isMetaDataResident(vb, key)) {
                        vb->addToTempFilter(key);
                    }
                }
            }
        }
    }

private:
    bool initTempFilter(Vbid vbucketId);
    KVBucket& store;
};

bool BloomFilterCallback::initTempFilter(Vbid vbucketId) {
    Configuration& config = store.getEPEngine().getConfiguration();
    VBucketPtr vb = store.getVBucket(vbucketId);
    if (!vb) {
        return false;
    }

    size_t initial_estimation = config.getBfilterKeyCount();
    size_t estimated_count;
    size_t num_deletes = 0;
    try {
        num_deletes = store.getRWUnderlying(vbucketId)->getNumPersistedDeletes(
                vbucketId);
    } catch (std::runtime_error& re) {
        EP_LOG_WARN(
                "BloomFilterCallback::initTempFilter: runtime error while "
                "getting "
                "number of persisted deletes for {} Details: {}",
                vbucketId,
                re.what());
        return false;
    }

    EvictionPolicy eviction_policy = store.getItemEvictionPolicy();
    if (eviction_policy == EvictionPolicy::Value) {
        /**
         * VALUE-ONLY EVICTION POLICY
         * Obtain number of persisted deletes from underlying kvstore.
         * Bloomfilter's estimated_key_count = 1.25 * deletes
         */
        estimated_count = round(1.25 * num_deletes);
    } else {
        /**
         * FULL EVICTION POLICY
         * First determine if the resident ratio of vbucket is less than
         * the threshold from configuration.
         */
        bool residentRatioAlert = vb->isResidentRatioUnderThreshold(
                store.getBfiltersResidencyThreshold());

        /**
         * Based on resident ratio against threshold, estimate count.
         *
         * 1. If resident ratio is greater than the threshold:
         * Obtain number of persisted deletes from underlying kvstore.
         * Obtain number of non-resident-items for vbucket.
         * Bloomfilter's estimated_key_count =
         *                              1.25 * (deletes + non-resident)
         *
         * 2. Otherwise:
         * Obtain number of items for vbucket.
         * Bloomfilter's estimated_key_count =
         *                              1.25 * (num_items)
         */

        if (residentRatioAlert) {
            estimated_count = round(1.25 * vb->getNumItems());
        } else {
            estimated_count =
                    round(1.25 * (num_deletes + vb->getNumNonResidentItems()));
        }
    }

    if (estimated_count < initial_estimation) {
        estimated_count = initial_estimation;
    }

    vb->initTempFilter(estimated_count, config.getBfilterFpProb());

    return true;
}

class ExpiredItemsCallback : public Callback<Item&, time_t&> {
public:
    explicit ExpiredItemsCallback(KVBucket& store) : epstore(store) {
    }

    void callback(Item& it, time_t& startTime) override {
        if (epstore.compactionCanExpireItems()) {
            epstore.deleteExpiredItem(it, startTime, ExpireBy::Compactor);
        }
    }

private:
    KVBucket& epstore;
};

void NotifyFlusherCB::callback(Vbid& vbid) {
    auto vb = shard->getBucket(vbid);
    if (vb) {
        vb->getFlusher()->notifyFlushEvent(vb);
    }
}

class EPBucket::ValueChangedListener : public ::ValueChangedListener {
public:
    explicit ValueChangedListener(EPBucket& bucket) : bucket(bucket) {
    }

    void sizeValueChanged(const std::string& key, size_t value) override {
        if (key == "flusher_total_batch_limit") {
            bucket.setFlusherBatchSplitTrigger(value);
        } else if (key == "alog_sleep_time") {
            bucket.setAccessScannerSleeptime(value, false);
        } else if (key == "alog_task_time") {
            bucket.resetAccessScannerStartTime();
        } else {
            EP_LOG_WARN("Failed to change value for unknown variable, {}", key);
        }
    }

    void booleanValueChanged(const std::string& key, bool value) override {
        if (key == "access_scanner_enabled") {
            if (value) {
                bucket.enableAccessScannerTask();
            } else {
                bucket.disableAccessScannerTask();
            }
        } else if (key == "retain_erroneous_tombstones") {
            bucket.setRetainErroneousTombstones(value);
        } else  {
            EP_LOG_WARN("Failed to change value for unknown variable, {}", key);
        }
    }

private:
    EPBucket& bucket;
};

EPBucket::EPBucket(EventuallyPersistentEngine& theEngine)
    : KVBucket(theEngine) {
    auto& config = engine.getConfiguration();
    const std::string& policy = config.getItemEvictionPolicy();
    if (policy.compare("value_only") == 0) {
        eviction_policy = EvictionPolicy::Value;
    } else {
        eviction_policy = EvictionPolicy::Full;
    }
    replicationThrottle = std::make_unique<ReplicationThrottleEP>(
            engine.getConfiguration(), stats);

    // Pre 7.0.0 Flushers were a part of KVShard so keep the same default
    // scaling.
    auto configFlusherLimit = config.getMaxNumFlushers();
    auto flusherLimit =
            configFlusherLimit == 0 ? vbMap.getNumShards() : configFlusherLimit;
    for (size_t i = 0; i < flusherLimit; i++) {
        flushers.emplace_back(std::make_unique<Flusher>(this, i));
    }

    // Pre-7.0.0 BgFetchers were a part of KVShard so keep the same default
    // scaling.
    auto configBgFetcherLimit = config.getMaxNumBgfetchers();
    auto bgFetcherLimit = configBgFetcherLimit == 0 ? vbMap.getNumShards()
                                                    : configBgFetcherLimit;

    // Limit BgFetchers by the number of vBuckets as any more would be useless.
    bgFetcherLimit = std::min(bgFetcherLimit, config.getMaxVbuckets());
    for (size_t i = 0; i < bgFetcherLimit; i++) {
        bgFetchers.emplace_back(std::make_unique<BgFetcher>(*this));
    }

    setFlusherBatchSplitTrigger(config.getFlusherTotalBatchLimit());
    config.addValueChangedListener(
            "flusher_total_batch_limit",
            std::make_unique<ValueChangedListener>(*this));

    retainErroneousTombstones = config.isRetainErroneousTombstones();
    config.addValueChangedListener(
            "retain_erroneous_tombstones",
            std::make_unique<ValueChangedListener>(*this));

    initializeWarmupTask();
}

EPBucket::~EPBucket() = default;

bool EPBucket::initialize() {
    KVBucket::initialize();

    startWarmupTask();

    enableItemPager();

    if (!startBgFetcher()) {
        EP_LOG_CRITICAL_RAW(
                "EPBucket::initialize: Failed to create and start "
                "bgFetchers");
        return false;
    }

    return true;
}

void EPBucket::initializeShards() {
    vbMap.forEachShard([this](KVShard& shard) {
        shard.getRWUnderlying()->setMakeCompactionContextCallback(
                [this](Vbid vbid,
                       CompactionConfig& config,
                       uint64_t purgeSeqno) {
                    return makeCompactionContext(vbid, config, purgeSeqno);
                });
    });
}

std::vector<ExTask> EPBucket::deinitialize() {
    stopFlusher();
    stopBgFetcher();

    auto ret = KVBucket::deinitialize();

    // Perform a snapshot of the stats before shutting down so we can
    // persist the type of shutdown (stats.forceShutdown), and consequently
    // on the next warmup can determine is there was a clean shutdown - see
    // Warmup::cleanShutdown. This must be called after KVBucket::deinitialize()
    // to prevent a race condition with the StatSnap task as the deinitialize
    // function will cancel all running tasks.
    snapshotStats(true /*shuttingDown*/);

    // Now that we've stopped all of our tasks, stop any tasks the storage
    // layer may have created.
    vbMap.forEachShard([](KVShard& shard) {
        shard.getRWUnderlying()->deinitialize();
    });

    return ret;
}

/**
 * @returns true if the item `candidate` can be de-duplicated (skipped) because
 * `lastFlushed` already supercedes it.
 */
static bool canDeDuplicate(Item* lastFlushed, Item& candidate) {
    if (!lastFlushed) {
        // Nothing to de-duplicate against.
        return false;
    }
    if (lastFlushed->getKey() != candidate.getKey()) {
        // Keys differ - cannot de-dupe.
        return false;
    }
    if (lastFlushed->isCommitted() != candidate.isCommitted()) {
        // Committed / pending namespace differs - cannot de-dupe.
        return false;
    }

    // items match - the candidate must have a lower seqno.
    Expects(lastFlushed->getBySeqno() > candidate.getBySeqno());

    // Otherwise - valid to de-dupe.
    return true;
}

EPBucket::FlushResult EPBucket::flushVBucket(Vbid vbid) {
    auto vb = getLockedVBucket(vbid, std::try_to_lock);
    if (!vb.owns_lock()) {
        // Try another bucket if this one is locked to avoid blocking flusher.
        return {MoreAvailable::Yes, 0, WakeCkptRemover::No};
    }

    if (!vb) {
        return {MoreAvailable::No, 0, WakeCkptRemover::No};
    }

    return flushVBucket_UNLOCKED(std::move(vb));
}

EPBucket::FlushResult EPBucket::flushVBucket_UNLOCKED(LockedVBucketPtr vb) {
    if (!vb || !vb.owns_lock()) {
        // should never really hit this code, if we do you're using the method
        // incorrectly
        std::logic_error(fmt::format(
                "EPBucket::flushVBucket_UNLOCKED(): should always be called "
                "with a valid LockedVBucketPtr: VbucketPtr:{} owns_lock:{}",
                bool{vb},
                vb.owns_lock()));
    }

    const auto vbid = vb->getId();
    const auto flushStart = std::chrono::steady_clock::now();
    // Obtain the set of items to flush, up to the maximum allowed for
    // a single flush.
    auto toFlush = vb->getItemsToPersist(flusherBatchSplitTrigger);

    // Callback must be initialized at persistence
    Expects(toFlush.flushHandle.get());

    const auto moreAvailable =
            toFlush.moreAvailable ? MoreAvailable::Yes : MoreAvailable::No;

    // The Flusher will wake up the CheckpointRemover if necessary.
    const auto wakeupCheckpointRemover =
            vb->checkpointManager
                            ->isEligibleForCheckpointRemovalAfterPersistence()
                    ? WakeCkptRemover::Yes
                    : WakeCkptRemover::No;

    if (toFlush.items.empty()) {
        return {moreAvailable, 0, wakeupCheckpointRemover};
    }

    // The range becomes initialised only when an item is flushed
    std::optional<snapshot_range_t> range;
    auto* rwUnderlying = getRWUnderlying(vb->getId());

    auto ctx = rwUnderlying->begin(
            vbid, std::make_unique<EPPersistenceCallback>(stats, *vb));
    while (!ctx) {
        ++stats.beginFailed;
        EP_LOG_WARN(
                "EPBucket::flushVBucket: () Failed to start a transaction. "
                "Retry in 1 second.",
                vb->getId());
        std::this_thread::sleep_for(std::chrono::seconds(1));
        ctx = rwUnderlying->begin(
                vbid, std::make_unique<EPPersistenceCallback>(stats, *vb));
    }

    bool mustDedupe =
            !rwUnderlying->getStorageProperties().hasAutomaticDeduplication();

    if (mustDedupe) {
        rwUnderlying->prepareForDeduplication(toFlush.items);
    }

    Item* prev = nullptr;

    // Read the vbucket_state from disk as many values from the
    // in-memory vbucket_state may be ahead of what we are flushing.
    const auto* persistedVbState =
            rwUnderlying->getCachedVBucketState(vb->getId());

    // The first flush we do populates the cachedVBStates of the KVStore
    // so we may not (if this is the first flush) have a state returned
    // from the KVStore.
    vbucket_state vbstate;
    if (persistedVbState) {
        vbstate = *persistedVbState;
    }

    // Callback executed at KVStore::commit.
    bool logged = false;
    const auto callback = [this, &logged, vbid](const std::system_error& err) {
        if (!logged) {
            EP_LOG_WARN("EPBucket::flushVBucket: {} {}", vbid, err.what());
            logged = true;
        }

        // MB-42224: sync-header failure callback increments
        // ep_data_write_failed, which is what ns_server uses for
        // detecting a high rate of disk-write failures and failing the
        // node if the user enabled auto-failover.
        ++(this->stats.commitFailed);

        // Return true to let couchstore re-try the operation
        return true;
    };

    WriteOperation writeOp = WriteOperation::Upsert;

    // A disk snapshot has unique items and if we're receiving a vbucket from
    // the start (seqno 0), we can issue Insert operations. This benefits some
    // KVStore implementations since a lookup isn't needed. This scenario
    // commonly occurs in rebalance where a vbucket is taken over by a new node.
    if (toFlush.checkpointType == CheckpointType::Disk &&
        toFlush.ranges.size() == 1 && toFlush.ranges[0].getStart() == 0) {
        writeOp = WriteOperation::Insert;
    }

    VB::Commit commitData(vb->getManifest(), writeOp, vbstate, callback);

    vbucket_state& proposedVBState = commitData.proposedVBState;

    // We need to set a few values from the in-memory state.
    uint64_t maxSeqno = 0;
    uint64_t maxVbStateOpCas = 0;

    auto minSeqno = std::numeric_limits<uint64_t>::max();

    // Stores the number of items added to the flush-batch in KVStore.
    // Note:
    //  - Does not carry any information on whether the flush-batch is
    //    successfully persisted or not
    //  - Does not account set-vbstate items
    size_t flushBatchSize = 0;

    // Set if we process an explicit set-vbstate item, which requires a flush
    // to disk regardless of whether we have any other item to flush or not
    bool mustPersistVBState = false;

    // HCS is optional because we have to update it on disk only if some
    // Commit/Abort SyncWrite is found in the flush-batch. If we're
    // flushing Disk checkpoints then the toFlush value may be
    // supplied. In this case, this should be the HCS received from the
    // Active node and should be greater than or equal to the HCS for
    // any other item in this flush batch. This is required because we
    // send mutations instead of a commits and would not otherwise
    // update the HCS on disk.
    std::optional<uint64_t> hcs;

    // HPS is optional because we have to update it on disk only if a
    // prepare is found in the flush-batch
    // This value is read at warmup to determine what seqno to stop
    // loading prepares at (there will not be any prepares after this
    // point) but cannot be used to initialise a PassiveDM after warmup
    // as this value will advance into snapshots immediately, without
    // the entire snapshot needing to be persisted.
    std::optional<uint64_t> hps;

    // We always maintain the maxVisibleSeqno at the current value
    // and only change it to a higher-seqno when a flush of a visible
    // item is seen. This value must be tracked to provide a correct
    // snapshot range for non-sync write aware consumers during backfill
    // (the snapshot should not end on a prepare or an abort, as these
    // items will not be sent). This value is also used at warmup so
    // that vbuckets can resume with the same visible seqno as before
    // the restart.
    Monotonic<uint64_t> maxVisibleSeqno{proposedVBState.maxVisibleSeqno};

    if (toFlush.maxDeletedRevSeqno) {
        proposedVBState.maxDeletedSeqno = toFlush.maxDeletedRevSeqno.value();
    }

    VBucket::AggregatedFlushStats aggStats;

    // Iterate through items, checking if we (a) can skip persisting,
    // (b) can de-duplicate as the previous key was the same, or (c)
    // actually need to persist.
    // Note: This assumes items have been sorted by key and then by
    // seqno (see prepareForDeduplication() above) such that duplicate keys are
    // adjacent but with the highest seqno first.
    // Note(2): The de-duplication here is an optimization to save
    // creating and enqueuing multiple set() operations on the
    // underlying KVStore - however the KVStore itself only stores a
    // single value per key, and so even if we don't de-dupe here the
    // KVStore will eventually - just potentialy after unnecessary work.
    for (const auto& item : toFlush.items) {
        if (!item->shouldPersist()) {
            continue;
        }

        const auto op = item->getOperation();
        if ((op == queue_op::commit_sync_write ||
             op == queue_op::abort_sync_write) &&
            toFlush.checkpointType != CheckpointType::Disk) {
            // If we are receiving a disk snapshot then we want to skip
            // the HCS update as we will persist a correct one when we
            // flush the last item. If we were to persist an incorrect
            // HCS then we would have to backtrack the start seqno of
            // our warmup to ensure that we do warmup prepares that may
            // not have been completed if they were completed out of
            // order.
            hcs = std::max(hcs.value_or(0), item->getPrepareSeqno());
        }

        if (item->isVisible() &&
            static_cast<uint64_t>(item->getBySeqno()) > maxVisibleSeqno) {
            maxVisibleSeqno = static_cast<uint64_t>(item->getBySeqno());
        }

        if (op == queue_op::pending_sync_write) {
            Expects(item->getBySeqno() > 0);
            hps = std::max(hps.value_or(0),
                           static_cast<uint64_t>(item->getBySeqno()));
        }

        if (item->isSystemEvent()) {
            commitData.collections.recordSystemEvent(*item);
        }

        if (op == queue_op::set_vbucket_state) {
            // Only process vbstate if it's sequenced higher (by cas).
            // We use the cas instead of the seqno here because a
            // set_vbucket_state does not increment the lastBySeqno in
            // the CheckpointManager when it is created. This means that
            // it is possible to have two set_vbucket_state items that
            // follow one another with the same seqno. The cas will be
            // bumped for every item so it can be used to distinguish
            // which item is the latest and should be flushed.
            if (item->getCas() > maxVbStateOpCas) {
                // Should only bump the stat once for the latest state
                // change that we want to flush
                if (maxVbStateOpCas == 0) {
                    // There is at least a commit to be done, so
                    // increase todo
                    ++stats.flusher_todo;
                }

                maxVbStateOpCas = item->getCas();

                // It could be the case that the set_vbucket_state is
                // alone, i.e. no mutations are being flushed, we must
                // trigger an update of the vbstate, which will always
                // happen when we set this.
                mustPersistVBState = true;

                // Process the Item's value into the transition struct
                proposedVBState.transition.fromItem(*item);
            }
        } else if (!mustDedupe || !canDeDuplicate(prev, *item)) {
            // This is an item we must persist.
            prev = item.get();
            ++flushBatchSize;

            if (mcbp::datatype::is_xattr(item->getDataType())) {
                proposedVBState.mightContainXattrs = true;
            }

            flushOneDelOrSet(*ctx, item, vb.getVB());

            maxSeqno = std::max(maxSeqno, (uint64_t)item->getBySeqno());

            // Track the lowest seqno, so we can set the HLC epoch
            minSeqno = std::min(minSeqno, (uint64_t)item->getBySeqno());
            proposedVBState.maxCas =
                    std::max(proposedVBState.maxCas, item->getCas());

            ++stats.flusher_todo;

            if (!range.has_value()) {
                range = snapshot_range_t{
                        proposedVBState.lastSnapStart,
                        toFlush.ranges.empty()
                                ? proposedVBState.lastSnapEnd
                                : toFlush.ranges.back().getEnd()};
            }

            // Is the item the end item of one of the ranges we're
            // flushing? Note all the work here only affects replica VBs
            auto itr = std::find_if(toFlush.ranges.begin(),
                                    toFlush.ranges.end(),
                                    [&item](auto& range) {
                                        return uint64_t(item->getBySeqno()) ==
                                               range.getEnd();
                                    });

            // If this is the end item, we can adjust the start of our
            // flushed range, which would be used for failure purposes.
            // Primarily by bringing the start to be a consistent point
            // allows for promotion to active to set the fail-over table
            // to a consistent point.
            if (itr != toFlush.ranges.end()) {
                // Use std::max as the flusher is not visiting in seqno
                // order.
                range->setStart(
                        std::max(range->getStart(), itr->range.getEnd()));
                // HCS may be weakly monotonic when received via a disk
                // snapshot so we special case this for the disk
                // snapshot instead of relaxing the general constraint.
                if (toFlush.checkpointType == CheckpointType::Disk &&
                    itr->highCompletedSeqno !=
                            proposedVBState.persistedCompletedSeqno) {
                    hcs = itr->highCompletedSeqno;
                }

                // Now that the end of a snapshot has been reached,
                // store the hps tracked by the checkpoint to disk
                if (itr->highPreparedSeqno) {
                    auto newHps =
                            toFlush.checkpointType == CheckpointType::Memory
                                    ? *(itr->highPreparedSeqno)
                                    : itr->getEnd();
                    proposedVBState.highPreparedSeqno =
                            std::max(proposedVBState.highPreparedSeqno, newHps);
                }
            }
        } else {
            // Item is the same key as the previous[1] one - don't need
            // to flush to disk.
            // [1] Previous here really means 'next' - prepareForDeduplication()
            //     above has actually re-ordered items such that items
            //     with the same key are ordered from high->low seqno.
            //     This means we only write the highest (i.e. newest)
            //     item for a given key, and discard any duplicate,
            //     older items.
        }

        // Register the item for deferred (flush success only) stats update.
        aggStats.accountItem(*item);
    }

    // Just return if nothing to flush
    if (!mustPersistVBState && flushBatchSize == 0) {
        return {moreAvailable, 0, wakeupCheckpointRemover};
    }

    if (proposedVBState.transition.state == vbucket_state_active) {
        if (maxSeqno) {
            range = snapshot_range_t(maxSeqno, maxSeqno);
        }
    }

    // Update VBstate based on the changes we have just made,
    // then tell the rwUnderlying the 'new' state
    // (which will persisted as part of the commit() below).

    // only update the snapshot range if items were flushed, i.e.
    // don't appear to be in a snapshot when you have no data for it
    // We also update the checkpointType here as this should only
    // change with snapshots.
    if (range) {
        proposedVBState.lastSnapStart = range->getStart();
        proposedVBState.lastSnapEnd = range->getEnd();
        proposedVBState.checkpointType = toFlush.checkpointType;
    }

    // Track the lowest seqno written in spock and record it as
    // the HLC epoch, a seqno which we can be sure the value has a
    // HLC CAS.
    proposedVBState.hlcCasEpochSeqno = vb->getHLCEpochSeqno();
    if (proposedVBState.hlcCasEpochSeqno == HlcCasSeqnoUninitialised &&
        minSeqno != std::numeric_limits<uint64_t>::max()) {
        proposedVBState.hlcCasEpochSeqno = minSeqno;

        // @todo MB-37692: Defer this call at flush-success only or reset
        //  the value if flush fails.
        vb->setHLCEpochSeqno(proposedVBState.hlcCasEpochSeqno);
    }

    if (hcs) {
        if (hcs <= proposedVBState.persistedCompletedSeqno) {
            throw std::logic_error(fmt::format(
                    "EPBucket::flushVBucket: {} Trying to set PCS to {} but "
                    "the current value is {} and the PCS must be monotonic. "
                    "The current checkpoint type is {}",
                    vbid,
                    *hcs,
                    proposedVBState.persistedCompletedSeqno,
                    to_string(toFlush.checkpointType)));
        }
        proposedVBState.persistedCompletedSeqno = *hcs;
    }

    if (hps) {
        if (hps <= proposedVBState.persistedPreparedSeqno) {
            throw std::logic_error(fmt::format(
                    "EPBucket::flushVBucket: {} Trying to set PPS to {} but "
                    "the current value is {} and the PPS must be monotonic. "
                    "The current checkpoint type is {}",
                    vbid,
                    *hps,
                    proposedVBState.persistedPreparedSeqno,
                    to_string(toFlush.checkpointType)));
        }
        proposedVBState.persistedPreparedSeqno = *hps;
    }

    proposedVBState.maxVisibleSeqno = maxVisibleSeqno;

    // Are we flushing only a new vbstate?
    if (mustPersistVBState && (flushBatchSize == 0)) {
        if (!rwUnderlying->snapshotVBucket(vbid, commitData.proposedVBState)) {
            flushFailureEpilogue(*vb, toFlush);

            return {MoreAvailable::Yes, 0, WakeCkptRemover::No};
        }

        // The new vbstate was the only thing to flush. All done.
        flushSuccessEpilogue(*vb,
                             flushStart,
                             0 /*itemsFlushed*/,
                             aggStats,
                             commitData.collections);

        return {moreAvailable, 0, wakeupCheckpointRemover};
    }

    // The flush-batch must be non-empty by logic at this point.
    Expects(flushBatchSize > 0);

    // Release the memory allocated for vectors in toFlush before we call
    // into KVStore::commit. This reduces memory peaks (every queued_item in
    // toFlush.items is a pointer (8 bytes); also, having a big
    // toFlush.ranges is not likely but may happen).
    //
    // Note:
    //  - std::vector::clear() leaves the capacity of vector unchanged,
    //    so memory is not released.
    //  - we cannot rely on clear() + shrink_to_fit() as the latter is a
    //    non-binding request to reduce capacity() to size(), it depends on
    //    the implementation whether the request is fulfilled.
    {
        const auto itemsToRelease = std::move(toFlush.items);
        const auto rangesToRelease = std::move(toFlush.ranges);
    }

    // Persist the flush-batch.
    if (!commit(*rwUnderlying, std::move(ctx), commitData)) {
        flushFailureEpilogue(*vb, toFlush);

        return {MoreAvailable::Yes, 0, WakeCkptRemover::No};
    }

    // Note: We want to update the snap-range only if we have flushed at least
    // one item. I.e. don't appear to be in a snap when you have no data for it
    Expects(range.has_value());
    vb->setPersistedSnapshot(*range);

    uint64_t highSeqno = rwUnderlying->getLastPersistedSeqno(vbid);
    if (highSeqno > 0 && highSeqno != vb->getPersistenceSeqno()) {
        vb->setPersistenceSeqno(highSeqno);
    }

    // Notify the local DM that the Flusher has run. Persistence
    // could unblock some pending Prepares in the DM.
    // If it is the case, this call updates the High Prepared Seqno
    // for this node.
    // In the case of a Replica node, that could trigger a SeqnoAck
    // to the Active.
    //
    // Note: This is a NOP if the there's no Prepare queued in DM.
    //     We could notify the DM only if strictly required (i.e.,
    //     only when the Flusher has persisted up to the snap-end
    //     mutation of an in-memory snapshot, see HPS comments in
    //     PassiveDM for details), but that requires further work.
    //     The main problem is that in general a flush-batch does
    //     not coincide with in-memory snapshots (ie, we don't
    //     persist at snapshot boundaries). So, the Flusher could
    //     split a single in-memory snapshot into multiple
    //     flush-batches. That may happen at Replica, e.g.:
    //
    //     1) received snap-marker [1, 2]
    //     2) received 1:PRE
    //     3) flush-batch {1:PRE}
    //     4) received 2:mutation
    //     5) flush-batch {2:mutation}
    //
    //     In theory we need to notify the DM only at step (5) and
    //     only if the the snapshot contains at least 1 Prepare
    //     (which is the case in our example), but the problem is
    //     that the Flusher doesn't know about 1:PRE at step (5).
    //
    //     So, given that here we are executing in a slow bg-thread
    //     (write+sync to disk), then we can just afford to calling
    //     back to the DM unconditionally.
    vb->notifyPersistenceToDurabilityMonitor();

    flushSuccessEpilogue(*vb,
                         flushStart,
                         flushBatchSize /*itemsFlushed*/,
                         aggStats,
                         commitData.collections);

    // Handle Seqno Persistence requests
    vb->notifyHighPriorityRequests(
            engine, vb->getPersistenceSeqno(), HighPriorityVBNotify::Seqno);

    return {moreAvailable, flushBatchSize, wakeupCheckpointRemover};
}

void EPBucket::flushSuccessEpilogue(
        VBucket& vb,
        const std::chrono::steady_clock::time_point flushStart,
        size_t itemsFlushed,
        const VBucket::AggregatedFlushStats& aggStats,
        Collections::VB::Flush& collectionFlush) {
    // Clear the flag if set (ie, only at vbucket creation)
    if (vb.setBucketCreation(false)) {
        EP_LOG_DEBUG("EPBucket::flushSuccessEpilogue: {} created", vb.getId());
    }

    // Update flush stats
    const auto flushEnd = std::chrono::steady_clock::now();
    const auto transTime =
            std::chrono::duration_cast<std::chrono::milliseconds>(flushEnd -
                                                                  flushStart)
                    .count();
    const auto transTimePerItem =
            itemsFlushed ? static_cast<double>(transTime) / itemsFlushed : 0;
    lastTransTimePerItem.store(transTimePerItem);
    stats.cumulativeFlushTime.fetch_add(transTime);
    stats.flusher_todo.store(0);
    stats.totalPersistVBState++;
    ++stats.flusherCommits;

    vb.doAggregatedFlushStats(aggStats);

    // By definition, does not need to be called if no flush performed or
    // if flush failed.
    collectionFlush.flushSuccess(vb.getId(), *this);

    // By definition, this function is called after persisting a batch of
    // data, so it can be safely skipped if no flush performed or if flush
    // failed.
    getRWUnderlying(vb.getId())->pendingTasks();
}

void EPBucket::flushFailureEpilogue(VBucket& vb, VBucket::ItemsToFlush& flush) {
    // Flush failed, we need to reset the pcursor to the original
    // position. At the next run the flusher will re-attempt by retrieving
    // all the items from the disk queue again.
    flush.flushHandle->markFlushFailed(vb);

    ++stats.commitFailed;
}

void EPBucket::setFlusherBatchSplitTrigger(size_t limit) {
    // If limit is lower than the number of writers then we should run with a
    // limit of 1 as a 0 limit could cause us to fail to flush anything.
    flusherBatchSplitTrigger =
            std::max(size_t(1), limit / ExecutorPool::get()->getNumWriters());
}

size_t EPBucket::getFlusherBatchSplitTrigger() {
    return flusherBatchSplitTrigger;
}

bool EPBucket::commit(KVStoreIface& kvstore,
                      std::unique_ptr<TransactionContext> txnCtx,
                      VB::Commit& commitData) {
    HdrMicroSecBlockTimer timer(
            &stats.diskCommitHisto, "disk_commit", stats.timingLog);
    const auto commit_start = std::chrono::steady_clock::now();

    auto vbid = txnCtx->vbid;
    const auto res = kvstore.commit(std::move(txnCtx), commitData);
    if (!res) {
        EP_LOG_WARN("KVBucket::commit: kvstore.commit failed {}", vbid);
    }

    const auto commit_time =
            std::chrono::duration_cast<std::chrono::milliseconds>(
                    std::chrono::steady_clock::now() - commit_start)
                    .count();
    stats.commit_time.store(commit_time);
    stats.cumulativeCommitTime.fetch_add(commit_time);

    return res;
}

void EPBucket::startFlusher() {
    for (const auto& flusher : flushers) {
        flusher->start();
    }
}

void EPBucket::stopFlusher() {
    for (const auto& flusher : flushers) {
        EP_LOG_INFO("Attempting to stop flusher:{}", flusher->getId());
        bool rv = flusher->stop(stats.forceShutdown);
        if (rv && !stats.forceShutdown) {
            flusher->wait();
        }
    }
}

bool EPBucket::pauseFlusher() {
    bool rv = true;
    for (const auto& flusher : flushers) {
        if (!flusher->pause()) {
            EP_LOG_WARN(
                    "Attempted to pause flusher in state "
                    "[{}], flusher = {}",
                    flusher->stateName(),
                    flusher->getId());
            rv = false;
        }
    }

    return rv;
}

bool EPBucket::resumeFlusher() {
    bool rv = true;
    for (const auto& flusher : flushers) {
        if (!flusher->resume()) {
            EP_LOG_WARN(
                    "Attempted to resume flusher in state [{}], "
                    "flusher = {}",
                    flusher->stateName(),
                    flusher->getId());
            rv = false;
        }
    }
    return rv;
}

void EPBucket::wakeUpFlusher() {
    if (stats.diskQueueSize.load() == 0) {
        for (const auto& flusher : flushers) {
            flusher->wake();
        }
    }
}

bool EPBucket::startBgFetcher() {
    for (const auto& bgFetcher : bgFetchers) {
        bgFetcher->start();
    }
    return true;
}

void EPBucket::stopBgFetcher() {
    EP_LOG_INFO_RAW("Stopping bg fetchers");

    for (const auto& shard : vbMap.shards) {
        for (const auto vbid : shard->getVBuckets()) {
            VBucketPtr vb = shard->getBucket(vbid);
            if (vb && vb->hasPendingBGFetchItems()) {
                EP_LOG_WARN(
                        "Shutting down engine while there are still pending "
                        "data "
                        "read for shard {} from database storage",
                        shard->getId());
                break;
            }
        }
    }

    for (const auto& bgFetcher : bgFetchers) {
        bgFetcher->stop();
    }
}

cb::engine_errc EPBucket::scheduleCompaction(
        Vbid vbid,
        std::optional<CompactionConfig> config,
        const CookieIface* cookie,
        std::chrono::milliseconds delay) {
    cb::engine_errc errCode = checkForDBExistence(vbid);
    if (errCode != cb::engine_errc::success) {
        return errCode;
    }

    /* Obtain the vbucket so we can get the previous purge seqno */
    VBucketPtr vb = vbMap.getBucket(vbid);
    if (!vb) {
        return cb::engine_errc::not_my_vbucket;
    }

    auto handle = compactionTasks.wlock();

    // Convert delay to ExecutorPool 'double' e.g. 1500ms = 1.5 secs
    std::chrono::duration<double> execDelay = delay;

    // try to emplace an empty shared_ptr
    auto [itr, emplaced] = handle->try_emplace(vbid, nullptr);
    auto& task = itr->second;
    CompactionConfig tasksConfig;

    if (!emplaced) {
        // The existing task must be poked - it needs to either reschedule if
        // it is currently running or run with the given config.
        tasksConfig = task->runCompactionWithConfig(config, cookie);
        if (execDelay.count() > 0.0) {
            ExecutorPool::get()->snooze(task->getId(), execDelay.count());
        } else {
            ExecutorPool::get()->wake(task->getId());
        }
    } else {
        // Nothing in the map for this vbid now construct the task
        itr->second =
                std::make_shared<CompactTask>(*this, vbid, config, cookie);
        if (handle->size() > 1) {
            if ((stats.diskQueueSize > compactionWriteQueueCap &&
                 handle->size() > (vbMap.getNumShards() / 2)) ||
                engine.getWorkLoadPolicy().getWorkLoadPattern() == READ_HEAVY) {
                // Snooze a new compaction task.
                // We will wake it up when one of the existing compaction tasks
                // is done.
                execDelay = std::chrono::seconds(60);
            }
        }

        if (execDelay.count() > 0.0) {
            task->snooze(execDelay.count());
        }
        ExecutorPool::get()->schedule(task);

        if (config) {
            tasksConfig = config.value();
        }
    }

    EP_LOG_INFO(
            "Compaction of {}, task:{}, purge_before_ts:{}, "
            "purge_before_seq:{}, "
            "drop_deletes:{}, {} with delay:{}s (awaiting completion).",
            vbid,
            task->getId(),
            tasksConfig.purge_before_ts,
            tasksConfig.purge_before_seq,
            tasksConfig.drop_deletes,
            !emplaced ? "rescheduled" : "created",
            execDelay.count());

    return cb::engine_errc::would_block;
}

cb::engine_errc EPBucket::scheduleCompaction(Vbid vbid,
                                             const CompactionConfig& config,
                                             const CookieIface* cookie,
                                             std::chrono::milliseconds delay) {
    return scheduleCompaction(
            vbid, std::optional<CompactionConfig>{config}, cookie, delay);
}

cb::engine_errc EPBucket::scheduleCompaction(Vbid vbid,
                                             const CookieIface* cookie,
                                             std::chrono::milliseconds delay) {
    return scheduleCompaction(
            vbid, std::optional<CompactionConfig>{}, cookie, delay);
}

cb::engine_errc EPBucket::cancelCompaction(Vbid vbid) {
    auto handle = compactionTasks.wlock();
    for (const auto& task : *handle) {
        task.second->cancel();
    }
    return cb::engine_errc::success;
}

void EPBucket::flushOneDelOrSet(TransactionContext& txnCtx,
                                const queued_item& qi,
                                VBucketPtr& vb) {
    if (!vb) {
        --stats.diskQueueSize;
        return;
    }

    int64_t bySeqno = qi->getBySeqno();
    const bool deleted = qi->isDeleted() && !qi->isPending();

    std::chrono::milliseconds dirtyAge =
            std::chrono::duration_cast<std::chrono::milliseconds>(
                    std::chrono::steady_clock::now() - qi->getQueuedTime());
    stats.dirtyAgeHisto.add(dirtyAge);
    stats.dirtyAge.store(static_cast<rel_time_t>(dirtyAge.count()));
    stats.dirtyAgeHighWat.store(std::max(stats.dirtyAge.load(),
                                         stats.dirtyAgeHighWat.load()));

    auto* rwUnderlying = getRWUnderlying(qi->getVBucketId());
    if (!deleted) {
        // TODO: Need to separate disk_insert from disk_update because
        // bySeqno doesn't give us that information.
        HdrMicroSecBlockTimer timer(
                bySeqno == -1 ? &stats.diskInsertHisto : &stats.diskUpdateHisto,
                bySeqno == -1 ? "disk_insert" : "disk_update",
                stats.timingLog);
        if (qi->isSystemEvent()) {
            rwUnderlying->setSystemEvent(txnCtx, qi);
        } else {
            rwUnderlying->set(txnCtx, qi);
        }
    } else {
        HdrMicroSecBlockTimer timer(
                &stats.diskDelHisto, "disk_delete", stats.timingLog);
        if (qi->isSystemEvent()) {
            rwUnderlying->delSystemEvent(txnCtx, qi);
        } else {
            rwUnderlying->del(txnCtx, qi);
        }
    }
}

void EPBucket::dropKey(Vbid vbid,
                       const DiskDocKey& diskKey,
                       int64_t bySeqno,
                       bool isAbort,
                       int64_t highCompletedSeqno) {
    // dropKey is called to remove a key from the in memory structures
    // (HashTable, DurabilityMonitors etc.). We skip calling this for aborts
    // as they don't exist in the HashTable and this allows us to make stricter
    // sanity checks when dropping keys from the DurabilityMonitors.
    if (isAbort) {
        return;
    }

    auto vb = getVBucket(vbid);
    if (!vb) {
        return;
    }

    auto docKey = diskKey.getDocKey();
    if (docKey.isInSystemCollection()) {
        throw std::logic_error("EPBucket::dropKey called for a system key");
    }

    if (diskKey.isPrepared() && bySeqno > highCompletedSeqno) {
        // ... drop it from the DurabilityMonitor
        vb->dropPendingKey(docKey, bySeqno);
    }

    // ... drop it from the VB (hashtable)
    vb->dropKey(docKey, bySeqno);
}

std::shared_ptr<CompactionContext> EPBucket::makeCompactionContext(
        Vbid vbid, CompactionConfig& config, uint64_t purgeSeqno) {
    if (config.purge_before_ts == 0) {
        config.purge_before_ts =
                ep_real_time() - getEPEngine()
                                         .getConfiguration()
                                         .getPersistentMetadataPurgeAge();
    }
    auto ctx = std::make_shared<CompactionContext>(vbid, config, purgeSeqno);

    BloomFilterCBPtr filter(new BloomFilterCallback(*this));
    ctx->bloomFilterCallback = filter;

    ExpiredItemsCBPtr expiry(new ExpiredItemsCallback(*this));
    ctx->expiryCallback = expiry;

    ctx->droppedKeyCb = [this, vbid](const DiskDocKey& diskKey,
                                     int64_t bySeqno,
                                     bool isAbort,
                                     int64_t highCompletedSeqno) {
        dropKey(vbid, diskKey, bySeqno, isAbort, highCompletedSeqno);
    };

    ctx->completionCallback = [this](CompactionContext& ctx) {
        compactionCompletionCallback(ctx);
    };

    return ctx;
}

void EPBucket::compactionCompletionCallback(CompactionContext& ctx) {
    auto vb = getVBucket(ctx.vbid);
    if (!vb) {
        return;
    }

    // Grab a pre-compaction snapshot of the stats
    auto prePurgeSeqno = vb->getPurgeSeqno();
    auto preNumTotalItems = vb->getNumTotalItems();

    auto preCollectionSizes = ctx.stats.collectionSizeUpdates;
    bool preDropInProgess = vb->getManifest().isDropInProgress();
    for (auto& [cid, newSize] : preCollectionSizes) {
        auto handle = vb->getManifest().lock(cid);

        if (handle.valid()) {
            newSize = handle.getDiskSize();
        }
    }

    try {
        vb->setPurgeSeqno(ctx.max_purged_seq);
        vb->decrNumTotalItems(ctx.stats.collectionsItemsPurged);

        updateCollectionStatePostCompaction(
                *vb,
                ctx.stats.collectionSizeUpdates,
                ctx.eraserContext->doesOnDiskDroppedDataExist());

        postCompactionCompletionStatsUpdateHook();

    } catch (std::exception&) {
        // Re-apply our pre-compaction stats snapshot
        vb->setPurgeSeqno(prePurgeSeqno);
        vb->setNumTotalItems(preNumTotalItems);

        updateCollectionStatePostCompaction(
                *vb, preCollectionSizes, preDropInProgess);

        // And re-throw to "undo" the on disk compaction
        throw;
    }
}

void EPBucket::updateCollectionStatePostCompaction(
        VBucket& vb,
        CompactionStats::CollectionSizeUpdates& collectionSizeUpdates,
        bool onDiskDroppedCollectionDataExists) {
    for (const auto& [cid, newSize] : collectionSizeUpdates) {
        auto handle = vb.getManifest().lock(cid);

        if (handle.valid()) {
            handle.setDiskSize(newSize);
        }
    }

    // Set the dropInProgress flag to true if ondisk dropped data exists
    vb.getManifest().setDropInProgress(onDiskDroppedCollectionDataExists);
}

void EPBucket::compactInternal(LockedVBucketPtr& vb, CompactionConfig& config) {
    auto ctx = makeCompactionContext(vb->getId(), config, vb->getPurgeSeqno());
    auto* shard = vbMap.getShardByVbId(vb->getId());
    auto* store = shard->getRWUnderlying();
    bool result = store->compactDB(vb.getLock(), ctx);

    if (getEPEngine().getConfiguration().isBfilterEnabled() && result) {
        vb->swapFilter();
    } else {
        vb->clearFilter();
    }

    EP_LOG_INFO(
            "Compaction of {} done ({}). "
            "purged tombstones:{}, prepares:{}, prepareBytes:{} "
            "collection_items_erased:alive:{},deleted:{}, "
            "size/items/tombstones/purge_seqno pre{{{}, {}, {}, {}}}, "
            "post{{{}, {}, {}, {}}}",
            vb->getId(),
            result ? "ok" : "failed",
            ctx->stats.tombstonesPurged,
            ctx->stats.preparesPurged,
            ctx->stats.prepareBytesPurged,
            ctx->stats.collectionsItemsPurged,
            ctx->stats.collectionsDeletedItemsPurged,
            ctx->stats.pre.size,
            ctx->stats.pre.items,
            ctx->stats.pre.deletedItems,
            ctx->stats.pre.purgeSeqno,
            ctx->stats.post.size,
            ctx->stats.post.items,
            ctx->stats.post.deletedItems,
            ctx->stats.post.purgeSeqno);
}

// Running on WriterTask - CompactTask
bool EPBucket::doCompact(Vbid vbid,
                         CompactionConfig& config,
                         std::vector<const CookieIface*>& cookies) {
    cb::engine_errc err = cb::engine_errc::success;

    auto vb = getLockedVBucket(vbid, std::try_to_lock);
    if (!vb.owns_lock()) {
        // VB currently locked; try again later.
        return true;
    }

    if (vb) {
        compactInternal(vb, config);
    } else if (!cookies.empty()) {
        // The memcached core won't call back into the engine if the error
        // code returned in notifyIOComplete is != success so we need to
        // do all of the cleanup for here.
        err = cb::engine_errc::not_my_vbucket;
        for (const auto& cookie : cookies) {
            engine.storeEngineSpecific(cookie, nullptr);
        }
    }

    for (const auto& cookie : cookies) {
        engine.notifyIOComplete(cookie, err);
    }
    // All cookies notified so clear the container
    cookies.clear();

    --stats.pendingCompactions;
    return false;
}

bool EPBucket::updateCompactionTasks(Vbid vbid, bool canErase) {
    auto handle = compactionTasks.wlock();
    // Copy the size before we may erase a task
    auto size = handle->size();
    bool reschedule = false;

    // process the caller and then find a second task to wake
    if (canErase) {
        if (auto itr = handle->find(vbid); itr != handle->end()) {
            const auto& task = (*itr).second;
            if (task->isRescheduleRequired()) {
                // Nope can't erase!
                reschedule = true;
            } else {
                // Done, can now erase from the compactionTasks map
                handle->erase(itr);
            }
        } else {
            throw std::logic_error(
                    "EPBucket::updateCompactionTasks no task for vbid:" +
                    vbid.to_string());
        }
    }

    // If another task does exist, find it and wake it
    if (size > 1) {
        for (const auto& [key, task] : *handle) {
            if (key != vbid) {
                if (task->getState() == TASK_SNOOZED) {
                    ExecutorPool::get()->wake(task->getId());
                    // wake one other task
                    break;
                }
            }
        }
    }
    return reschedule;
}

cb::engine_errc EPBucket::getFileStats(const BucketStatCollector& collector) {
    const auto numShards = vbMap.getNumShards();
    DBFileInfo totalInfo;

    for (uint16_t shardId = 0; shardId < numShards; shardId++) {
        const auto dbInfo =
                getRWUnderlyingByShard(shardId)->getAggrDbFileInfo();
        totalInfo.spaceUsed += dbInfo.spaceUsed;
        totalInfo.fileSize += dbInfo.fileSize;
        totalInfo.prepareBytes += dbInfo.prepareBytes;
    }

    using namespace cb::stats;
    collector.addStat(Key::ep_db_data_size, totalInfo.getEstimatedLiveData());
    collector.addStat(Key::ep_db_file_size, totalInfo.fileSize);
    collector.addStat(Key::ep_db_prepare_size, totalInfo.prepareBytes);

    return cb::engine_errc::success;
}

cb::engine_errc EPBucket::getPerVBucketDiskStats(const CookieIface* cookie,
                                                 const AddStatFn& add_stat) {
    class DiskStatVisitor : public VBucketVisitor {
    public:
        DiskStatVisitor(const CookieIface* c, AddStatFn a)
            : cookie(c), add_stat(std::move(a)) {
        }

        void visitBucket(const VBucketPtr& vb) override {
            std::array<char, 32> buf;
            Vbid vbid = vb->getId();
            try {
                auto dbInfo =
                        vb->getShard()->getRWUnderlying()->getDbFileInfo(vbid);

                checked_snprintf(
                        buf.data(), buf.size(), "vb_%d:data_size", vbid.get());
                add_casted_stat(buf.data(),
                                dbInfo.getEstimatedLiveData(),
                                add_stat,
                                cookie);
                checked_snprintf(
                        buf.data(), buf.size(), "vb_%d:file_size", vbid.get());
                add_casted_stat(buf.data(), dbInfo.fileSize, add_stat, cookie);
                checked_snprintf(buf.data(),
                                 buf.size(),
                                 "vb_%d:prepare_size",
                                 vbid.get());
                add_casted_stat(
                        buf.data(), dbInfo.prepareBytes, add_stat, cookie);
            } catch (std::exception& error) {
                EP_LOG_WARN(
                        "DiskStatVisitor::visitBucket: Failed to build stat: "
                        "{}",
                        error.what());
            }
        }

    private:
        const CookieIface* cookie;
        AddStatFn add_stat;
    };

    DiskStatVisitor dsv(cookie, add_stat);
    visit(dsv);
    return cb::engine_errc::success;
}

size_t EPBucket::getPageableMemCurrent() const {
    // EP Buckets can (theoretically) page out all memory, active(+pending) or
    // replica.
    return stats.getEstimatedTotalMemoryUsed();
}

size_t EPBucket::getPageableMemHighWatermark() const {
    return stats.mem_high_wat;
}

size_t EPBucket::getPageableMemLowWatermark() const {
    return stats.mem_low_wat;
}

VBucketPtr EPBucket::makeVBucket(
        Vbid id,
        vbucket_state_t state,
        KVShard* shard,
        std::unique_ptr<FailoverTable> table,
        NewSeqnoCallback newSeqnoCb,
        std::unique_ptr<Collections::VB::Manifest> manifest,
        vbucket_state_t initState,
        int64_t lastSeqno,
        uint64_t lastSnapStart,
        uint64_t lastSnapEnd,
        uint64_t purgeSeqno,
        uint64_t maxCas,
        int64_t hlcEpochSeqno,
        bool mightContainXattrs,
        const nlohmann::json* replicationTopology,
        uint64_t maxVisibleSeqno) {
    auto flusherCb = std::make_shared<NotifyFlusherCB>(shard);
    // Not using make_shared or allocate_shared
    // 1. make_shared doesn't accept a Deleter
    // 2. allocate_shared has inconsistencies between platforms in calling
    //    alloc.destroy (libc++ doesn't call it)
    return VBucketPtr(new EPVBucket(id,
                                    state,
                                    stats,
                                    engine.getCheckpointConfig(),
                                    shard,
                                    lastSeqno,
                                    lastSnapStart,
                                    lastSnapEnd,
                                    std::move(table),
                                    flusherCb,
                                    std::move(newSeqnoCb),
                                    makeSyncWriteResolvedCB(),
                                    makeSyncWriteCompleteCB(),
                                    makeSeqnoAckCB(),
                                    engine.getConfiguration(),
                                    eviction_policy,
                                    std::move(manifest),
                                    this,
                                    initState,
                                    purgeSeqno,
                                    maxCas,
                                    hlcEpochSeqno,
                                    mightContainXattrs,
                                    replicationTopology,
                                    maxVisibleSeqno),
                      VBucket::DeferredDeleter(engine));
}

cb::engine_errc EPBucket::statsVKey(const DocKey& key,
                                    Vbid vbucket,
                                    const CookieIface* cookie) {
    VBucketPtr vb = getVBucket(vbucket);
    if (!vb) {
        return cb::engine_errc::not_my_vbucket;
    }

    return vb->statsVKey(key, cookie, engine);
}

void EPBucket::completeStatsVKey(const CookieIface* cookie,
                                 const DocKey& key,
                                 Vbid vbid,
                                 uint64_t bySeqNum) {
    GetValue gcb = getROUnderlying(vbid)->get(DiskDocKey{key}, vbid);

    if (eviction_policy == EvictionPolicy::Full) {
        VBucketPtr vb = getVBucket(vbid);
        if (vb) {
            vb->completeStatsVKey(key, gcb);
        }
    }

    if (gcb.getStatus() == cb::engine_errc::success) {
        engine.addLookupResult(cookie, std::move(gcb.item));
    } else {
        engine.addLookupResult(cookie, nullptr);
    }

    --stats.numRemainingBgJobs;
    engine.notifyIOComplete(cookie, cb::engine_errc::success);
}

/**
 * Class that handles the disk callback during the rollback.
 * For each mutation/deletion which was discarded as part of the rollback,
 * the callback() method is invoked with the key of the discarded update.
 * It can then lookup the state of that key using dbHandle (which represents the
 * new, rolled-back file) and correct the in-memory view:
 *
 * a) If the key is not present in the Rollback header then delete it from
 *    the HashTable (if either didn't exist yet, or had previously been
 *    deleted in the Rollback header).
 * b) If the key is present in the Rollback header then replace the in-memory
 *    value with the value from the Rollback header.
 */
class EPDiskRollbackCB : public RollbackCB {
public:
    EPDiskRollbackCB(EventuallyPersistentEngine& e, uint64_t rollbackSeqno)
        : RollbackCB(), engine(e), rollbackSeqno(rollbackSeqno) {
    }

    void callback(GetValue& val) override {
        if (!val.item) {
            throw std::invalid_argument(
                    "EPDiskRollbackCB::callback: val is NULL");
        }
        if (!kvFileHandle) {
            throw std::logic_error(
                    "EPDiskRollbackCB::callback: kvFileHandle is nullptr");
        }

        // Skip system keys, they aren't stored in the hashtable
        if (val.item->getKey().isInSystemCollection()) {
            return;
        }

        EP_LOG_DEBUG("EPDiskRollbackCB: Handling discarded update: {}",
                     *val.item);

        // This is the item in its current state, after the rollback seqno
        // (i.e. the state that we are reverting)
        UniqueItemPtr postRbSeqnoItem(std::move(val.item));

        VBucketPtr vb = engine.getVBucket(postRbSeqnoItem->getVBucketId());

        // Nuke anything in the prepare namespace, we'll do a "warmup" later
        // which will restore everything to the way it should be and this is
        // far easier than dealing with individual states.
        if (postRbSeqnoItem->isPending() || postRbSeqnoItem->isAbort()) {
            // Log any prepares with majority level as they are vulnerable to
            // being "lost" to an active bounce if it comes back up within the
            // failover window. Only log from the rollback seqno as the active
            // will have any that came before this.
            if (postRbSeqnoItem->isPending() &&
                postRbSeqnoItem->getDurabilityReqs().getLevel() ==
                        cb::durability::Level::Majority &&
                postRbSeqnoItem->getBySeqno() >=
                        static_cast<int64_t>(rollbackSeqno)) {
                EP_LOG_INFO(
                        "({}) Rolling back a Majority level prepare with "
                        "key:{} and seqno:{}",
                        vb->getId(),
                        cb::UserData(postRbSeqnoItem->getKey().to_string()),
                        postRbSeqnoItem->getBySeqno());
            }
            removeDeletedDoc(*vb, *postRbSeqnoItem);
            return;
        }

        EP_LOG_DEBUG("EPDiskRollbackCB: Handling post rollback item: {}",
                     *postRbSeqnoItem);

        // The get value of the item before the rollback seqno
        GetValue preRbSeqnoGetValue =
                engine.getKVBucket()
                        ->getROUnderlying(postRbSeqnoItem->getVBucketId())
                        ->getWithHeader(*kvFileHandle,
                                        DiskDocKey{*postRbSeqnoItem},
                                        postRbSeqnoItem->getVBucketId(),
                                        ValueFilter::VALUES_DECOMPRESSED);

        // This is the item in the state it was before the rollback seqno
        // (i.e. the desired state). null if there was no previous
        // Item.
        UniqueItemPtr preRbSeqnoItem(std::move(preRbSeqnoGetValue.item));

        if (preRbSeqnoGetValue.getStatus() == cb::engine_errc::success) {
            EP_LOG_DEBUG(
                    "EPDiskRollbackCB: Item existed pre-rollback; restoring to "
                    "pre-rollback state: {}",
                    *preRbSeqnoItem);

            if (preRbSeqnoItem->isDeleted()) {
                // If the item existed before, but had been deleted, we
                // should delete it now
                removeDeletedDoc(*vb, *postRbSeqnoItem);
            } else {
                // The item existed before and was not deleted, we need to
                // revert the items state to the preRollbackSeqno state
                MutationStatus mtype = vb->setFromInternal(*preRbSeqnoItem);
                switch (mtype) {
                case MutationStatus::NotFound:
                    // NotFound is valid - if the item has been deleted
                    // in-memory, but that was not flushed to disk as of
                    // post-rollback seqno.
                    break;
                case MutationStatus::WasClean:
                    // Item hasn't been modified since it was persisted to disk
                    // as of post-rollback seqno.
                    break;
                case MutationStatus::WasDirty:
                    // Item was modifed since it was persisted to disk - this
                    // is ok because it's just a mutation which has not yet
                    // been persisted to disk as of post-rollback seqno.
                    break;
                case MutationStatus::NoMem:
                    setStatus(cb::engine_errc::no_memory);
                    break;
                case MutationStatus::InvalidCas:
                case MutationStatus::IsLocked:
                case MutationStatus::NeedBgFetch:
                case MutationStatus::IsPendingSyncWrite:
                    std::stringstream ss;
                    ss << "EPDiskRollbackCB: Unexpected status:"
                       << to_string(mtype)
                       << " after setFromInternal for item:" << *preRbSeqnoItem;
                    throw std::logic_error(ss.str());
                }
            }
        } else if (preRbSeqnoGetValue.getStatus() ==
                   cb::engine_errc::no_such_key) {
            EP_LOG_DEBUG_RAW(
                    "EPDiskRollbackCB: Item did not exist pre-rollback; "
                    "removing from VB");

            // If the item did not exist before we should delete it now
            removeDeletedDoc(*vb, *postRbSeqnoItem);
        } else {
            EP_LOG_WARN(
                    "EPDiskRollbackCB::callback:Unexpected Error Status: {}",
                    preRbSeqnoGetValue.getStatus());
        }
    }

    /// Remove a deleted-on-disk document from the VBucket's hashtable.
    void removeDeletedDoc(VBucket& vb, const Item& item) {
        if (vb.removeItemFromMemory(item)) {
            setStatus(cb::engine_errc::success);
        } else {
            // Document didn't exist in memory - may have been deleted in since
            // the checkpoint.
            setStatus(cb::engine_errc::no_such_key);
        }
    }

private:
    EventuallyPersistentEngine& engine;

    /// The seqno to which we are rolling back
    uint64_t rollbackSeqno;
};

RollbackResult EPBucket::doRollback(Vbid vbid, uint64_t rollbackSeqno) {
    auto* rwUnderlying = vbMap.getShardByVbId(vbid)->getRWUnderlying();
    auto result = rwUnderlying->rollback(
            vbid,
            rollbackSeqno,
            std::make_unique<EPDiskRollbackCB>(engine, rollbackSeqno));
    return result;
}

void EPBucket::rollbackUnpersistedItems(VBucket& vb, int64_t rollbackSeqno) {
    std::vector<queued_item> items;

    // Iterate until we have no more items for the persistence cursor
    CheckpointManager::ItemsForCursor itemsForCursor;
    do {
        itemsForCursor =
                vb.checkpointManager->getNextItemsForPersistence(items);
        // RAII callback, need to trigger it manually here
        itemsForCursor.flushHandle.reset();

        for (const auto& item : items) {
            if (item->getBySeqno() <= rollbackSeqno ||
                item->isCheckPointMetaItem() ||
                item->getKey().isInSystemCollection()) {
                continue;
            }

            // Currently we remove prepares from the HashTable on completion but
            // they may still exist on disk. If we were to reload the prepare
            // from disk, because we have a new unpersisted one, then we would
            // end up in an inconsistent state to pre-rollback. Just remove the
            // prepare from the HashTable. We will "warm up" any incomplete
            // prepares in a later stage of rollback.
            if (item->isPending()) {
                EP_LOG_INFO(
                        "({}) Rolling back an unpersisted {} prepare with "
                        "key:{} and seqno:{}",
                        vb.getId(),
                        to_string(item->getDurabilityReqs().getLevel()),
                        cb::UserData(item->getKey().to_string()),
                        item->getBySeqno());
                vb.removeItemFromMemory(*item);
                continue;
            }

            if (item->isAbort()) {
                EP_LOG_INFO(
                        "({}) Rolling back an unpersisted abort with "
                        "key:{} and seqno:{}",
                        vb.getId(),
                        cb::UserData(item->getKey().to_string()),
                        item->getBySeqno());
                // Aborts are not kept in the hashtable so do not
                // need to be removed.
                continue;
            }

            // Committed items only past this point
            GetValue gcb = getROUnderlying(vb.getId())
                                   ->get(DiskDocKey{*item}, vb.getId());

            if (gcb.getStatus() == cb::engine_errc::success) {
                vb.setFromInternal(*gcb.item.get());
            } else {
                vb.removeItemFromMemory(*item);
            }
        }
    } while (itemsForCursor.moreAvailable);
}

// Perform an in-order scan of the seqno index.
// a) For each Prepared item found, add to a map of outstanding Prepares.
// b) For each Committed (via Mutation or Prepare) item, if there's an
//    outstanding Prepare then that prepare has already been Committed,
//    hence remove it from the map.
//
// At the end of the scan, all outstanding Prepared items (which did not
// have a Commit persisted to disk) will be registered with the Durability
// Monitor.
EPBucket::LoadPreparedSyncWritesResult EPBucket::loadPreparedSyncWrites(
        folly::SharedMutex::WriteHolder& vbStateLh, VBucket& vb) {
    /// Disk load callback for scan.
    struct LoadSyncWrites : public StatusCallback<GetValue> {
        LoadSyncWrites(EPVBucket& vb, uint64_t highPreparedSeqno)
            : vb(vb), highPreparedSeqno(highPreparedSeqno) {
        }

        void callback(GetValue& val) override {
            // Abort the scan early if we have passed the HPS as we don't need
            // to load any more prepares.
            if (val.item->getBySeqno() >
                static_cast<int64_t>(highPreparedSeqno)) {
                // ENOMEM may seem like an odd status code to abort the scan but
                // disk backfill to a given seqno also returns
                // cb::engine_errc::no_memory when it has received all the
                // seqnos that it cares about to abort the scan.
                setStatus(cb::engine_errc::no_memory);
                return;
            }

            itemsVisited++;
            if (val.item->isPending()) {
                // Pending item which was not aborted (deleted). Add to
                // outstanding Prepare map.
                outstandingPrepares.emplace(val.item->getKey(),
                                            std::move(val.item));
                return;
            }

            if (val.item->isCommitted()) {
                // Committed item. _If_ there's an outstanding prepared
                // SyncWrite, remove it (as it has already been committed).
                outstandingPrepares.erase(val.item->getKey());
                return;
            }
        }

        EPVBucket& vb;

        // HPS after which we can abort the scan
        uint64_t highPreparedSeqno = std::numeric_limits<uint64_t>::max();

        // Number of items our callback "visits". Used to validate how many
        // items we look at when loading SyncWrites.
        uint64_t itemsVisited = 0;

        /// Map of Document key -> outstanding (not yet Committed / Aborted)
        /// prepares.
        std::unordered_map<StoredDocKey, std::unique_ptr<Item>>
                outstandingPrepares;
    };

    auto& epVb = dynamic_cast<EPVBucket&>(vb);
    const auto start = std::chrono::steady_clock::now();

    // Get the kvStore. Using the RW store as the rollback code that will call
    // this function will modify vbucket_state that will only be reflected in
    // RW store. For warmup case, we don't allow writes at this point in time
    // anyway.
    auto* kvStore = getRWUnderlyingByShard(epVb.getShard()->getId());

    // Need the HPS/HCS so the DurabilityMonitor can be fully resumed
    auto vbState = kvStore->getCachedVBucketState(epVb.getId());
    if (!vbState) {
        throw std::logic_error("EPBucket::loadPreparedSyncWrites: processing " +
                               epVb.getId().to_string() +
                               ", but found no vbucket_state");
    }

    // Insert all outstanding Prepares into the VBucket (HashTable &
    // DurabilityMonitor).
    std::vector<queued_item> prepares;
    if (vbState->persistedPreparedSeqno == vbState->persistedCompletedSeqno) {
        // We don't need to warm up anything for this vBucket as all of our
        // prepares have been completed, but we do need to create the DM
        // with our vbucket_state.
        epVb.loadOutstandingPrepares(vbStateLh, *vbState, std::move(prepares));
        // No prepares loaded
        return {0, 0, true};
    }

    // We optimise this step by starting the scan at the seqno following the
    // Persisted Completed Seqno. By definition, all earlier prepares have been
    // completed (Committed or Aborted).
    uint64_t startSeqno = vbState->persistedCompletedSeqno + 1;

    // The seqno up to which we will scan for SyncWrites
    uint64_t endSeqno = vbState->persistedPreparedSeqno;

    // If we are were in the middle of receiving/persisting a Disk snapshot then
    // we cannot solely rely on the PCS and PPS due to de-dupe/out of order
    // commit. We could have our committed item higher than the HPS if we do a
    // normal mutation after a SyncWrite and we have not yet fully persisted the
    // disk snapshot to correct the high completed seqno. In this case, we need
    // to read the rest of the disk snapshot to ensure that we pick up any
    // completions of prepares that we may attempt to warm up.
    //
    // Example:
    //
    // Relica receives Disk snapshot
    // [1:Prepare(a), 2:Prepare(b), 3:Mutation(a)...]
    //
    // After receiving and flushing the mutation at seqno 3, the replica has:
    // HPS - 0 (only moves on snapshot end)
    // HCS - 1 (the DM takes care of this)
    // PPS - 2
    // PCS - 0 (we can only move the PCS correctly at snap-end)
    //
    // If we warmup in this case then we load SyncWrites from seqno 1 to 2. If
    // we do this then we will skip the logical completion at seqno 3 for the
    // prepare at seqno 1. This will cause us to have a completed SyncWrite in
    // the DM when we transition to memory which will block any further
    // SyncWrite completions on this node.
    if (vbState->checkpointType == CheckpointType::Disk &&
        static_cast<uint64_t>(vbState->highSeqno) != vbState->lastSnapEnd) {
        endSeqno = vbState->highSeqno;

        EP_LOG_INFO(
                "EPBucket::loadPreparedSyncWrites: {} current snapshot is "
                "disk type and incomplete so loading all prepares from: "
                "{} to {}",
                vb.getId(),
                startSeqno,
                endSeqno);
    }

    // Use ALL_ITEMS filter for the scan. NO_DELETES is insufficient
    // because (committed) SyncDeletes manifest as a prepared_sync_write
    // (doc on disk not deleted) followed by a commit_sync_write (which
    // *is* marked as deleted as that's the resulting state).
    // We need to see that Commit, hence ALL_ITEMS.
    const auto docFilter = DocumentFilter::ALL_ITEMS;
    const auto valFilter = getValueFilterForCompressionMode();

    // Don't expect to find anything already in the HashTable, so use
    // NoLookupCallback.
    auto scanCtx = kvStore->initBySeqnoScanContext(
            std::make_unique<LoadSyncWrites>(epVb, endSeqno),
            std::make_unique<NoLookupCallback>(),
            epVb.getId(),
            startSeqno,
            docFilter,
            valFilter,
            SnapshotSource::Head);

    // Storage problems can lead to a null context, kvstore logs details
    if (!scanCtx) {
        EP_LOG_CRITICAL(
                "EPBucket::loadPreparedSyncWrites: scanCtx is null for {}",
                epVb.getId());
        // No prepares loaded
        return {0, 0, false};
    }

    auto scanResult = kvStore->scan(*scanCtx);

    switch (scanResult) {
    case scan_success:
        break;
    case scan_again:
        // If we abort our scan early due to reaching the HPS (by setting
        // storageCB.getStatus) then the scan result will be 'again' but we
        // will have scanned correctly.
        break;
    case scan_failed: {
        EP_LOG_CRITICAL(
                "EPBucket::loadPreparedSyncWrites: scan() failed for {}",
                epVb.getId());
        return {0, 0, false};
    }
    }

    auto& storageCB = static_cast<LoadSyncWrites&>(scanCtx->getValueCallback());
    EP_LOG_DEBUG(
            "EPBucket::loadPreparedSyncWrites: Identified {} outstanding "
            "prepared SyncWrites for {} in {}",
            storageCB.outstandingPrepares.size(),
            epVb.getId(),
            cb::time2text(std::chrono::steady_clock::now() - start));

    // Insert all outstanding Prepares into the VBucket (HashTable &
    // DurabilityMonitor).
    prepares.reserve(storageCB.outstandingPrepares.size());
    for (auto& prepare : storageCB.outstandingPrepares) {
        prepares.emplace_back(std::move(prepare.second));
    }
    // Sequence must be sorted by seqno (ascending) for DurabilityMonitor.
    std::sort(
            prepares.begin(), prepares.end(), [](const auto& a, const auto& b) {
                return a->getBySeqno() < b->getBySeqno();
            });

    auto numPrepares = prepares.size();
    epVb.loadOutstandingPrepares(vbStateLh, *vbState, std::move(prepares));
    return {storageCB.itemsVisited, numPrepares, true};
}

ValueFilter EPBucket::getValueFilterForCompressionMode(
        const CookieIface* cookie) {
    auto compressionMode = engine.getCompressionMode();
    auto filter = ValueFilter::VALUES_COMPRESSED;
    if (compressionMode == BucketCompressionMode::Off) {
        filter = ValueFilter::VALUES_DECOMPRESSED;
    }
    if (cookie &&
        !engine.isDatatypeSupported(cookie, PROTOCOL_BINARY_DATATYPE_SNAPPY)) {
        filter = ValueFilter::VALUES_DECOMPRESSED;
    }
    return filter;
}

void EPBucket::notifyNewSeqno(const Vbid vbid, const VBNotifyCtx& notifyCtx) {
    if (notifyCtx.notifyFlusher) {
        notifyFlusher(vbid);
    }
    if (notifyCtx.notifyReplication) {
        notifyReplication(vbid, notifyCtx.bySeqno, notifyCtx.syncWrite);
    }
}

Warmup* EPBucket::getWarmup() const {
    return warmupTask.get();
}

bool EPBucket::isWarmingUp() {
    return warmupTask && !warmupTask->isComplete();
}

bool EPBucket::isWarmupOOMFailure() {
    return warmupTask && warmupTask->hasOOMFailure();
}

bool EPBucket::hasWarmupSetVbucketStateFailed() const {
    return warmupTask && warmupTask->hasSetVbucketStateFailure();
}

bool EPBucket::maybeWaitForVBucketWarmup(const CookieIface* cookie) {
    if (warmupTask) {
        return warmupTask->maybeWaitForVBucketWarmup(cookie);
    }
    return false;
}

void EPBucket::initializeWarmupTask() {
    if (engine.getConfiguration().isWarmup()) {
        warmupTask = std::make_unique<Warmup>(*this, engine.getConfiguration());
    }
}

void EPBucket::startWarmupTask() {
    if (warmupTask) {
        warmupTask->start();
    } else {
        // No warmup, immediately online the bucket.
        warmupCompleted();
    }
}

bool EPBucket::maybeEnableTraffic() {
    // @todo rename.. skal vaere isTrafficDisabled elns
    auto memoryUsed =
            static_cast<double>(stats.getEstimatedTotalMemoryUsed());
    auto maxSize = static_cast<double>(stats.getMaxDataSize());

    if (memoryUsed >= stats.mem_low_wat) {
        EP_LOG_INFO(
                "Total memory use reached to the low water mark, stop warmup"
                ": memoryUsed ({}) >= low water mark ({})",
                memoryUsed,
                uint64_t(stats.mem_low_wat.load()));
        return true;
    } else if (memoryUsed > (maxSize * stats.warmupMemUsedCap)) {
        EP_LOG_INFO(
                "Enough MB of data loaded to enable traffic"
                ": memoryUsed ({}) > (maxSize({}) * warmupMemUsedCap({}))",
                memoryUsed,
                maxSize,
                stats.warmupMemUsedCap.load());
        return true;
    } else if (eviction_policy == EvictionPolicy::Value &&
               stats.warmedUpValues >=
                       (stats.warmedUpKeys * stats.warmupNumReadCap)) {
        // Let ep-engine think we're done with the warmup phase
        // (we should refactor this into "enableTraffic")
        EP_LOG_INFO(
                "Enough number of items loaded to enable traffic (value "
                "eviction)"
                ": warmedUpValues({}) >= (warmedUpKeys({}) * "
                "warmupNumReadCap({}))",
                uint64_t(stats.warmedUpValues.load()),
                uint64_t(stats.warmedUpKeys.load()),
                stats.warmupNumReadCap.load());
        return true;
    } else if (eviction_policy == EvictionPolicy::Full &&
               stats.warmedUpValues >= (warmupTask->getEstimatedItemCount() *
                                        stats.warmupNumReadCap)) {
        // In case of FULL EVICTION, warmed up keys always matches the number
        // of warmed up values, therefore for honoring the min_item threshold
        // in this scenario, we can consider warmup's estimated item count.
        EP_LOG_INFO(
                "Enough number of items loaded to enable traffic (full "
                "eviction)"
                ": warmedUpValues({}) >= (warmup est items({}) * "
                "warmupNumReadCap({}))",
                uint64_t(stats.warmedUpValues.load()),
                uint64_t(warmupTask->getEstimatedItemCount()),
                stats.warmupNumReadCap.load());
        return true;
    }
    return false;
}

void EPBucket::warmupCompleted() {
    if (engine.getConfiguration().getAlogPath().length() > 0) {
        if (engine.getConfiguration().isAccessScannerEnabled()) {
            {
                std::lock_guard<std::mutex> lh(accessScanner.mutex);
                accessScanner.enabled = true;
            }
            EP_LOG_INFO_RAW("Access Scanner task enabled");
            size_t smin = engine.getConfiguration().getAlogSleepTime();
            setAccessScannerSleeptime(smin, true);
        } else {
            std::lock_guard<std::mutex> lh(accessScanner.mutex);
            accessScanner.enabled = false;
            EP_LOG_INFO_RAW("Access Scanner task disabled");
        }

        Configuration& config = engine.getConfiguration();
        config.addValueChangedListener(
                "access_scanner_enabled",
                std::make_unique<ValueChangedListener>(*this));
        config.addValueChangedListener(
                "alog_sleep_time",
                std::make_unique<ValueChangedListener>(*this));
        config.addValueChangedListener(
                "alog_task_time",
                std::make_unique<ValueChangedListener>(*this));
    }

    ExecutorPool* iom = ExecutorPool::get();
    ExTask task = std::make_shared<StatSnap>(&engine);
    iom->schedule(task);

    // Whilst we do schedule a compaction here and it can run before we call
    // initializeShards below (which sets makeCompactionContext), this scheduled
    // compaction will execute correctly as it takes the compactDB path which
    // will generate a compaction context in EPBucket instead of by calling
    // makeCompactionContext.
    collectionsManager->warmupCompleted(*this);

    // Now warmup is completed, reconfigure each KVStore to use the "proper"
    // makeCompactionContext which allows expiry via compaction, purging
    // collections etc..
    initializeShards();
}

void EPBucket::stopWarmup() {
    // forcefully stop current warmup task
    if (isWarmingUp()) {
        EP_LOG_INFO(
                "Stopping warmup while engine is loading "
                "data from underlying storage, shutdown = {}",
                stats.isShutdown ? "yes" : "no");
        warmupTask->stop();
    }
}

bool EPBucket::isByIdScanSupported() const {
    return getStorageProperties().hasByIdScan();
}

bool EPBucket::isValidBucketDurabilityLevel(cb::durability::Level level) const {
    switch (level) {
    case cb::durability::Level::None:
    case cb::durability::Level::Majority:
    case cb::durability::Level::MajorityAndPersistOnMaster:
    case cb::durability::Level::PersistToMajority:
        return true;
    }
    folly::assume_unreachable();
}

// task does not own the manifest, cookie does
bool EPBucket::maybeScheduleManifestPersistence(
        const CookieIface* cookie,
        std::unique_ptr<Collections::Manifest>& newManifest) {
    getEPEngine().storeEngineSpecific(
            cookie, reinterpret_cast<CookieIface*>(newManifest.get()));

    ExTask task = std::make_shared<Collections::PersistManifestTask>(
            *this, std::move(newManifest), cookie);
    ExecutorPool::get()->schedule(task);
    return true; // we took the manifest
}

std::ostream& operator<<(std::ostream& os, const EPBucket::FlushResult& res) {
    os << std::boolalpha << "moreAvailable:{"
       << (res.moreAvailable == EPBucket::MoreAvailable::Yes) << "} "
       << "numFlushed:{" << res.numFlushed << "} "
       << "wakeupCkptRemover:{"
       << (res.wakeupCkptRemover == EPBucket::WakeCkptRemover::Yes) << "}";
    return os;
}

BgFetcher& EPBucket::getBgFetcher(Vbid vbid) {
    // For now we just use modulo, same as we do/would for shards to pick out
    // the associated BgFetcher
    auto id = vbid.get() % bgFetchers.size();
    return *bgFetchers.at(id);
}

<<<<<<< HEAD
Flusher* EPBucket::getFlusher(Vbid vbid) {
    // For now we just use modulo, same as we do/would for shards to pick out
    // the associated BgFetcher
    auto id = vbid.get() % flushers.size();
    return flushers.at(id).get();
}

Flusher* EPBucket::getOneFlusher() {
    Expects(flushers.size() > 0);
    return flushers.front().get();
=======
void EPBucket::releaseBlockedCookies() {
    KVBucket::releaseBlockedCookies();

    // Stop warmup (if not yet completed) which will unblock any cookies which
    // were held pending if they were received before populateVBucketMap phase.
    stopWarmup();
>>>>>>> 1110bbc3
}<|MERGE_RESOLUTION|>--- conflicted
+++ resolved
@@ -2214,7 +2214,6 @@
     return *bgFetchers.at(id);
 }
 
-<<<<<<< HEAD
 Flusher* EPBucket::getFlusher(Vbid vbid) {
     // For now we just use modulo, same as we do/would for shards to pick out
     // the associated BgFetcher
@@ -2225,12 +2224,12 @@
 Flusher* EPBucket::getOneFlusher() {
     Expects(flushers.size() > 0);
     return flushers.front().get();
-=======
+}
+
 void EPBucket::releaseBlockedCookies() {
     KVBucket::releaseBlockedCookies();
 
     // Stop warmup (if not yet completed) which will unblock any cookies which
     // were held pending if they were received before populateVBucketMap phase.
     stopWarmup();
->>>>>>> 1110bbc3
 }