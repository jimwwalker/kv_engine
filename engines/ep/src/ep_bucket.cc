/* -*- Mode: C++; tab-width: 4; c-basic-offset: 4; indent-tabs-mode: nil -*- */
/*
 *     Copyright 2018-Present Couchbase, Inc.
 *
 *   Use of this software is governed by the Business Source License included
 *   in the file licenses/BSL-Couchbase.txt.  As of the Change Date specified
 *   in that file, in accordance with the Business Source License, use of this
 *   software will be governed by the Apache License, Version 2.0, included in
 *   the file licenses/APL2.txt.
 */

#include "ep_bucket.h"

#include "bgfetcher.h"
#include "bucket_logger.h"
#include "checkpoint_manager.h"
#include "collections/manager.h"
#include "collections/persist_manifest_task.h"
#include "collections/vbucket_manifest_handles.h"
#include "dcp/dcpconnmap.h"
#include "ep_engine.h"
#include "ep_time.h"
#include "ep_vb.h"
#include "failover-table.h"
#include "flusher.h"
#include "item.h"
#include "kvstore/kvstore.h"
#include "kvstore/kvstore_transaction_context.h"
#include "kvstore/persistence_callback.h"
#include "kvstore/rollback_callback.h"
#include "range_scans/range_scan_callbacks.h"
#include "replicationthrottle.h"
#include "rollback_result.h"
#include "tasks.h"
#include "vb_commit.h"
#include "vb_visitors.h"
#include "vbucket_state.h"
#include "warmup.h"

#include <executor/executorpool.h>
#include <fmt/ostream.h>
#include <folly/CancellationToken.h>
#include <folly/synchronization/Baton.h>
#include <hdrhistogram/hdrhistogram.h>
#include <memcached/document_expired.h>
#include <memcached/range_scan_optional_configuration.h>
#include <platform/timeutils.h>
#include <statistics/cbstat_collector.h>
#include <statistics/collector.h>
#include <statistics/labelled_collector.h>
#include <utilities/logtags.h>

#include <gsl/gsl-lite.hpp>

#include <utility>

/**
 * Callback class used by EpStore, for adding relevant keys
 * to bloomfilter during compaction.
 */
class BloomFilterCallback : public Callback<Vbid&, const DocKey&, bool&> {
public:
    explicit BloomFilterCallback(KVBucket& eps) : store(eps) {
    }

    void callback(Vbid& vbucketId,
                  const DocKey& key,
                  bool& isDeleted) override {
        VBucketPtr vb = store.getVBucket(vbucketId);
        if (vb) {
            /* Check if a temporary filter has been initialized. If not,
             * initialize it. If initialization fails, throw an exception
             * to the caller and let the caller deal with it.
             */
            bool tempFilterInitialized = vb->isTempFilterAvailable();
            if (!tempFilterInitialized) {
                tempFilterInitialized = initTempFilter(vbucketId);
            }

            if (!tempFilterInitialized) {
                throw std::runtime_error(
                        "BloomFilterCallback::callback: Failed "
                        "to initialize temporary filter for " +
                        vbucketId.to_string());
            }

            if (store.getItemEvictionPolicy() == EvictionPolicy::Value) {
                /**
                 * VALUE-ONLY EVICTION POLICY
                 * Consider deleted items only.
                 */
                if (isDeleted) {
                    vb->addToTempFilter(key);
                }
            } else {
                /**
                 * FULL EVICTION POLICY
                 * If vbucket's resident ratio is found to be less than
                 * the residency threshold, consider all items, otherwise
                 * consider deleted and non-resident items only.
                 */
                bool residentRatioLessThanThreshold =
                        vb->isResidentRatioUnderThreshold(
                                store.getBfiltersResidencyThreshold());
                if (residentRatioLessThanThreshold) {
                    vb->addToTempFilter(key);
                } else {
                    if (isDeleted || !store.isMetaDataResident(vb, key)) {
                        vb->addToTempFilter(key);
                    }
                }
            }
        }
    }

private:
    bool initTempFilter(Vbid vbucketId);
    KVBucket& store;
};

bool BloomFilterCallback::initTempFilter(Vbid vbucketId) {
    Configuration& config = store.getEPEngine().getConfiguration();
    VBucketPtr vb = store.getVBucket(vbucketId);
    if (!vb) {
        return false;
    }

    size_t initial_estimation = config.getBfilterKeyCount();
    size_t estimated_count;
    size_t num_deletes = 0;
    try {
        num_deletes = store.getRWUnderlying(vbucketId)->getNumPersistedDeletes(
                vbucketId);
    } catch (std::runtime_error& re) {
        EP_LOG_WARN(
                "BloomFilterCallback::initTempFilter: runtime error while "
                "getting "
                "number of persisted deletes for {} Details: {}",
                vbucketId,
                re.what());
        return false;
    }

    EvictionPolicy eviction_policy = store.getItemEvictionPolicy();
    if (eviction_policy == EvictionPolicy::Value) {
        /**
         * VALUE-ONLY EVICTION POLICY
         * Obtain number of persisted deletes from underlying kvstore.
         * Bloomfilter's estimated_key_count = 1.25 * deletes
         */
        estimated_count = round(1.25 * num_deletes);
    } else {
        /**
         * FULL EVICTION POLICY
         * First determine if the resident ratio of vbucket is less than
         * the threshold from configuration.
         */
        bool residentRatioAlert = vb->isResidentRatioUnderThreshold(
                store.getBfiltersResidencyThreshold());

        /**
         * Based on resident ratio against threshold, estimate count.
         *
         * 1. If resident ratio is greater than the threshold:
         * Obtain number of persisted deletes from underlying kvstore.
         * Obtain number of non-resident-items for vbucket.
         * Bloomfilter's estimated_key_count =
         *                              1.25 * (deletes + non-resident)
         *
         * 2. Otherwise:
         * Obtain number of items for vbucket.
         * Bloomfilter's estimated_key_count =
         *                              1.25 * (num_items)
         */

        if (residentRatioAlert) {
            estimated_count = round(1.25 * vb->getNumItems());
        } else {
            estimated_count =
                    round(1.25 * (num_deletes + vb->getNumNonResidentItems()));
        }
    }

    if (estimated_count < initial_estimation) {
        estimated_count = initial_estimation;
    }

    vb->initTempFilter(estimated_count, config.getBfilterFpProb());

    return true;
}

class ExpiredItemsCallback : public Callback<Item&, time_t&> {
public:
    explicit ExpiredItemsCallback(KVBucket& store) : epstore(store) {
    }

    void callback(Item& item, time_t& startTime) override {
        epstore.processExpiredItem(item, startTime, ExpireBy::Compactor);
    }

private:
    KVBucket& epstore;
};

void NotifyFlusherCB::callback(Vbid& vbid) {
    auto vb = shard->getBucket(vbid);
    if (vb) {
        vb->getFlusher()->notifyFlushEvent(vb);
    }
}

class EPBucket::ValueChangedListener : public ::ValueChangedListener {
public:
    explicit ValueChangedListener(EPBucket& bucket) : bucket(bucket) {
    }

    void sizeValueChanged(const std::string& key, size_t value) override {
        if (key == "flusher_total_batch_limit") {
            bucket.setFlusherBatchSplitTrigger(value);
        } else if (key == "alog_sleep_time") {
            bucket.setAccessScannerSleeptime(value, false);
        } else if (key == "alog_task_time") {
            bucket.resetAccessScannerStartTime();
        } else {
            EP_LOG_WARN("Failed to change value for unknown variable, {}", key);
        }
    }

    void booleanValueChanged(const std::string& key, bool value) override {
        if (key == "access_scanner_enabled") {
            if (value) {
                bucket.enableAccessScannerTask();
            } else {
                bucket.disableAccessScannerTask();
            }
        } else if (key == "retain_erroneous_tombstones") {
            bucket.setRetainErroneousTombstones(value);
        } else  {
            EP_LOG_WARN("Failed to change value for unknown variable, {}", key);
        }
    }

private:
    EPBucket& bucket;
};

EPBucket::EPBucket(EventuallyPersistentEngine& engine)
    : KVBucket(engine), rangeScans(engine.getConfiguration()) {
    auto& config = engine.getConfiguration();
    const std::string& policy = config.getItemEvictionPolicy();
    if (policy.compare("value_only") == 0) {
        eviction_policy = EvictionPolicy::Value;
    } else {
        eviction_policy = EvictionPolicy::Full;
    }
    replicationThrottle = std::make_unique<ReplicationThrottleEP>(engine);

    // Pre 7.0.0 Flushers were a part of KVShard so keep the same default
    // scaling.
    auto configFlusherLimit = config.getMaxNumFlushers();
    auto flusherLimit =
            configFlusherLimit == 0 ? vbMap.getNumShards() : configFlusherLimit;
    for (size_t i = 0; i < flusherLimit; i++) {
        flushers.emplace_back(std::make_unique<Flusher>(this, i));
    }

    // Pre-7.0.0 BgFetchers were a part of KVShard so keep the same default
    // scaling.
    auto configBgFetcherLimit = config.getMaxNumBgfetchers();
    auto bgFetcherLimit = configBgFetcherLimit == 0 ? vbMap.getNumShards()
                                                    : configBgFetcherLimit;

    // Limit BgFetchers by the number of vBuckets as any more would be useless.
    bgFetcherLimit = std::min(bgFetcherLimit, config.getMaxVbuckets());
    for (size_t i = 0; i < bgFetcherLimit; i++) {
        bgFetchers.emplace_back(std::make_unique<BgFetcher>(*this));
    }

    setFlusherBatchSplitTrigger(config.getFlusherTotalBatchLimit());
    config.addValueChangedListener(
            "flusher_total_batch_limit",
            std::make_unique<ValueChangedListener>(*this));

    retainErroneousTombstones = config.isRetainErroneousTombstones();
    config.addValueChangedListener(
            "retain_erroneous_tombstones",
            std::make_unique<ValueChangedListener>(*this));

    // create the semaphore with a default capacity of 1. This will be
    // updated when a compaction is scheduled.
    compactionSemaphore = std::make_unique<cb::AwaitableSemaphore>();

    initializeWarmupTask();
}

EPBucket::~EPBucket() = default;

bool EPBucket::initialize() {
    KVBucket::initialize();

    startWarmupTask();

    enableItemPager();

    if (!startBgFetcher()) {
        EP_LOG_CRITICAL_RAW(
                "EPBucket::initialize: Failed to create and start "
                "bgFetchers");
        return false;
    }

    return true;
}

void EPBucket::initializeShards() {
    vbMap.forEachShard([this](KVShard& shard) {
        shard.getRWUnderlying()->setMakeCompactionContextCallback(
                [this](Vbid vbid,
                       CompactionConfig& config,
                       uint64_t purgeSeqno) {
                    return makeCompactionContext(vbid, config, purgeSeqno);
                });
    });
}

void EPBucket::deinitialize() {
    // If Bucket is currently paused; need to resume to allow flushers
    // etc to complete.
    if (paused) {
        prepareForResume();
    }

    stopFlusher();

    allVbucketsDeinitialize();

    stopBgFetcher();

    KVBucket::deinitialize();

    // Persist the type of shutdown (stats.forceShutdown), and consequently
    // on the next warmup can determine is there was a clean shutdown - see
    // Warmup::cleanShutdown.
    persistShutdownContext();

    // Now that we've stopped all of our tasks, stop any tasks the storage
    // layer may have created.
    vbMap.forEachShard([](KVShard& shard) {
        shard.getRWUnderlying()->deinitialize();
    });
}

bool EPBucket::canDeduplicate(Item* lastFlushed, Item& candidate) const {
    if (isHistoryRetentionEnabled() && !candidate.canDeduplicate()) {
        return false;
    }

    if (!lastFlushed) {
        // Nothing to de-duplicate against.
        return false;
    }
    if (lastFlushed->getKey() != candidate.getKey()) {
        // Keys differ - cannot de-dupe.
        return false;
    }
    if (lastFlushed->isCommitted() != candidate.isCommitted()) {
        // Committed / pending namespace differs - cannot de-dupe.
        return false;
    }

    // items match - the candidate must have a lower seqno.
    Expects(lastFlushed->getBySeqno() > candidate.getBySeqno());

    // Otherwise - valid to de-dupe.
    return true;
}

EPBucket::FlushResult EPBucket::flushVBucket(Vbid vbid) {
    auto vb = getLockedVBucket(vbid, std::try_to_lock);
    if (!vb.owns_lock()) {
        // Try another bucket if this one is locked to avoid blocking flusher.
        return {MoreAvailable::Yes, 0};
    }

    if (!vb) {
        return {MoreAvailable::No, 0};
    }

    return flushVBucket_UNLOCKED(std::move(vb));
}

EPBucket::FlushResult EPBucket::flushVBucket_UNLOCKED(LockedVBucketPtr vb) {
    if (!vb || !vb.owns_lock()) {
        // should never really hit this code, if we do you're using the method
        // incorrectly
        std::logic_error(fmt::format(
                "EPBucket::flushVBucket_UNLOCKED(): should always be called "
                "with a valid LockedVBucketPtr: VbucketPtr:{} owns_lock:{}",
                bool{vb},
                vb.owns_lock()));
    }

    const auto vbid = vb->getId();
    const auto flushStart = std::chrono::steady_clock::now();
    // Obtain the set of items to flush, up to the maximum allowed for
    // a single flush.
    auto toFlush = vb->getItemsToPersist(flusherBatchSplitTrigger);

    // Callback must be initialized at persistence
    Expects(toFlush.flushHandle.get());

    const auto moreAvailable =
            toFlush.moreAvailable ? MoreAvailable::Yes : MoreAvailable::No;

    if (toFlush.items.empty()) {
        return {moreAvailable, 0};
    }

    // The range becomes initialised only when an item is flushed
    std::optional<snapshot_range_t> range;
    auto* rwUnderlying = getRWUnderlying(vb->getId());

    auto ctx = rwUnderlying->begin(
            vbid, std::make_unique<EPPersistenceCallback>(stats, *vb));
    while (!ctx) {
        ++stats.beginFailed;
        EP_LOG_WARN(
                "EPBucket::flushVBucket_UNLOCKED: () Failed to start a "
                "transaction. "
                "Retry in 1 second.",
                vb->getId());
        std::this_thread::sleep_for(std::chrono::seconds(1));
        ctx = rwUnderlying->begin(
                vbid, std::make_unique<EPPersistenceCallback>(stats, *vb));
    }

    bool mustDedupe =
            !rwUnderlying->getStorageProperties().hasAutomaticDeduplication();

    if (mustDedupe) {
        rwUnderlying->prepareForDeduplication(toFlush.items);
    }

    Item* prev = nullptr;

    // Read the vbucket_state from disk as many values from the
    // in-memory vbucket_state may be ahead of what we are flushing.
    const auto* persistedVbState =
            rwUnderlying->getCachedVBucketState(vb->getId());

    // The first flush we do populates the cachedVBStates of the KVStore
    // so we may not (if this is the first flush) have a state returned
    // from the KVStore.
    vbucket_state vbstate;
    if (persistedVbState) {
        vbstate = *persistedVbState;
    }

    // Callback executed at KVStore::commit.
    bool logged = false;
    const auto callback = [this, &logged, vbid](const std::system_error& err) {
        if (!logged) {
            EP_LOG_WARN(
                    "EPBucket::flushVBucket_UNLOCKED: {} {}", vbid, err.what());
            logged = true;
        }

        // MB-42224: sync-header failure callback increments
        // ep_data_write_failed, which is what ns_server uses for
        // detecting a high rate of disk-write failures and failing the
        // node if the user enabled auto-failover.
        ++(this->stats.commitFailed);

        // Return true to let couchstore re-try the operation
        return true;
    };

    WriteOperation writeOp = WriteOperation::Upsert;

    // A disk snapshot has unique items and if we're receiving a vbucket from
    // the start (seqno 0), we can issue Insert operations. This benefits some
    // KVStore implementations since a lookup isn't needed. This scenario
    // commonly occurs in rebalance where a vbucket is taken over by a new node.
    if (toFlush.ranges.size() == 1 &&
        toFlush.checkpointType == CheckpointType::InitialDisk &&
        toFlush.historical == CheckpointHistorical::No) {
        writeOp = WriteOperation::Insert;
    }

    VB::Commit commitData(
            vb->getManifest(), writeOp, vbstate, callback, toFlush.historical);

    vbucket_state& proposedVBState = commitData.proposedVBState;

    // We need to set a few values from the in-memory state.
    uint64_t maxSeqno = 0;
    uint64_t maxVbStateOpCas = 0;

    auto minSeqno = std::numeric_limits<uint64_t>::max();

    // Stores the number of items added to the flush-batch in KVStore.
    // Note:
    //  - Does not carry any information on whether the flush-batch is
    //    successfully persisted or not
    //  - Does not account set-vbstate items
    size_t flushBatchSize = 0;

    // Set if we process an explicit set-vbstate item, which requires a flush
    // to disk regardless of whether we have any other item to flush or not
    bool mustPersistVBState = false;

    // HCS is optional because we have to update it on disk only if some
    // Commit/Abort SyncWrite is found in the flush-batch. If we're
    // flushing Disk checkpoints then the toFlush value may be
    // supplied. In this case, this should be the HCS received from the
    // Active node and should be greater than or equal to the HCS for
    // any other item in this flush batch. This is required because we
    // send mutations instead of a commits and would not otherwise
    // update the HCS on disk.
    std::optional<uint64_t> hcs;

    // HPS is optional because we have to update it on disk only if a
    // prepare is found in the flush-batch
    // This value is read at warmup to determine what seqno to stop
    // loading prepares at (there will not be any prepares after this
    // point) but cannot be used to initialise a PassiveDM after warmup
    // as this value will advance into snapshots immediately, without
    // the entire snapshot needing to be persisted.
    std::optional<uint64_t> hps;

    // We always maintain the maxVisibleSeqno at the current value
    // and only change it to a higher-seqno when a flush of a visible
    // item is seen. This value must be tracked to provide a correct
    // snapshot range for non-sync write aware consumers during backfill
    // (the snapshot should not end on a prepare or an abort, as these
    // items will not be sent). This value is also used at warmup so
    // that vbuckets can resume with the same visible seqno as before
    // the restart.
    Monotonic<uint64_t> maxVisibleSeqno{proposedVBState.maxVisibleSeqno};

    if (toFlush.maxDeletedRevSeqno) {
        proposedVBState.maxDeletedSeqno = toFlush.maxDeletedRevSeqno.value();
    }

    AggregatedFlushStats aggStats;

    // Iterate through items, checking if we (a) can skip persisting,
    // (b) can de-duplicate as the previous key was the same, or (c)
    // actually need to persist.
    // Note: This assumes items have been sorted by key and then by
    // seqno (see prepareForDeduplication() above) such that duplicate keys are
    // adjacent but with the highest seqno first.
    // Note(2): The de-duplication here is an optimization to save
    // creating and enqueuing multiple set() operations on the
    // underlying KVStore - however the KVStore itself only stores a
    // single value per key, and so even if we don't de-dupe here the
    // KVStore will eventually - just potentialy after unnecessary work.
    for (const auto& item : toFlush.items) {
        if (!item->shouldPersist()) {
            continue;
        }

        const auto op = item->getOperation();
        if ((op == queue_op::commit_sync_write ||
             op == queue_op::abort_sync_write) &&
            !isDiskCheckpointType(toFlush.checkpointType)) {
            // If we are receiving a disk snapshot then we want to skip
            // the HCS update as we will persist a correct one when we
            // flush the last item. If we were to persist an incorrect
            // HCS then we would have to backtrack the start seqno of
            // our warmup to ensure that we do warmup prepares that may
            // not have been completed if they were completed out of
            // order.
            hcs = std::max(hcs.value_or(0), item->getPrepareSeqno());
        }

        if (item->isVisible() &&
            static_cast<uint64_t>(item->getBySeqno()) > maxVisibleSeqno) {
            maxVisibleSeqno = static_cast<uint64_t>(item->getBySeqno());
        }

        if (op == queue_op::pending_sync_write) {
            Expects(item->getBySeqno() > 0);
            hps = std::max(hps.value_or(0),
                           static_cast<uint64_t>(item->getBySeqno()));
        }

        if (item->isSystemEvent()) {
            commitData.collections.recordSystemEvent(*item);
        }

        if (op == queue_op::set_vbucket_state) {
            // Only process vbstate if it's sequenced higher (by cas).
            // We use the cas instead of the seqno here because a
            // set_vbucket_state does not increment the lastBySeqno in
            // the CheckpointManager when it is created. This means that
            // it is possible to have two set_vbucket_state items that
            // follow one another with the same seqno. The cas will be
            // bumped for every item so it can be used to distinguish
            // which item is the latest and should be flushed.
            if (item->getCas() > maxVbStateOpCas) {
                // Should only bump the stat once for the latest state
                // change that we want to flush
                if (maxVbStateOpCas == 0) {
                    // There is at least a commit to be done, so
                    // increase todo
                    ++stats.flusher_todo;
                }

                maxVbStateOpCas = item->getCas();

                // It could be the case that the set_vbucket_state is
                // alone, i.e. no mutations are being flushed, we must
                // trigger an update of the vbstate, which will always
                // happen when we set this.
                mustPersistVBState = true;

                // Process the Item's value into the transition struct
                proposedVBState.transition.fromItem(*item);
            }
        } else if (!mustDedupe || !canDeduplicate(prev, *item)) {
            // This is an item we must persist.
            prev = item.get();
            ++flushBatchSize;

            if (cb::mcbp::datatype::is_xattr(item->getDataType())) {
                proposedVBState.mightContainXattrs = true;
            }

            flushOneDelOrSet(*ctx, item, vb.getVB());

            maxSeqno = std::max(maxSeqno, (uint64_t)item->getBySeqno());

            // Track the lowest seqno, so we can set the HLC epoch
            minSeqno = std::min(minSeqno, (uint64_t)item->getBySeqno());
            proposedVBState.maxCas =
                    std::max(proposedVBState.maxCas, item->getCas());

            ++stats.flusher_todo;

            if (!range.has_value()) {
                range = snapshot_range_t{
                        proposedVBState.lastSnapStart,
                        toFlush.ranges.empty()
                                ? proposedVBState.lastSnapEnd
                                : toFlush.ranges.back().getEnd()};
            }

            // Is the item the end item of one of the ranges we're
            // flushing? Note all the work here only affects replica VBs
            auto itr = std::find_if(toFlush.ranges.begin(),
                                    toFlush.ranges.end(),
                                    [&item](auto& range) {
                                        return uint64_t(item->getBySeqno()) ==
                                               range.getEnd();
                                    });

            // If this is the end item, we can adjust the start of our
            // flushed range, which would be used for failure purposes.
            // Primarily by bringing the start to be a consistent point
            // allows for promotion to active to set the fail-over table
            // to a consistent point.
            if (itr != toFlush.ranges.end()) {
                // Use std::max as the flusher is not visiting in seqno
                // order.
                range->setStart(
                        std::max(range->getStart(), itr->range.getEnd()));
                // HCS may be weakly monotonic when received via a disk
                // snapshot so we special case this for the disk
                // snapshot instead of relaxing the general constraint.
                if (isDiskCheckpointType(toFlush.checkpointType) &&
                    itr->highCompletedSeqno !=
                            proposedVBState.persistedCompletedSeqno) {
                    hcs = itr->highCompletedSeqno;
                }

                // Now that the end of a snapshot has been reached,
                // store the hps tracked by the checkpoint to disk
                switch (toFlush.checkpointType) {
                case CheckpointType::Memory:
                    if (itr->highPreparedSeqno) {
                        proposedVBState.highPreparedSeqno =
                                std::max(proposedVBState.highPreparedSeqno,
                                         *(itr->highPreparedSeqno));
                    }
                    break;
                case CheckpointType::InitialDisk:
                case CheckpointType::Disk:
                    // MB-51639: We need to set the HPS value to the snapshot
                    // end regardless of whether we have a prepare or not
                    // because whilst the active does not complete prepares we
                    // are about to persist their logical completions and so
                    // we can move the HPS.
                    proposedVBState.highPreparedSeqno = std::max(
                            proposedVBState.highPreparedSeqno, itr->getEnd());
                    break;
                }
            }
        } else {
            // Item is the same key as the previous[1] one - don't need
            // to flush to disk.
            // [1] Previous here really means 'next' - prepareForDeduplication()
            //     above has actually re-ordered items such that items
            //     with the same key are ordered from high->low seqno.
            //     This means we only write the highest (i.e. newest)
            //     item for a given key, and discard any duplicate,
            //     older items.
            ++stats.totalDeduplicatedFlusher;
        }

        // Register the item for deferred (flush success only) stats update.
        aggStats.accountItem(*item);
    }

    // Just return if nothing to flush
    if (!mustPersistVBState && flushBatchSize == 0) {
        return {moreAvailable, 0};
    }

    if (proposedVBState.transition.state == vbucket_state_active) {
        if (maxSeqno) {
            range = snapshot_range_t(maxSeqno, maxSeqno);
        }
    }

    // Update VBstate based on the changes we have just made,
    // then tell the rwUnderlying the 'new' state
    // (which will persisted as part of the commit() below).

    // only update the snapshot range if items were flushed, i.e.
    // don't appear to be in a snapshot when you have no data for it
    // We also update the checkpointType here as this should only
    // change with snapshots.
    if (range) {
        proposedVBState.lastSnapStart = range->getStart();
        proposedVBState.lastSnapEnd = range->getEnd();
        proposedVBState.checkpointType = toFlush.checkpointType;
    }

    // Track the lowest seqno written in spock and record it as
    // the HLC epoch, a seqno which we can be sure the value has a
    // HLC CAS.
    proposedVBState.hlcCasEpochSeqno = vb->getHLCEpochSeqno();
    if (proposedVBState.hlcCasEpochSeqno == HlcCasSeqnoUninitialised &&
        minSeqno != std::numeric_limits<uint64_t>::max()) {
        proposedVBState.hlcCasEpochSeqno = minSeqno;

        // @todo MB-37692: Defer this call at flush-success only or reset
        //  the value if flush fails.
        vb->setHLCEpochSeqno(proposedVBState.hlcCasEpochSeqno);
    }

    if (hcs) {
        if (hcs <= proposedVBState.persistedCompletedSeqno) {
            throw std::logic_error(fmt::format(
                    "EPBucket::flushVBucket_UNLOCKED: {} Trying to set PCS to "
                    "{} but "
                    "the current value is {} and the PCS must be monotonic. "
                    "The current checkpoint type is {}. Flush's seqno "
                    "range:[{},{}], proposedVBState:'{}'.",
                    vbid,
                    *hcs,
                    proposedVBState.persistedCompletedSeqno,
                    to_string(toFlush.checkpointType),
                    minSeqno,
                    maxSeqno,
                    proposedVBState));
        }
        proposedVBState.persistedCompletedSeqno = *hcs;
    }

    if (hps) {
        if (hps <= proposedVBState.persistedPreparedSeqno) {
            throw std::logic_error(fmt::format(
                    "EPBucket::flushVBucket_UNLOCKED: {} Trying to set PPS to "
                    "{} but "
                    "the current value is {} and the PPS must be monotonic. "
                    "The current checkpoint type is {}. Flush's seqno "
                    "range:[{},{}], proposedVBState:'{}'.",
                    vbid,
                    *hps,
                    proposedVBState.persistedPreparedSeqno,
                    to_string(toFlush.checkpointType),
                    minSeqno,
                    maxSeqno,
                    proposedVBState));
        }
        proposedVBState.persistedPreparedSeqno = *hps;
    }

    proposedVBState.maxVisibleSeqno = maxVisibleSeqno;

    // Are we flushing only a new vbstate?
    if (mustPersistVBState && (flushBatchSize == 0)) {
        if (!rwUnderlying->snapshotVBucket(vbid, commitData)) {
            flushFailureEpilogue(*vb, toFlush);

            return {MoreAvailable::Yes, 0};
        }

        // The new vbstate was the only thing to flush. All done.
        flushSuccessEpilogue(*vb,
                             flushStart,
                             0 /*itemsFlushed*/,
                             aggStats,
                             commitData.collections);

        return {moreAvailable, 0};
    }

    // The flush-batch must be non-empty by logic at this point.
    Expects(flushBatchSize > 0);

    // Release the memory allocated for vectors in toFlush before we call
    // into KVStore::commit. This reduces memory peaks (every queued_item in
    // toFlush.items is a pointer (8 bytes); also, having a big
    // toFlush.ranges is not likely but may happen).
    //
    // Note:
    //  - std::vector::clear() leaves the capacity of vector unchanged,
    //    so memory is not released.
    //  - we cannot rely on clear() + shrink_to_fit() as the latter is a
    //    non-binding request to reduce capacity() to size(), it depends on
    //    the implementation whether the request is fulfilled.
    {
        const auto itemsToRelease = std::move(toFlush.items);
        const auto rangesToRelease = std::move(toFlush.ranges);
    }

    // Persist the flush-batch.
    if (!commit(*rwUnderlying, std::move(ctx), commitData)) {
        flushFailureEpilogue(*vb, toFlush);

        return {MoreAvailable::Yes, 0};
    }

    // Note: We want to update the snap-range only if we have flushed at least
    // one item. I.e. don't appear to be in a snap when you have no data for it
    Expects(range.has_value());
    vb->setPersistedSnapshot(*range);

    uint64_t highSeqno = rwUnderlying->getLastPersistedSeqno(vbid);
    if (highSeqno > 0 && highSeqno != vb->getPersistenceSeqno()) {
        vb->setPersistenceSeqno(highSeqno);
    }

    // Notify the local DM that the Flusher has run. Persistence
    // could unblock some pending Prepares in the DM.
    // If it is the case, this call updates the High Prepared Seqno
    // for this node.
    // In the case of a Replica node, that could trigger a SeqnoAck
    // to the Active.
    //
    // Note: This is a NOP if the there's no Prepare queued in DM.
    //     We could notify the DM only if strictly required (i.e.,
    //     only when the Flusher has persisted up to the snap-end
    //     mutation of an in-memory snapshot, see HPS comments in
    //     PassiveDM for details), but that requires further work.
    //     The main problem is that in general a flush-batch does
    //     not coincide with in-memory snapshots (ie, we don't
    //     persist at snapshot boundaries). So, the Flusher could
    //     split a single in-memory snapshot into multiple
    //     flush-batches. That may happen at Replica, e.g.:
    //
    //     1) received snap-marker [1, 2]
    //     2) received 1:PRE
    //     3) flush-batch {1:PRE}
    //     4) received 2:mutation
    //     5) flush-batch {2:mutation}
    //
    //     In theory we need to notify the DM only at step (5) and
    //     only if the the snapshot contains at least 1 Prepare
    //     (which is the case in our example), but the problem is
    //     that the Flusher doesn't know about 1:PRE at step (5).
    //
    //     So, given that here we are executing in a slow bg-thread
    //     (write+sync to disk), then we can just afford to calling
    //     back to the DM unconditionally.
    vb->notifyPersistenceToDurabilityMonitor();

    flushSuccessEpilogue(*vb,
                         flushStart,
                         flushBatchSize /*itemsFlushed*/,
                         aggStats,
                         commitData.collections);

    // Handle Seqno Persistence requests
    vb->notifyHighPriorityRequests(engine, vb->getPersistenceSeqno());

    return {moreAvailable, flushBatchSize};
}

void EPBucket::flushSuccessEpilogue(
        VBucket& vb,
        const std::chrono::steady_clock::time_point flushStart,
        size_t itemsFlushed,
        const AggregatedFlushStats& aggStats,
        Collections::VB::Flush& collectionFlush) {
    // Clear the flag if set (ie, only at vbucket creation)
    if (vb.setBucketCreation(false)) {
        EP_LOG_DEBUG("EPBucket::flushSuccessEpilogue: {} created", vb.getId());
    }

    // Update flush stats
    const auto flushEnd = std::chrono::steady_clock::now();
    const auto transTime =
            std::chrono::duration_cast<std::chrono::milliseconds>(flushEnd -
                                                                  flushStart)
                    .count();
    const auto transTimePerItem =
            itemsFlushed ? static_cast<double>(transTime) / itemsFlushed : 0;
    lastTransTimePerItem.store(transTimePerItem);
    stats.cumulativeFlushTime.fetch_add(transTime);
    stats.flusher_todo.store(0);
    stats.totalPersistVBState++;
    ++stats.flusherCommits;

    vb.doAggregatedFlushStats(aggStats);

    // By definition, does not need to be called if no flush performed or
    // if flush failed.
    collectionFlush.flushSuccess(vb.getId(), *this);

    // By definition, this function is called after persisting a batch of
    // data, so it can be safely skipped if no flush performed or if flush
    // failed.
    getRWUnderlying(vb.getId())->pendingTasks();
}

void EPBucket::flushFailureEpilogue(VBucket& vb, ItemsToFlush& flush) {
    // Flush failed, we need to reset the pcursor to the original
    // position. At the next run the flusher will re-attempt by retrieving
    // all the items from the disk queue again.
    flush.flushHandle->markFlushFailed(vb);

    ++stats.commitFailed;
}

void EPBucket::setFlusherBatchSplitTrigger(size_t limit) {
    // If limit is lower than the number of writers then we should run with a
    // limit of 1 as a 0 limit could cause us to fail to flush anything.
    flusherBatchSplitTrigger =
            std::max(size_t(1), limit / ExecutorPool::get()->getNumWriters());
}

size_t EPBucket::getFlusherBatchSplitTrigger() {
    return flusherBatchSplitTrigger;
}

bool EPBucket::commit(KVStoreIface& kvstore,
                      std::unique_ptr<TransactionContext> txnCtx,
                      VB::Commit& commitData) {
    HdrMicroSecBlockTimer timer(
            &stats.diskCommitHisto, "disk_commit", stats.timingLog.get());
    const auto commit_start = std::chrono::steady_clock::now();

    auto vbid = txnCtx->vbid;
    const auto res = kvstore.commit(std::move(txnCtx), commitData);
    if (!res) {
        EP_LOG_WARN("KVBucket::commit: kvstore.commit failed {}", vbid);
    }

    const auto commit_time =
            std::chrono::duration_cast<std::chrono::milliseconds>(
                    std::chrono::steady_clock::now() - commit_start)
                    .count();
    stats.commit_time.store(commit_time);
    stats.cumulativeCommitTime.fetch_add(commit_time);

    return res;
}

void EPBucket::startFlusher() {
    for (const auto& flusher : flushers) {
        flusher->start();
    }
}

void EPBucket::stopFlusher() {
    for (const auto& flusher : flushers) {
        EP_LOG_INFO("Attempting to stop flusher:{}", flusher->getId());
        bool rv = flusher->stop(stats.forceShutdown);
        if (rv && !stats.forceShutdown) {
            flusher->wait();
        }
    }
}

bool EPBucket::pauseFlusher() {
    bool rv = true;
    for (const auto& flusher : flushers) {
        if (!flusher->pause()) {
            EP_LOG_WARN(
                    "Attempted to pause flusher in state "
                    "[{}], flusher = {}",
                    flusher->stateName(),
                    flusher->getId());
            rv = false;
        }
    }

    return rv;
}

bool EPBucket::resumeFlusher() {
    bool rv = true;
    for (const auto& flusher : flushers) {
        if (!flusher->resume()) {
            EP_LOG_WARN(
                    "Attempted to resume flusher in state [{}], "
                    "flusher = {}",
                    flusher->stateName(),
                    flusher->getId());
            rv = false;
        }
    }
    return rv;
}

void EPBucket::wakeUpFlusher() {
    if (stats.diskQueueSize.load() == 0) {
        for (const auto& flusher : flushers) {
            flusher->wake();
        }
    }
}

bool EPBucket::startBgFetcher() {
    for (const auto& bgFetcher : bgFetchers) {
        bgFetcher->start();
    }
    return true;
}

void EPBucket::stopBgFetcher() {
    EP_LOG_INFO_RAW("Stopping bg fetchers");

    for (const auto& bgFetcher : bgFetchers) {
        bgFetcher->stop();
    }
}

void EPBucket::allVbucketsDeinitialize() {
    for (const auto& shard : vbMap.shards) {
        for (const auto vbid : shard->getVBuckets()) {
            VBucketPtr vb = shard->getBucket(vbid);
            if (vb) {
                if (vb->hasPendingBGFetchItems()) {
                    EP_LOG_WARN(
                            "Shutting down engine while there are still pending"
                            "data read for shard {} from database storage",
                            shard->getId());
                }

                // MB-53953: Ensure all RangeScans are cancelled and release
                // their snapshots
                auto& epVb = dynamic_cast<EPVBucket&>(*vb);
                epVb.cancelRangeScans();
            }
        }
    }
}

cb::engine_errc EPBucket::scheduleOrRescheduleCompaction(
        Vbid vbid,
        const CompactionConfig& config,
        CookieIface* cookie,
        std::chrono::milliseconds delay) {
    cb::engine_errc errCode = checkForDBExistence(vbid);
    if (errCode != cb::engine_errc::success) {
        return errCode;
    }

    /* Obtain the vbucket so we can get the previous purge seqno */
    VBucketPtr vb = vbMap.getBucket(vbid);
    if (!vb) {
        return cb::engine_errc::not_my_vbucket;
    }

    auto handle = compactionTasks.wlock();

    // First, let's update compaction concurrency, in case the workload
    // pattern has changed to/from READ_HEAVY.
    updateCompactionConcurrency();

    // find the earliest time the compaction task should start, to obey
    // the requested delay
    auto requestedStartTime = std::chrono::steady_clock::now() + delay;
    // Convert delay to ExecutorPool 'double' e.g. 1500ms = 1.5 secs
    std::chrono::duration<double> execDelay = delay;

    // try to emplace an empty shared_ptr
    auto [itr, emplaced] = handle->try_emplace(vbid, nullptr);
    auto& task = itr->second;
    CompactionConfig tasksConfig;

    if (!emplaced) {
        // The existing task must be poked - it needs to either reschedule if
        // it is currently running or run with the given config.
        tasksConfig = task->runCompactionWithConfig(
                config, cookie, requestedStartTime);
        // now wake the task - the config has changed and it may need to
        // work out a new wake time.
        ExecutorPool::get()->wake(task->getId());
    } else {
        // Nothing in the map for this vbid now construct the task
        task = std::make_shared<CompactTask>(*this,
                                             vbid,
                                             config,
                                             requestedStartTime,
                                             cookie,
                                             *compactionSemaphore);
        if (execDelay.count() > 0.0) {
            task->snooze(execDelay.count());
        }
        ExecutorPool::get()->schedule(task);

        tasksConfig = config;
    }

    EP_LOG_INFO(
            "Compaction of {}, task:{}, purge_before_ts:{}, "
            "purge_before_seq:{}, "
            "drop_deletes:{}, internal:{} {} with delay:{}s (awaiting "
            "completion).",
            vbid,
            task->getId(),
            tasksConfig.purge_before_ts,
            tasksConfig.purge_before_seq,
            tasksConfig.drop_deletes,
            tasksConfig.internally_requested,
            !emplaced ? "rescheduled" : "created",
            execDelay.count());

    return cb::engine_errc::would_block;
}

void EPBucket::updateCompactionConcurrency() {
    // Avoid too many concurrent compaction tasks as they
    // could impact flushing throughout (and latency) in a
    // couple of related ways:
    //
    // 1. We can only concurrently execute as many Writer
    //    tasks as we have Writer threads - if compaction
    //    tasks consume most / all of the available threads
    //    then no Flusher tasks can run.
    //
    // 2. When compacting a given vBucket, flushing the same
    //    vBucket is potentially impacted. For Couchstore we
    //    must interlock the final phase of compaction and
    //    flushing; pausing flushing while compaction "catches
    //    up" with any updates made since the last compaction
    //    iteration.
    //    (Note Magma handles its own compaction and hence
    //    isn't directly subject to this case).
    //
    // We therefore limit the number of concurrent compactors
    // in the following (somewhat non-scientific way).

    if (engine.getWorkLoadPolicy().getWorkLoadPattern() == READ_HEAVY) {
        // only allow one compaction task if the workload is read heavy
        compactionSemaphore->setCapacity(1);
        return;
    }

    const int maxConcurrentWriterTasks = std::min(
            ExecutorPool::get()->getNumWriters(), vbMap.getNumShards());
    const int maxConcurrentAuxIOTasks = ExecutorPool::get()->getNumAuxIO();
    const int compactionConcurrentTaskLimit =
            std::min(maxConcurrentWriterTasks, maxConcurrentAuxIOTasks);

    // Calculate how many compaction tasks we will permit. We always
    // allow at least one, then we limit to a fraction of the available
    // AuxIO/WriterTasks (whichever is lower) imposing an upper bound so there
    // is at least 1 AuxIO task slot available for other tasks (i.e.
    // BackfillManagerTask). We want to take the lower of AuxIO and
    // Writer threads when calculating this number as whilst we run
    // compaction tasks on the AuxIO pool we don't want to saturate disk
    // if we have few writers, and we don't want to saturate the AuxIO
    // pool if we have more writers.
    const int maxConcurrentCompactTasks = std::clamp(
            int(compactionConcurrentTaskLimit * compactionMaxConcurrency),
            1, // min of one task must be allowed to run
            maxConcurrentAuxIOTasks - 1 /* max */);

    compactionSemaphore->setCapacity(maxConcurrentCompactTasks);
}

cb::engine_errc EPBucket::scheduleCompaction(Vbid vbid,
                                             const CompactionConfig& config,
                                             CookieIface* cookie,
                                             std::chrono::milliseconds delay) {
    return scheduleOrRescheduleCompaction(vbid, config, cookie, delay);
}

cb::engine_errc EPBucket::scheduleCompaction(Vbid vbid,
                                             std::chrono::milliseconds delay) {
    CompactionConfig cfg;
    cfg.internally_requested = true;
    return scheduleOrRescheduleCompaction(vbid, cfg, nullptr, delay);
}

cb::engine_errc EPBucket::cancelCompaction(Vbid vbid) {
    auto handle = compactionTasks.wlock();
    for (const auto& task : *handle) {
        task.second->cancel();
    }
    return cb::engine_errc::success;
}

void EPBucket::flushOneDelOrSet(TransactionContext& txnCtx,
                                const queued_item& qi,
                                VBucketPtr& vb) {
    if (!vb) {
        --stats.diskQueueSize;
        return;
    }

    int64_t bySeqno = qi->getBySeqno();
    const bool deleted = qi->isDeleted() && !qi->isPending();

    std::chrono::microseconds dirtyAge =
            std::chrono::duration_cast<std::chrono::microseconds>(
                    std::chrono::steady_clock::now() - qi->getQueuedTime());
    stats.dirtyAgeHisto.add(dirtyAge);

    auto* rwUnderlying = getRWUnderlying(qi->getVBucketId());
    if (!deleted) {
        // TODO: Need to separate disk_insert from disk_update because
        // bySeqno doesn't give us that information.
        HdrMicroSecBlockTimer timer(
                bySeqno == -1 ? &stats.diskInsertHisto : &stats.diskUpdateHisto,
                bySeqno == -1 ? "disk_insert" : "disk_update",
                stats.timingLog.get());
        if (qi->isSystemEvent()) {
            rwUnderlying->setSystemEvent(txnCtx, qi);
        } else {
            rwUnderlying->set(txnCtx, qi);
        }
    } else {
        {
            folly::SharedMutex::ReadHolder rlh(vb->getStateLock());
            if (qi->deletionSource() == DeleteSource::TTL &&
                vb->getState() == vbucket_state_active) {
                cb::server::document_expired(engine, qi->getNBytes());
            }
        }
        HdrMicroSecBlockTimer timer(
                &stats.diskDelHisto, "disk_delete", stats.timingLog.get());
        if (qi->isSystemEvent()) {
            rwUnderlying->delSystemEvent(txnCtx, qi);
        } else {
            rwUnderlying->del(txnCtx, qi);
        }
    }
}

void EPBucket::dropKey(VBucket& vb,
                       const DiskDocKey& diskKey,
                       int64_t bySeqno,
                       bool isAbort,
                       int64_t highCompletedSeqno) {
    // dropKey is called to remove a key from the in memory structures
    // (HashTable, DurabilityMonitors etc.). We skip calling this for aborts
    // as they don't exist in the HashTable and this allows us to make stricter
    // sanity checks when dropping keys from the DurabilityMonitors.
    if (isAbort) {
        return;
    }

    auto docKey = diskKey.getDocKey();
    if (docKey.isInSystemCollection()) {
        // SystemEvents aren't in memory so return.
        return;
    }

    if (diskKey.isPrepared() && bySeqno > highCompletedSeqno) {
        // ... drop it from the DurabilityMonitor
        vb.dropPendingKey(docKey, bySeqno);
    }

    // ... drop it from the VB (hashtable)
    vb.dropKey(docKey, bySeqno);
}

std::shared_ptr<CompactionContext> EPBucket::makeCompactionContext(
        Vbid vbid, CompactionConfig& config, uint64_t purgeSeqno) {
    auto& configuration = getEPEngine().getConfiguration();

    if (config.purge_before_ts == 0) {
        config.purge_before_ts =
                ep_real_time() - configuration.getPersistentMetadataPurgeAge();
    }

    std::optional<time_t> expireFrom;
    if (configuration.isCompactionExpireFromStart()) {
        expireFrom = ep_real_time();
    }

    auto vb = getVBucket(vbid);
    if (!vb) {
        return nullptr;
    }

    auto ctx = std::make_shared<CompactionContext>(
            std::move(vb), config, purgeSeqno, expireFrom);

    BloomFilterCBPtr filter(new BloomFilterCallback(*this));
    ctx->bloomFilterCallback = filter;

    ExpiredItemsCBPtr expiry(new ExpiredItemsCallback(*this));
    ctx->expiryCallback = expiry;

    // take a raw ref to the context as if the function is being called we know
    // it's not out of scope, so there's no need to add a ref to it.
    ctx->droppedKeyCb = [this, &ctxRef = *ctx](const DiskDocKey& diskKey,
                                               int64_t bySeqno,
                                               bool isAbort,
                                               int64_t highCompletedSeqno) {
        dropKey(*ctxRef.getVBucket(),
                diskKey,
                bySeqno,
                isAbort,
                highCompletedSeqno);
    };

    ctx->completionCallback = [this](CompactionContext& ctx) {
        compactionCompletionCallback(ctx);
    };

    // take a raw ref to the context as if the function is being called we know
    // it's not out of scope, so there's no need to add a ref to it.
    ctx->maybeUpdateVBucketPurgeSeqno =
            [this, &ctxRef = *ctx](uint64_t seqno) -> void {
        ctxRef.getVBucket()->maybeSetPurgeSeqno(seqno);
        postPurgeSeqnoImplicitCompactionHook();
    };

    auto& epStats = getEPEngine().getEpStats();
    ctx->isShuttingDown = [&epStats, &ctxRef = *ctx, this]() -> bool {
        // stop compaction if the bucket is shutting down, the vbucket is
        // awaiting deferred deletion.
        return epStats.isShutdown ||
               ctxRef.getVBucket()->isDeletionDeferred() ||
               cancelEWBCompactionTasks;
    };
    return ctx;
}

void EPBucket::compactionCompletionCallback(CompactionContext& ctx) {
    auto vb = ctx.getVBucket();

    // Grab a pre-compaction snapshot of the stats
    auto prePurgeSeqno = vb->getPurgeSeqno();
    auto preNumTotalItems = vb->getNumTotalItems();

    auto preCollectionSizes = ctx.stats.collectionSizeUpdates;
    bool preDropInProgess = vb->getManifest().isDropInProgress();
    for (auto& [cid, newSize] : preCollectionSizes) {
        auto handle = vb->getManifest().lock(cid);

        if (handle.valid()) {
            newSize = handle.getDiskSize();
        }
    }

    try {
        postCompactionCompletionStatsUpdateHook();

        vb->maybeSetPurgeSeqno(ctx.getRollbackPurgeSeqno());
        vb->decrNumTotalItems(ctx.stats.collectionsItemsPurged);

        updateCollectionStatePostCompaction(
                *vb,
                ctx.stats.collectionSizeUpdates,
                ctx.eraserContext->doesOnDiskDroppedDataExist());

    } catch (std::exception&) {
        // Re-apply our pre-compaction stats snapshot
        vb->maybeSetPurgeSeqno(prePurgeSeqno);
        vb->setNumTotalItems(preNumTotalItems);

        updateCollectionStatePostCompaction(
                *vb, preCollectionSizes, preDropInProgess);

        // And re-throw to "undo" the on disk compaction
        throw;
    }
}

void EPBucket::updateCollectionStatePostCompaction(
        VBucket& vb,
        CompactionStats::CollectionSizeUpdates& collectionSizeUpdates,
        bool onDiskDroppedCollectionDataExists) {
    for (const auto& [cid, newSize] : collectionSizeUpdates) {
        auto handle = vb.getManifest().lock(cid);

        if (handle.valid()) {
            handle.setDiskSize(newSize);
        }
    }

    // Set the dropInProgress flag to true if ondisk dropped data exists
    vb.getManifest().setDropInProgress(onDiskDroppedCollectionDataExists);
}

bool EPBucket::compactInternal(LockedVBucketPtr& vb, CompactionConfig& config) {
    auto ctx = makeCompactionContext(vb->getId(), config, vb->getPurgeSeqno());
    auto* shard = vbMap.getShardByVbId(vb->getId());
    auto* store = shard->getRWUnderlying();
    CompactDBStatus result;
    try {
        result = store->compactDB(vb.getLock(), ctx);
    } catch (const std::exception& e) {
        EP_LOG_ERR("EPBucket::compactInternal(): compactDB() threw:'{}'",
                   e.what());
        stats.compactionFailed++;
        return false;
    }

    switch (result) {
    case CompactDBStatus::Failed:
        EP_LOG_ERR("EPBucket::compactInternal: compaction failed for {}",
                   vb->getId());
        stats.compactionFailed++;
        break;
    case CompactDBStatus::Aborted:
        EP_LOG_DEBUG("EPBucket::compactInternal: compaction aborted for {}",
                    vb->getId());
        stats.compactionAborted++;
        break;
    case CompactDBStatus::Success:
        break;
    }

    if (getEPEngine().getConfiguration().isBfilterEnabled() &&
        result == CompactDBStatus::Success) {
        vb->swapFilter();
    } else {
        vb->clearFilter();
    }

    EP_LOG_INFO(
            "Compaction of {} done ({}). "
            "purged tombstones:{}, prepares:{}, prepareBytes:{} "
            "collection_items_erased:alive:{},deleted:{}, "
            "collections_erased:{}, "
            "size/items/tombstones/purge_seqno pre{{{}, {}, {}, {}}}, "
            "post{{{}, {}, {}, {}}}",
            vb->getId(),
            result,
            ctx->stats.tombstonesPurged,
            ctx->stats.preparesPurged,
            ctx->stats.prepareBytesPurged,
            ctx->stats.collectionsItemsPurged,
            ctx->stats.collectionsDeletedItemsPurged,
            ctx->stats.collectionsPurged,
            ctx->stats.pre.size,
            ctx->stats.pre.items,
            ctx->stats.pre.deletedItems,
            ctx->stats.pre.purgeSeqno,
            ctx->stats.post.size,
            ctx->stats.post.items,
            ctx->stats.post.deletedItems,
            ctx->stats.post.purgeSeqno);
    return result == CompactDBStatus::Success;
}

// Running on WriterTask - CompactTask
bool EPBucket::doCompact(Vbid vbid,
                         CompactionConfig& config,
                         std::vector<CookieIface*>& cookies) {
    cb::engine_errc status = cb::engine_errc::success;

    auto vb = getLockedVBucket(vbid, std::try_to_lock);
    if (!vb.owns_lock()) {
        // VB currently locked; try again later.
        return true;
    }

    /**
     * MB-30015: Check to see if tombstones that have invalid
     * data needs to be retained. The goal is to try and retain
     * the erroneous tombstones especially in customer environments
     * for further analysis
     */
    config.retain_erroneous_tombstones = isRetainErroneousTombstones();

    bool reschedule = false;
    if (vb) {
        if (!compactInternal(vb, config)) {
            status = cb::engine_errc::failed;

            // Only if an internal request was made should we reschedule. If
            // compaction came externally, it is up to the client to retry
            reschedule = config.internally_requested;
        }
    } else {
        status = cb::engine_errc::not_my_vbucket;
    }

    if (status != cb::engine_errc::success && !cookies.empty()) {
        // The memcached core won't call back into the engine if the error
        // code returned in notifyIOComplete is != success so we need to
        // do all of the clean-up here.
        for (const auto& cookie : cookies) {
            engine.clearEngineSpecific(*cookie);
        }
    }

    for (const auto& cookie : cookies) {
        engine.notifyIOComplete(cookie, status);
    }
    // All cookies notified so clear the container
    cookies.clear();

    --stats.pendingCompactions;
    return reschedule;
}

bool EPBucket::updateCompactionTasks(Vbid vbid) {
    auto handle = compactionTasks.wlock();

    // remove the calling task if it does not need to run again.
    if (auto itr = handle->find(vbid); itr != handle->end()) {
        const auto& task = (*itr).second;
        if (task->isRescheduleRequired()) {
            // Nope can't erase! Must re-schedule this task.
            return true;
        } else {
            // Done, can now erase from the compactionTasks map
            handle->erase(itr);
        }
    } else {
        throw std::logic_error(
                "EPBucket::updateCompactionTasks no task for vbid:" +
                vbid.to_string());
    }

    return false;
}

DBFileInfo EPBucket::getAggregatedFileInfo() {
    const auto numShards = vbMap.getNumShards();
    DBFileInfo totalInfo;

    for (uint16_t shardId = 0; shardId < numShards; shardId++) {
<<<<<<< HEAD
        totalInfo += getRWUnderlyingByShard(shardId)->getAggrDbFileInfo();
=======
        const auto dbInfo =
                getRWUnderlyingByShard(shardId)->getAggrDbFileInfo();
        totalInfo.spaceUsed += dbInfo.spaceUsed;
        totalInfo.fileSize += dbInfo.fileSize;
        totalInfo.prepareBytes += dbInfo.prepareBytes;
        totalInfo.historyDiskSize += dbInfo.historyDiskSize;
>>>>>>> af39e7ad
    }
    return totalInfo;
}

uint64_t EPBucket::getTotalDiskSize() {
    using namespace cb::stats;
    return getAggregatedFileInfo().fileSize;
}

cb::engine_errc EPBucket::getFileStats(const BucketStatCollector& collector) {
    auto totalInfo = getAggregatedFileInfo();

    using namespace cb::stats;
    collector.addStat(Key::ep_db_data_size, totalInfo.getEstimatedLiveData());
    collector.addStat(Key::ep_db_file_size, totalInfo.fileSize);
    collector.addStat(Key::ep_db_history_file_size, totalInfo.historyDiskSize);
    collector.addStat(Key::ep_db_prepare_size, totalInfo.prepareBytes);

    return cb::engine_errc::success;
}

cb::engine_errc EPBucket::getPerVBucketDiskStats(CookieIface& cookie,
                                                 const AddStatFn& add_stat) {
    class DiskStatVisitor : public VBucketVisitor {
    public:
        DiskStatVisitor(CookieIface& c, AddStatFn a)
            : cookie(c), add_stat(std::move(a)) {
        }

        void visitBucket(VBucket& vb) override {
            std::array<char, 32> buf;
            Vbid vbid = vb.getId();
            try {
                auto dbInfo =
                        vb.getShard()->getRWUnderlying()->getDbFileInfo(vbid);

                checked_snprintf(
                        buf.data(), buf.size(), "vb_%d:data_size", vbid.get());
                add_casted_stat(buf.data(),
                                dbInfo.getEstimatedLiveData(),
                                add_stat,
                                cookie);
                checked_snprintf(
                        buf.data(), buf.size(), "vb_%d:file_size", vbid.get());
                add_casted_stat(buf.data(), dbInfo.fileSize, add_stat, cookie);
                checked_snprintf(buf.data(),
                                 buf.size(),
                                 "vb_%d:prepare_size",
                                 vbid.get());
                add_casted_stat(
                        buf.data(), dbInfo.prepareBytes, add_stat, cookie);
                checked_snprintf(buf.data(),
                                 buf.size(),
                                 "vb_%d:history_disk_size",
                                 vbid.get());
                add_casted_stat(
                        buf.data(), dbInfo.historyDiskSize, add_stat, cookie);
            } catch (std::exception& error) {
                EP_LOG_WARN(
                        "DiskStatVisitor::visitBucket: Failed to build stat: "
                        "{}",
                        error.what());
            }
        }

    private:
        CookieIface& cookie;
        AddStatFn add_stat;
    };

    DiskStatVisitor dsv(cookie, add_stat);
    visit(dsv);
    return cb::engine_errc::success;
}

size_t EPBucket::getPageableMemCurrent() const {
    // EP Buckets can (theoretically) page out all memory, active(+pending) or
    // replica.
    return stats.getEstimatedTotalMemoryUsed();
}

size_t EPBucket::getPageableMemHighWatermark() const {
    return stats.mem_high_wat;
}

size_t EPBucket::getPageableMemLowWatermark() const {
    return stats.mem_low_wat;
}

VBucketPtr EPBucket::makeVBucket(
        Vbid id,
        vbucket_state_t state,
        KVShard* shard,
        std::unique_ptr<FailoverTable> table,
        NewSeqnoCallback newSeqnoCb,
        std::unique_ptr<Collections::VB::Manifest> manifest,
        vbucket_state_t initState,
        int64_t lastSeqno,
        uint64_t lastSnapStart,
        uint64_t lastSnapEnd,
        uint64_t purgeSeqno,
        uint64_t maxCas,
        int64_t hlcEpochSeqno,
        bool mightContainXattrs,
        const nlohmann::json* replicationTopology,
        uint64_t maxVisibleSeqno,
        uint64_t maxPrepareSeqno) {
    // Not using make_shared or allocate_shared
    // 1. make_shared doesn't accept a Deleter
    // 2. allocate_shared has inconsistencies between platforms in calling
    //    alloc.destroy (libc++ doesn't call it)
    return {new EPVBucket(id,
                          state,
                          stats,
                          engine.getCheckpointConfig(),
                          shard,
                          lastSeqno,
                          lastSnapStart,
                          lastSnapEnd,
                          std::move(table),
                          std::make_shared<NotifyFlusherCB>(shard),
                          std::move(newSeqnoCb),
                          makeSyncWriteResolvedCB(),
                          makeSyncWriteCompleteCB(),
                          syncWriteTimeoutFactory,
                          makeSeqnoAckCB(),
                          engine.getConfiguration(),
                          eviction_policy,
                          std::move(manifest),
                          this,
                          initState,
                          purgeSeqno,
                          maxCas,
                          hlcEpochSeqno,
                          mightContainXattrs,
                          replicationTopology,
                          maxVisibleSeqno,
                          maxPrepareSeqno),
            VBucket::DeferredDeleter(engine)};
}

cb::engine_errc EPBucket::statsVKey(const DocKey& key,
                                    Vbid vbucket,
                                    CookieIface* cookie) {
    VBucketPtr vb = getVBucket(vbucket);
    if (!vb) {
        return cb::engine_errc::not_my_vbucket;
    }

    return vb->statsVKey(key, cookie, engine);
}

void EPBucket::completeStatsVKey(CookieIface* cookie,
                                 const DocKey& key,
                                 Vbid vbid,
                                 uint64_t bySeqNum) {
    GetValue gcb = getROUnderlying(vbid)->get(DiskDocKey{key}, vbid);

    if (eviction_policy == EvictionPolicy::Full) {
        VBucketPtr vb = getVBucket(vbid);
        if (vb) {
            vb->completeStatsVKey(key, gcb);
        }
    }

    if (gcb.getStatus() == cb::engine_errc::success) {
        engine.addLookupResult(*cookie, std::move(gcb.item));
    } else {
        engine.addLookupResult(*cookie, nullptr);
    }

    --stats.numRemainingBgJobs;
    engine.notifyIOComplete(cookie, cb::engine_errc::success);
}

/**
 * Class that handles the disk callback during the rollback.
 * For each mutation/deletion which was discarded as part of the rollback,
 * the callback() method is invoked with the key of the discarded update.
 * It can then lookup the state of that key using dbHandle (which represents the
 * new, rolled-back file) and correct the in-memory view:
 *
 * a) If the key is not present in the Rollback header then delete it from
 *    the HashTable (if either didn't exist yet, or had previously been
 *    deleted in the Rollback header).
 * b) If the key is present in the Rollback header then replace the in-memory
 *    value with the value from the Rollback header.
 */
class EPDiskRollbackCB : public RollbackCB {
public:
    EPDiskRollbackCB(EventuallyPersistentEngine& e, uint64_t rollbackSeqno)
        : RollbackCB(), engine(e), rollbackSeqno(rollbackSeqno) {
    }

    void callback(GetValue& val) override {
        if (!val.item) {
            throw std::invalid_argument(
                    "EPDiskRollbackCB::callback: val is NULL");
        }
        if (!kvFileHandle) {
            throw std::logic_error(
                    "EPDiskRollbackCB::callback: kvFileHandle is nullptr");
        }

        // Skip system keys, they aren't stored in the hashtable
        if (val.item->getKey().isInSystemCollection()) {
            return;
        }

        EP_LOG_DEBUG("EPDiskRollbackCB: Handling discarded update: {}",
                     *val.item);

        // This is the item in its current state, after the rollback seqno
        // (i.e. the state that we are reverting)
        UniqueItemPtr postRbSeqnoItem(std::move(val.item));

        VBucketPtr vb = engine.getVBucket(postRbSeqnoItem->getVBucketId());

        // Nuke anything in the prepare namespace, we'll do a "warmup" later
        // which will restore everything to the way it should be and this is
        // far easier than dealing with individual states.
        if (postRbSeqnoItem->isPending() || postRbSeqnoItem->isAbort()) {
            // Log any prepares with majority level as they are vulnerable to
            // being "lost" to an active bounce if it comes back up within the
            // failover window. Only log from the rollback seqno as the active
            // will have any that came before this.
            if (postRbSeqnoItem->isPending() &&
                postRbSeqnoItem->getDurabilityReqs().getLevel() ==
                        cb::durability::Level::Majority &&
                postRbSeqnoItem->getBySeqno() >=
                        static_cast<int64_t>(rollbackSeqno)) {
                EP_LOG_INFO(
                        "({}) Rolling back a Majority level prepare with "
                        "key:{} and seqno:{}",
                        vb->getId(),
                        cb::UserData(postRbSeqnoItem->getKey().to_string()),
                        postRbSeqnoItem->getBySeqno());
            }
            removeDeletedDoc(*vb, *postRbSeqnoItem);
            return;
        }

        EP_LOG_DEBUG("EPDiskRollbackCB: Handling post rollback item: {}",
                     *postRbSeqnoItem);

        // The get value of the item before the rollback seqno
        GetValue preRbSeqnoGetValue =
                engine.getKVBucket()
                        ->getROUnderlying(postRbSeqnoItem->getVBucketId())
                        ->getWithHeader(*kvFileHandle,
                                        DiskDocKey{*postRbSeqnoItem},
                                        postRbSeqnoItem->getVBucketId(),
                                        ValueFilter::VALUES_DECOMPRESSED);

        // This is the item in the state it was before the rollback seqno
        // (i.e. the desired state). null if there was no previous
        // Item.
        UniqueItemPtr preRbSeqnoItem(std::move(preRbSeqnoGetValue.item));

        if (preRbSeqnoGetValue.getStatus() == cb::engine_errc::success) {
            EP_LOG_DEBUG(
                    "EPDiskRollbackCB: Item existed pre-rollback; restoring to "
                    "pre-rollback state: {}",
                    *preRbSeqnoItem);

            if (preRbSeqnoItem->isDeleted()) {
                // If the item existed before, but had been deleted, we
                // should delete it now
                removeDeletedDoc(*vb, *postRbSeqnoItem);
            } else {
                // The item existed before and was not deleted, we need to
                // revert the items state to the preRollbackSeqno state
                MutationStatus mtype = vb->setFromInternal(*preRbSeqnoItem);
                switch (mtype) {
                case MutationStatus::NotFound:
                    // NotFound is valid - if the item has been deleted
                    // in-memory, but that was not flushed to disk as of
                    // post-rollback seqno.
                    break;
                case MutationStatus::WasClean:
                    // Item hasn't been modified since it was persisted to disk
                    // as of post-rollback seqno.
                    break;
                case MutationStatus::WasDirty:
                    // Item was modifed since it was persisted to disk - this
                    // is ok because it's just a mutation which has not yet
                    // been persisted to disk as of post-rollback seqno.
                    break;
                case MutationStatus::NoMem:
                                yield();
                    break;
                case MutationStatus::InvalidCas:
                case MutationStatus::IsLocked:
                case MutationStatus::NeedBgFetch:
                case MutationStatus::IsPendingSyncWrite:
                    std::stringstream ss;
                    ss << "EPDiskRollbackCB: Unexpected status:"
                       << to_string(mtype)
                       << " after setFromInternal for item:" << *preRbSeqnoItem;
                    throw std::logic_error(ss.str());
                }
            }
        } else if (preRbSeqnoGetValue.getStatus() ==
                   cb::engine_errc::no_such_key) {
            EP_LOG_DEBUG_RAW(
                    "EPDiskRollbackCB: Item did not exist pre-rollback; "
                    "removing from VB");

            // If the item did not exist before we should delete it now
            removeDeletedDoc(*vb, *postRbSeqnoItem);
        } else {
            EP_LOG_WARN(
                    "EPDiskRollbackCB::callback:Unexpected Error Status: {}",
                    preRbSeqnoGetValue.getStatus());
        }
    }

    /// Remove a deleted-on-disk document from the VBucket's hashtable.
    void removeDeletedDoc(VBucket& vb, const Item& item) {
        vb.removeItemFromMemory(item);
        // If the doc was or was not in memory, still set status as success, the
        // rollback can continue. !success here will cancel the scan
        setStatus(cb::engine_errc::success);
    }

private:
    EventuallyPersistentEngine& engine;

    /// The seqno to which we are rolling back
    uint64_t rollbackSeqno;
};

std::unique_ptr<RollbackCtx> EPBucket::prepareToRollback(Vbid vbid) {
    auto* rwUnderlying = vbMap.getShardByVbId(vbid)->getRWUnderlying();
    return rwUnderlying->prepareToRollback(vbid);
}

RollbackResult EPBucket::doRollback(Vbid vbid, uint64_t rollbackSeqno) {
    auto* rwUnderlying = vbMap.getShardByVbId(vbid)->getRWUnderlying();
    auto result = rwUnderlying->rollback(
            vbid,
            rollbackSeqno,
            std::make_unique<EPDiskRollbackCB>(engine, rollbackSeqno));
    return result;
}

void EPBucket::rollbackUnpersistedItems(VBucket& vb, int64_t rollbackSeqno) {
    std::vector<queued_item> items;

    // Iterate until we have no more items for the persistence cursor
    CheckpointManager::ItemsForCursor itemsForCursor;
    do {
        itemsForCursor =
                vb.checkpointManager->getNextItemsForPersistence(items);
        // RAII callback, need to trigger it manually here
        itemsForCursor.flushHandle.reset();

        for (const auto& item : items) {
            if (item->getBySeqno() <= rollbackSeqno ||
                item->isCheckPointMetaItem() ||
                item->getKey().isInSystemCollection()) {
                continue;
            }

            // Currently we remove prepares from the HashTable on completion but
            // they may still exist on disk. If we were to reload the prepare
            // from disk, because we have a new unpersisted one, then we would
            // end up in an inconsistent state to pre-rollback. Just remove the
            // prepare from the HashTable. We will "warm up" any incomplete
            // prepares in a later stage of rollback.
            if (item->isPending()) {
                EP_LOG_INFO(
                        "({}) Rolling back an unpersisted {} prepare with "
                        "key:{} and seqno:{}",
                        vb.getId(),
                        to_string(item->getDurabilityReqs().getLevel()),
                        cb::UserData(item->getKey().to_string()),
                        item->getBySeqno());
                vb.removeItemFromMemory(*item);
                continue;
            }

            if (item->isAbort()) {
                EP_LOG_INFO(
                        "({}) Rolling back an unpersisted abort with "
                        "key:{} and seqno:{}",
                        vb.getId(),
                        cb::UserData(item->getKey().to_string()),
                        item->getBySeqno());
                // Aborts are not kept in the hashtable so do not
                // need to be removed.
                continue;
            }

            // Committed items only past this point
            GetValue gcb = getROUnderlying(vb.getId())
                                   ->get(DiskDocKey{*item}, vb.getId());

            if (gcb.getStatus() == cb::engine_errc::success) {
                vb.setFromInternal(*gcb.item.get());
            } else {
                vb.removeItemFromMemory(*item);
            }
        }
    } while (itemsForCursor.moreAvailable);
}

// Perform an in-order scan of the seqno index.
// a) For each Prepared item found, add to a map of outstanding Prepares.
// b) For each Committed (via Mutation or Prepare) item, if there's an
//    outstanding Prepare then that prepare has already been Committed,
//    hence remove it from the map.
//
// At the end of the scan, all outstanding Prepared items (which did not
// have a Commit persisted to disk) will be registered with the Durability
// Monitor.
EPBucket::LoadPreparedSyncWritesResult EPBucket::loadPreparedSyncWrites(
        VBucket& vb) {
    /// Disk load callback for scan.
    struct LoadSyncWrites : public StatusCallback<GetValue> {
        LoadSyncWrites(EPVBucket& vb, uint64_t highPreparedSeqno)
            : vb(vb), highPreparedSeqno(highPreparedSeqno) {
        }

        void callback(GetValue& val) override {
            // Abort the scan early if we have passed the HPS as we don't need
            // to load any more prepares.
            if (val.item->getBySeqno() >
                static_cast<int64_t>(highPreparedSeqno)) {
                yield(); // Trigger yield and return from KVStore::scan
                return;
            }

            itemsVisited++;
            if (val.item->isPending()) {
                // Pending item which was not aborted (deleted). Add to
                // outstanding Prepare map.
                outstandingPrepares.emplace(val.item->getKey(),
                                            std::move(val.item));
                return;
            }

            if (val.item->isCommitted()) {
                if (val.item->getKey().isInDefaultCollection()) {
                    highestDefaultCollectionVisible =
                            std::max(highestDefaultCollectionVisible,
                                     uint64_t(val.item->getBySeqno()));
                }
                // Committed item. _If_ there's an outstanding prepared
                // SyncWrite, remove it (as it has already been committed).
                outstandingPrepares.erase(val.item->getKey());
                return;
            }
        }

        EPVBucket& vb;

        // HPS after which we can abort the scan
        uint64_t highPreparedSeqno = std::numeric_limits<uint64_t>::max();

        // Number of items our callback "visits". Used to validate how many
        // items we look at when loading SyncWrites.
        uint64_t itemsVisited = 0;

        uint64_t highestDefaultCollectionVisible = 0;

        /// Map of Document key -> outstanding (not yet Committed / Aborted)
        /// prepares.
        std::unordered_map<StoredDocKey, std::unique_ptr<Item>>
                outstandingPrepares;
    };

    auto& epVb = dynamic_cast<EPVBucket&>(vb);
    const auto start = std::chrono::steady_clock::now();

    // Get the kvStore. Using the RW store as the rollback code that will call
    // this function will modify vbucket_state that will only be reflected in
    // RW store. For warmup case, we don't allow writes at this point in time
    // anyway.
    auto* kvStore = getRWUnderlyingByShard(epVb.getShard()->getId());

    // Need the HPS/HCS so the DurabilityMonitor can be fully resumed
    auto vbState = kvStore->getCachedVBucketState(epVb.getId());
    if (!vbState) {
        throw std::logic_error("EPBucket::loadPreparedSyncWrites: processing " +
                               epVb.getId().to_string() +
                               ", but found no vbucket_state");
    }

    // Insert all outstanding Prepares into the VBucket (HashTable &
    // DurabilityMonitor).
    std::vector<queued_item> prepares;
    if (vbState->persistedPreparedSeqno == vbState->persistedCompletedSeqno) {
        // We don't need to warm up anything for this vBucket as all of our
        // prepares have been completed, but we do need to create the DM
        // with our vbucket_state.
        epVb.loadOutstandingPrepares(*vbState, std::move(prepares));
        // No prepares loaded
        return {0, 0, 0, true};
    }

    // We optimise this step by starting the scan at the seqno following the
    // Persisted Completed Seqno. By definition, all earlier prepares have been
    // completed (Committed or Aborted).
    uint64_t startSeqno = vbState->persistedCompletedSeqno + 1;

    // The seqno up to which we will scan for SyncWrites
    uint64_t endSeqno = vbState->persistedPreparedSeqno;

    // If we are were in the middle of receiving/persisting a Disk snapshot then
    // we cannot solely rely on the PCS and PPS due to de-dupe/out of order
    // commit. We could have our committed item higher than the HPS if we do a
    // normal mutation after a SyncWrite and we have not yet fully persisted the
    // disk snapshot to correct the high completed seqno. In this case, we need
    // to read the rest of the disk snapshot to ensure that we pick up any
    // completions of prepares that we may attempt to warm up.
    //
    // Example:
    //
    // Relica receives Disk snapshot
    // [1:Prepare(a), 2:Prepare(b), 3:Mutation(a)...]
    //
    // After receiving and flushing the mutation at seqno 3, the replica has:
    // HPS - 0 (only moves on snapshot end)
    // HCS - 1 (the DM takes care of this)
    // PPS - 2
    // PCS - 0 (we can only move the PCS correctly at snap-end)
    //
    // If we warmup in this case then we load SyncWrites from seqno 1 to 2. If
    // we do this then we will skip the logical completion at seqno 3 for the
    // prepare at seqno 1. This will cause us to have a completed SyncWrite in
    // the DM when we transition to memory which will block any further
    // SyncWrite completions on this node.
    if (isDiskCheckpointType(vbState->checkpointType) &&
        static_cast<uint64_t>(vbState->highSeqno) != vbState->lastSnapEnd) {
        endSeqno = vbState->highSeqno;

        EP_LOG_INFO(
                "EPBucket::loadPreparedSyncWrites: {} current snapshot is "
                "disk type and incomplete so loading all prepares from: "
                "{} to {}",
                vb.getId(),
                startSeqno,
                endSeqno);
    }

    // Use ALL_ITEMS filter for the scan. NO_DELETES is insufficient
    // because (committed) SyncDeletes manifest as a prepared_sync_write
    // (doc on disk not deleted) followed by a commit_sync_write (which
    // *is* marked as deleted as that's the resulting state).
    // We need to see that Commit, hence ALL_ITEMS.
    const auto docFilter = DocumentFilter::ALL_ITEMS;
    const auto valFilter = getValueFilterForCompressionMode();

    // Don't expect to find anything already in the HashTable, so use
    // NoLookupCallback.
    auto scanCtx = kvStore->initBySeqnoScanContext(
            std::make_unique<LoadSyncWrites>(epVb, endSeqno),
            std::make_unique<NoLookupCallback>(),
            epVb.getId(),
            startSeqno,
            docFilter,
            valFilter,
            SnapshotSource::Head);

    // Storage problems can lead to a null context, kvstore logs details
    if (!scanCtx) {
        EP_LOG_CRITICAL(
                "EPBucket::loadPreparedSyncWrites: scanCtx is null for {}",
                epVb.getId());
        // No prepares loaded
        return {0, 0, false};
    }

    auto scanResult = kvStore->scan(*scanCtx);

    switch (scanResult) {
    case ScanStatus::Success:
        break;
    case ScanStatus::Yield:
        // If we abort our scan early due to reaching the HPS (by setting
        // storageCB.getStatus) then the scan result will be 'Yield' but we
        // will have scanned correctly.
        break;
    case ScanStatus::Failed: {
        EP_LOG_CRITICAL(
                "EPBucket::loadPreparedSyncWrites: scan() failed for {}",
                epVb.getId());
        return {0, 0, false};
    }
    case ScanStatus::Cancelled: {
        // Cancelled is not expected as the callbacks never set a runtime error
        Expects(ScanStatus::Cancelled != scanResult);
    }
    }

    auto& storageCB = static_cast<LoadSyncWrites&>(scanCtx->getValueCallback());
    EP_LOG_DEBUG(
            "EPBucket::loadPreparedSyncWrites: Identified {} outstanding "
            "prepared SyncWrites for {} in {}",
            storageCB.outstandingPrepares.size(),
            epVb.getId(),
            cb::time2text(std::chrono::steady_clock::now() - start));

    // Insert all outstanding Prepares into the VBucket (HashTable &
    // DurabilityMonitor).
    prepares.reserve(storageCB.outstandingPrepares.size());
    for (auto& prepare : storageCB.outstandingPrepares) {
        prepares.emplace_back(std::move(prepare.second));
    }
    // Sequence must be sorted by seqno (ascending) for DurabilityMonitor.
    std::sort(
            prepares.begin(), prepares.end(), [](const auto& a, const auto& b) {
                return a->getBySeqno() < b->getBySeqno();
            });

    auto numPrepares = prepares.size();
    epVb.loadOutstandingPrepares(*vbState, std::move(prepares));

    return {storageCB.itemsVisited,
            numPrepares,
            storageCB.highestDefaultCollectionVisible,
            true};
}

ValueFilter EPBucket::getValueFilterForCompressionMode(CookieIface* cookie) {
    auto compressionMode = engine.getCompressionMode();
    auto filter = ValueFilter::VALUES_COMPRESSED;
    if (compressionMode == BucketCompressionMode::Off) {
        filter = ValueFilter::VALUES_DECOMPRESSED;
    }
    if (cookie &&
        !cookie->isDatatypeSupported(PROTOCOL_BINARY_DATATYPE_SNAPPY)) {
        filter = ValueFilter::VALUES_DECOMPRESSED;
    }
    return filter;
}

void EPBucket::notifyNewSeqno(const Vbid vbid, const VBNotifyCtx& notifyCtx) {
    if (notifyCtx.notifyFlusher) {
        notifyFlusher(vbid);
    }
    if (notifyCtx.notifyReplication) {
        notifyReplication(vbid, notifyCtx.syncWrite);
    }
}

Warmup* EPBucket::getWarmup() const {
    return warmupTask.get();
}

bool EPBucket::isWarmupLoadingData() {
    return warmupTask && !warmupTask->isFinishedLoading();
}

bool EPBucket::isWarmupComplete() {
    return warmupTask && warmupTask->isComplete();
}

bool EPBucket::isWarmupOOMFailure() {
    return warmupTask && warmupTask->hasOOMFailure();
}

bool EPBucket::hasWarmupSetVbucketStateFailed() const {
    return warmupTask && warmupTask->hasSetVbucketStateFailure();
}

bool EPBucket::maybeWaitForVBucketWarmup(CookieIface* cookie) {
    if (warmupTask) {
        return warmupTask->maybeWaitForVBucketWarmup(cookie);
    }
    return false;
}

void EPBucket::initializeWarmupTask() {
    if (engine.getConfiguration().isWarmup()) {
        warmupTask = std::make_unique<Warmup>(*this, engine.getConfiguration());
    }
}

void EPBucket::startWarmupTask() {
    if (warmupTask) {
        warmupTask->start();
    } else {
        // No warmup, immediately online the bucket.
        warmupCompleted();
    }
}

bool EPBucket::maybeEnableTraffic() {
    // @todo rename.. skal vaere isTrafficDisabled elns
    auto memoryUsed =
            static_cast<double>(stats.getEstimatedTotalMemoryUsed());
    auto maxSize = static_cast<double>(stats.getMaxDataSize());

    if (memoryUsed >= stats.mem_low_wat) {
        EP_LOG_INFO(
                "Total memory use reached to the low water mark, stop warmup"
                ": memoryUsed ({}) >= low water mark ({})",
                memoryUsed,
                uint64_t(stats.mem_low_wat.load()));
        return true;
    } else if (memoryUsed > (maxSize * stats.warmupMemUsedCap)) {
        EP_LOG_INFO(
                "Enough MB of data loaded to enable traffic"
                ": memoryUsed ({}) > (maxSize({}) * warmupMemUsedCap({}))",
                memoryUsed,
                maxSize,
                stats.warmupMemUsedCap.load());
        return true;
    } else if (eviction_policy == EvictionPolicy::Value &&
               stats.warmedUpValues >=
                       (stats.warmedUpKeys * stats.warmupNumReadCap)) {
        // Let ep-engine think we're done with the warmup phase
        // (we should refactor this into "enableTraffic")
        EP_LOG_INFO(
                "Enough number of items loaded to enable traffic (value "
                "eviction)"
                ": warmedUpValues({}) >= (warmedUpKeys({}) * "
                "warmupNumReadCap({}))",
                uint64_t(stats.warmedUpValues.load()),
                uint64_t(stats.warmedUpKeys.load()),
                stats.warmupNumReadCap.load());
        return true;
    } else if (eviction_policy == EvictionPolicy::Full &&
               stats.warmedUpValues >= (warmupTask->getEstimatedItemCount() *
                                        stats.warmupNumReadCap)) {
        // In case of FULL EVICTION, warmed up keys always matches the number
        // of warmed up values, therefore for honoring the min_item threshold
        // in this scenario, we can consider warmup's estimated item count.
        EP_LOG_INFO(
                "Enough number of items loaded to enable traffic (full "
                "eviction)"
                ": warmedUpValues({}) >= (warmup est items({}) * "
                "warmupNumReadCap({}))",
                uint64_t(stats.warmedUpValues.load()),
                uint64_t(warmupTask->getEstimatedItemCount()),
                stats.warmupNumReadCap.load());
        return true;
    }
    return false;
}

void EPBucket::warmupCompleted() {
    if (!engine.getConfiguration().getAlogPath().empty()) {
        if (engine.getConfiguration().isAccessScannerEnabled()) {
            accessScanner.wlock()->enabled = true;
            EP_LOG_INFO_RAW("Access Scanner task enabled");
            auto smin = engine.getConfiguration().getAlogSleepTime();
            setAccessScannerSleeptime(smin, true);
        } else {
            accessScanner.wlock()->enabled = false;
            EP_LOG_INFO_RAW("Access Scanner task disabled");
        }

        Configuration& config = engine.getConfiguration();
        config.addValueChangedListener(
                "access_scanner_enabled",
                std::make_unique<ValueChangedListener>(*this));
        config.addValueChangedListener(
                "alog_sleep_time",
                std::make_unique<ValueChangedListener>(*this));
        config.addValueChangedListener(
                "alog_task_time",
                std::make_unique<ValueChangedListener>(*this));
    }

    // Whilst we do schedule a compaction here and it can run before we call
    // initializeShards below (which sets makeCompactionContext), this scheduled
    // compaction will execute correctly as it takes the compactDB path which
    // will generate a compaction context in EPBucket instead of by calling
    // makeCompactionContext.
    collectionsManager->warmupCompleted(*this);

    // Now warmup is completed, reconfigure each KVStore to use the "proper"
    // makeCompactionContext which allows expiry via compaction, purging
    // collections etc..
    initializeShards();
}

void EPBucket::stopWarmup() {
    // forcefully stop current warmup task
    if (isWarmupLoadingData()) {
        EP_LOG_INFO(
                "Stopping warmup while engine is loading "
                "data from underlying storage, shutdown = {}",
                stats.isShutdown ? "yes" : "no");
        warmupTask->stop();
    }
}

bool EPBucket::isByIdScanSupported() const {
    return getStorageProperties().hasByIdScan();
}

bool EPBucket::isValidBucketDurabilityLevel(cb::durability::Level level) const {
    switch (level) {
    case cb::durability::Level::None:
    case cb::durability::Level::Majority:
    case cb::durability::Level::MajorityAndPersistOnMaster:
    case cb::durability::Level::PersistToMajority:
        return true;
    }
    folly::assume_unreachable();
}

// task does not own the manifest, cookie does
bool EPBucket::maybeScheduleManifestPersistence(
        CookieIface* cookie,
        std::unique_ptr<Collections::Manifest>& newManifest) {
    getEPEngine().storeEngineSpecific(*cookie, newManifest.get());

    ExTask task = std::make_shared<Collections::PersistManifestTask>(
            *this, std::move(newManifest), cookie);
    ExecutorPool::get()->schedule(task);
    return true; // we took the manifest
}

std::ostream& operator<<(std::ostream& os, const EPBucket::FlushResult& res) {
    os << std::boolalpha << "moreAvailable:{"
       << (res.moreAvailable == EPBucket::MoreAvailable::Yes) << "} "
       << "numFlushed:{" << res.numFlushed << "}";
    return os;
}

BgFetcher& EPBucket::getBgFetcher(Vbid vbid) {
    // For now we just use modulo, same as we do/would for shards to pick out
    // the associated BgFetcher
    auto id = vbid.get() % bgFetchers.size();
    return *bgFetchers.at(id);
}

Flusher* EPBucket::getFlusher(Vbid vbid) {
    // For now we just use modulo, same as we do/would for shards to pick out
    // the associated BgFetcher
    auto id = vbid.get() % flushers.size();
    return flushers.at(id).get();
}

Flusher* EPBucket::getOneFlusher() {
    Expects(flushers.size() > 0);
    return flushers.front().get();
}

void EPBucket::releaseBlockedCookies() {
    KVBucket::releaseBlockedCookies();

    // Stop warmup (if not yet completed) which will unblock any cookies which
    // were held pending if they were received before populateVBucketMap phase.
    stopWarmup();

    // Abort any running compactions, there's no point running them for any
    // external clients because we're disconnecting them.
    cancelEWBCompactionTasks = true;

    // It's not enough to abort any running compactions though. We could have
    // some waiting in the queue behind other tasks for other buckets which are
    // not getting cancelled. As such, we should notify the cookies to
    // disconnect them and let the tasks get cleaned up later.
    auto compactionsHandle = compactionTasks.wlock();
    for (auto& [vbid, task] : *compactionsHandle) {
        auto cookies = task->takeCookies();
        for (const auto& cookie : cookies) {
            // The status doesn't really matter here, it gets returned as
            // success if we are completing a blocked request but it feels wrong
            // to return success here.
            engine.notifyIOComplete(cookie, cb::engine_errc::failed);
        }
    }
}

std::shared_ptr<RangeScan> EPBucket::takeNextRangeScan(size_t taskId) {
    return rangeScans.takeNextScan(taskId);
}

std::pair<cb::engine_errc, cb::rangescan::Id> EPBucket::createRangeScan(
        CookieIface& cookie,
        std::unique_ptr<RangeScanDataHandlerIFace> handler,
        const cb::rangescan::CreateParameters& params) {
    auto vb = getVBucket(params.vbid);
    if (!vb) {
        ++stats.numNotMyVBuckets;
        return {cb::engine_errc::not_my_vbucket, {}};
    }
    // Scanning of active only
    folly::SharedMutex::ReadHolder rlh(vb->getStateLock());
    if (vb->getState() != vbucket_state_active) {
        ++stats.numNotMyVBuckets;
        return {cb::engine_errc::not_my_vbucket, {}};
    }

    // read lock on collections - the collection must exist to continue.
    auto handle = vb->getManifest().lock(params.cid);
    cb::engine_errc status = cb::engine_errc::success;
    if (!handle.valid()) {
        engine.setUnknownCollectionErrorContext(cookie,
                                                handle.getManifestUid());

        status = cb::engine_errc::unknown_collection;
    } else if (params.snapshotReqs) {
        if (vb->failovers->getLatestUUID() != params.snapshotReqs->vbUuid) {
            status = cb::engine_errc::vbuuid_not_equal;
        } else if (vb->getPersistenceSeqno() < params.snapshotReqs->seqno &&
                   !params.snapshotReqs->timeout) {
            status = cb::engine_errc::temporary_failure;
        }
    }

    if (status != cb::engine_errc::success) {
        // This maybe the continuation of a create - the create task may of
        // succeeded, yet the vb/collection has now gone - require a clean-up
        auto& epVb = dynamic_cast<EPVBucket&>(*vb);
        auto checkStatus = epVb.checkAndCancelRangeScanCreate(cookie);

        // A task (to cancel) must of been scheduled (would_block)
        // This is the first part of the request (success)
        if (checkStatus != cb::engine_errc::would_block &&
            checkStatus != cb::engine_errc::success) {
            EP_LOG_WARN(
                    "{} createRangeScan failed to cancel for {} status:{} "
                    "checkStatus:{}",
                    vb,
                    params.cid,
                    status,
                    checkStatus);
        }
        return {status, {}};
    }

    return vb->createRangeScan(cookie, std::move(handler), params);
}

cb::engine_errc EPBucket::continueRangeScan(
        CookieIface& cookie, const cb::rangescan::ContinueParameters& params) {
    auto vb = getVBucket(params.vbid);
    if (!vb) {
        ++stats.numNotMyVBuckets;
        return cb::engine_errc::not_my_vbucket;
    }

    return vb->continueRangeScan(cookie, params);
}

cb::engine_errc EPBucket::cancelRangeScan(Vbid vbid,
                                          cb::rangescan::Id uuid,
                                          CookieIface& cookie) {
    auto vb = getVBucket(vbid);
    if (!vb) {
        ++stats.numNotMyVBuckets;
        return cb::engine_errc::not_my_vbucket;
    }
    return vb->cancelRangeScan(uuid, &cookie);
}

cb::engine_errc EPBucket::prepareForPause(
        folly::CancellationToken cancellationToken) {
    // 1. Wait for all outstanding disk writing operations to complete.
    // a) Flusher, Rollback, DeleteVB - These all require that the
    //    appropriate vb_mutexes element has been acquired, so we simply
    //    acquire _all_ of them here, which means any of the above in-flight
    //    operations will have to complete before we continue - and that no
    //    more can begin.
    //    Once all preparations have been completed; we set EPBucket::paused
    //    to true and unlock the mutexes - any future attempts to lock them
    //    will be blocked until EPBucket::paused is cleared
    //    (via prepareForResume()).
    EP_LOG_DEBUG_RAW(
            "EPBucket::prepareForPause: waiting for in-flight Flusher, "
            "Rollback, DeleteVB tasks to complete");
    std::vector<std::unique_lock<std::mutex>> vb_locks;
    for (auto& mutex : vb_mutexes) {
        prepareForPauseTestingHook("Lock vb_mutexes");

        std::unique_lock<std::mutex> lock{mutex, std::try_to_lock};
        while (!lock.owns_lock()) {
            // Sleep for a short while to avoid busy-wait while current owner
            // of mutex finishes with it. (We don't want to use a blocking wait
            // we want to be able to check for cancellation promptly).
            std::this_thread::sleep_for(std::chrono::milliseconds{1});
            (void)lock.try_lock();
            if (cancellationToken.isCancellationRequested()) {
                // Return from this method; all vb_mutexes locked so far
                // will be unlocked via unique_locks going out of scope.
                return cb::engine_errc::cancelled;
            }
        }
        // Transfer this lock into vb_locks; if we need to cancel this ensures
        // all mutexes locked so far are unlocked on return.
        vb_locks.push_back(std::move(lock));
    }

    // All vb_mutex locks acquired; check again for cancellation before
    // continuing.
    if (cancellationToken.isCancellationRequested()) {
        // As above, RAII destruction of vb_locks will undo the pause steps so
        // far.
        return cb::engine_errc::cancelled;
    }

    // b) Compaction - This only requires that the appropriate vb_mutexes are
    //    acquired for critical sections (assuming that the KVStore supports
    //    concurrent compaction, which Couchstore & Magma do). As such, we need
    //    to do more - we reduce the capacity of the compaction semaphore to
    //    1, then acquire this last token. This prevents any new compaction
    //    tasks from running, and if are compaction tasks already then
    //    we block acquiring the singular token until they have finished.
    EP_LOG_DEBUG_RAW(
            "EPBucket::prepareForPause: waiting for all Compaction tasks to "
            "complete");
    compactionSemaphore->setCapacity(1);
    struct BlockingWaiter : public cb::Waiter {
        BlockingWaiter(cb::AwaitableSemaphore& sem) : semaphore{sem} {
        }
        cb::AwaitableSemaphore& semaphore;
        folly::Baton<> baton;
        void signal() override {
            // Note: signal() only indicates that we _might_ now be able to
            // acquire a token, it doesn't mean the token has been returned.
            if (semaphore.acquire_or_wait(weak_from_this())) {
                baton.post();
            }
        }
    };
    auto waiter = std::make_shared<BlockingWaiter>(*compactionSemaphore);
    // "Signal" the waiter - ie. check if we can acquire the semaphore now.
    // (This is done to avoid repeating the same initial acquire_or_wait()
    //  logic here).
    waiter->signal();
    // And wait until the waiter successfully acquires a token.
    waiter->baton.wait();

    // If cancelled at or after this point need to release the compaction
    // semaphore and undo the reduction in capacity.
    folly::CancellationCallback compactionUndoPauseCB(cancellationToken, [&] {
        compactionSemaphore->release();
        updateCompactionConcurrency();
    });

    // 2. Tell all the KVStores to pause. This ensures any background IO
    //    operations which ep-engine is unaware of are also completed (and no
    //    new ones started).
    bool allSuccess = true;
    std::vector<KVShard::id_type> pausedShards;
    vbMap.forEachShard([&](KVShard& shard) {
        EP_LOG_DEBUG("EPBucket::prepareForPause: pausing KVShard:{}", shard.getId());
        prepareForPauseTestingHook("Pause KVStore");

        // Skip pausing any remaining shards if one has already failed.
        if (!allSuccess) {
            return;
        }
        if (cancellationToken.isCancellationRequested()) {
            EP_LOG_INFO(
                    "EPBucket::prepareForPause: Cancelling pause, skipping "
                    "pause of shard:{}",
                    shard.getId());
        } else {
            if (shard.getRWUnderlying()->pause()) {
                pausedShards.push_back(shard.getId());
            } else {
                EP_LOG_WARN("EPBucket::prepareForPause: shard:{} failed",
                            shard.getId());
                allSuccess = false;
            }
        }
    });

    // If cancelled at or after this point then need to unpause all paused
    // shards and reset paused state.
    folly::CancellationCallback kvStoreUndoPauseCB(cancellationToken, [&] {
        for (auto shardId : pausedShards) {
            vbMap.getShard(shardId)->getRWUnderlying()->resume();
        }
    });

    if (cancellationToken.isCancellationRequested()) {
        return cb::engine_errc::cancelled;
    }

    if (allSuccess) {
        // Successfully prepared for pausing without being cancelled; set
        // paused flag to true before we unlock all the vb_mutexes; that will
        // inhibit anyone from acquiring the mutexes again until paused is set
        // to false.
        paused.store(true);
        return cb::engine_errc::success;
    }

    return cb::engine_errc::failed;
}

cb::engine_errc EPBucket::prepareForResume() {
    // This is the reverse of prepareForResume() - see that for more details.

    // 1. Tell all KVStores to resume. This allows them schedule background
    //    write operations on their own accord, and also perform write
    //    operations issued by ep-engine.
    vbMap.forEachShard([](KVShard& shard) {
        EP_LOG_DEBUG("EPBucket::prepareForResume: resuming KVShard:{}",
                     shard.getId());
        shard.getRWUnderlying()->resume();
    });

    // 2. Resume ep-engine operations.
    // a) Clear EPBucket::paused so disk writing operations can
    //    resume.
    EP_LOG_DEBUG_RAW(
            "EPBucket::prepareForResume: unblocking all Flusher, "
            "Rollback, DeleteVB tasks.");
    paused.store(false);

    // b) Reset compaction concurrency
    EP_LOG_DEBUG_RAW(
            "EPBucket::prepareForResume: resuming all Compaction tasks");
    compactionSemaphore->release();
    updateCompactionConcurrency();

    return cb::engine_errc::success;
}<|MERGE_RESOLUTION|>--- conflicted
+++ resolved
@@ -1546,16 +1546,12 @@
     DBFileInfo totalInfo;
 
     for (uint16_t shardId = 0; shardId < numShards; shardId++) {
-<<<<<<< HEAD
-        totalInfo += getRWUnderlyingByShard(shardId)->getAggrDbFileInfo();
-=======
         const auto dbInfo =
                 getRWUnderlyingByShard(shardId)->getAggrDbFileInfo();
         totalInfo.spaceUsed += dbInfo.spaceUsed;
         totalInfo.fileSize += dbInfo.fileSize;
         totalInfo.prepareBytes += dbInfo.prepareBytes;
         totalInfo.historyDiskSize += dbInfo.historyDiskSize;
->>>>>>> af39e7ad
     }
     return totalInfo;
 }
