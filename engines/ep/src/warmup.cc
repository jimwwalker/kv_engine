/* -*- Mode: C++; tab-width: 4; c-basic-offset: 4; indent-tabs-mode: nil -*- */
/*
 *     Copyright 2012-Present Couchbase, Inc.
 *
 *   Use of this software is governed by the Business Source License included
 *   in the file licenses/BSL-Couchbase.txt.  As of the Change Date specified
 *   in that file, in accordance with the Business Source License, use of this
 *   software will be governed by the Apache License, Version 2.0, included in
 *   the file licenses/APL2.txt.
 */

#include "warmup.h"

#include "bucket_logger.h"
#include "callbacks.h"
#include "checkpoint_manager.h"
#include "collections/manager.h"
#include "collections/vbucket_manifest_handles.h"
#include "ep_bucket.h"
#include "ep_engine.h"
#include "ep_vb.h"
#include "executorpool.h"
#include "failover-table.h"
#include "flusher.h"
#include "item.h"
#include "kvstore.h"
#include "mutation_log.h"
#include "vb_visitors.h"
#include "vbucket_bgfetch_item.h"
#include "vbucket_state.h"
#include <phosphor/phosphor.h>
#include <platform/dirutils.h>
#include <platform/timeutils.h>
#include <statistics/cbstat_collector.h>
#include <utilities/logtags.h>
#include <array>
#include <limits>
#include <memory>
#include <optional>
#include <random>
#include <string>
#include <utility>

struct WarmupCookie {
    WarmupCookie(EPBucket* s, StatusCallback<GetValue>& c)
        : cb(c), epstore(s), loaded(0), skipped(0), error(0) { /* EMPTY */
    }
    StatusCallback<GetValue>& cb;
    EPBucket* epstore;
    size_t loaded;
    size_t skipped;
    size_t error;
};

void logWarmupStats(EPBucket& epstore) {
    EPStats& stats = epstore.getEPEngine().getEpStats();
    std::chrono::duration<double, std::chrono::seconds::period> seconds =
            epstore.getWarmup()->getTime();
    double keys_per_seconds = stats.warmedUpValues / seconds.count();
    double megabytes = stats.getPreciseTotalMemoryUsed() / 1.0e6;
    double megabytes_per_seconds = megabytes / seconds.count();
    EP_LOG_INFO(
            "Warmup completed: {} keys and {} values loaded in {} ({} keys/s), "
            "mem_used now at {} MB ({} MB/s)",
            stats.warmedUpKeys,
            stats.warmedUpValues,
            cb::time2text(
                    std::chrono::nanoseconds(epstore.getWarmup()->getTime())),
            keys_per_seconds,
            megabytes,
            megabytes_per_seconds);
}

//////////////////////////////////////////////////////////////////////////////
//                                                                          //
//    Helper class used to insert data into the epstore                     //
//                                                                          //
//////////////////////////////////////////////////////////////////////////////

/**
 * Helper class used to insert items into the storage by using
 * the KVStore::dump method to load items from the database
 */
class LoadStorageKVPairCallback : public StatusCallback<GetValue> {
public:
    LoadStorageKVPairCallback(
            EPBucket& ep,
            bool maybeEnableTraffic,
            WarmupState::State warmupState,
            std::optional<const std::chrono::steady_clock::duration>
                    deltaDeadlineFromNow = std::nullopt);

    void callback(GetValue& val) override;

    void updateDeadLine(std::chrono::steady_clock::time_point chunkStart) {
        if (deltaDeadlineFromNow) {
            deadline = (chunkStart + *deltaDeadlineFromNow);
            pausedDueToDeadLine = false;
        }
    };

    bool isPausedDueToDeadLine() const {
        return pausedDueToDeadLine;
    };

private:
    bool shouldEject() const;

    void purge();

    VBucketMap& vbuckets;
    EPStats& stats;
    EPBucket& epstore;
    bool hasPurged;
    std::optional<const std::chrono::steady_clock::duration>
            deltaDeadlineFromNow;
    std::chrono::steady_clock::time_point deadline;
    bool pausedDueToDeadLine = false;

    /// If true, call EPBucket::maybeEnableTraffic() after each KV pair loaded.
    const bool maybeEnableTraffic;
    WarmupState::State warmupState;
};

using CacheLookupCallBackPtr = std::unique_ptr<StatusCallback<CacheLookup>>;

class LoadValueCallback : public StatusCallback<CacheLookup> {
public:
    LoadValueCallback(VBucketMap& vbMap, WarmupState::State warmupState)
        : vbuckets(vbMap), warmupState(warmupState) {
    }

    void callback(CacheLookup& lookup) override;

private:
    VBucketMap& vbuckets;
    WarmupState::State warmupState;
};

// Warmup Tasks ///////////////////////////////////////////////////////////////

class WarmupInitialize : public GlobalTask {
public:
    WarmupInitialize(EPBucket& st, Warmup* w)
        : GlobalTask(&st.getEPEngine(), TaskId::WarmupInitialize, 0, false),
          _warmup(w) {
        _warmup->addToTaskSet(uid);
    }

    std::string getDescription() const override {
        return "Warmup - initialize";
    }

    std::chrono::microseconds maxExpectedDuration() const override {
        // Typically takes single-digits ms.
        return std::chrono::milliseconds(50);
    }

    bool run() override {
        TRACE_EVENT0("ep-engine/task", "WarmupInitialize");
        _warmup->initialize();
        _warmup->removeFromTaskSet(uid);
        return false;
    }

private:
    Warmup* _warmup;
};

class WarmupCreateVBuckets : public GlobalTask {
public:
    WarmupCreateVBuckets(EPBucket& st, uint16_t sh, Warmup* w)
        : GlobalTask(&st.getEPEngine(), TaskId::WarmupCreateVBuckets, 0, false),
          _shardId(sh),
          _warmup(w),
          _description("Warmup - creating vbuckets: shard " +
                       std::to_string(_shardId)) {
        _warmup->addToTaskSet(uid);
    }

    std::string getDescription() const override {
        return _description;
    }

    std::chrono::microseconds maxExpectedDuration() const override {
        // VB creation typically takes some 10s of milliseconds.
        return std::chrono::milliseconds(100);
    }

    bool run() override {
        TRACE_EVENT0("ep-engine/task", "WarmupCreateVBuckets");
        _warmup->createVBuckets(_shardId);
        _warmup->removeFromTaskSet(uid);
        return false;
    }

private:
    uint16_t _shardId;
    Warmup* _warmup;
    const std::string _description;
};

class WarmupLoadingCollectionCounts : public GlobalTask {
public:
    WarmupLoadingCollectionCounts(EPBucket& st, uint16_t sh, Warmup& w)
        : GlobalTask(&st.getEPEngine(),
                     TaskId::WarmupLoadingCollectionCounts,
                     0,
                     false),
          shardId(sh),
          warmup(w) {
        warmup.addToTaskSet(uid);
    }

    std::string getDescription() const override {
        return "Warmup - loading collection counts: shard " +
               std::to_string(shardId);
    }

    std::chrono::microseconds maxExpectedDuration() const override {
        // This task has to open each VB's data-file and (certainly for
        // couchstore) read a small document per defined collection
        return std::chrono::seconds(10);
    }

    bool run() override {
        TRACE_EVENT0("ep-engine/task", "WarmupLoadingCollectionCounts");
        warmup.loadCollectionStatsForShard(shardId);
        warmup.removeFromTaskSet(uid);
        return false;
    }

private:
    uint16_t shardId;
    Warmup& warmup;
};

class WarmupEstimateDatabaseItemCount : public GlobalTask {
public:
    WarmupEstimateDatabaseItemCount(EPBucket& st, uint16_t sh, Warmup* w)
        : GlobalTask(&st.getEPEngine(),
                     TaskId::WarmupEstimateDatabaseItemCount,
                     0,
                     false),
          _shardId(sh),
          _warmup(w),
          _description("Warmup - estimate item count: shard " +
                       std::to_string(_shardId)) {
        _warmup->addToTaskSet(uid);
    }

    std::string getDescription() const override {
        return _description;
    }

    std::chrono::microseconds maxExpectedDuration() const override {
        // Typically takes a few 10s of milliseconds (need to open kstore files
        // and read statistics.
        return std::chrono::milliseconds(100);
    }

    bool run() override {
        TRACE_EVENT0("ep-engine/task", "WarpupEstimateDatabaseItemCount");
        _warmup->estimateDatabaseItemCount(_shardId);
        _warmup->removeFromTaskSet(uid);
        return false;
    }

private:
    uint16_t _shardId;
    Warmup* _warmup;
    const std::string _description;
};

/**
 * Warmup task which loads any prepared SyncWrites which are not yet marked
 * as Committed (or Aborted) from disk.
 */
class WarmupLoadPreparedSyncWrites : public GlobalTask {
public:
    WarmupLoadPreparedSyncWrites(EventuallyPersistentEngine* engine,
                                 uint16_t shard,
                                 Warmup& warmup)
        : GlobalTask(engine, TaskId::WarmupLoadPreparedSyncWrites, 0, false),
          shardId(shard),
          warmup(warmup),
          description("Warmup - loading prepared SyncWrites: shard " +
                      std::to_string(shardId)){};

    std::string getDescription() const override {
        return description;
    }

    std::chrono::microseconds maxExpectedDuration() const override {
        // Runtime is a function of how many prepared sync writes exist in the
        // buckets for this shard - can be minutes in large datasets.
        // Given this large variation; set max duration to a "way out" value
        // which we don't expect to see.
        return std::chrono::minutes(10);
    }

    bool run() override {
        TRACE_EVENT1("ep-engine/task",
                     "WarmupLoadPreparedSyncWrites",
                     "shard",
                     shardId);
        warmup.loadPreparedSyncWrites(shardId);
        warmup.removeFromTaskSet(uid);
        return false;
    }

private:
    uint16_t shardId;
    Warmup& warmup;
    const std::string description;
};

/**
 * Warmup task which moves all warmed-up VBuckets into the bucket's vbMap
 */
class WarmupPopulateVBucketMap : public GlobalTask {
public:
    WarmupPopulateVBucketMap(EPBucket& st, uint16_t shard, Warmup& warmup)
        : GlobalTask(&st.getEPEngine(),
                     TaskId::WarmupPopulateVBucketMap,
                     0,
                     false),
          shardId(shard),
          warmup(warmup),
          description("Warmup - populate VB Map: shard " +
                      std::to_string(shardId)){};

    std::string getDescription() const override {
        return description;
    }

    std::chrono::microseconds maxExpectedDuration() const override {
        // Runtime is expected to be quick, we're just adding pointers to a map
        // with some locking
        return std::chrono::milliseconds(1);
    }

    bool run() override {
        TRACE_EVENT1(
                "ep-engine/task", "WarmupPopulateVBucketMap", "shard", shardId);
        warmup.populateVBucketMap(shardId);
        warmup.removeFromTaskSet(uid);
        return false;
    }

private:
    uint16_t shardId;
    Warmup& warmup;
    const std::string description;
};

class WarmupBackfillTask;
/**
 * Implementation of a PauseResumeVBVisitor to be used for the
 * WarmupBackfillTask WarmupVbucketVisitor keeps record of the current vbucket
 * being backfilled and the current state of scan context.
 */
class WarmupVbucketVisitor : public PauseResumeVBVisitor {
public:
    WarmupVbucketVisitor(EPBucket& ep, const WarmupBackfillTask& task)
        : ep(ep), backfillTask(task){};

    /**
     * Informs the visitor that it is about to start visiting one or more
     * vbuckets - so we can set the deadline for when the visitor should
     * pause (inside the kvCallback).
     */
    void begin() {
        chunkStart = std::chrono::steady_clock::now();
    }

    bool visit(VBucket& vb) override;

private:
    EPBucket& ep;
    bool needToScanAgain = false;
    const WarmupBackfillTask& backfillTask;
    std::unique_ptr<BySeqnoScanContext> currentScanCtx;
    /// Time when this chunk of work (task run()) begin, used to determine when
    /// the visitor should yield.
    std::chrono::steady_clock::time_point chunkStart;
};

/**
 * Abstract Task to perform a backfill during warmup on a shards vbuckets, in a
 * pause-resume fashion.
 *
 * The task will also transition the warmup's state to the next warmup state
 * once threadTaskCount has meet the total number of shards.
 */
class WarmupBackfillTask : public GlobalTask {
public:
    /**
     * Constructor of WarmupBackfillTask
     * @param bucket EPBucket the task is back filling for
     * @param shardId of the shard we're performing the backfill on
     * @param warmup ref to the warmup class the backfill is for
     * @param taskId of the the backfill that is to be performed
     * @param taskDesc description of the task
     * @param threadTaskCount ref to atomic size_t that keeps count of how many
     * of the per tasks shards have been completed. If this value is equal to
     * the number of shards the run() method will transition warmup to the next
     * state.
     */
    WarmupBackfillTask(EPBucket& bucket,
                       size_t shardId,
                       Warmup& warmup,
                       TaskId taskId,
                       std::string_view taskDesc,
                       std::atomic<size_t>& threadTaskCount)
        : GlobalTask(&bucket.getEPEngine(), taskId, 0, true),
          warmup(warmup),
          shardId(shardId),
          description(fmt::format("Warmup - {} shard {}", taskDesc, shardId)),
          // Max expected duration is the chunk duration this task yields after,
          // plus additional margin to account for the time taken to process
          // the last item, and also to only catch truly "slow" outlying
          // runs - 20% margin.
          maxExpectedRuntime((engine->getConfiguration()
                                      .getWarmupBackfillScanChunkDuration() *
                              120) /
                             100),
          currentNumBackfillTasks(threadTaskCount),
          filter(warmup.shardVbIds[shardId]),
          visitor(bucket, *this),
          epStorePosition(bucket.startPosition()) {
        warmup.addToTaskSet(uid);
    }

    std::string getDescription() const override {
        return description;
    }

    std::chrono::microseconds maxExpectedDuration() const override {
        return maxExpectedRuntime;
    }

    bool run() override {
        TRACE_EVENT1(
                "ep-engine/task", "WarmupBackfillTask", "shard", getShardId());
        if (filter.empty() || engine->getEpStats().isShutdown) {
            // Technically "isShutdown" being true doesn't equate to a
            // successful task finish, however if we are shutting down we want
            // warmup to advance and be considered "done".
            finishTask(true);
            return false;
        }

        visitor.begin();
        auto& kvBucket = *engine->getKVBucket();
        try {
            epStorePosition = kvBucket.pauseResumeVisit(
                    visitor, epStorePosition, &filter);
        } catch (std::exception& e) {
            EP_LOG_CRITICAL(
                    "WarmupBackfillTask::run(): caught exception while running "
                    "backfill - aborting warmup: {}",
                    e.what());
            finishTask(false);
            return false;
        }
        if (epStorePosition == kvBucket.endPosition()) {
            finishTask(true);
            return false;
        }

        return true;
    }

    size_t getShardId() const {
        return shardId;
    };

    Warmup& getWarmup() const {
        return warmup;
    };

    virtual WarmupState::State getNextState() const = 0;
    virtual ValueFilter getValueFilter() const = 0;
    virtual bool maybeEnableTraffic() const = 0;
    virtual CacheLookupCallBackPtr makeCacheLookupCallback() const = 0;

protected:
    Warmup& warmup;

private:
    /**
     * Finish the current task, transitioning to the next phase of warmup if
     * backfill has successfully finished for all shards.
     * @param success True if task finished successfully, else false.
     */
    void finishTask(bool success) {
        warmup.removeFromTaskSet(uid);
        if (!success) {
            // Unsuccessful task runs don't count against required task
            // completions.
            return;
        }
        // If this is the last backfill task (all shards have finished) then
        // move us to the next state.
        if (++currentNumBackfillTasks ==
            engine->getKVBucket()->getVBuckets().getNumShards()) {
            warmup.transition(getNextState());
        }
    }

    const size_t shardId;
    const std::string description;
    /// After how long should this task yield, allowing other tasks to run?
    const std::chrono::milliseconds maxExpectedRuntime;
    std::atomic<size_t>& currentNumBackfillTasks;
    VBucketFilter filter;
    WarmupVbucketVisitor visitor;
    KVBucketIface::Position epStorePosition;
};

bool WarmupVbucketVisitor::visit(VBucket& vb) {
    auto* kvstore = ep.getROUnderlyingByShard(backfillTask.getShardId());

    if (!currentScanCtx) {
        const auto chunkDuration = std::chrono::milliseconds{
                ep.getEPEngine()
                        .getConfiguration()
                        .getWarmupBackfillScanChunkDuration()};
        auto kvLookup = std::make_unique<LoadStorageKVPairCallback>(
                ep,
                backfillTask.maybeEnableTraffic(),
                backfillTask.getWarmup().getWarmupState(),
                chunkDuration);
        currentScanCtx = kvstore->initBySeqnoScanContext(
                std::move(kvLookup),
                backfillTask.makeCacheLookupCallback(),
                vb.getId(),
                0,
                DocumentFilter::NO_DELETES,
                backfillTask.getValueFilter(),
                SnapshotSource::Head);
        if (!currentScanCtx) {
            throw std::runtime_error(fmt::format(
                    "WarmupVbucketVisitor::visit(): {} shardId:{} failed to "
                    "create BySeqnoScanContext, for backfill task:'{}'",
                    vb.getId(),
                    backfillTask.getShardId(),
                    backfillTask.getDescription()));
        }
    }
    // Update backfill deadline for when we need to next pause
    auto& kvCallback =
            dynamic_cast<LoadStorageKVPairCallback&>(*currentScanCtx->callback);
    kvCallback.updateDeadLine(chunkStart);

    auto errorCode = kvstore->scan(*currentScanCtx);
    switch (errorCode) {
    case scan_success:
        // Finished backfill for this vbucket so we need to reset the scan ctx,
        // so that we can create a scan ctx for the next vbucket.
        currentScanCtx.reset();
        needToScanAgain = false;
        return true;

    case scan_again:
        needToScanAgain = kvCallback.isPausedDueToDeadLine();
        // if the 'scan_again' was due to a OOM (e.i. not due to our deadline
        // being met)causing warmup to be completed then log this and return
        // false as we shouldn't keep scanning this vbucket
        if (!needToScanAgain) {
            // skip loading remaining VBuckets as memory limit was reached
            EP_LOG_INFO(
                    "WarmupVbucketVisitor::visit(): {} shardId:{} "
                    "lastReadSeqno:{} needToScanAgain:{} vbucket "
                    "memory limit has been reached",
                    vb.getId(),
                    backfillTask.getShardId(),
                    currentScanCtx->lastReadSeqno,
                    needToScanAgain);
            // Backfill canceled due to OOM so destroy the scan ctx
            currentScanCtx.reset();
        }
        return !needToScanAgain;

    case scan_failed:
        // Disk error scanning keys - cannot continue warmup.
        currentScanCtx.reset();
        throw std::runtime_error(fmt::format(
                "WarmupVbucketVisitor::visit(): {} shardId:{} failed to "
                "scan BySeqnoScanContext, for backfill task:'{}'",
                vb.getId(),
                backfillTask.getShardId(),
                backfillTask.getDescription()));
    }
    folly::assume_unreachable();
}

/**
 * [Value-eviction only]
 * Task that loads all keys into memory for each vBucket in the given shard in a
 * pause resume fashion.
 */
class WarmupKeyDump : public WarmupBackfillTask {
public:
    WarmupKeyDump(EPBucket& bucket,
                  size_t shardId,
                  Warmup& warmup,
                  std::atomic<size_t>& threadTaskCount)
        : WarmupBackfillTask(bucket,
                             shardId,
                             warmup,
                             TaskId::WarmupKeyDump,
                             "key dump",
                             threadTaskCount){};

    WarmupState::State getNextState() const override {
        return WarmupState::State::CheckForAccessLog;
    }

    ValueFilter getValueFilter() const override {
        return ValueFilter::KEYS_ONLY;
    };

    bool maybeEnableTraffic() const override {
        return false;
    };

    CacheLookupCallBackPtr makeCacheLookupCallback() const override {
        return std::make_unique<NoLookupCallback>();
    };
};

class WarmupCheckforAccessLog : public GlobalTask {
public:
    WarmupCheckforAccessLog(EPBucket& st, Warmup* w)
        : GlobalTask(
                  &st.getEPEngine(), TaskId::WarmupCheckforAccessLog, 0, false),
          _warmup(w) {
        _warmup->addToTaskSet(uid);
    }

    std::string getDescription() const override {
        return "Warmup - check for access log";
    }

    std::chrono::microseconds maxExpectedDuration() const override {
        // Checking for the access log is a disk task (so can take a variable
        // amount of time), however it should be relatively quick as we are
        // just checking files exist.
        return std::chrono::milliseconds(100);
    }

    bool run() override {
        TRACE_EVENT0("ep-engine/task", "WarmupCheckForAccessLog");
        _warmup->checkForAccessLog();
        _warmup->removeFromTaskSet(uid);
        return false;
    }

private:
    Warmup* _warmup;
};

class WarmupLoadAccessLog : public GlobalTask {
public:
    WarmupLoadAccessLog(EPBucket& st, uint16_t sh, Warmup* w)
        : GlobalTask(&st.getEPEngine(), TaskId::WarmupLoadAccessLog, 0, false),
          _shardId(sh),
          _warmup(w),
          _description("Warmup - loading access log: shard " +
                       std::to_string(_shardId)) {
        _warmup->addToTaskSet(uid);
    }

    std::string getDescription() const override {
        return _description;
    }

    std::chrono::microseconds maxExpectedDuration() const override {
        // Runtime is a function of the number of keys in the access log files;
        // can be many minutes in large datasets.
        // Given this large variation; set max duration to a "way out" value
        // which we don't expect to see.
        return std::chrono::hours(1);
    }

    bool run() override {
        TRACE_EVENT0("ep-engine/task", "WarmupLoadAccessLog");
        _warmup->loadingAccessLog(_shardId);
        _warmup->removeFromTaskSet(uid);
        return false;
    }

private:
    uint16_t _shardId;
    Warmup* _warmup;
    const std::string _description;
};

/**
 * [Full-eviction only]
 * Task that loads both keys and values into memory for each vBucket in the
 * given shard in a pause resume fashion.
 */
class WarmupLoadingKVPairs : public WarmupBackfillTask {
public:
    WarmupLoadingKVPairs(EPBucket& bucket,
                         size_t shardId,
                         Warmup& warmup,
                         std::atomic<size_t>& threadTaskCount)
        : WarmupBackfillTask(bucket,
                             shardId,
                             warmup,
                             TaskId::WarmupLoadingKVPairs,
                             "loading KV Pairs",
                             threadTaskCount){};

    WarmupState::State getNextState() const override {
        return WarmupState::State::Done;
    };

    ValueFilter getValueFilter() const override {
        return warmup.store.getValueFilterForCompressionMode();
    };

    bool maybeEnableTraffic() const override {
        return warmup.store.getItemEvictionPolicy() == EvictionPolicy::Full;
    };

    CacheLookupCallBackPtr makeCacheLookupCallback() const override {
        return std::make_unique<LoadValueCallback>(warmup.store.vbMap,
                                                   warmup.getWarmupState());
    };
};

/**
 * Task that loads values into memory for each vBucket in the given shard in a
 * pause resume fashion.
 */
class WarmupLoadingData : public WarmupBackfillTask {
public:
    WarmupLoadingData(EPBucket& bucket,
                      size_t shardId,
                      Warmup& warmup,
                      std::atomic<size_t>& threadTaskCount)
        : WarmupBackfillTask(bucket,
                             shardId,
                             warmup,
                             TaskId::WarmupLoadingData,
                             "loading data",
                             threadTaskCount){};

    WarmupState::State getNextState() const override {
        return WarmupState::State::Done;
    };

    ValueFilter getValueFilter() const override {
        return warmup.store.getValueFilterForCompressionMode();
    };

    bool maybeEnableTraffic() const override {
        return true;
    };

    CacheLookupCallBackPtr makeCacheLookupCallback() const override {
        return std::make_unique<LoadValueCallback>(warmup.store.vbMap,
                                                   warmup.getWarmupState());
    };
};

class WarmupCompletion : public GlobalTask {
public:
    WarmupCompletion(EPBucket& st, Warmup* w)
        : GlobalTask(&st.getEPEngine(), TaskId::WarmupCompletion, 0, false),
          _warmup(w) {
        _warmup->addToTaskSet(uid);
    }

    std::string getDescription() const override {
        return "Warmup - completion";
    }

    std::chrono::microseconds maxExpectedDuration() const override {
        // This task should be very quick - just the final warmup steps.
        return std::chrono::milliseconds(1);
    }

    bool run() override {
        TRACE_EVENT0("ep-engine/task", "WarmupCompletion");
        _warmup->done();
        _warmup->removeFromTaskSet(uid);
        return false;
    }

private:
    Warmup* _warmup;
};

static bool batchWarmupCallback(Vbid vbId,
                                const std::set<StoredDocKey>& fetches,
                                void* arg) {
    auto *c = static_cast<WarmupCookie *>(arg);

    if (!c->epstore->maybeEnableTraffic()) {
        vb_bgfetch_queue_t items2fetch;
        for (auto& key : fetches) {
            // Access log only records Committed keys, therefore construct
            // DiskDocKey with pending == false.
            DiskDocKey diskKey{key, /*prepared*/ false};
            // Deleted below via a unique_ptr in the next loop
            vb_bgfetch_item_ctx_t& bg_itm_ctx = items2fetch[diskKey];
            bg_itm_ctx.addBgFetch(std::make_unique<FrontEndBGFetchItem>(
                    nullptr, c->epstore->getValueFilterForCompressionMode()));
        }

        c->epstore->getROUnderlying(vbId)->getMulti(vbId, items2fetch);

        // applyItem controls the  mode this loop operates in.
        // true we will attempt the callback (attempt a HashTable insert)
        // false we don't attempt the callback
        // in both cases the loop must delete the VBucketBGFetchItem we
        // allocated above.
        bool applyItem = true;
        for (auto& items : items2fetch) {
            vb_bgfetch_item_ctx_t& bg_itm_ctx = items.second;
            if (applyItem) {
                if (bg_itm_ctx.value.getStatus() == cb::engine_errc::success) {
                    // NB: callback will delete the GetValue's Item
                    c->cb.callback(bg_itm_ctx.value);
                } else {
                    EP_LOG_WARN(
                            "Warmup failed to load data for {}"
                            " key{{{}}} error = {}",
                            vbId,
                            cb::UserData{items.first.to_string()},
                            bg_itm_ctx.value.getStatus());
                    c->error++;
                }

                if (cb::engine_errc{c->cb.getStatus()} ==
                    cb::engine_errc::success) {
                    c->loaded++;
                } else {
                    // Failed to apply an Item, so fail the rest
                    applyItem = false;
                }
            } else {
                c->skipped++;
            }
        }

        return true;
    } else {
        c->skipped++;
        return false;
    }
}

const char *WarmupState::toString() const {
    return getStateDescription(state.load());
}

const char* WarmupState::getStateDescription(State st) const {
    switch (st) {
    case State::Initialize:
        return "initialize";
    case State::CreateVBuckets:
        return "creating vbuckets";
    case State::LoadingCollectionCounts:
        return "loading collection counts";
    case State::EstimateDatabaseItemCount:
        return "estimating database item count";
    case State::LoadPreparedSyncWrites:
        return "loading prepared SyncWrites";
    case State::PopulateVBucketMap:
        return "populating vbucket map";
    case State::KeyDump:
        return "loading keys";
    case State::CheckForAccessLog:
        return "determine access log availability";
    case State::LoadingAccessLog:
        return "loading access log";
    case State::LoadingKVPairs:
        return "loading k/v pairs";
    case State::LoadingData:
        return "loading data";
    case State::Done:
        return "done";
    }
    return "Illegal state";
}

void WarmupState::transition(State to, bool allowAnystate) {
    if (allowAnystate || legalTransition(to)) {
        EP_LOG_DEBUG("Warmup transition from state \"{}\" to \"{}\"",
                     getStateDescription(state.load()),
                     getStateDescription(to));
        state.store(to);
    } else {
        // Throw an exception to make it possible to test the logic ;)
        std::stringstream ss;
        ss << "Illegal state transition from \"" << *this << "\" to "
           << getStateDescription(to) << "(" << int(to) << ")";
        throw std::runtime_error(ss.str());
    }
}

bool WarmupState::legalTransition(State to) const {
    switch (state.load()) {
    case State::Initialize:
        return (to == State::CreateVBuckets);
    case State::CreateVBuckets:
        return (to == State::LoadingCollectionCounts);
    case State::LoadingCollectionCounts:
        return (to == State::EstimateDatabaseItemCount);
    case State::EstimateDatabaseItemCount:
        return (to == State::LoadPreparedSyncWrites);
    case State::LoadPreparedSyncWrites:
        return (to == State::PopulateVBucketMap);
    case State::PopulateVBucketMap:
        return (to == State::KeyDump || to == State::CheckForAccessLog);
    case State::KeyDump:
        return (to == State::LoadingKVPairs || to == State::CheckForAccessLog);
    case State::CheckForAccessLog:
        return (to == State::LoadingAccessLog || to == State::LoadingData ||
                to == State::LoadingKVPairs || to == State::Done);
    case State::LoadingAccessLog:
        return (to == State::Done || to == State::LoadingData);
    case State::LoadingKVPairs:
        return (to == State::Done);
    case State::LoadingData:
        return (to == State::Done);
    case State::Done:
        return false;
    }

    return false;
}

std::ostream& operator <<(std::ostream &out, const WarmupState &state)
{
    out << state.toString();
    return out;
}

LoadStorageKVPairCallback::LoadStorageKVPairCallback(
        EPBucket& ep,
        bool maybeEnableTraffic,
        WarmupState::State warmupState,
        std::optional<const std::chrono::steady_clock::duration>
                deltaDeadlineFromNow)
    : vbuckets(ep.vbMap),
      stats(ep.getEPEngine().getEpStats()),
      epstore(ep),
      hasPurged(false),
      deltaDeadlineFromNow(std::move(deltaDeadlineFromNow)),
      deadline(std::chrono::steady_clock::time_point::max()),
      maybeEnableTraffic(maybeEnableTraffic),
      warmupState(warmupState) {
}

void LoadStorageKVPairCallback::callback(GetValue& val) {
    // "Reset" the status to success here to indicate to the caller
    // (KVStore::scan) that it should continue scanning. This means that any
    // returns without setting the status explicitly to something else will
    // continue.
    setStatus(ENGINE_SUCCESS);

    // This callback method is responsible for deleting the Item
    std::unique_ptr<Item> i(std::move(val.item));

    epstore.getEPEngine().visitWarmupHook();

    // Don't attempt to load the system event documents.
    if (i->getKey().isInSystemCollection()) {
        return;
    }

    // Prepared SyncWrites are ignored here  -
    // they are handled in the earlier warmup State::LoadPreparedSyncWrites
    if (i->isPending()) {
        return;
    }

    bool stopLoading = false;
    if (i && !epstore.getWarmup()->isComplete()) {
        VBucketPtr vb = vbuckets.getBucket(i->getVBucketId());
        if (!vb) {
            setStatus(cb::engine_errc::not_my_vbucket);
            return;
        }
        bool succeeded(false);
        int retry = 2;
        do {
            if (i->getCas() == static_cast<uint64_t>(-1)) {
                if (val.isPartial()) {
                    i->setCas(0);
                } else {
                    i->setCas(vb->nextHLCCas());
                }
            }

            auto* epVb = dynamic_cast<EPVBucket*>(vb.get());
            if (!epVb) {
                setStatus(cb::engine_errc::not_my_vbucket);
                return;
            }

            const auto res = epVb->insertFromWarmup(*i,
                                                    shouldEject(),
                                                    val.isPartial(),
                                                    true /*check mem_used*/);
            switch (res) {
            case MutationStatus::NoMem:
                if (retry == 2) {
                    if (hasPurged) {
                        if (++stats.warmOOM == 1) {
                            EP_LOG_WARN(
                                    "Warmup dataload failure: max_size too "
                                    "low.");
                        }
                    } else {
                        EP_LOG_WARN(
                                "Emergency startup purge to free space for "
                                "load.");
                        purge();
                    }
                } else {
                    EP_LOG_WARN("Cannot store an item after emergency purge.");
                    ++stats.warmOOM;
                }
                break;
            case MutationStatus::InvalidCas:
                EP_LOG_DEBUG(
                        "Value changed in memory before restore from disk. "
                        "Ignored disk value for: key{{{}}}.",
                        i->getKey().c_str());
                ++stats.warmDups;
                succeeded = true;
                break;
            case MutationStatus::NotFound:
                succeeded = true;
                break;
            default:
                throw std::logic_error(
                        "LoadStorageKVPairCallback::callback: "
                        "Unexpected result from HashTable::insert: " +
                        std::to_string(static_cast<uint16_t>(res)));
            }
        } while (!succeeded && retry-- > 0);

        if (maybeEnableTraffic) {
            stopLoading = epstore.maybeEnableTraffic();
        }

        switch (warmupState) {
        case WarmupState::State::KeyDump:
            if (stats.warmOOM) {
                epstore.getWarmup()->setOOMFailure();
                stopLoading = true;
            } else {
                ++stats.warmedUpKeys;
            }
            break;
        case WarmupState::State::LoadingData:
        case WarmupState::State::LoadingAccessLog:
            if (epstore.getItemEvictionPolicy() == EvictionPolicy::Full) {
                ++stats.warmedUpKeys;
            }
            ++stats.warmedUpValues;
            break;
        default:
            ++stats.warmedUpKeys;
            ++stats.warmedUpValues;
        }
    } else {
        stopLoading = true;
    }

    if (stopLoading) {
        // warmup has completed, return cb::engine_errc::no_memory to
        // cancel remaining data dumps from couchstore
        if (epstore.getWarmup()->setComplete()) {
            epstore.getWarmup()->setWarmupTime();
            epstore.warmupCompleted();
            logWarmupStats(epstore);
        }
        EP_LOG_INFO(
                "Engine warmup is complete, request to stop "
                "loading remaining database");
        setStatus(cb::engine_errc::no_memory);
        return;
    }

    if (deltaDeadlineFromNow && std::chrono::steady_clock::now() >= deadline) {
        pausedDueToDeadLine = true;
        yield(); // force return from KVStore::scan
<<<<<<< HEAD
    } else {
        setStatus(cb::engine_errc::success);
=======
>>>>>>> 754f1328
    }
}

bool LoadStorageKVPairCallback::shouldEject() const {
    return stats.getEstimatedTotalMemoryUsed() >= stats.mem_low_wat;
}

void LoadStorageKVPairCallback::purge() {
    class EmergencyPurgeVisitor : public VBucketVisitor,
                                  public HashTableVisitor {
    public:
        explicit EmergencyPurgeVisitor(EPBucket& store) : epstore(store) {
        }

        void visitBucket(const VBucketPtr& vb) override {
            if (vBucketFilter(vb->getId())) {
                currentBucket = vb;
                vb->ht.visit(*this);
            }
        }

        bool visit(const HashTable::HashBucketLock& lh,
                   StoredValue& v) override {
            StoredValue* vPtr = &v;
            currentBucket->ht.unlocked_ejectItem(
                    lh, vPtr, epstore.getItemEvictionPolicy());
            return true;
        }

    private:
        EPBucket& epstore;
        VBucketPtr currentBucket;
    };

    auto vbucketIds(vbuckets.getBuckets());
    EmergencyPurgeVisitor epv(epstore);
    for (auto vbid : vbucketIds) {
        VBucketPtr vb = vbuckets.getBucket(vbid);
        if (vb) {
            epv.visitBucket(vb);
        }
    }
    hasPurged = true;
}

void LoadValueCallback::callback(CacheLookup &lookup)
{
    // If not value-eviction (LoadingData), then skip attempting to check for
    // value already resident, given we assume nothing has been loaded for this
    // document yet.
    if (warmupState != WarmupState::State::LoadingData) {
        setStatus(cb::engine_errc::success);
        return;
    }

    // Prepared SyncWrites are ignored in the normal LoadValueCallback -
    // they are handled in an earlier warmup phase so return
    // cb::engine_errc::key_already_exists to indicate this key should be
    // skipped.
    if (lookup.getKey().isPrepared()) {
        setStatus(cb::engine_errc::key_already_exists);
        return;
    }

    VBucketPtr vb = vbuckets.getBucket(lookup.getVBucketId());
    if (!vb) {
        return;
    }

    // We explicitly want the committedSV (if exists).
    auto res = vb->ht.findOnlyCommitted(lookup.getKey().getDocKey());
    if (res.storedValue && res.storedValue->isResident()) {
        // Already resident in memory - skip loading from disk.
        setStatus(cb::engine_errc::key_already_exists);
        return;
    }

    // Otherwise - item value not in hashTable - continue with disk load.
    setStatus(cb::engine_errc::success);
}

//////////////////////////////////////////////////////////////////////////////
//                                                                          //
//    Implementation of the warmup class                                    //
//                                                                          //
//////////////////////////////////////////////////////////////////////////////

Warmup::Warmup(EPBucket& st, Configuration& config_)
    : store(st),
      config(config_),
      shardVbStates(store.vbMap.getNumShards()),
      shardVbIds(store.vbMap.getNumShards()),
      warmedUpVbuckets(config.getMaxVbuckets()) {
}

Warmup::~Warmup() = default;

void Warmup::addToTaskSet(size_t taskId) {
    LockHolder lh(taskSetMutex);
    taskSet.insert(taskId);
}

void Warmup::removeFromTaskSet(size_t taskId) {
    LockHolder lh(taskSetMutex);
    taskSet.erase(taskId);
}

void Warmup::setEstimatedWarmupCount(size_t to)
{
    estimatedWarmupCount.store(to);
}

size_t Warmup::getEstimatedItemCount() const {
    return estimatedItemCount.load();
}

void Warmup::start() {
    step();
}

void Warmup::stop() {
    {
        LockHolder lh(taskSetMutex);
        if(taskSet.empty()) {
            return;
        }
        for (auto id : taskSet) {
            ExecutorPool::get()->cancel(id);
        }
        taskSet.clear();
    }
    transition(WarmupState::State::Done, true);
    done();

    // If we haven't already completed populateVBucketMap step, then
    // unblock (and cancel) any pending cookies so those connections don't
    // get stuck.
    // (On a normal, successful warmup these cookies would have already
    // been notified when populateVBucketMap finished).
    processCreateVBucketsComplete(cb::engine_errc::disconnect);
}

void Warmup::scheduleInitialize() {
    ExTask task = std::make_shared<WarmupInitialize>(store, this);
    ExecutorPool::get()->schedule(task);
}

void Warmup::initialize() {
    {
        std::lock_guard<std::mutex> lock(warmupStart.mutex);
        warmupStart.time = std::chrono::steady_clock::now();
    }

    auto session_stats = store.getOneROUnderlying()->getPersistedStats();
    auto it = session_stats.find("ep_force_shutdown");
    if (it != session_stats.end() && it.value() == "false") {
        cleanShutdown = true;
        // We want to ensure that if we crash from now and before the
        // StatSnap task runs. Then warmup again, that we will generate a new
        // failover entry and not treat the last shutdown as being clean. To do
        // this we just need to set 'ep_force_shutdown=true' in the stats.json
        // file.
        session_stats["ep_force_shutdown"] = "true";
        while (!store.getOneRWUnderlying()->snapshotStats(session_stats)) {
            EP_LOG_ERR(
                    "Warmup::initialize(): failed to persist snapshotStats "
                    "setting ep_force_shutdown=true, sleeping for 1 sec before "
                    "retrying");
            std::this_thread::sleep_for(std::chrono::seconds(1));
        }
    }

    if (!store.getCollectionsManager().warmupLoadManifest(
                store.getEPEngine().getConfiguration().getDbname())) {
        EP_LOG_CRITICAL(
                "Warmup::initialize aborting as manifest cannot be loaded");
        return;
    }

    populateShardVbStates();
    transition(WarmupState::State::CreateVBuckets);
}

void Warmup::scheduleCreateVBuckets()
{
    threadtask_count = 0;
    for (size_t i = 0; i < store.vbMap.shards.size(); i++) {
        ExTask task = std::make_shared<WarmupCreateVBuckets>(store, i, this);
        ExecutorPool::get()->schedule(task);
    }
}

void Warmup::createVBuckets(uint16_t shardId) {
    size_t maxEntries = store.getEPEngine().getMaxFailoverEntries();

    // Iterate over all VBucket states defined for this shard, creating VBucket
    // objects if they do not already exist.
    for (const auto& itr : shardVbStates[shardId]) {
        Vbid vbid = itr.first;
        const vbucket_state& vbs = itr.second;

        // Collections and sync-repl requires that the VBucket datafiles have
        // 'namespacing' applied to the key space
        if (!vbs.supportsNamespaces) {
            EP_LOG_CRITICAL(
                    "Warmup::createVBuckets aborting warmup as {} datafile "
                    "is unusable, name-spacing is not enabled.",
                    vbid);
            return;
        }

        VBucketPtr vb = store.getVBucket(vbid);
        if (!vb) {
            std::unique_ptr<FailoverTable> table;
            if (vbs.transition.failovers.empty()) {
                table = std::make_unique<FailoverTable>(maxEntries);
            } else {
                table = std::make_unique<FailoverTable>(
                        vbs.transition.failovers, maxEntries, vbs.highSeqno);
            }
            KVShard* shard = store.getVBuckets().getShardByVbId(vbid);

            std::unique_ptr<Collections::VB::Manifest> manifest;
            if (config.isCollectionsEnabled()) {
                auto [getManifestStatus, persistedManifest] =
                        store.getROUnderlyingByShard(shardId)
                                ->getCollectionsManifest(vbid);
                if (!getManifestStatus) {
                    EP_LOG_CRITICAL(
                            "Warmup::createVBuckets: {} failed to read "
                            " collections manifest from disk",
                            vbid);
                    return;
                }

                manifest = std::make_unique<Collections::VB::Manifest>(
                        store.getSharedCollectionsManager(), persistedManifest);
            } else {
                manifest = std::make_unique<Collections::VB::Manifest>(
                        store.getSharedCollectionsManager());
            }

            const auto* topology =
                    vbs.transition.replicationTopology.empty()
                            ? nullptr
                            : &vbs.transition.replicationTopology;
            vb = store.makeVBucket(vbid,
                                   vbs.transition.state,
                                   shard,
                                   std::move(table),
                                   std::make_unique<NotifyNewSeqnoCB>(store),
                                   std::move(manifest),
                                   vbs.transition.state,
                                   vbs.highSeqno,
                                   vbs.lastSnapStart,
                                   vbs.lastSnapEnd,
                                   vbs.purgeSeqno,
                                   vbs.maxCas,
                                   vbs.hlcCasEpochSeqno,
                                   vbs.mightContainXattrs,
                                   topology,
                                   vbs.maxVisibleSeqno);

            if (vbs.transition.state == vbucket_state_active &&
                (!cleanShutdown ||
                 store.getCollectionsManager().needsUpdating(*vb))) {
                if (static_cast<uint64_t>(vbs.highSeqno) == vbs.lastSnapEnd) {
                    vb->failovers->createEntry(vbs.lastSnapEnd);
                } else {
                    vb->failovers->createEntry(vbs.lastSnapStart);
                }

                auto entry = vb->failovers->getLatestEntry();
                EP_LOG_INFO(
                        "Warmup::createVBuckets: {} created new failover entry "
                        "with uuid:{} and seqno:{} due to {}",
                        vbid,
                        entry.vb_uuid,
                        entry.by_seqno,
                        !cleanShutdown ? "unclean shutdown" : "manifest uid");
            }
            EPBucket* bucket = &this->store;
            vb->setFreqSaturatedCallback(
                    [bucket]() { bucket->wakeItemFreqDecayerTask(); });

            // Add the new vbucket to our local map, it will later be added
            // to the bucket's vbMap once the vbuckets are fully initialised
            // from KVStore data
            warmedUpVbuckets.insert(std::make_pair(vbid.get(), vb));
        }

        // Pass the max deleted seqno for each vbucket.
        vb->ht.setMaxDeletedRevSeqno(vbs.maxDeletedSeqno);

        // For each vbucket, set the last persisted seqno checkpoint
        vb->setPersistenceSeqno(vbs.highSeqno);
    }

    if (++threadtask_count == store.vbMap.getNumShards()) {
        transition(WarmupState::State::LoadingCollectionCounts);
    }
}

void Warmup::processCreateVBucketsComplete(cb::engine_errc status) {
    PendingCookiesQueue toNotify;
    {
        std::unique_lock<std::mutex> lock(pendingCookiesMutex);
        createVBucketsComplete = true;
        pendingCookies.swap(toNotify);
    }
    if (toNotify.empty()) {
        return;
    }

    EP_LOG_INFO("Warmup::processCreateVBucketsComplete unblocking {} cookie(s)",
                toNotify.size());
    for (const auto* c : toNotify) {
        store.getEPEngine().notifyIOComplete(c, status);
    }
}

bool Warmup::maybeWaitForVBucketWarmup(const void* cookie) {
    std::lock_guard<std::mutex> lg(pendingCookiesMutex);
    if (!createVBucketsComplete) {
        pendingCookies.push_back(cookie);
        return true;
    }
    return false;
}

void Warmup::scheduleLoadingCollectionCounts() {
    threadtask_count = 0;
    for (size_t i = 0; i < store.vbMap.shards.size(); i++) {
        ExTask task = std::make_shared<WarmupLoadingCollectionCounts>(
                store, i, *this);
        ExecutorPool::get()->schedule(task);
    }
}

void Warmup::loadCollectionStatsForShard(uint16_t shardId) {
    // get each VB in the shard and iterate its collections manifest
    // load the _local doc count value

    KVStore* kvstore = store.getROUnderlyingByShard(shardId);
    // Iterate the VBs in the shard
    for (const auto vbid : shardVbIds[shardId]) {
        auto itr = warmedUpVbuckets.find(vbid.get());
        if (itr == warmedUpVbuckets.end()) {
            continue;
        }

        // Take the KVFileHandle before we lock the manifest to prevent lock
        // order inversions.
        auto kvstoreContext = kvstore->makeFileHandle(vbid);
        if (!kvstoreContext) {
            EP_LOG_CRITICAL(
                    "Warmup::loadCollectionStatsForShard() Unable to make "
                    "KVFileHandle for {}, aborting warmup as we will not be "
                    "able to check collection stats.",
                    vbid);
            return;
        }

        auto wh = itr->second->getManifest().wlock();
        // For each collection in the VB, get its stats
        for (auto& collection : wh) {
            // start tracking in-memory stats before items are warmed up.
            // This may be called repeatedly; it is idempotent.
            store.stats.trackCollectionStats(collection.first);

            // getCollectionStats() can still can fail if the data store on disk
            // has been corrupted between the call to makeFileHandle() and
            // getCollectionStats()
            auto [status, stats] = kvstore->getCollectionStats(
                    *kvstoreContext, collection.first);
            if (status == KVStore::GetCollectionStatsStatus::Failed) {
                EP_LOG_CRITICAL(
                        "Warmup::loadCollectionStatsForShard(): "
                        "getCollectionStats() failed for {}, aborting warmup "
                        "as we will not be "
                        "able to check collection stats.",
                        vbid);
                return;
            }
            // For NotFound we're ok to use the default initialised stats

            collection.second.setItemCount(stats.itemCount);
            collection.second.setPersistedHighSeqno(stats.highSeqno);
            collection.second.setDiskSize(stats.diskSize);
            // Set the in memory high seqno - might be 0 in the case of the
            // default collection so we have to reset the monotonic value
            collection.second.resetHighSeqno(stats.highSeqno);
        }
    }

    if (++threadtask_count == store.vbMap.getNumShards()) {
        transition(WarmupState::State::EstimateDatabaseItemCount);
    }
}

void Warmup::scheduleEstimateDatabaseItemCount()
{
    threadtask_count = 0;
    estimateTime.store(std::chrono::steady_clock::duration::zero());
    estimatedItemCount = 0;
    for (size_t i = 0; i < store.vbMap.shards.size(); i++) {
        ExTask task = std::make_shared<WarmupEstimateDatabaseItemCount>(
                store, i, this);
        ExecutorPool::get()->schedule(task);
    }
}

void Warmup::estimateDatabaseItemCount(uint16_t shardId) {
    auto st = std::chrono::steady_clock::now();
    size_t item_count = 0;

    for (const auto vbid : shardVbIds[shardId]) {
        size_t vbItemCount = 0;
        auto itr = warmedUpVbuckets.find(vbid.get());
        if (itr != warmedUpVbuckets.end()) {
            auto& epVb = static_cast<EPVBucket&>(*itr->second);
            epVb.setNumTotalItems(*store.getROUnderlyingByShard(shardId));
            vbItemCount = epVb.getNumTotalItems();
        }
        item_count += vbItemCount;
    }

    estimatedItemCount.fetch_add(item_count);
    estimateTime.fetch_add(std::chrono::steady_clock::now() - st);

    if (++threadtask_count == store.vbMap.getNumShards()) {
        transition(WarmupState::State::LoadPreparedSyncWrites);
    }
}

void Warmup::scheduleLoadPreparedSyncWrites() {
    threadtask_count = 0;
    for (size_t i = 0; i < store.vbMap.shards.size(); i++) {
        ExTask task = std::make_shared<WarmupLoadPreparedSyncWrites>(
                &store.getEPEngine(), i, *this);
        ExecutorPool::get()->schedule(task);
    }
}

void Warmup::loadPreparedSyncWrites(uint16_t shardId) {
    for (const auto vbid : shardVbIds[shardId]) {
        auto itr = warmedUpVbuckets.find(vbid.get());
        if (itr == warmedUpVbuckets.end()) {
            continue;
        }

        // Our EPBucket function will do the load for us as we re-use the code
        // for rollback.
        auto& vb = *(itr->second);
        folly::SharedMutex::WriteHolder vbStateLh(vb.getStateLock());

        auto [itemsVisited, preparesLoaded, success] =
                store.loadPreparedSyncWrites(vbStateLh, vb);
        if (!success) {
            EP_LOG_CRITICAL(
                    "Warmup::loadPreparedSyncWrites(): "
                    "EPBucket::loadPreparedSyncWrites() failed for {} aborting "
                    "Warmup",
                    vbid);
            return;
        }
        auto& epStats = store.getEPEngine().getEpStats();
        epStats.warmupItemsVisitedWhilstLoadingPrepares += itemsVisited;
        epStats.warmedUpPrepares += preparesLoaded;
    }

    if (++threadtask_count == store.vbMap.getNumShards()) {
        transition(WarmupState::State::PopulateVBucketMap);
    }
}

void Warmup::schedulePopulateVBucketMap() {
    threadtask_count = 0;
    for (size_t i = 0; i < store.vbMap.shards.size(); i++) {
        ExTask task =
                std::make_shared<WarmupPopulateVBucketMap>(store, i, *this);
        ExecutorPool::get()->schedule(task);
    }
}

void Warmup::populateVBucketMap(uint16_t shardId) {
    for (const auto vbid : shardVbIds[shardId]) {
        auto itr = warmedUpVbuckets.find(vbid.get());
        if (itr != warmedUpVbuckets.end()) {
            const auto& vbPtr = itr->second;
            // Take the vBucket lock to stop the flusher from racing with our
            // set vBucket state. It MUST go to disk in the first flush batch
            // or we run the risk of not rolling back replicas that we should
            auto lockedVb = store.getLockedVBucket(vbid);
            Expects(lockedVb.owns_lock());
            Expects(!lockedVb);

            vbPtr->checkpointManager->queueSetVBState(*vbPtr);
            if (itr->second->getState() == vbucket_state_active) {
                // For all active vbuckets, call through to the manager so
                // that they are made 'current' with the manifest.
                store.getCollectionsManager().maybeUpdate(*itr->second);
            }
            auto result = store.flushVBucket_UNLOCKED(
                    {vbPtr, std::move(lockedVb.getLock())});
            // if flusher returned MoreAvailable::Yes, this indicates the single
            // flush of the vbucket state failed.
            if (result.moreAvailable == EPBucket::MoreAvailable::Yes) {
                // Disabling writes to this node as we're unable to persist
                // vbucket state to disk.
                EP_LOG_CRITICAL(
                        "Warmup::populateVBucketMap() flush state failed for "
                        "{} highSeqno:{}, write traffic will be disabled for "
                        "this node.",
                        vbid,
                        vbPtr->getHighSeqno());
                failedToSetAVbucketState = true;
            }

            store.vbMap.addBucket(vbPtr);
        }
    }

    // We're done trying to flush for this shard now, it's safe for the flusher
    // to start running
    store.vbMap.getShard(shardId)->getFlusher()->start();

    if (++threadtask_count == store.vbMap.getNumShards()) {
        warmedUpVbuckets.clear();
        // Once we have populated the VBMap we can allow setVB state changes
        processCreateVBucketsComplete(cb::engine_errc::success);
        if (store.getItemEvictionPolicy() == EvictionPolicy::Value) {
            transition(WarmupState::State::KeyDump);
        } else {
            transition(WarmupState::State::CheckForAccessLog);
        }
    }
}

void Warmup::scheduleBackfillTask(MakeBackfillTaskFn makeBackfillTask) {
    threadtask_count = 0;
    for (size_t shardId = 0; shardId < store.vbMap.shards.size(); ++shardId) {
        ExecutorPool::get()->schedule(makeBackfillTask(shardId));
    }
}

void Warmup::scheduleKeyDump() {
    auto createTask = [this](size_t shardId) -> ExTask {
        return std::make_shared<WarmupKeyDump>(
                store, shardId, *this, threadtask_count);
    };
    scheduleBackfillTask(createTask);
}

void Warmup::scheduleCheckForAccessLog()
{
    ExTask task = std::make_shared<WarmupCheckforAccessLog>(store, this);
    ExecutorPool::get()->schedule(task);
}

void Warmup::checkForAccessLog()
{
    {
        std::lock_guard<std::mutex> lock(warmupStart.mutex);
        metadata.store(std::chrono::steady_clock::now() - warmupStart.time);
    }
    EP_LOG_INFO("metadata loaded in {}",
                cb::time2text(std::chrono::nanoseconds(metadata.load())));

    if (store.maybeEnableTraffic()) {
        transition(WarmupState::State::Done);
    }

    size_t accesslogs = 0;
    for (size_t i = 0; i < store.vbMap.shards.size(); i++) {
        std::string curr = store.accessLog[i].getLogFile();
        std::string old = store.accessLog[i].getLogFile();
        old.append(".old");
        if (cb::io::isFile(curr) || cb::io::isFile(old)) {
            accesslogs++;
        }
    }
    if (accesslogs == store.vbMap.shards.size()) {
        transition(WarmupState::State::LoadingAccessLog);
    } else {
        if (store.getItemEvictionPolicy() == EvictionPolicy::Value) {
            transition(WarmupState::State::LoadingData);
        } else {
            transition(WarmupState::State::LoadingKVPairs);
        }
    }

}

void Warmup::scheduleLoadingAccessLog()
{
    threadtask_count = 0;
    for (size_t i = 0; i < store.vbMap.shards.size(); i++) {
        ExTask task = std::make_shared<WarmupLoadAccessLog>(store, i, this);
        ExecutorPool::get()->schedule(task);
    }
}

void Warmup::loadingAccessLog(uint16_t shardId)
{
    LoadStorageKVPairCallback load_cb(store, true, state.getState());
    bool success = false;
    auto stTime = std::chrono::steady_clock::now();
    if (store.accessLog[shardId].exists()) {
        try {
            store.accessLog[shardId].open();
            if (doWarmup(store.accessLog[shardId],
                         shardVbStates[shardId],
                         load_cb) != (size_t)-1) {
                success = true;
            }
        } catch (MutationLog::ReadException &e) {
            corruptAccessLog = true;
            EP_LOG_WARN("Error reading warmup access log:  {}", e.what());
        }
    }

    if (!success) {
        // Do we have the previous file?
        std::string nm = store.accessLog[shardId].getLogFile();
        nm.append(".old");
        MutationLog old(nm);
        if (old.exists()) {
            try {
                old.open();
                if (doWarmup(old, shardVbStates[shardId], load_cb) !=
                    (size_t)-1) {
                    success = true;
                }
            } catch (MutationLog::ReadException &e) {
                corruptAccessLog = true;
                EP_LOG_WARN("Error reading old access log:  {}", e.what());
            }
        }
    }

    size_t numItems = store.getEPEngine().getEpStats().warmedUpValues;
    if (success && numItems) {
        EP_LOG_INFO("{} items loaded from access log, completed in {}",
                    uint64_t(numItems),
                    cb::time2text(std::chrono::steady_clock::now() - stTime));
    } else {
        size_t estimatedCount= store.getEPEngine().getEpStats().warmedUpKeys;
        setEstimatedWarmupCount(estimatedCount);
    }

    if (++threadtask_count == store.vbMap.getNumShards()) {
        if (!store.maybeEnableTraffic()) {
            transition(WarmupState::State::LoadingData);
        } else {
            transition(WarmupState::State::Done);
        }

    }
}

size_t Warmup::doWarmup(MutationLog& lf,
                        const std::map<Vbid, vbucket_state>& vbmap,
                        StatusCallback<GetValue>& cb) {
    MutationLogHarvester harvester(lf, &store.getEPEngine());
    std::map<Vbid, vbucket_state>::const_iterator it;
    for (it = vbmap.begin(); it != vbmap.end(); ++it) {
        harvester.setVBucket(it->first);
    }

    // To constrain the number of elements from the access log we have to keep
    // alive (there may be millions of items per-vBucket), process it
    // a batch at a time.
    std::chrono::nanoseconds log_load_duration{};
    std::chrono::nanoseconds log_apply_duration{};
    WarmupCookie cookie(&store, cb);

    auto alog_iter = lf.begin();
    do {
        // Load a chunk of the access log file
        auto start = std::chrono::steady_clock::now();
        alog_iter = harvester.loadBatch(alog_iter, config.getWarmupBatchSize());
        log_load_duration += (std::chrono::steady_clock::now() - start);

        // .. then apply it to the store.
        auto apply_start = std::chrono::steady_clock::now();
        harvester.apply(&cookie, &batchWarmupCallback);
        log_apply_duration += (std::chrono::steady_clock::now() - apply_start);
    } while (alog_iter != lf.end());

    size_t total = harvester.total();
    setEstimatedWarmupCount(total);
    EP_LOG_DEBUG("Completed log read in {} with {} entries",
                 cb::time2text(log_load_duration),
                 total);

    EP_LOG_DEBUG("Populated log in {} with(l: {}, s: {}, e: {})",
                 cb::time2text(log_apply_duration),
                 cookie.loaded,
                 cookie.skipped,
                 cookie.error);

    return cookie.loaded;
}

void Warmup::scheduleLoadingKVPairs() {
    // We reach here only if keyDump didn't return SUCCESS or if
    // in case of Full Eviction. Either way, set estimated value
    // count equal to the estimated item count, as very likely no
    // keys have been warmed up at this point.
    setEstimatedWarmupCount(estimatedItemCount);

    auto createTask = [this](size_t shardId) -> ExTask {
        return std::make_shared<WarmupLoadingKVPairs>(
                store, shardId, *this, threadtask_count);
    };
    scheduleBackfillTask(createTask);
}

void Warmup::scheduleLoadingData() {
    auto estimatedCount = store.getEPEngine().getEpStats().warmedUpKeys;
    setEstimatedWarmupCount(estimatedCount);

    auto createTask = [this](size_t shardId) -> ExTask {
        return std::make_shared<WarmupLoadingData>(
                store, shardId, *this, threadtask_count);
    };
    scheduleBackfillTask(createTask);
}

void Warmup::scheduleCompletion() {
    ExTask task = std::make_shared<WarmupCompletion>(store, this);
    ExecutorPool::get()->schedule(task);
}

void Warmup::done()
{
    if (setComplete()) {
        setWarmupTime();
        store.warmupCompleted();
        logWarmupStats(store);
    }
}

void Warmup::step() {
    switch (state.getState()) {
    case WarmupState::State::Initialize:
        scheduleInitialize();
        return;
    case WarmupState::State::CreateVBuckets:
        scheduleCreateVBuckets();
        return;
    case WarmupState::State::LoadingCollectionCounts:
        scheduleLoadingCollectionCounts();
        return;
    case WarmupState::State::EstimateDatabaseItemCount:
        scheduleEstimateDatabaseItemCount();
        return;
    case WarmupState::State::LoadPreparedSyncWrites:
        scheduleLoadPreparedSyncWrites();
        return;
    case WarmupState::State::PopulateVBucketMap:
        schedulePopulateVBucketMap();
        return;
    case WarmupState::State::KeyDump:
        scheduleKeyDump();
        return;
    case WarmupState::State::CheckForAccessLog:
        scheduleCheckForAccessLog();
        return;
    case WarmupState::State::LoadingAccessLog:
        scheduleLoadingAccessLog();
        return;
    case WarmupState::State::LoadingKVPairs:
        scheduleLoadingKVPairs();
        return;
    case WarmupState::State::LoadingData:
        scheduleLoadingData();
        return;
    case WarmupState::State::Done:
        scheduleCompletion();
        return;
    }
    throw std::logic_error("Warmup::step: illegal warmup state:" +
                           std::to_string(int(state.getState())));
}

void Warmup::transition(WarmupState::State to, bool force) {
    auto old = state.getState();
    if (old != WarmupState::State::Done) {
        state.transition(to, force);

        stateTransitionHook(to);

        step();
    }
}

template <typename T>
void addStat(const char* nm,
             const T& val,
             const AddStatFn& add_stat,
             const void* c) {
    std::string name = "ep_warmup";
    if (nm != nullptr) {
        name.append("_");
        name.append(nm);
    }

    std::stringstream value;
    value << val;
    add_casted_stat(name.data(), value.str().data(), add_stat, c);
}

void Warmup::addStats(const AddStatFn& add_stat, const void* c) const {
    using namespace std::chrono;

    EPStats& stats = store.getEPEngine().getEpStats();
    addStat(nullptr, "enabled", add_stat, c);
    const char* stateName = state.toString();
    addStat("state", stateName, add_stat, c);
    if (warmupComplete.load()) {
        addStat("thread", "complete", add_stat, c);
    } else {
        addStat("thread", "running", add_stat, c);
    }
    addStat("key_count", stats.warmedUpKeys, add_stat, c);
    addStat("value_count", stats.warmedUpValues, add_stat, c);
    addStat("dups", stats.warmDups, add_stat, c);
    addStat("oom", stats.warmOOM, add_stat, c);
    addStat("min_memory_threshold",
            stats.warmupMemUsedCap * 100.0,
            add_stat,
            c);
    addStat("min_item_threshold", stats.warmupNumReadCap * 100.0, add_stat, c);

    auto md_time = metadata.load();
    if (md_time > md_time.zero()) {
        addStat("keys_time",
                duration_cast<microseconds>(md_time).count(),
                add_stat,
                c);
    }

    auto w_time = warmup.load();
    if (w_time > w_time.zero()) {
        addStat("time",
                duration_cast<microseconds>(w_time).count(),
                add_stat,
                c);
    }

    size_t itemCount = estimatedItemCount.load();
    if (itemCount == std::numeric_limits<size_t>::max()) {
        addStat("estimated_key_count", "unknown", add_stat, c);
    } else {
        auto e_time = estimateTime.load();
        if (e_time != e_time.zero()) {
            addStat("estimate_time",
                    duration_cast<microseconds>(e_time).count(),
                    add_stat,
                    c);
        }
        addStat("estimated_key_count", itemCount, add_stat, c);
    }

    if (corruptAccessLog) {
        addStat("access_log", "corrupt", add_stat, c);
    }

    size_t warmupCount = estimatedWarmupCount.load();
    if (warmupCount == std::numeric_limits<size_t>::max()) {
        addStat("estimated_value_count", "unknown", add_stat, c);
    } else {
        addStat("estimated_value_count", warmupCount, add_stat, c);
    }
}

/* In the case of CouchKVStore, all vbucket states of all the shards
 * are stored in a single instance. Others (e.g. RocksDBKVStore) store
 * only the vbucket states specific to that shard. Hence the vbucket
 * states of all the shards need to be retrieved */
uint16_t Warmup::getNumKVStores() {
    auto backend = store.getEPEngine().getConfiguration().getBackend();
    if (backend.compare("couchdb") == 0) {
        return 1;
    } else if (backend.compare("rocksdb") == 0 ||
               backend.compare("magma") == 0) {
        return store.vbMap.getNumShards();
    }
    return 0;
}

void Warmup::populateShardVbStates() {
    uint16_t numKvs = getNumKVStores();

    for (size_t i = 0; i < numKvs; i++) {
        std::vector<vbucket_state *> allVbStates =
                     store.getROUnderlyingByShard(i)->listPersistedVbuckets();
        for (uint16_t vb = 0; vb < allVbStates.size(); vb++) {
            if (!allVbStates[vb]) {
                continue;
            }
            std::map<Vbid, vbucket_state>& shardVB =
                    shardVbStates[vb % store.vbMap.getNumShards()];
            shardVB.insert(std::pair<Vbid, vbucket_state>(Vbid(vb),
                                                          *(allVbStates[vb])));
        }
    }

    for (size_t i = 0; i < store.vbMap.shards.size(); i++) {
        std::vector<Vbid> activeVBs, otherVBs;
        std::map<Vbid, vbucket_state>::const_iterator it;
        for (auto shardIt : shardVbStates[i]) {
            Vbid vbid = shardIt.first;
            vbucket_state vbs = shardIt.second;
            if (vbs.transition.state == vbucket_state_active) {
                activeVBs.push_back(vbid);
            } else {
                otherVBs.push_back(vbid);
            }
        }

        // Push one active VB to the front.
        // When the ratio of RAM to VBucket is poor (big vbuckets) this will
        // ensure we at least bring active data in before replicas eat RAM.
        if (!activeVBs.empty()) {
            shardVbIds[i].push_back(activeVBs.back());
            activeVBs.pop_back();
        }

        // Now the VB lottery can begin.
        // Generate a psudeo random, weighted list of active/replica vbuckets.
        // The random seed is the shard ID so that re-running warmup
        // for the same shard and vbucket set always gives the same output and keeps
        // nodes of the cluster more equal after a warmup.

        std::mt19937 twister(i);
        // Give 'true' (aka active) 60% of the time
        // Give 'false' (aka other) 40% of the time.
        std::bernoulli_distribution distribute(0.6);
        std::array<std::vector<Vbid>*, 2> activeReplicaSource = {
                {&activeVBs, &otherVBs}};

        while (!activeVBs.empty() || !otherVBs.empty()) {
            const bool active = distribute(twister);
            int num = active ? 0 : 1;
            if (!activeReplicaSource[num]->empty()) {
                shardVbIds[i].push_back(activeReplicaSource[num]->back());
                activeReplicaSource[num]->pop_back();
            } else {
                // Once active or replica set is empty, just drain the other one.
                num = num ^ 1;
                while (!activeReplicaSource[num]->empty()) {
                    shardVbIds[i].push_back(activeReplicaSource[num]->back());
                    activeReplicaSource[num]->pop_back();
                }
            }
        }
    }
}<|MERGE_RESOLUTION|>--- conflicted
+++ resolved
@@ -965,7 +965,7 @@
     // (KVStore::scan) that it should continue scanning. This means that any
     // returns without setting the status explicitly to something else will
     // continue.
-    setStatus(ENGINE_SUCCESS);
+    setStatus(cb::engine_errc::success);
 
     // This callback method is responsible for deleting the Item
     std::unique_ptr<Item> i(std::move(val.item));
@@ -1096,11 +1096,6 @@
     if (deltaDeadlineFromNow && std::chrono::steady_clock::now() >= deadline) {
         pausedDueToDeadLine = true;
         yield(); // force return from KVStore::scan
-<<<<<<< HEAD
-    } else {
-        setStatus(cb::engine_errc::success);
-=======
->>>>>>> 754f1328
     }
 }
 
