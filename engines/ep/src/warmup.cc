/* -*- Mode: C++; tab-width: 4; c-basic-offset: 4; indent-tabs-mode: nil -*- */
/*
 *     Copyright 2012-Present Couchbase, Inc.
 *
 *   Use of this software is governed by the Business Source License included
 *   in the file licenses/BSL-Couchbase.txt.  As of the Change Date specified
 *   in that file, in accordance with the Business Source License, use of this
 *   software will be governed by the Apache License, Version 2.0, included in
 *   the file licenses/APL2.txt.
 */

#include "warmup.h"

#include "bucket_logger.h"
#include "callbacks.h"
#include "checkpoint_manager.h"
#include "collections/collection_persisted_stats.h"
#include "collections/manager.h"
#include "collections/vbucket_manifest_handles.h"
#include "ep_bucket.h"
#include "ep_engine.h"
#include "ep_vb.h"
#include "failover-table.h"
#include "flusher.h"
#include "item.h"
#include "kvstore/kvstore.h"
#include "mutation_log.h"
#include "vb_visitors.h"
#include "vbucket_bgfetch_item.h"
#include "vbucket_state.h"
#include <executor/executorpool.h>
#include <phosphor/phosphor.h>
#include <platform/dirutils.h>
#include <platform/timeutils.h>
#include <statistics/cbstat_collector.h>
#include <utilities/logtags.h>
#include <array>
#include <limits>
#include <memory>
#include <optional>
#include <random>
#include <string>
#include <utility>

struct WarmupCookie {
    WarmupCookie(EPBucket* s, StatusCallback<GetValue>& c)
        : cb(c), epstore(s), loaded(0), skipped(0), error(0) { /* EMPTY */
    }
    StatusCallback<GetValue>& cb;
    EPBucket* epstore;
    size_t loaded;
    size_t skipped;
    size_t error;
};

void logWarmupStats(EPBucket& epstore) {
    EPStats& stats = epstore.getEPEngine().getEpStats();
    std::chrono::duration<double, std::chrono::seconds::period> seconds =
            epstore.getWarmup()->getTime();
    double keys_per_seconds = stats.warmedUpValues / seconds.count();
    double megabytes = stats.getPreciseTotalMemoryUsed() / 1.0e6;
    double megabytes_per_seconds = megabytes / seconds.count();
    EP_LOG_INFO(
            "Warmup completed: {} keys and {} values loaded in {} ({} keys/s), "
            "mem_used now at {} MB ({} MB/s)",
            stats.warmedUpKeys,
            stats.warmedUpValues,
            cb::time2text(
                    std::chrono::nanoseconds(epstore.getWarmup()->getTime())),
            keys_per_seconds,
            megabytes,
            megabytes_per_seconds);
}

//////////////////////////////////////////////////////////////////////////////
//                                                                          //
//    Helper class used to insert data into the epstore                     //
//                                                                          //
//////////////////////////////////////////////////////////////////////////////

/**
 * Helper class used to insert items into the storage by using
 * the KVStore::dump method to load items from the database
 */
class LoadStorageKVPairCallback : public StatusCallback<GetValue> {
public:
    LoadStorageKVPairCallback(
            EPBucket& ep,
            bool maybeEnableTraffic,
            WarmupState::State warmupState,
            std::optional<const std::chrono::steady_clock::duration>
                    deltaDeadlineFromNow = std::nullopt);

    void callback(GetValue& val) override;

    void updateDeadLine(std::chrono::steady_clock::time_point chunkStart) {
        if (deltaDeadlineFromNow) {
            deadline = (chunkStart + *deltaDeadlineFromNow);
            pausedDueToDeadLine = false;
        }
    };

    bool isPausedDueToDeadLine() const {
        return pausedDueToDeadLine;
    };

private:
    bool shouldEject() const;

    void purge();

    VBucketMap& vbuckets;
    EPStats& stats;
    EPBucket& epstore;
    bool hasPurged;
    std::optional<const std::chrono::steady_clock::duration>
            deltaDeadlineFromNow;
    std::chrono::steady_clock::time_point deadline;
    bool pausedDueToDeadLine = false;

    /// If true, call EPBucket::maybeEnableTraffic() after each KV pair loaded.
    const bool maybeEnableTraffic;
    WarmupState::State warmupState;
};

using CacheLookupCallBackPtr = std::unique_ptr<StatusCallback<CacheLookup>>;

class LoadValueCallback : public StatusCallback<CacheLookup> {
public:
    LoadValueCallback(VBucketMap& vbMap, WarmupState::State warmupState)
        : vbuckets(vbMap), warmupState(warmupState) {
    }

    void callback(CacheLookup& lookup) override;

private:
    VBucketMap& vbuckets;
    WarmupState::State warmupState;
};

// Warmup Tasks ///////////////////////////////////////////////////////////////

class WarmupInitialize : public GlobalTask {
public:
    WarmupInitialize(EPBucket& st, Warmup* w)
        : GlobalTask(&st.getEPEngine(), TaskId::WarmupInitialize, 0, false),
          _warmup(w) {
        _warmup->addToTaskSet(uid);
    }

    std::string getDescription() const override {
        return "Warmup - initialize";
    }

    std::chrono::microseconds maxExpectedDuration() const override {
        // Typically takes single-digits ms.
        return std::chrono::milliseconds(50);
    }

    bool run() override {
        TRACE_EVENT0("ep-engine/task", "WarmupInitialize");
        _warmup->initialize();
        _warmup->removeFromTaskSet(uid);
        return false;
    }

private:
    Warmup* _warmup;
};

class WarmupCreateVBuckets : public GlobalTask {
public:
    WarmupCreateVBuckets(EPBucket& st, uint16_t sh, Warmup* w)
        : GlobalTask(&st.getEPEngine(), TaskId::WarmupCreateVBuckets, 0, false),
          _shardId(sh),
          _warmup(w),
          _description("Warmup - creating vbuckets: shard " +
                       std::to_string(_shardId)) {
        _warmup->addToTaskSet(uid);
    }

    std::string getDescription() const override {
        return _description;
    }

    std::chrono::microseconds maxExpectedDuration() const override {
        // VB creation typically takes some 10s of milliseconds.
        return std::chrono::milliseconds(100);
    }

    bool run() override {
        TRACE_EVENT0("ep-engine/task", "WarmupCreateVBuckets");
        _warmup->createVBuckets(_shardId);
        _warmup->removeFromTaskSet(uid);
        return false;
    }

private:
    uint16_t _shardId;
    Warmup* _warmup;
    const std::string _description;
};

class WarmupLoadingCollectionCounts : public GlobalTask {
public:
    WarmupLoadingCollectionCounts(EPBucket& st, uint16_t sh, Warmup& w)
        : GlobalTask(&st.getEPEngine(),
                     TaskId::WarmupLoadingCollectionCounts,
                     0,
                     false),
          shardId(sh),
          warmup(w) {
        warmup.addToTaskSet(uid);
    }

    std::string getDescription() const override {
        return "Warmup - loading collection counts: shard " +
               std::to_string(shardId);
    }

    std::chrono::microseconds maxExpectedDuration() const override {
        // This task has to open each VB's data-file and (certainly for
        // couchstore) read a small document per defined collection
        return std::chrono::seconds(10);
    }

    bool run() override {
        TRACE_EVENT0("ep-engine/task", "WarmupLoadingCollectionCounts");
        warmup.loadCollectionStatsForShard(shardId);
        warmup.removeFromTaskSet(uid);
        return false;
    }

private:
    uint16_t shardId;
    Warmup& warmup;
};

class WarmupEstimateDatabaseItemCount : public GlobalTask {
public:
    WarmupEstimateDatabaseItemCount(EPBucket& st, uint16_t sh, Warmup* w)
        : GlobalTask(&st.getEPEngine(),
                     TaskId::WarmupEstimateDatabaseItemCount,
                     0,
                     false),
          _shardId(sh),
          _warmup(w),
          _description("Warmup - estimate item count: shard " +
                       std::to_string(_shardId)) {
        _warmup->addToTaskSet(uid);
    }

    std::string getDescription() const override {
        return _description;
    }

    std::chrono::microseconds maxExpectedDuration() const override {
        // Typically takes a few 10s of milliseconds (need to open kstore files
        // and read statistics.
        return std::chrono::milliseconds(100);
    }

    bool run() override {
        TRACE_EVENT0("ep-engine/task", "WarpupEstimateDatabaseItemCount");
        _warmup->estimateDatabaseItemCount(_shardId);
        _warmup->removeFromTaskSet(uid);
        return false;
    }

private:
    uint16_t _shardId;
    Warmup* _warmup;
    const std::string _description;
};

/**
 * Warmup task which loads any prepared SyncWrites which are not yet marked
 * as Committed (or Aborted) from disk.
 */
class WarmupLoadPreparedSyncWrites : public GlobalTask {
public:
    WarmupLoadPreparedSyncWrites(EventuallyPersistentEngine* engine,
                                 uint16_t shard,
                                 Warmup& warmup)
        : GlobalTask(engine, TaskId::WarmupLoadPreparedSyncWrites, 0, false),
          shardId(shard),
          warmup(warmup),
          description("Warmup - loading prepared SyncWrites: shard " +
                      std::to_string(shardId)){};

    std::string getDescription() const override {
        return description;
    }

    std::chrono::microseconds maxExpectedDuration() const override {
        // Runtime is a function of how many prepared sync writes exist in the
        // buckets for this shard - can be minutes in large datasets.
        // Given this large variation; set max duration to a "way out" value
        // which we don't expect to see.
        return std::chrono::minutes(10);
    }

    bool run() override {
        TRACE_EVENT1("ep-engine/task",
                     "WarmupLoadPreparedSyncWrites",
                     "shard",
                     shardId);
        warmup.loadPreparedSyncWrites(shardId);
        warmup.removeFromTaskSet(uid);
        return false;
    }

private:
    uint16_t shardId;
    Warmup& warmup;
    const std::string description;
};

/**
 * Warmup task which moves all warmed-up VBuckets into the bucket's vbMap
 */
class WarmupPopulateVBucketMap : public GlobalTask {
public:
    WarmupPopulateVBucketMap(EPBucket& st, uint16_t shard, Warmup& warmup)
        : GlobalTask(&st.getEPEngine(),
                     TaskId::WarmupPopulateVBucketMap,
                     0,
                     false),
          shardId(shard),
          warmup(warmup),
          description("Warmup - populate VB Map: shard " +
                      std::to_string(shardId)){};

    std::string getDescription() const override {
        return description;
    }

    std::chrono::microseconds maxExpectedDuration() const override {
        // We have to flush for each vBucket in the shard so runtime could be
        // a few ms easily depending on IO and number of shards
        return std::chrono::seconds(1);
    }

    bool run() override {
        TRACE_EVENT1(
                "ep-engine/task", "WarmupPopulateVBucketMap", "shard", shardId);
        warmup.populateVBucketMap(shardId);
        warmup.removeFromTaskSet(uid);
        return false;
    }

private:
    uint16_t shardId;
    Warmup& warmup;
    const std::string description;
};

class WarmupBackfillTask;
/**
 * Implementation of a PauseResumeVBVisitor to be used for the
 * WarmupBackfillTask WarmupVbucketVisitor keeps record of the current vbucket
 * being backfilled and the current state of scan context.
 */
class WarmupVbucketVisitor : public PauseResumeVBVisitor {
public:
    WarmupVbucketVisitor(EPBucket& ep, const WarmupBackfillTask& task)
        : ep(ep), backfillTask(task){};

    /**
     * Informs the visitor that it is about to start visiting one or more
     * vbuckets - so we can set the deadline for when the visitor should
     * pause (inside the kvCallback).
     */
    void begin() {
        chunkStart = std::chrono::steady_clock::now();
    }

    bool visit(VBucket& vb) override;

private:
    EPBucket& ep;
    bool needToScanAgain = false;
    const WarmupBackfillTask& backfillTask;
    std::unique_ptr<BySeqnoScanContext> currentScanCtx;
    /// Time when this chunk of work (task run()) begin, used to determine when
    /// the visitor should yield.
    std::chrono::steady_clock::time_point chunkStart;
};

/**
 * Abstract Task to perform a backfill during warmup on a shards vbuckets, in a
 * pause-resume fashion.
 *
 * The task will also transition the warmup's state to the next warmup state
 * once threadTaskCount has meet the total number of shards.
 */
class WarmupBackfillTask : public GlobalTask {
public:
    /**
     * Constructor of WarmupBackfillTask
     * @param bucket EPBucket the task is back filling for
     * @param shardId of the shard we're performing the backfill on
     * @param warmup ref to the warmup class the backfill is for
     * @param taskId of the the backfill that is to be performed
     * @param taskDesc description of the task
     * @param threadTaskCount ref to atomic size_t that keeps count of how many
     * of the per tasks shards have been completed. If this value is equal to
     * the number of shards the run() method will transition warmup to the next
     * state.
     */
    WarmupBackfillTask(EPBucket& bucket,
                       size_t shardId,
                       Warmup& warmup,
                       TaskId taskId,
                       std::string_view taskDesc,
                       std::atomic<size_t>& threadTaskCount)
        : GlobalTask(&bucket.getEPEngine(), taskId, 0, true),
          warmup(warmup),
          shardId(shardId),
          description(fmt::format("Warmup - {} shard {}", taskDesc, shardId)),
          // Max expected duration is the chunk duration this task yields after,
          // plus additional margin to account for the time taken to process
          // the last item, and also to only catch truly "slow" outlying
          // runs - 20% margin.
          maxExpectedRuntime((engine->getConfiguration()
                                      .getWarmupBackfillScanChunkDuration() *
                              120) /
                             100),
          currentNumBackfillTasks(threadTaskCount),
          filter(warmup.shardVbIds[shardId]),
          visitor(bucket, *this),
          epStorePosition(bucket.startPosition()) {
        warmup.addToTaskSet(uid);
    }

    std::string getDescription() const override {
        return description;
    }

    std::chrono::microseconds maxExpectedDuration() const override {
        return maxExpectedRuntime;
    }

    bool run() override {
        TRACE_EVENT1(
                "ep-engine/task", "WarmupBackfillTask", "shard", getShardId());
        if (filter.empty() || engine->getEpStats().isShutdown) {
            // Technically "isShutdown" being true doesn't equate to a
            // successful task finish, however if we are shutting down we want
            // warmup to advance and be considered "done".
            finishTask(true);
            return false;
        }

        visitor.begin();
        auto& kvBucket = *engine->getKVBucket();
        try {
            epStorePosition = kvBucket.pauseResumeVisit(
                    visitor, epStorePosition, &filter);
        } catch (std::exception& e) {
            EP_LOG_CRITICAL(
                    "WarmupBackfillTask::run(): caught exception while running "
                    "backfill - aborting warmup: {}",
                    e.what());
            finishTask(false);
            return false;
        }
        if (epStorePosition == kvBucket.endPosition()) {
            finishTask(true);
            return false;
        }

        return true;
    }

    size_t getShardId() const {
        return shardId;
    };

    Warmup& getWarmup() const {
        return warmup;
    };

    virtual WarmupState::State getNextState() const = 0;
    virtual ValueFilter getValueFilter() const = 0;
    virtual bool maybeEnableTraffic() const = 0;
    virtual CacheLookupCallBackPtr makeCacheLookupCallback() const = 0;

protected:
    Warmup& warmup;

private:
    /**
     * Finish the current task, transitioning to the next phase of warmup if
     * backfill has successfully finished for all shards.
     * @param success True if task finished successfully, else false.
     */
    void finishTask(bool success) {
        warmup.removeFromTaskSet(uid);
        if (!success) {
            // Unsuccessful task runs don't count against required task
            // completions.
            return;
        }
        // If this is the last backfill task (all shards have finished) then
        // move us to the next state.
        if (++currentNumBackfillTasks ==
            engine->getKVBucket()->getVBuckets().getNumShards()) {
            warmup.transition(getNextState());
        }
    }

    const size_t shardId;
    const std::string description;
    /// After how long should this task yield, allowing other tasks to run?
    const std::chrono::milliseconds maxExpectedRuntime;
    std::atomic<size_t>& currentNumBackfillTasks;
    VBucketFilter filter;
    WarmupVbucketVisitor visitor;
    KVBucketIface::Position epStorePosition;
};

bool WarmupVbucketVisitor::visit(VBucket& vb) {
    auto* kvstore = ep.getROUnderlyingByShard(backfillTask.getShardId());

    if (!currentScanCtx) {
        const auto chunkDuration = std::chrono::milliseconds{
                ep.getEPEngine()
                        .getConfiguration()
                        .getWarmupBackfillScanChunkDuration()};
        auto kvLookup = std::make_unique<LoadStorageKVPairCallback>(
                ep,
                backfillTask.maybeEnableTraffic(),
                backfillTask.getWarmup().getWarmupState(),
                chunkDuration);
        currentScanCtx = kvstore->initBySeqnoScanContext(
                std::move(kvLookup),
                backfillTask.makeCacheLookupCallback(),
                vb.getId(),
                0,
                DocumentFilter::NO_DELETES,
                backfillTask.getValueFilter(),
                SnapshotSource::Head);
        if (!currentScanCtx) {
            throw std::runtime_error(fmt::format(
                    "WarmupVbucketVisitor::visit(): {} shardId:{} failed to "
                    "create BySeqnoScanContext, for backfill task:'{}'",
                    vb.getId(),
                    backfillTask.getShardId(),
                    backfillTask.getDescription()));
        }
    }
    // Update backfill deadline for when we need to next pause
<<<<<<< HEAD
    auto& kvCallback = dynamic_cast<LoadStorageKVPairCallback&>(
            currentScanCtx->getValueCallback());
    kvCallback.updateDeadLine();
=======
    auto& kvCallback =
            dynamic_cast<LoadStorageKVPairCallback&>(*currentScanCtx->callback);
    kvCallback.updateDeadLine(chunkStart);
>>>>>>> 9df0a7e6

    auto errorCode = kvstore->scan(*currentScanCtx);
    switch (errorCode) {
    case scan_success:
        // Finished backfill for this vbucket so we need to reset the scan ctx,
        // so that we can create a scan ctx for the next vbucket.
        currentScanCtx.reset();
        needToScanAgain = false;
        return true;

    case scan_again:
        needToScanAgain = kvCallback.isPausedDueToDeadLine();
        // if the 'scan_again' was due to a OOM (e.i. not due to our deadline
        // being met)causing warmup to be completed then log this and return
        // false as we shouldn't keep scanning this vbucket
        if (!needToScanAgain) {
            // skip loading remaining VBuckets as memory limit was reached
            EP_LOG_INFO(
                    "WarmupVbucketVisitor::visit(): {} shardId:{} "
                    "lastReadSeqno:{} needToScanAgain:{} vbucket "
                    "memory limit has been reached",
                    vb.getId(),
                    backfillTask.getShardId(),
                    currentScanCtx->lastReadSeqno,
                    needToScanAgain);
            // Backfill canceled due to OOM so destroy the scan ctx
            currentScanCtx.reset();
        }
        return !needToScanAgain;

    case scan_failed:
        // Disk error scanning keys - cannot continue warmup.
        currentScanCtx.reset();
        throw std::runtime_error(fmt::format(
                "WarmupVbucketVisitor::visit(): {} shardId:{} failed to "
                "scan BySeqnoScanContext, for backfill task:'{}'",
                vb.getId(),
                backfillTask.getShardId(),
                backfillTask.getDescription()));
    }
    folly::assume_unreachable();
}

/**
 * [Value-eviction only]
 * Task that loads all keys into memory for each vBucket in the given shard in a
 * pause resume fashion.
 */
class WarmupKeyDump : public WarmupBackfillTask {
public:
    WarmupKeyDump(EPBucket& bucket,
                  size_t shardId,
                  Warmup& warmup,
                  std::atomic<size_t>& threadTaskCount)
        : WarmupBackfillTask(bucket,
                             shardId,
                             warmup,
                             TaskId::WarmupKeyDump,
                             "key dump",
                             threadTaskCount){};

    WarmupState::State getNextState() const override {
        return WarmupState::State::CheckForAccessLog;
    }

    ValueFilter getValueFilter() const override {
        return ValueFilter::KEYS_ONLY;
    };

    bool maybeEnableTraffic() const override {
        return false;
    };

    CacheLookupCallBackPtr makeCacheLookupCallback() const override {
        return std::make_unique<NoLookupCallback>();
    };
};

class WarmupCheckforAccessLog : public GlobalTask {
public:
    WarmupCheckforAccessLog(EPBucket& st, Warmup* w)
        : GlobalTask(
                  &st.getEPEngine(), TaskId::WarmupCheckforAccessLog, 0, false),
          _warmup(w) {
        _warmup->addToTaskSet(uid);
    }

    std::string getDescription() const override {
        return "Warmup - check for access log";
    }

    std::chrono::microseconds maxExpectedDuration() const override {
        // Checking for the access log is a disk task (so can take a variable
        // amount of time), however it should be relatively quick as we are
        // just checking files exist.
        return std::chrono::milliseconds(100);
    }

    bool run() override {
        TRACE_EVENT0("ep-engine/task", "WarmupCheckForAccessLog");
        _warmup->checkForAccessLog();
        _warmup->removeFromTaskSet(uid);
        return false;
    }

private:
    Warmup* _warmup;
};

class WarmupLoadAccessLog : public GlobalTask {
public:
    WarmupLoadAccessLog(EPBucket& st, uint16_t sh, Warmup* w)
        : GlobalTask(&st.getEPEngine(), TaskId::WarmupLoadAccessLog, 0, false),
          _shardId(sh),
          _warmup(w),
          _description("Warmup - loading access log: shard " +
                       std::to_string(_shardId)) {
        _warmup->addToTaskSet(uid);
    }

    std::string getDescription() const override {
        return _description;
    }

    std::chrono::microseconds maxExpectedDuration() const override {
        // Runtime is a function of the number of keys in the access log files;
        // can be many minutes in large datasets.
        // Given this large variation; set max duration to a "way out" value
        // which we don't expect to see.
        return std::chrono::hours(1);
    }

    bool run() override {
        TRACE_EVENT0("ep-engine/task", "WarmupLoadAccessLog");
        _warmup->loadingAccessLog(_shardId);
        _warmup->removeFromTaskSet(uid);
        return false;
    }

private:
    uint16_t _shardId;
    Warmup* _warmup;
    const std::string _description;
};

/**
 * [Full-eviction only]
 * Task that loads both keys and values into memory for each vBucket in the
 * given shard in a pause resume fashion.
 */
class WarmupLoadingKVPairs : public WarmupBackfillTask {
public:
    WarmupLoadingKVPairs(EPBucket& bucket,
                         size_t shardId,
                         Warmup& warmup,
                         std::atomic<size_t>& threadTaskCount)
        : WarmupBackfillTask(bucket,
                             shardId,
                             warmup,
                             TaskId::WarmupLoadingKVPairs,
                             "loading KV Pairs",
                             threadTaskCount){};

    WarmupState::State getNextState() const override {
        return WarmupState::State::Done;
    };

    ValueFilter getValueFilter() const override {
        return warmup.store.getValueFilterForCompressionMode();
    };

    bool maybeEnableTraffic() const override {
        return warmup.store.getItemEvictionPolicy() == EvictionPolicy::Full;
    };

    CacheLookupCallBackPtr makeCacheLookupCallback() const override {
        return std::make_unique<LoadValueCallback>(warmup.store.vbMap,
                                                   warmup.getWarmupState());
    };
};

/**
 * Task that loads values into memory for each vBucket in the given shard in a
 * pause resume fashion.
 */
class WarmupLoadingData : public WarmupBackfillTask {
public:
    WarmupLoadingData(EPBucket& bucket,
                      size_t shardId,
                      Warmup& warmup,
                      std::atomic<size_t>& threadTaskCount)
        : WarmupBackfillTask(bucket,
                             shardId,
                             warmup,
                             TaskId::WarmupLoadingData,
                             "loading data",
                             threadTaskCount){};

    WarmupState::State getNextState() const override {
        return WarmupState::State::Done;
    };

    ValueFilter getValueFilter() const override {
        return warmup.store.getValueFilterForCompressionMode();
    };

    bool maybeEnableTraffic() const override {
        return true;
    };

    CacheLookupCallBackPtr makeCacheLookupCallback() const override {
        return std::make_unique<LoadValueCallback>(warmup.store.vbMap,
                                                   warmup.getWarmupState());
    };
};

class WarmupCompletion : public GlobalTask {
public:
    WarmupCompletion(EPBucket& st, Warmup* w)
        : GlobalTask(&st.getEPEngine(), TaskId::WarmupCompletion, 0, false),
          _warmup(w) {
        _warmup->addToTaskSet(uid);
    }

    std::string getDescription() const override {
        return "Warmup - completion";
    }

    std::chrono::microseconds maxExpectedDuration() const override {
        // This task should be very quick - just the final warmup steps.
        return std::chrono::milliseconds(1);
    }

    bool run() override {
        TRACE_EVENT0("ep-engine/task", "WarmupCompletion");
        _warmup->done();
        _warmup->removeFromTaskSet(uid);
        return false;
    }

private:
    Warmup* _warmup;
};

static bool batchWarmupCallback(Vbid vbId,
                                const std::set<StoredDocKey>& fetches,
                                void* arg) {
    auto *c = static_cast<WarmupCookie *>(arg);

    if (!c->epstore->maybeEnableTraffic()) {
        vb_bgfetch_queue_t items2fetch;
        for (auto& key : fetches) {
            // Access log only records Committed keys, therefore construct
            // DiskDocKey with pending == false.
            DiskDocKey diskKey{key, /*prepared*/ false};
            // Deleted below via a unique_ptr in the next loop
            vb_bgfetch_item_ctx_t& bg_itm_ctx = items2fetch[diskKey];
            bg_itm_ctx.addBgFetch(std::make_unique<FrontEndBGFetchItem>(
                    nullptr,
                    c->epstore->getValueFilterForCompressionMode(),
                    0));
        }

        c->epstore->getROUnderlying(vbId)->getMulti(vbId, items2fetch);

        // applyItem controls the  mode this loop operates in.
        // true we will attempt the callback (attempt a HashTable insert)
        // false we don't attempt the callback
        // in both cases the loop must delete the VBucketBGFetchItem we
        // allocated above.
        bool applyItem = true;
        for (auto& items : items2fetch) {
            vb_bgfetch_item_ctx_t& bg_itm_ctx = items.second;
            if (applyItem) {
                if (bg_itm_ctx.value.getStatus() == cb::engine_errc::success) {
                    // NB: callback will delete the GetValue's Item
                    c->cb.callback(bg_itm_ctx.value);
                } else {
                    EP_LOG_WARN(
                            "Warmup failed to load data for {}"
                            " key{{{}}} error = {}",
                            vbId,
                            cb::UserData{items.first.to_string()},
                            bg_itm_ctx.value.getStatus());
                    c->error++;
                }

                if (cb::engine_errc{c->cb.getStatus()} ==
                    cb::engine_errc::success) {
                    c->loaded++;
                } else {
                    // Failed to apply an Item, so fail the rest
                    applyItem = false;
                }
            } else {
                c->skipped++;
            }
        }

        return true;
    } else {
        c->skipped++;
        return false;
    }
}

const char *WarmupState::toString() const {
    return getStateDescription(state.load());
}

const char* WarmupState::getStateDescription(State st) const {
    switch (st) {
    case State::Initialize:
        return "initialize";
    case State::CreateVBuckets:
        return "creating vbuckets";
    case State::LoadingCollectionCounts:
        return "loading collection counts";
    case State::EstimateDatabaseItemCount:
        return "estimating database item count";
    case State::LoadPreparedSyncWrites:
        return "loading prepared SyncWrites";
    case State::PopulateVBucketMap:
        return "populating vbucket map";
    case State::KeyDump:
        return "loading keys";
    case State::CheckForAccessLog:
        return "determine access log availability";
    case State::LoadingAccessLog:
        return "loading access log";
    case State::LoadingKVPairs:
        return "loading k/v pairs";
    case State::LoadingData:
        return "loading data";
    case State::Done:
        return "done";
    }
    return "Illegal state";
}

void WarmupState::transition(State to, bool allowAnyState) {
    auto currentState = state.load();
    // If we're in the done state already this is a special case as it's always
    // our final state, which we may not transition from.
    if (currentState == State::Done) {
        return;
    }
    auto checkLegal = [this, &currentState, &to, &allowAnyState]() -> bool {
        if (allowAnyState || legalTransition(currentState, to)) {
            return true;
        }
        // Throw an exception to make it possible to test the logic ;)
        throw std::runtime_error(
                fmt::format("Illegal state transition from \"{}\" to {} ({})",
                            getStateDescription(currentState),
                            getStateDescription(to),
                            int(to)));
    };
    transitionHook();
    while (checkLegal() && !state.compare_exchange_weak(currentState, to)) {
        currentState = state.load();
        // If we're in the done state already this is a special case as it's
        // always our final state, which we may not transition from. It's
        // possible that the state has be set to Done by another threads, if
        // we're shutting down the bucket (See Warmup::stop() and is usage).
        if (currentState == State::Done) {
            break;
        }
    }
    EP_LOG_DEBUG("Warmup transition from state \"{}\" to \"{}\"",
                 getStateDescription(currentState),
                 getStateDescription(to));
}

bool WarmupState::legalTransition(State from, State to) const {
    switch (from) {
    case State::Initialize:
        return (to == State::CreateVBuckets);
    case State::CreateVBuckets:
        return (to == State::LoadingCollectionCounts);
    case State::LoadingCollectionCounts:
        return (to == State::EstimateDatabaseItemCount);
    case State::EstimateDatabaseItemCount:
        return (to == State::LoadPreparedSyncWrites);
    case State::LoadPreparedSyncWrites:
        return (to == State::PopulateVBucketMap);
    case State::PopulateVBucketMap:
        return (to == State::KeyDump || to == State::CheckForAccessLog);
    case State::KeyDump:
        return (to == State::LoadingKVPairs || to == State::CheckForAccessLog);
    case State::CheckForAccessLog:
        return (to == State::LoadingAccessLog || to == State::LoadingData ||
                to == State::LoadingKVPairs || to == State::Done);
    case State::LoadingAccessLog:
        return (to == State::Done || to == State::LoadingData);
    case State::LoadingKVPairs:
        return (to == State::Done);
    case State::LoadingData:
        return (to == State::Done);
    case State::Done:
        return false;
    }

    return false;
}

std::ostream& operator <<(std::ostream &out, const WarmupState &state)
{
    out << state.toString();
    return out;
}

LoadStorageKVPairCallback::LoadStorageKVPairCallback(
        EPBucket& ep,
        bool maybeEnableTraffic,
        WarmupState::State warmupState,
        std::optional<const std::chrono::steady_clock::duration>
                deltaDeadlineFromNow)
    : vbuckets(ep.vbMap),
      stats(ep.getEPEngine().getEpStats()),
      epstore(ep),
      hasPurged(false),
      deltaDeadlineFromNow(std::move(deltaDeadlineFromNow)),
      deadline(std::chrono::steady_clock::time_point::max()),
      maybeEnableTraffic(maybeEnableTraffic),
      warmupState(warmupState) {
}

void LoadStorageKVPairCallback::callback(GetValue& val) {
    // This callback method is responsible for deleting the Item
    std::unique_ptr<Item> i(std::move(val.item));

    epstore.getEPEngine().visitWarmupHook();

    // Don't attempt to load the system event documents.
    if (i->getKey().isInSystemCollection()) {
        return;
    }

    // Prepared SyncWrites are ignored here  -
    // they are handled in the earlier warmup State::LoadPreparedSyncWrites
    if (i->isPending()) {
        return;
    }

    bool stopLoading = false;
    if (i && !epstore.getWarmup()->isFinishedLoading()) {
        VBucketPtr vb = vbuckets.getBucket(i->getVBucketId());
        if (!vb) {
            setStatus(cb::engine_errc::not_my_vbucket);
            return;
        }
        bool succeeded(false);
        int retry = 2;
        do {
            if (i->getCas() == static_cast<uint64_t>(-1)) {
                if (val.isPartial()) {
                    i->setCas(0);
                } else {
                    i->setCas(vb->nextHLCCas());
                }
            }

            auto* epVb = dynamic_cast<EPVBucket*>(vb.get());
            if (!epVb) {
                setStatus(cb::engine_errc::not_my_vbucket);
                return;
            }

            const auto res = epVb->insertFromWarmup(*i,
                                                    shouldEject(),
                                                    val.isPartial(),
                                                    true /*check mem_used*/);
            switch (res) {
            case MutationStatus::NoMem:
                if (retry == 2) {
                    if (hasPurged) {
                        if (++stats.warmOOM == 1) {
                            EP_LOG_WARN(
                                    "LoadStorageKVPairCallback::callback(): {} "
                                    "Warmup dataload failure: max_size too "
                                    "low.",
                                    vb->getId());
                        }
                    } else {
                        EP_LOG_WARN(
                                "LoadStorageKVPairCallback::callback(): {} "
                                "Emergency startup purge to free space for "
                                "load.",
                                vb->getId());
                        purge();
                    }
                } else {
                    EP_LOG_WARN(
                            "LoadStorageKVPairCallback::callback(): {} "
                            "Cannot store an item after emergency purge.",
                            vb->getId());
                    ++stats.warmOOM;
                }
                break;
            case MutationStatus::InvalidCas:
                EP_LOG_DEBUG(
                        "LoadStorageKVPairCallback::callback(): {} "
                        "Value changed in memory before restore from disk. "
                        "Ignored disk value for: key{{{}}}.",
                        vb->getId(),
                        i->getKey().c_str());
                ++stats.warmDups;
                succeeded = true;
                break;
            case MutationStatus::NotFound:
                succeeded = true;
                break;
            default:
                throw std::logic_error(
                        "LoadStorageKVPairCallback::callback: "
                        "Unexpected result from HashTable::insert: " +
                        std::to_string(static_cast<uint16_t>(res)));
            }
        } while (!succeeded && retry-- > 0);

        if (maybeEnableTraffic) {
            stopLoading = epstore.maybeEnableTraffic();
        }

        switch (warmupState) {
        case WarmupState::State::KeyDump:
            if (stats.warmOOM) {
                epstore.getWarmup()->setOOMFailure();
                stopLoading = true;
            } else {
                ++stats.warmedUpKeys;
            }
            break;
        case WarmupState::State::LoadingData:
        case WarmupState::State::LoadingAccessLog:
            if (epstore.getItemEvictionPolicy() == EvictionPolicy::Full) {
                ++stats.warmedUpKeys;
            }
            ++stats.warmedUpValues;
            break;
        default:
            ++stats.warmedUpKeys;
            ++stats.warmedUpValues;
        }
    } else {
        stopLoading = true;
    }

    if (stopLoading) {
        // warmup has completed, return cb::engine_errc::no_memory to
        // cancel remaining data dumps from couchstore
        if (epstore.getWarmup()->setFinishedLoading()) {
            epstore.getWarmup()->setWarmupTime();
            epstore.warmupCompleted();
            logWarmupStats(epstore);
        }
        EP_LOG_INFO(
                "LoadStorageKVPairCallback::callback(): {} "
                "Engine warmup is complete, request to stop "
                "loading remaining database",
                i->getVBucketId());
        setStatus(cb::engine_errc::no_memory);
        return;
    }

    if (deltaDeadlineFromNow && std::chrono::steady_clock::now() >= deadline) {
        pausedDueToDeadLine = true;
        yield(); // force return from KVStore::scan
    } else {
        setStatus(cb::engine_errc::success);
    }
}

bool LoadStorageKVPairCallback::shouldEject() const {
    return stats.getEstimatedTotalMemoryUsed() >= stats.mem_low_wat;
}

void LoadStorageKVPairCallback::purge() {
    class EmergencyPurgeVisitor : public VBucketVisitor,
                                  public HashTableVisitor {
    public:
        explicit EmergencyPurgeVisitor(EPBucket& store) : epstore(store) {
        }

        void visitBucket(VBucket& vb) override {
            if (vBucketFilter(vb.getId())) {
                currentBucket = &vb;
                vb.ht.visit(*this);
                currentBucket = nullptr;
            }
        }

        bool visit(const HashTable::HashBucketLock& lh,
                   StoredValue& v) override {
            StoredValue* vPtr = &v;
            currentBucket->ht.unlocked_ejectItem(
                    lh, vPtr, epstore.getItemEvictionPolicy());
            return true;
        }

    private:
        EPBucket& epstore;
        // The current vbucket that the visitor is operating on. Only valid
        // while inside visitBucket().
        VBucket* currentBucket{nullptr};
    };

    auto vbucketIds(vbuckets.getBuckets());
    EmergencyPurgeVisitor epv(epstore);
    for (auto vbid : vbucketIds) {
        VBucketPtr vb = vbuckets.getBucket(vbid);
        if (vb) {
            epv.visitBucket(*vb);
        }
    }
    hasPurged = true;
}

void LoadValueCallback::callback(CacheLookup &lookup)
{
    // If not value-eviction (LoadingData), then skip attempting to check for
    // value already resident, given we assume nothing has been loaded for this
    // document yet.
    if (warmupState != WarmupState::State::LoadingData) {
        setStatus(cb::engine_errc::success);
        return;
    }

    // Prepared SyncWrites are ignored in the normal LoadValueCallback -
    // they are handled in an earlier warmup phase so return
    // cb::engine_errc::key_already_exists to indicate this key should be
    // skipped.
    if (lookup.getKey().isPrepared()) {
        setStatus(cb::engine_errc::key_already_exists);
        return;
    }

    VBucketPtr vb = vbuckets.getBucket(lookup.getVBucketId());
    if (!vb) {
        return;
    }

    // We explicitly want the committedSV (if exists).
    auto res = vb->ht.findOnlyCommitted(lookup.getKey().getDocKey());
    if (res.storedValue && res.storedValue->isResident()) {
        // Already resident in memory - skip loading from disk.
        setStatus(cb::engine_errc::key_already_exists);
        return;
    }

    // Otherwise - item value not in hashTable - continue with disk load.
    setStatus(cb::engine_errc::success);
}

//////////////////////////////////////////////////////////////////////////////
//                                                                          //
//    Implementation of the warmup class                                    //
//                                                                          //
//////////////////////////////////////////////////////////////////////////////

Warmup::Warmup(EPBucket& st, Configuration& config_)
    : store(st),
      config(config_),
      shardVbStates(store.vbMap.getNumShards()),
      shardVbIds(store.vbMap.getNumShards()),
      warmedUpVbuckets(config.getMaxVbuckets()) {
}

Warmup::~Warmup() = default;

void Warmup::addToTaskSet(size_t taskId) {
    std::lock_guard<std::mutex> lh(taskSetMutex);
    taskSet.insert(taskId);
}

void Warmup::removeFromTaskSet(size_t taskId) {
    std::lock_guard<std::mutex> lh(taskSetMutex);
    taskSet.erase(taskId);
}

void Warmup::setEstimatedWarmupCount(size_t to)
{
    estimatedWarmupCount.store(to);
}

size_t Warmup::getEstimatedItemCount() const {
    return estimatedItemCount.load();
}

void Warmup::start() {
    step();
}

void Warmup::stop() {
    {
        std::lock_guard<std::mutex> lh(taskSetMutex);
        if(taskSet.empty()) {
            return;
        }
        for (auto id : taskSet) {
            ExecutorPool::get()->cancel(id);
        }
        taskSet.clear();
    }
    transition(WarmupState::State::Done, true);
    done();

    // If we haven't already completed populateVBucketMap step, then
    // unblock (and cancel) any pending cookies so those connections don't
    // get stuck.
    // (On a normal, successful warmup these cookies would have already
    // been notified when populateVBucketMap finished).
    processCreateVBucketsComplete(cb::engine_errc::disconnect);
}

void Warmup::scheduleInitialize() {
    ExTask task = std::make_shared<WarmupInitialize>(store, this);
    ExecutorPool::get()->schedule(task);
}

void Warmup::initialize() {
    {
        std::lock_guard<std::mutex> lock(warmupStart.mutex);
        warmupStart.time = std::chrono::steady_clock::now();
    }

    auto session_stats = store.getOneROUnderlying()->getPersistedStats();
    auto it = session_stats.find("ep_force_shutdown");
    if (it != session_stats.end() && it.value() == "false") {
        cleanShutdown = true;
        // We want to ensure that if we crash from now and before the
        // StatSnap task runs. Then warmup again, that we will generate a new
        // failover entry and not treat the last shutdown as being clean. To do
        // this we just need to set 'ep_force_shutdown=true' in the stats.json
        // file.
        session_stats["ep_force_shutdown"] = "true";
        while (!store.getOneRWUnderlying()->snapshotStats(session_stats)) {
            EP_LOG_ERR_RAW(
                    "Warmup::initialize(): failed to persist snapshotStats "
                    "setting ep_force_shutdown=true, sleeping for 1 sec before "
                    "retrying");
            std::this_thread::sleep_for(std::chrono::seconds(1));
        }
    }

    if (!store.getCollectionsManager().warmupLoadManifest(
                store.getEPEngine().getConfiguration().getDbname())) {
        EP_LOG_CRITICAL_RAW(
                "Warmup::initialize aborting as manifest cannot be loaded");
        return;
    }

    populateShardVbStates();

    for (uint16_t i = 0; i < store.vbMap.getNumShards(); i++) {
        accessLog.emplace_back(config.getAlogPath() + "." + std::to_string(i),
                               config.getAlogBlockSize());
    }

    transition(WarmupState::State::CreateVBuckets);
}

void Warmup::scheduleCreateVBuckets()
{
    threadtask_count = 0;
    for (size_t i = 0; i < store.vbMap.shards.size(); i++) {
        ExTask task = std::make_shared<WarmupCreateVBuckets>(store, i, this);
        ExecutorPool::get()->schedule(task);
    }
}

void Warmup::createVBuckets(uint16_t shardId) {
    size_t maxEntries = store.getEPEngine().getMaxFailoverEntries();

    // Iterate over all VBucket states defined for this shard, creating VBucket
    // objects if they do not already exist.
    for (const auto& itr : shardVbStates[shardId]) {
        Vbid vbid = itr.first;
        const vbucket_state& vbs = itr.second;

        // Collections and sync-repl requires that the VBucket datafiles have
        // 'namespacing' applied to the key space
        if (!vbs.supportsNamespaces) {
            EP_LOG_CRITICAL(
                    "Warmup::createVBuckets aborting warmup as {} datafile "
                    "is unusable, name-spacing is not enabled.",
                    vbid);
            return;
        }

        VBucketPtr vb = store.getVBucket(vbid);
        if (!vb) {
            std::unique_ptr<FailoverTable> table;
            if (vbs.transition.failovers.empty()) {
                table = std::make_unique<FailoverTable>(maxEntries);
            } else {
                table = std::make_unique<FailoverTable>(
                        vbs.transition.failovers, maxEntries, vbs.highSeqno);
            }
            KVShard* shard = store.getVBuckets().getShardByVbId(vbid);

            std::unique_ptr<Collections::VB::Manifest> manifest;
            if (config.isCollectionsEnabled()) {
                auto [getManifestStatus, persistedManifest] =
                        store.getROUnderlyingByShard(shardId)
                                ->getCollectionsManifest(vbid);
                if (!getManifestStatus) {
                    EP_LOG_CRITICAL(
                            "Warmup::createVBuckets: {} failed to read "
                            " collections manifest from disk",
                            vbid);
                    return;
                }

                manifest = std::make_unique<Collections::VB::Manifest>(
                        store.getSharedCollectionsManager(), persistedManifest);
            } else {
                manifest = std::make_unique<Collections::VB::Manifest>(
                        store.getSharedCollectionsManager());
            }

            const auto* topology =
                    vbs.transition.replicationTopology.empty()
                            ? nullptr
                            : &vbs.transition.replicationTopology;
            vb = store.makeVBucket(vbid,
                                   vbs.transition.state,
                                   shard,
                                   std::move(table),
                                   std::make_unique<NotifyNewSeqnoCB>(store),
                                   std::move(manifest),
                                   vbs.transition.state,
                                   vbs.highSeqno,
                                   vbs.lastSnapStart,
                                   vbs.lastSnapEnd,
                                   vbs.purgeSeqno,
                                   vbs.maxCas,
                                   vbs.hlcCasEpochSeqno,
                                   vbs.mightContainXattrs,
                                   topology,
                                   vbs.maxVisibleSeqno,
                                   vbs.persistedPreparedSeqno);

            if (vbs.transition.state == vbucket_state_active &&
                (!cleanShutdown ||
                 store.getCollectionsManager().needsUpdating(*vb))) {
                if (static_cast<uint64_t>(vbs.highSeqno) == vbs.lastSnapEnd) {
                    vb->failovers->createEntry(vbs.lastSnapEnd);
                } else {
                    vb->failovers->createEntry(vbs.lastSnapStart);
                }

                auto entry = vb->failovers->getLatestEntry();
                EP_LOG_INFO(
                        "Warmup::createVBuckets: {} created new failover entry "
                        "with uuid:{} and seqno:{} due to {}",
                        vbid,
                        entry.vb_uuid,
                        entry.by_seqno,
                        !cleanShutdown ? "unclean shutdown" : "manifest uid");
            }
            EPBucket* bucket = &this->store;
            vb->setFreqSaturatedCallback(
                    [bucket]() { bucket->wakeItemFreqDecayerTask(); });

            // Add the new vbucket to our local map, it will later be added
            // to the bucket's vbMap once the vbuckets are fully initialised
            // from KVStore data
            warmedUpVbuckets.insert(std::make_pair(vbid.get(), vb));
        }

        // Pass the max deleted seqno for each vbucket.
        vb->ht.setMaxDeletedRevSeqno(vbs.maxDeletedSeqno);

        // For each vbucket, set the last persisted seqno checkpoint
        vb->setPersistenceSeqno(vbs.highSeqno);
    }

    if (++threadtask_count == store.vbMap.getNumShards()) {
        transition(WarmupState::State::LoadingCollectionCounts);
    }
}

void Warmup::processCreateVBucketsComplete(cb::engine_errc status) {
    PendingCookiesQueue toNotify;
    {
        std::unique_lock<std::mutex> lock(pendingCookiesMutex);
        createVBucketsComplete = true;
        pendingCookies.swap(toNotify);
    }
    if (toNotify.empty()) {
        return;
    }

    EP_LOG_INFO("Warmup::processCreateVBucketsComplete unblocking {} cookie(s)",
                toNotify.size());
    for (const auto* c : toNotify) {
        store.getEPEngine().notifyIOComplete(c, status);
    }
}

bool Warmup::maybeWaitForVBucketWarmup(const CookieIface* cookie) {
    std::lock_guard<std::mutex> lg(pendingCookiesMutex);
    if (!createVBucketsComplete) {
        pendingCookies.push_back(cookie);
        return true;
    }
    return false;
}

void Warmup::scheduleLoadingCollectionCounts() {
    threadtask_count = 0;
    for (size_t i = 0; i < store.vbMap.shards.size(); i++) {
        ExTask task = std::make_shared<WarmupLoadingCollectionCounts>(
                store, i, *this);
        ExecutorPool::get()->schedule(task);
    }
}

void Warmup::loadCollectionStatsForShard(uint16_t shardId) {
    // get each VB in the shard and iterate its collections manifest
    // load the _local doc count value

    const auto* kvstore = store.getROUnderlyingByShard(shardId);
    // Iterate the VBs in the shard
    for (const auto vbid : shardVbIds[shardId]) {
        auto itr = warmedUpVbuckets.find(vbid.get());
        if (itr == warmedUpVbuckets.end()) {
            continue;
        }

        // Take the KVFileHandle before we lock the manifest to prevent lock
        // order inversions.
        auto kvstoreContext = kvstore->makeFileHandle(vbid);
        if (!kvstoreContext) {
            EP_LOG_CRITICAL(
                    "Warmup::loadCollectionStatsForShard() Unable to make "
                    "KVFileHandle for {}, aborting warmup as we will not be "
                    "able to check collection stats.",
                    vbid);
            return;
        }

        auto wh = itr->second->getManifest().wlock();
        // For each collection in the VB, get its stats
        for (auto& collection : wh) {
            // start tracking in-memory stats before items are warmed up.
            // This may be called repeatedly; it is idempotent.
            store.stats.trackCollectionStats(collection.first);

            // getCollectionStats() can still can fail if the data store on disk
            // has been corrupted between the call to makeFileHandle() and
            // getCollectionStats()
            auto [status, stats] = kvstore->getCollectionStats(
                    *kvstoreContext, collection.first);
            if (status == KVStore::GetCollectionStatsStatus::Failed) {
                EP_LOG_CRITICAL(
                        "Warmup::loadCollectionStatsForShard(): "
                        "getCollectionStats() failed for {}, aborting warmup "
                        "as we will not be "
                        "able to check collection stats.",
                        vbid);
                return;
            }
            // For NotFound we're ok to use the default initialised stats

            collection.second.setItemCount(stats.itemCount);
            collection.second.setPersistedHighSeqno(stats.highSeqno);
            collection.second.setDiskSize(stats.diskSize);
            // Set the in memory high seqno - might be 0 in the case of the
            // default collection so we have to reset the monotonic value
            collection.second.resetHighSeqno(stats.highSeqno);

            // And update the scope data size
            wh.updateDataSize(collection.second.getScopeID(), stats.diskSize);
        }
    }

    if (++threadtask_count == store.vbMap.getNumShards()) {
        transition(WarmupState::State::EstimateDatabaseItemCount);
    }
}

void Warmup::scheduleEstimateDatabaseItemCount()
{
    threadtask_count = 0;
    estimateTime.store(std::chrono::steady_clock::duration::zero());
    estimatedItemCount = 0;
    for (size_t i = 0; i < store.vbMap.shards.size(); i++) {
        ExTask task = std::make_shared<WarmupEstimateDatabaseItemCount>(
                store, i, this);
        ExecutorPool::get()->schedule(task);
    }
}

void Warmup::estimateDatabaseItemCount(uint16_t shardId) {
    auto st = std::chrono::steady_clock::now();
    size_t item_count = 0;

    for (const auto vbid : shardVbIds[shardId]) {
        size_t vbItemCount = 0;
        auto itr = warmedUpVbuckets.find(vbid.get());
        if (itr != warmedUpVbuckets.end()) {
            auto& epVb = static_cast<EPVBucket&>(*itr->second);
            epVb.setNumTotalItems(*store.getRWUnderlyingByShard(shardId));
            vbItemCount = epVb.getNumTotalItems();
        }
        item_count += vbItemCount;
    }

    estimatedItemCount.fetch_add(item_count);
    estimateTime.fetch_add(std::chrono::steady_clock::now() - st);

    if (++threadtask_count == store.vbMap.getNumShards()) {
        transition(WarmupState::State::LoadPreparedSyncWrites);
    }
}

void Warmup::scheduleLoadPreparedSyncWrites() {
    threadtask_count = 0;
    for (size_t i = 0; i < store.vbMap.shards.size(); i++) {
        ExTask task = std::make_shared<WarmupLoadPreparedSyncWrites>(
                &store.getEPEngine(), i, *this);
        ExecutorPool::get()->schedule(task);
    }
}

void Warmup::loadPreparedSyncWrites(uint16_t shardId) {
    for (const auto vbid : shardVbIds[shardId]) {
        auto itr = warmedUpVbuckets.find(vbid.get());
        if (itr == warmedUpVbuckets.end()) {
            continue;
        }

        // Our EPBucket function will do the load for us as we re-use the code
        // for rollback.
        auto& vb = *(itr->second);

        auto [itemsVisited, preparesLoaded, defaultCollectionMVS, success] =
                store.loadPreparedSyncWrites(vb);
        if (!success) {
            EP_LOG_CRITICAL(
                    "Warmup::loadPreparedSyncWrites(): "
                    "EPBucket::loadPreparedSyncWrites() failed for {} aborting "
                    "Warmup",
                    vbid);
            return;
        }
        auto& epStats = store.getEPEngine().getEpStats();
        epStats.warmupItemsVisitedWhilstLoadingPrepares += itemsVisited;
        epStats.warmedUpPrepares += preparesLoaded;
        vb.getManifest().wlock().setDefaultCollectionMaxVisibleSeqnoFromWarmup(
                defaultCollectionMVS);
    }

    if (++threadtask_count == store.vbMap.getNumShards()) {
        transition(WarmupState::State::PopulateVBucketMap);
    }
}

void Warmup::schedulePopulateVBucketMap() {
    threadtask_count = 0;
    for (size_t i = 0; i < store.vbMap.shards.size(); i++) {
        ExTask task =
                std::make_shared<WarmupPopulateVBucketMap>(store, i, *this);
        ExecutorPool::get()->schedule(task);
    }
}

void Warmup::populateVBucketMap(uint16_t shardId) {
    for (const auto vbid : shardVbIds[shardId]) {
        auto itr = warmedUpVbuckets.find(vbid.get());
        if (itr != warmedUpVbuckets.end()) {
            const auto& vbPtr = itr->second;
            // Take the vBucket lock to stop the flusher from racing with our
            // set vBucket state. It MUST go to disk in the first flush batch
            // or we run the risk of not rolling back replicas that we should
            auto lockedVb = store.getLockedVBucket(vbid);
            Expects(lockedVb.owns_lock());
            Expects(!lockedVb);

            vbPtr->checkpointManager->queueSetVBState();
            if (itr->second->getState() == vbucket_state_active) {
                // For all active vbuckets, call through to the manager so
                // that they are made 'current' with the manifest.
                store.getCollectionsManager().maybeUpdate(*itr->second);
            }
            auto result = store.flushVBucket_UNLOCKED(
                    {vbPtr, std::move(lockedVb.getLock())});
            // if flusher returned MoreAvailable::Yes, this indicates the single
            // flush of the vbucket state failed.
            if (result.moreAvailable == EPBucket::MoreAvailable::Yes) {
                // Disabling writes to this node as we're unable to persist
                // vbucket state to disk.
                EP_LOG_CRITICAL(
                        "Warmup::populateVBucketMap() flush state failed for "
                        "{} highSeqno:{}, write traffic will be disabled for "
                        "this node.",
                        vbid,
                        vbPtr->getHighSeqno());
                failedToSetAVbucketState = true;
            }

            store.vbMap.addBucket(vbPtr);
        }
    }

    if (++threadtask_count == store.vbMap.getNumShards()) {
        // All threads have finished populating the vBucket map (and potentially
        // flushing a new vBucket state), it's now safe for us to start the
        // flushers.
        store.startFlusher();

        warmedUpVbuckets.clear();
        // Once we have populated the VBMap we can allow setVB state changes
        processCreateVBucketsComplete(cb::engine_errc::success);
        if (store.getItemEvictionPolicy() == EvictionPolicy::Value) {
            transition(WarmupState::State::KeyDump);
        } else {
            transition(WarmupState::State::CheckForAccessLog);
        }
    }
}

void Warmup::scheduleBackfillTask(MakeBackfillTaskFn makeBackfillTask) {
    threadtask_count = 0;
    for (size_t shardId = 0; shardId < store.vbMap.shards.size(); ++shardId) {
        ExecutorPool::get()->schedule(makeBackfillTask(shardId));
    }
}

void Warmup::scheduleKeyDump() {
    auto createTask = [this](size_t shardId) -> ExTask {
        return std::make_shared<WarmupKeyDump>(
                store, shardId, *this, threadtask_count);
    };
    scheduleBackfillTask(createTask);
}

void Warmup::scheduleCheckForAccessLog()
{
    ExTask task = std::make_shared<WarmupCheckforAccessLog>(store, this);
    ExecutorPool::get()->schedule(task);
}

void Warmup::checkForAccessLog()
{
    {
        std::lock_guard<std::mutex> lock(warmupStart.mutex);
        metadata.store(std::chrono::steady_clock::now() - warmupStart.time);
    }
    EP_LOG_INFO("metadata loaded in {}",
                cb::time2text(std::chrono::nanoseconds(metadata.load())));

    if (store.maybeEnableTraffic()) {
        transition(WarmupState::State::Done);
    }

    size_t accesslogs = 0;
    for (size_t i = 0; i < store.vbMap.shards.size(); i++) {
        std::string curr = accessLog[i].getLogFile();
        std::string old = accessLog[i].getLogFile();
        old.append(".old");
        if (cb::io::isFile(curr) || cb::io::isFile(old)) {
            accesslogs++;
        }
    }
    if (accesslogs == store.vbMap.shards.size()) {
        transition(WarmupState::State::LoadingAccessLog);
    } else {
        if (store.getItemEvictionPolicy() == EvictionPolicy::Value) {
            transition(WarmupState::State::LoadingData);
        } else {
            transition(WarmupState::State::LoadingKVPairs);
        }
    }

}

void Warmup::scheduleLoadingAccessLog()
{
    threadtask_count = 0;
    for (size_t i = 0; i < store.vbMap.shards.size(); i++) {
        ExTask task = std::make_shared<WarmupLoadAccessLog>(store, i, this);
        ExecutorPool::get()->schedule(task);
    }
}

void Warmup::loadingAccessLog(uint16_t shardId)
{
    LoadStorageKVPairCallback load_cb(store, true, state.getState());
    bool success = false;
    auto stTime = std::chrono::steady_clock::now();
    if (accessLog[shardId].exists()) {
        try {
            accessLog[shardId].open();
            if (doWarmup(accessLog[shardId], shardVbStates[shardId], load_cb) !=
                (size_t)-1) {
                success = true;
            }
        } catch (MutationLog::ReadException &e) {
            corruptAccessLog = true;
            EP_LOG_WARN("Error reading warmup access log:  {}", e.what());
        }
    }

    if (!success) {
        // Do we have the previous file?
        std::string nm = accessLog[shardId].getLogFile();
        nm.append(".old");
        MutationLog old(nm);
        if (old.exists()) {
            try {
                old.open();
                if (doWarmup(old, shardVbStates[shardId], load_cb) !=
                    (size_t)-1) {
                    success = true;
                }
            } catch (MutationLog::ReadException &e) {
                corruptAccessLog = true;
                EP_LOG_WARN("Error reading old access log:  {}", e.what());
            }
        }
    }

    size_t numItems = store.getEPEngine().getEpStats().warmedUpValues;
    if (success && numItems) {
        EP_LOG_INFO("{} items loaded from access log, completed in {}",
                    uint64_t(numItems),
                    cb::time2text(std::chrono::steady_clock::now() - stTime));
    } else {
        size_t estimatedCount= store.getEPEngine().getEpStats().warmedUpKeys;
        setEstimatedWarmupCount(estimatedCount);
    }

    if (++threadtask_count == store.vbMap.getNumShards()) {
        if (!store.maybeEnableTraffic()) {
            transition(WarmupState::State::LoadingData);
        } else {
            transition(WarmupState::State::Done);
        }

    }
}

size_t Warmup::doWarmup(MutationLog& lf,
                        const std::map<Vbid, vbucket_state>& vbmap,
                        StatusCallback<GetValue>& cb) {
    MutationLogHarvester harvester(lf, &store.getEPEngine());
    std::map<Vbid, vbucket_state>::const_iterator it;
    for (it = vbmap.begin(); it != vbmap.end(); ++it) {
        harvester.setVBucket(it->first);
    }

    // To constrain the number of elements from the access log we have to keep
    // alive (there may be millions of items per-vBucket), process it
    // a batch at a time.
    std::chrono::nanoseconds log_load_duration{};
    std::chrono::nanoseconds log_apply_duration{};
    WarmupCookie cookie(&store, cb);

    auto alog_iter = lf.begin();
    do {
        // Load a chunk of the access log file
        auto start = std::chrono::steady_clock::now();
        alog_iter = harvester.loadBatch(alog_iter, config.getWarmupBatchSize());
        log_load_duration += (std::chrono::steady_clock::now() - start);

        // .. then apply it to the store.
        auto apply_start = std::chrono::steady_clock::now();
        harvester.apply(&cookie, &batchWarmupCallback);
        log_apply_duration += (std::chrono::steady_clock::now() - apply_start);
    } while (alog_iter != lf.end());

    size_t total = harvester.total();
    setEstimatedWarmupCount(total);
    EP_LOG_DEBUG("Completed log read in {} with {} entries",
                 cb::time2text(log_load_duration),
                 total);

    EP_LOG_DEBUG("Populated log in {} with(l: {}, s: {}, e: {})",
                 cb::time2text(log_apply_duration),
                 cookie.loaded,
                 cookie.skipped,
                 cookie.error);

    return cookie.loaded;
}

void Warmup::scheduleLoadingKVPairs() {
    // We reach here only if keyDump didn't return SUCCESS or if
    // in case of Full Eviction. Either way, set estimated value
    // count equal to the estimated item count, as very likely no
    // keys have been warmed up at this point.
    setEstimatedWarmupCount(estimatedItemCount);

    auto createTask = [this](size_t shardId) -> ExTask {
        return std::make_shared<WarmupLoadingKVPairs>(
                store, shardId, *this, threadtask_count);
    };
    scheduleBackfillTask(createTask);
}

void Warmup::scheduleLoadingData() {
    auto estimatedCount = store.getEPEngine().getEpStats().warmedUpKeys;
    setEstimatedWarmupCount(estimatedCount);

    auto createTask = [this](size_t shardId) -> ExTask {
        return std::make_shared<WarmupLoadingData>(
                store, shardId, *this, threadtask_count);
    };
    scheduleBackfillTask(createTask);
}

void Warmup::scheduleCompletion() {
    ExTask task = std::make_shared<WarmupCompletion>(store, this);
    ExecutorPool::get()->schedule(task);
}

void Warmup::done()
{
    if (setFinishedLoading()) {
        setWarmupTime();
        store.warmupCompleted();
        logWarmupStats(store);
    }
}

void Warmup::step() {
    switch (state.getState()) {
    case WarmupState::State::Initialize:
        scheduleInitialize();
        return;
    case WarmupState::State::CreateVBuckets:
        scheduleCreateVBuckets();
        return;
    case WarmupState::State::LoadingCollectionCounts:
        scheduleLoadingCollectionCounts();
        return;
    case WarmupState::State::EstimateDatabaseItemCount:
        scheduleEstimateDatabaseItemCount();
        return;
    case WarmupState::State::LoadPreparedSyncWrites:
        scheduleLoadPreparedSyncWrites();
        return;
    case WarmupState::State::PopulateVBucketMap:
        schedulePopulateVBucketMap();
        return;
    case WarmupState::State::KeyDump:
        scheduleKeyDump();
        return;
    case WarmupState::State::CheckForAccessLog:
        scheduleCheckForAccessLog();
        return;
    case WarmupState::State::LoadingAccessLog:
        scheduleLoadingAccessLog();
        return;
    case WarmupState::State::LoadingKVPairs:
        scheduleLoadingKVPairs();
        return;
    case WarmupState::State::LoadingData:
        scheduleLoadingData();
        return;
    case WarmupState::State::Done:
        scheduleCompletion();
        return;
    }
    throw std::logic_error("Warmup::step: illegal warmup state:" +
                           std::to_string(int(state.getState())));
}

void Warmup::transition(WarmupState::State to, bool force) {
    state.transition(to, force);
    stateTransitionHook(to);
    step();
}

void Warmup::addCommonStats(const StatCollector& collector) const {
    using namespace cb::stats;
    using namespace std::chrono;

    collector.addStat(Key::ep_warmup_thread, getThreadStatState());

    EPStats& stats = store.getEPEngine().getEpStats();
    collector.addStat(Key::ep_warmup_oom, stats.warmOOM);
    collector.addStat(Key::ep_warmup_dups, stats.warmDups);

    auto w_time = warmup.load();
    if (w_time > w_time.zero()) {
        collector.addStat(
                Key::ep_warmup_time,
                duration_cast<std::chrono::microseconds>(w_time).count());
    }
}

void Warmup::addStats(const StatCollector& collector) const {
    using namespace cb::stats;
    using namespace std::chrono;

    EPStats& stats = store.getEPEngine().getEpStats();
    collector.addStat(Key::ep_warmup, "enabled");
    const char* stateName = state.toString();
    collector.addStat(Key::ep_warmup_state, stateName);

    addCommonStats(collector);

    collector.addStat(Key::ep_warmup_key_count, stats.warmedUpKeys);
    collector.addStat(Key::ep_warmup_value_count, stats.warmedUpValues);
    collector.addStat(Key::ep_warmup_min_memory_threshold,
                      stats.warmupMemUsedCap * 100.0);
    collector.addStat(Key::ep_warmup_min_item_threshold,
                      stats.warmupNumReadCap * 100.0);

    auto md_time = metadata.load();
    if (md_time > md_time.zero()) {
        collector.addStat(
                Key::ep_warmup_keys_time,
                duration_cast<std::chrono::microseconds>(md_time).count());
    }

    size_t itemCount = estimatedItemCount.load();
    if (itemCount == std::numeric_limits<size_t>::max()) {
        collector.addStat(Key::ep_warmup_estimated_key_count, "unknown");
    } else {
        auto e_time = estimateTime.load();
        if (e_time != e_time.zero()) {
            collector.addStat(
                    Key::ep_warmup_estimate_time,
                    duration_cast<std::chrono::microseconds>(e_time).count());
        }
        collector.addStat(Key::ep_warmup_estimated_key_count, itemCount);
    }

    if (corruptAccessLog) {
        collector.addStat(Key::ep_warmup_access_log, "corrupt");
    }

    size_t warmupCount = estimatedWarmupCount.load();
    if (warmupCount == std::numeric_limits<size_t>::max()) {
        collector.addStat(Key::ep_warmup_estimated_value_count, "unknown");
    } else {
        collector.addStat(Key::ep_warmup_estimated_value_count, warmupCount);
    }
}

uint16_t Warmup::getNumKVStores() {
    return store.vbMap.getNumShards();
}

void Warmup::populateShardVbStates() {
    uint16_t numKvs = getNumKVStores();

    for (size_t i = 0; i < numKvs; i++) {
        std::vector<vbucket_state*> kvStoreVbStates =
                store.getRWUnderlyingByShard(i)->listPersistedVbuckets();
        for (uint16_t j = 0; j < kvStoreVbStates.size(); j++) {
            if (!kvStoreVbStates[j]) {
                continue;
            }
            auto vb = (j * numKvs) + i;
            std::map<Vbid, vbucket_state>& shardVB =
                    shardVbStates[vb % store.vbMap.getNumShards()];
            shardVB.insert(std::pair<Vbid, vbucket_state>(
                    Vbid(vb), *(kvStoreVbStates[j])));
        }
    }

    for (size_t i = 0; i < store.vbMap.shards.size(); i++) {
        std::vector<Vbid> activeVBs, otherVBs;
        std::map<Vbid, vbucket_state>::const_iterator it;
        for (auto shardIt : shardVbStates[i]) {
            Vbid vbid = shardIt.first;
            vbucket_state vbs = shardIt.second;
            if (vbs.transition.state == vbucket_state_active) {
                activeVBs.push_back(vbid);
            } else {
                otherVBs.push_back(vbid);
            }
        }

        // Push one active VB to the front.
        // When the ratio of RAM to VBucket is poor (big vbuckets) this will
        // ensure we at least bring active data in before replicas eat RAM.
        if (!activeVBs.empty()) {
            shardVbIds[i].push_back(activeVBs.back());
            activeVBs.pop_back();
        }

        // Now the VB lottery can begin.
        // Generate a psudeo random, weighted list of active/replica vbuckets.
        // The random seed is the shard ID so that re-running warmup
        // for the same shard and vbucket set always gives the same output and keeps
        // nodes of the cluster more equal after a warmup.

        std::mt19937 twister(i);
        // Give 'true' (aka active) 60% of the time
        // Give 'false' (aka other) 40% of the time.
        std::bernoulli_distribution distribute(0.6);
        std::array<std::vector<Vbid>*, 2> activeReplicaSource = {
                {&activeVBs, &otherVBs}};

        while (!activeVBs.empty() || !otherVBs.empty()) {
            const bool active = distribute(twister);
            int num = active ? 0 : 1;
            if (!activeReplicaSource[num]->empty()) {
                shardVbIds[i].push_back(activeReplicaSource[num]->back());
                activeReplicaSource[num]->pop_back();
            } else {
                // Once active or replica set is empty, just drain the other one.
                num = num ^ 1;
                while (!activeReplicaSource[num]->empty()) {
                    shardVbIds[i].push_back(activeReplicaSource[num]->back());
                    activeReplicaSource[num]->pop_back();
                }
            }
        }
    }
}<|MERGE_RESOLUTION|>--- conflicted
+++ resolved
@@ -551,15 +551,9 @@
         }
     }
     // Update backfill deadline for when we need to next pause
-<<<<<<< HEAD
     auto& kvCallback = dynamic_cast<LoadStorageKVPairCallback&>(
             currentScanCtx->getValueCallback());
-    kvCallback.updateDeadLine();
-=======
-    auto& kvCallback =
-            dynamic_cast<LoadStorageKVPairCallback&>(*currentScanCtx->callback);
     kvCallback.updateDeadLine(chunkStart);
->>>>>>> 9df0a7e6
 
     auto errorCode = kvstore->scan(*currentScanCtx);
     switch (errorCode) {
