/* -*- Mode: C++; tab-width: 4; c-basic-offset: 4; indent-tabs-mode: nil -*- */
/*
 *     Copyright 2017 Couchbase, Inc
 *
 *   Licensed under the Apache License, Version 2.0 (the "License");
 *   you may not use this file except in compliance with the License.
 *   You may obtain a copy of the License at
 *
 *       http://www.apache.org/licenses/LICENSE-2.0
 *
 *   Unless required by applicable law or agreed to in writing, software
 *   distributed under the License is distributed on an "AS IS" BASIS,
 *   WITHOUT WARRANTIES OR CONDITIONS OF ANY KIND, either express or implied.
 *   See the License for the specific language governing permissions and
 *   limitations under the License.
 */

#include "ephemeral_vb.h"

#include "checkpoint_manager.h"
#include "configuration.h"
#include "dcp/backfill_memory.h"
#include "ep_engine.h"
#include "ep_time.h"
#include "ephemeral_tombstone_purger.h"
#include "executorpool.h"
#include "failover-table.h"
#include "item.h"
#include "linked_list.h"
#include "stored_value_factories.h"
#include "vbucket_bgfetch_item.h"
#include "vbucket_queue_item_ctx.h"
#include "vbucketdeletiontask.h"
#include <folly/lang/Assume.h>

EphemeralVBucket::EphemeralVBucket(
        Vbid i,
        vbucket_state_t newState,
        EPStats& st,
        CheckpointConfig& chkConfig,
        KVShard* kvshard,
        int64_t lastSeqno,
        uint64_t lastSnapStart,
        uint64_t lastSnapEnd,
        std::unique_ptr<FailoverTable> table,
        NewSeqnoCallback newSeqnoCb,
        SyncWriteResolvedCallback syncWriteResolvedCb,
        SyncWriteCompleteCallback syncWriteCb,
        SeqnoAckCallback seqnoAckCb,
        Configuration& config,
        EvictionPolicy evictionPolicy,
        std::unique_ptr<Collections::VB::Manifest> manifest,
        vbucket_state_t initState,
        uint64_t purgeSeqno,
        uint64_t maxCas,
        bool mightContainXattrs,
        const nlohmann::json& replicationTopology)
    : VBucket(i,
              newState,
              st,
              chkConfig,
              lastSeqno,
              lastSnapStart,
              lastSnapEnd,
              std::move(table),
              /*flusherCb*/ nullptr,
              std::make_unique<OrderedStoredValueFactory>(st),
              std::move(newSeqnoCb),
              syncWriteResolvedCb,
              syncWriteCb,
              seqnoAckCb,
              config,
              evictionPolicy,
              std::move(manifest),
              initState,
              purgeSeqno,
              maxCas,
              0, // Every item in ephemeral has a HLC cas
              mightContainXattrs,
              replicationTopology),
      seqList(std::make_unique<BasicLinkedList>(i, st)) {
}

size_t EphemeralVBucket::getNumItems() const {
    return ht.getNumInMemoryItems() -
           (ht.getNumDeletedItems() + ht.getNumSystemItems() +
            ht.getNumPreparedSyncWrites());
}

size_t EphemeralVBucket::getNumSystemItems() const {
    return ht.getNumSystemItems();
}

void EphemeralVBucket::completeStatsVKey(const DocKey& key,
                                         const GetValue& gcb) {
    throw std::logic_error(
            "EphemeralVBucket::completeStatsVKey() is not valid call. "
            "Called on " +
            getId().to_string() + "for key: " +
            std::string(reinterpret_cast<const char*>(key.data()), key.size()));
}

bool EphemeralVBucket::pageOut(
        const Collections::VB::Manifest::ReadHandle& readHandle,
        const HashTable::HashBucketLock& lh,
        StoredValue*& v) {
    if (!eligibleToPageOut(lh, *v)) {
        return false;
    }
    VBQueueItemCtx queueCtx;
    v->setRevSeqno(v->getRevSeqno() + 1);
    StoredValue* newSv;
    DeletionStatus status;
    VBNotifyCtx notifyCtx;
    std::tie(newSv, status, notifyCtx) = softDeleteStoredValue(
            lh, *v, /*onlyMarkDeleted*/ false, queueCtx, 0);

    switch (status) {
    case DeletionStatus::Success:
        ht.updateMaxDeletedRevSeqno(newSv->getRevSeqno());
        notifyNewSeqno(notifyCtx);
        doCollectionsStats(readHandle, v->getKey().getCollectionID(),
                notifyCtx);
        autoDeleteCount++;
        return true;

    case DeletionStatus::IsPendingSyncWrite:
        return false;
    }
    folly::assume_unreachable();
}

bool EphemeralVBucket::eligibleToPageOut(const HashTable::HashBucketLock& lh,
                                         const StoredValue& v) const {
    // We only delete from active vBuckets to ensure that replicas stay in
    // sync with the active (the delete from active is sent via DCP to the
    // the replicas as an explicit delete).
    if (getState() != vbucket_state_active) {
        return false;
    }
    if (v.isDeleted() && !v.getValue()) {
        // If the item has already been deleted (and doesn't have a value
        // associated with it) then there's no further deletion possible,
        // until the deletion marker (tombstone) is later purged at the
        // metadata purge internal.
        return false;
    }

    if (v.getKey().getCollectionID().isSystem()) {
        // The system event documents must not be paged-out
        return false;
    }
    return true;
}

size_t EphemeralVBucket::getPageableMemUsage() {
    if (getState() == vbucket_state_replica) {
        // Ephemeral buckets are not backed by disk - nothing can be evicted
        // from a replica as deleting from replicas would cause inconsistency
        // with the active. When the active vb evicts items deletions will be
        // streamed to the replica.
        return 0;
    }
    return ht.getItemMemory();
}

bool EphemeralVBucket::areDeletedItemsAlwaysResident() const {
    // Ephemeral buckets do keep all deleted items resident in memory.
    // (We have nowhere else to store them, given there is no disk).
    return true;
}

void EphemeralVBucket::addStats(VBucketStatsDetailLevel detail,
                                const AddStatFn& add_stat,
                                const void* c) {
    // Include base class statistics:
    _addStats(detail, add_stat, c);

    if (detail == VBucketStatsDetailLevel::Full) {
        // Ephemeral-specific details
        addStat("auto_delete_count", autoDeleteCount.load(), add_stat, c);
        addStat("ht_tombstone_purged_count",
                htDeletedPurgeCount.load(),
                add_stat,
                c);
        addStat("seqlist_count", seqList->getNumItems(), add_stat, c);
        addStat("seqlist_deleted_count",
                seqList->getNumDeletedItems(),
                add_stat,
                c);
        addStat("seqlist_high_seqno", seqList->getHighSeqno(), add_stat, c);
        addStat("seqlist_highest_deduped_seqno",
                seqList->getHighestDedupedSeqno(),
                add_stat,
                c);
        addStat("seqlist_purged_count", seqListPurgeCount.load(), add_stat, c);

        uint64_t rr_begin, rr_end;
        std::tie(rr_begin, rr_end) = seqList->getRangeRead();

        addStat("seqlist_range_read_begin", rr_begin, add_stat, c);
        addStat("seqlist_range_read_end", rr_end, add_stat, c);
        addStat("seqlist_range_read_count", rr_end - rr_begin, add_stat, c);
        addStat("seqlist_stale_count",
                seqList->getNumStaleItems(),
                add_stat,
                c);
        addStat("seqlist_stale_value_bytes",
                seqList->getStaleValueBytes(),
                add_stat,
                c);
        addStat("seqlist_stale_metadata_bytes",
                seqList->getStaleValueBytes(),
                add_stat,
                c);
    }
}

void EphemeralVBucket::dump() const {
    std::cerr << "EphemeralVBucket[" << this
              << "] with state:" << toString(getState())
              << " numItems:" << getNumItems()
              << std::endl
              << "  ";
    seqList->dump();
    std::cerr << "  " << ht << std::endl;
}

ENGINE_ERROR_CODE EphemeralVBucket::completeBGFetchForSingleItem(
        const DiskDocKey& key,
        const VBucketBGFetchItem& fetched_item,
        const std::chrono::steady_clock::time_point startTime) {
    /* [EPHE TODO]: Just return error code and make all the callers handle it */
    throw std::logic_error(
            "EphemeralVBucket::completeBGFetchForSingleItem() "
            "is not valid. Called on " +
            getId().to_string() + "for key: " + key.to_string());
}

void EphemeralVBucket::resetStats() {
    autoDeleteCount.reset();
}

vb_bgfetch_queue_t EphemeralVBucket::getBGFetchItems() {
    throw std::logic_error(
            "EphemeralVBucket::getBGFetchItems() is not valid. "
            "Called on " +
            getId().to_string());
}

bool EphemeralVBucket::hasPendingBGFetchItems() {
    throw std::logic_error(
            "EphemeralVBucket::hasPendingBGFetchItems() is not valid. "
            "Called on " +
            getId().to_string());
}

HighPriorityVBReqStatus EphemeralVBucket::checkAddHighPriorityVBEntry(
        uint64_t seqnoOrChkId,
        const void* cookie,
        HighPriorityVBNotify reqType) {
    if (reqType == HighPriorityVBNotify::ChkPersistence) {
        return HighPriorityVBReqStatus::NotSupported;
    }

    {
        /* Serialize the request with sequence lock */
        std::lock_guard<std::mutex> lh(sequenceLock);

        if (seqnoOrChkId <= getPersistenceSeqno()) {
            /* Need not notify asynchronously as the vb already has the
               requested seqno */
            return HighPriorityVBReqStatus::RequestNotScheduled;
        }

        addHighPriorityVBEntry(seqnoOrChkId, cookie, reqType);
    }

    return HighPriorityVBReqStatus::RequestScheduled;
}

void EphemeralVBucket::notifyHighPriorityRequests(
        EventuallyPersistentEngine& engine,
        uint64_t idNum,
        HighPriorityVBNotify notifyType) {
    throw std::logic_error(
            "EphemeralVBucket::notifyHighPriorityRequests() is not valid. "
            "Called on " +
            getId().to_string());
}

void EphemeralVBucket::notifyAllPendingConnsFailed(
        EventuallyPersistentEngine& e) {
    auto toNotify = tmpFailAndGetAllHpNotifies(e);

    for (auto& notify : toNotify) {
        e.notifyIOComplete(notify.first, notify.second);
    }

    fireAllOps(e);
}

std::unique_ptr<DCPBackfillIface> EphemeralVBucket::createDCPBackfill(
        EventuallyPersistentEngine& e,
        std::shared_ptr<ActiveStream> stream,
        uint64_t startSeqno,
        uint64_t endSeqno) {
    /* create a memory backfill object */
    EphemeralVBucketPtr evb =
            std::static_pointer_cast<EphemeralVBucket>(shared_from_this());
    return std::make_unique<DCPBackfillMemoryBuffered>(
            evb, stream, startSeqno, endSeqno);
}

std::tuple<ENGINE_ERROR_CODE, std::vector<UniqueItemPtr>, seqno_t>
EphemeralVBucket::inMemoryBackfill(uint64_t start, uint64_t end) {
    return seqList->rangeRead(start, end);
}

boost::optional<SequenceList::RangeIterator>
EphemeralVBucket::makeRangeIterator(bool isBackfill) {
    return seqList->makeRangeIterator(isBackfill);
}
<<<<<<< HEAD
bool EphemeralVBucket::isKeyLogicallyDeleted(const DocKey& key,
                                             int64_t bySeqno) {
    auto cid = key.getCollectionID();
    if (cid.isSystem()) {
        return false;
    }
    auto cHandle = lockCollections(key);
    if (!cHandle.valid() || cHandle.isLogicallyDeleted(bySeqno)) {
        dropKey(bySeqno, cHandle);
        return true;
=======

void EphemeralVBucket::updateStatsForStateChange(vbucket_state_t from,
                                                 vbucket_state_t to) {
    checkpointManager->updateStatsForStateChange(from, to);
    if (from == vbucket_state_replica && to != vbucket_state_replica) {
        // vbucket is changing state away from replica, it's memory usage
        // should no longer be accounted for as a replica.
        stats.replicaHTMemory -= ht.getCacheSize();
    } else if (from != vbucket_state_replica && to == vbucket_state_replica) {
        // vbucket is changing state to _become_ a replica, it's memory usage
        // _should_ be accounted for as a replica.
        stats.replicaHTMemory += ht.getCacheSize();
    }
}

/* Vb level backfill queue is for items in a huge snapshot (disk backfill
   snapshots from DCP are typically huge) that could not be fit on a
   checkpoint. They update all stats, checkpoint seqno, but are not put
   on checkpoint and are directly persisted from the queue.

   In ephemeral buckets we must not add backfill items from DCP (on
   replica vbuckets), to the vb backfill queue because we have put them on
   linkedlist already. Also we do not have the flusher task to drain the
   items from that queue.
   (Unlike checkpoints, the items in this queue is not cleaned up
    in a background cleanup task).

   But we must be careful to update certain stats and checkpoint seqno
   like in a regular couchbase bucket. */
void EphemeralVBucket::queueBackfillItem(
        queued_item& qi, const GenerateBySeqno generateBySeqno) {
    if (GenerateBySeqno::Yes == generateBySeqno) {
        qi->setBySeqno(checkpointManager->nextBySeqno());
    } else {
        checkpointManager->setBySeqno(qi->getBySeqno());
>>>>>>> 69730e6f
    }
    return false;
}

uint64_t EphemeralVBucket::getMaxVisibleSeqno() const {
    return seqList->getMaxVisibleSeqno();
}

size_t EphemeralVBucket::purgeStaleItems(std::function<bool()> shouldPauseCbk) {
    // Iterate over the sequence list and delete any stale items. But we do
    // not want to delete the last element in the vbucket, hence we pass
    // 'seqList->getHighSeqno() - 1'.
    // Note: Even though highSeqno is present in the list we pass it as a param
    //       because we want the list purgeTombstones() to be generic, that is,
    //       should be aware of the constraint that last element should not be
    //       deleted
    if (seqList->getHighSeqno() < 2) {
        /* not enough items to purge */
        return 0;
    }

    auto droppedCallback = std::bind(&EphemeralVBucket::isKeyLogicallyDeleted,
                                     this,
                                     std::placeholders::_1,
                                     std::placeholders::_2);

    auto seqListPurged = seqList->purgeTombstones(
            static_cast<seqno_t>(seqList->getHighSeqno()) - 1,
            droppedCallback,
            shouldPauseCbk);

    // Update stats and return.
    seqListPurgeCount += seqListPurged;
    setPurgeSeqno(seqList->getHighestPurgedDeletedSeqno());

    return seqListPurged;
}

std::tuple<StoredValue*, MutationStatus, VBNotifyCtx>
EphemeralVBucket::updateStoredValue(const HashTable::HashBucketLock& hbl,
                                    StoredValue& v,
                                    const Item& itm,
                                    const VBQueueItemCtx& queueItmCtx,
                                    bool justTouch) {
    VBNotifyCtx notifyCtx;
    StoredValue* newSv = nullptr;
    MutationStatus status(MutationStatus::WasClean);

    std::lock_guard<std::mutex> lh(sequenceLock);

    const bool wasTemp = v.isTempItem();
    const bool oldValueDeleted = v.isDeleted();
    const bool recreatingDeletedItem = v.isDeleted() && !itm.isDeleted();

    StoredValue::UniquePtr ownedSv;

    {
        // Once we update the seqList, there is a short period where the
        // highSeqno and highestDedupedSeqno are both incorrect. We have to hold
        // this lock to prevent a new rangeRead starting, and covering an
        // inconsistent range.
        std::lock_guard<std::mutex> listWriteLg(seqList->getListWriteLock());

        /* Update in the Ordered data structure (seqList) first and then update
           in the hash table */
        SequenceList::UpdateStatus res =
                modifySeqList(lh, listWriteLg, *(v.toOrderedStoredValue()));

        switch (res) {
        case SequenceList::UpdateStatus::Success: {
            /* OrderedStoredValue moved to end of the list, just update its
               value */
            auto result = ht.unlocked_updateStoredValue(hbl, v, itm);
            status = result.status;
            newSv = result.storedValue;
        } break;

        case SequenceList::UpdateStatus::Append: {
            /* OrderedStoredValue cannot be moved to end of the list,
               due to a range read. Hence, release the storedvalue from the
               hash table, indicate the list to mark the OrderedStoredValue
               stale (old duplicate) and add a new StoredValue for the itm.

               Note: It is important to remove item from hash table before
                     marking stale because once marked stale list assumes the
                     ownership of the item and may delete it anytime. */
            /* Release current storedValue from hash table */
            ownedSv = ht.unlocked_release(hbl, &v);

            /* Add a new storedvalue for the item */
            newSv = ht.unlocked_addNewStoredValue(hbl, itm);

            seqList->appendToList(
                    lh, listWriteLg, *(newSv->toOrderedStoredValue()));
        } break;
        }

        /* Put on checkpoint mgr */
        notifyCtx = queueDirty(hbl, *newSv, queueItmCtx);

        /* Update the high seqno in the sequential storage */
        auto& osv = *(newSv->toOrderedStoredValue());
        seqList->updateHighSeqno(listWriteLg, osv);

        seqList->maybeUpdateMaxVisibleSeqno(lh, listWriteLg, osv);

        /* Temp items are never added to the seqList, hence updating a temp
           item should not update the deduped seqno */
        if (!wasTemp) {
            seqList->updateHighestDedupedSeqno(listWriteLg, osv);
        }

        if (res == SequenceList::UpdateStatus::Append) {
            /* Mark the un-updated storedValue as stale. This must be done after
               the new storedvalue for the item is visible for range read in the
               list. This is because we do not want the seqlist to delete the
               stale item before its latest copy is added to the list.
               (item becomes visible for range read only after updating the list
                with the seqno of the item) */
            seqList->markItemStale(listWriteLg, std::move(ownedSv), newSv);
        }
    }

    if (itm.isCommitted()) {
        if (recreatingDeletedItem) {
            ++opsCreate;
            notifyCtx.itemCountDifference = 1;
        } else if (!oldValueDeleted && itm.isDeleted()) {
            ++opsDelete;
            notifyCtx.itemCountDifference = -1;
        } else {
            ++opsUpdate;
        }
    }

    seqList->updateNumDeletedItems(oldValueDeleted, itm.isDeleted());

    return std::make_tuple(newSv, status, notifyCtx);
}

std::pair<StoredValue*, VBNotifyCtx> EphemeralVBucket::addNewStoredValue(
        const HashTable::HashBucketLock& hbl,
        const Item& itm,
        const VBQueueItemCtx& queueItmCtx,
        GenerateRevSeqno genRevSeqno) {
    StoredValue* v = ht.unlocked_addNewStoredValue(hbl, itm);

    if (genRevSeqno == GenerateRevSeqno::Yes) {
        /* This item could potentially be recreated */
        updateRevSeqNoOfNewStoredValue(*v);
    }

    std::lock_guard<std::mutex> lh(sequenceLock);

    OrderedStoredValue* osv;
    try {
        osv = v->toOrderedStoredValue();
    } catch (const std::bad_cast& e) {
        throw std::logic_error(
                "EphemeralVBucket::addNewStoredValue(): Error " +
                std::string(e.what()) + " for " + getId().to_string() +
                " for key: " +
                std::string(reinterpret_cast<const char*>(v->getKey().data()),
                            v->getKey().size()));
    }

    VBNotifyCtx notifyCtx;
    {
        std::lock_guard<std::mutex> listWriteLg(seqList->getListWriteLock());

        /* Add to the sequential storage */
        seqList->appendToList(lh, listWriteLg, *osv);

        /* Put on checkpoint mgr */
        notifyCtx = queueDirty(hbl, *v, queueItmCtx);

        /* Update the high seqno in the sequential storage */
        seqList->updateHighSeqno(listWriteLg, *osv);

        seqList->maybeUpdateMaxVisibleSeqno(lh, listWriteLg, *osv);
    }
    if (itm.isCommitted()) {
        if (!itm.isDeleted()) {
            ++opsCreate;
            notifyCtx.itemCountDifference = 1;
        }
    }

    seqList->updateNumDeletedItems(false, itm.isDeleted());

    return {v, notifyCtx};
}

std::tuple<StoredValue*, DeletionStatus, VBNotifyCtx>
EphemeralVBucket::softDeleteStoredValue(const HashTable::HashBucketLock& hbl,
                                        StoredValue& v,
                                        bool onlyMarkDeleted,
                                        const VBQueueItemCtx& queueItmCtx,
                                        uint64_t bySeqno,
                                        DeleteSource deleteSource) {
    std::lock_guard<std::mutex> lh(sequenceLock);

    StoredValue* newSv = &v;
    StoredValue::UniquePtr ownedSv;

    const bool wasCommittedNonTemp = v.isCommitted() && !v.isTempItem();
    const bool oldValueDeleted = v.isDeleted();

    VBNotifyCtx notifyCtx;
    {
        // Once we update the seqList, there is a short period where the
        // highSeqno and highestDedupedSeqno are both incorrect. We have to hold
        // this lock to prevent a new rangeRead starting, and covering an
        // inconsistent range.
        std::lock_guard<std::mutex> listWriteLg(seqList->getListWriteLock());

        /* Update the in the Ordered data structure (seqList) first and then
           update in the hash table */
        SequenceList::UpdateStatus res =
                modifySeqList(lh, listWriteLg, *(v.toOrderedStoredValue()));

        switch (res) {
        case SequenceList::UpdateStatus::Success:
            /* OrderedStoredValue is moved to end of the list, do nothing */
            break;

        case SequenceList::UpdateStatus::Append: {
            /* OrderedStoredValue cannot be moved to end of the list,
               due to a range read. Hence, replace the storedvalue in the
               hash table with its copy and indicate the list to mark the
               OrderedStoredValue stale (old duplicate).

               Note: It is important to remove item from hash table before
                     marking stale because once marked stale list assumes the
                     ownership of the item and may delete it anytime. */

            /* Replace the current storedValue in the hash table with its
               copy */
            std::tie(newSv, ownedSv) = ht.unlocked_replaceByCopy(hbl, v);

            seqList->appendToList(
                    lh, listWriteLg, *(newSv->toOrderedStoredValue()));
        } break;
        }

        /* Delete the storedvalue */
        ht.unlocked_softDelete(hbl, *newSv, onlyMarkDeleted, deleteSource);

        if (queueItmCtx.genBySeqno == GenerateBySeqno::No) {
            newSv->setBySeqno(bySeqno);
        }

        // Replica/DelWithMeta can dictate the tombstone time, check for it.
        if (queueItmCtx.generateDeleteTime == GenerateDeleteTime::No &&
            newSv->isDeleted() && newSv->getExptime()) {
            // Both the deleted time and the replicated tombstone time are
            // absolute (unix epoch) - just copy across.
            newSv->toOrderedStoredValue()->setCompletedOrDeletedTime(
                    newSv->getExptime());
        }

        notifyCtx = queueDirty(hbl, *newSv, queueItmCtx);
        if (wasCommittedNonTemp && !oldValueDeleted) {
            ++opsDelete;
            notifyCtx.itemCountDifference = -1;
        }

        /* Update the high seqno in the sequential storage */
        auto& osv = *(newSv->toOrderedStoredValue());
        seqList->updateHighSeqno(listWriteLg, osv);

        seqList->maybeUpdateMaxVisibleSeqno(lh, listWriteLg, osv);

        /* Temp items are never added to the seqList, hence updating a temp
           item should not update the deduped seqno */
        if (wasCommittedNonTemp) {
            seqList->updateHighestDedupedSeqno(listWriteLg, osv);
        }

        if (res == SequenceList::UpdateStatus::Append) {
            /* Mark the un-updated storedValue as stale. This must be done after
               the new storedvalue for the item is visible for range read in the
               list. This is because we do not want the seqlist to delete the
               stale item before its latest copy is added to the list.
               (item becomes visible for range read only after updating the list
               with the seqno of the item) */
            seqList->markItemStale(listWriteLg, std::move(ownedSv), newSv);
        }
    }

    seqList->updateNumDeletedItems(oldValueDeleted, true);

    return std::make_tuple(newSv, DeletionStatus::Success, notifyCtx);
}

VBNotifyCtx EphemeralVBucket::commitStoredValue(
        HashTable::FindUpdateResult& values,
        uint64_t prepareSeqno,
        const VBQueueItemCtx& queueItmCtx,
        boost::optional<int64_t> commitSeqno) {
    if (!values.pending) {
        throw std::invalid_argument(
                "EphemeralVBucket::commitStoredValue: Cannot call on a "
                "non-Pending StoredValue");
    }

    // Committing an item in an Ephemeral VBucket consists of:
    // 1a. If an existing Committed exists, update that with the data from
    //     the Prepare.
    // 1b. If no existing Committed OSV, then create a new Committed and
    //     populate
    //     with data from the Prepare.
    // 2. Mark the prepare as completed

    // Look for an existing Committed OSV under this key.
    StoredValue* newCommitted;
    VBNotifyCtx notifyCtx;
    // Need an Item to hold the state to apply to the existing / new Committed
    // OSV, so create one from the preparedSV.
    // PERF: Would be faster if we didn't create a temporary Item just to
    //       to the Committed OSV. Possible alternatives:
    //       a) use the existing Prepared SV, or
    //       b) pass down the Item which DurabilityMonitor already has - but
    //          this complicates the VBucket API just for the Ephemeral case.

    // While Item construction requires valid durability requirements for a
    // pending_sync_write, the next line below we change the Item to Committed
    // so just provide a dummy requirements.
    auto dummyReqs =
            cb::durability::Requirements(cb::durability::Level::Majority, {});
    auto item = values.pending->toItem(getId(),
                                       StoredValue::HideLockedCas::No,
                                       StoredValue::IncludeValue::Yes,
                                       dummyReqs);
    item->setCommittedviaPrepareSyncWrite();
    if (commitSeqno) {
        item->setBySeqno(*commitSeqno);
    }

    if (values.committed) {
        std::tie(newCommitted, std::ignore, notifyCtx) = updateStoredValue(
                values.pending.getHBL(), *values.committed, *item, queueItmCtx);
        Expects(newCommitted);
    } else {
        std::tie(newCommitted, notifyCtx) =
                addNewStoredValue(values.pending.getHBL(),
                                  *item,
                                  queueItmCtx,
                                  GenerateRevSeqno::No);
    }

    // Manually set the prepareSeqno on the OSV so that it is stored in the
    // seqList. This is required to provide the correct prepare seqno when
    // backfilling from the seqList. The consumer always expects a non-zero
    // prepare seqno to perform some additional error checking.
    auto& osv = *(newCommitted->toOrderedStoredValue());
    osv.setPrepareSeqno(prepareSeqno);

    values.pending.setCommitted(CommittedState::PrepareCommitted);
    return notifyCtx;
}

VBNotifyCtx EphemeralVBucket::abortStoredValue(
        const HashTable::HashBucketLock& hbl,
        StoredValue& prepared,
        int64_t prepareSeqno,
        boost::optional<int64_t> abortSeqno) {
    // From MB-36650 this function is enabled to accept also Completed Prepares
    // (Committed/Aborted) for converting/updating the SV in input to
    // PrepareAborted.
    if (!(prepared.isPending() || prepared.isCompleted())) {
        throw std::invalid_argument(
                "EphemeralVBucket::abortStoredValue: Cannot call on a "
                "non-Pending and non-Completed StoredValue");
    }

    // Aborting an item in an Ephemeral VBucket consists of:
    // 1. Updating the OSV in the seqList
    // 2. Mark the prepare as aborted

    // This function is similar to softDeleteStoredValue, but implemented
    // separately as we would have to special case a few things for prepares
    // that would make the code less readable.

    VBQueueItemCtx queueItmCtx;
    VBNotifyCtx notifyCtx;

    // Need the sequenceLock as we may be generating a new seqno
    std::lock_guard<std::mutex> lh(sequenceLock);

    StoredValue* newSv = &prepared;
    StoredValue::UniquePtr oldSv;
    {
        // 1) Typical ephemeral seqList manipulation due to range reads. See
        // softDeleteStoredValue for more information.
        std::lock_guard<std::mutex> listWriteLg(seqList->getListWriteLock());
        SequenceList::UpdateStatus res = modifySeqList(
                lh, listWriteLg, *(prepared.toOrderedStoredValue()));
        switch (res) {
        case SequenceList::UpdateStatus::Success:
            break;
        case SequenceList::UpdateStatus::Append:
            std::tie(newSv, oldSv) = ht.unlocked_replaceByCopy(hbl, prepared);
            seqList->appendToList(
                    lh, listWriteLg, *(newSv->toOrderedStoredValue()));
            break;
        }

        // Set the specified seqno and queue using queueAbort. A normal deletion
        // would use queueDirty.
        if (abortSeqno) {
            queueItmCtx.genBySeqno = GenerateBySeqno::No;
            newSv->setBySeqno(*abortSeqno);
        }
        notifyCtx = queueAbort(hbl, *newSv, prepareSeqno, queueItmCtx);

        // A normal deletion does not need to manually set the bySeqno of the
        // abort item because queueDirty does this for you. As we are using
        // queueAbort, update the bySeqno manually.
        if (!abortSeqno) {
            newSv->setBySeqno(notifyCtx.bySeqno);
        }

        // 2) We need to modify the SV to mark it as an abort (not a delete)
        ht.unlocked_abortPrepare(hbl, *newSv);

        /* Update the high seqno in the sequential storage */
        auto& osv = *(newSv->toOrderedStoredValue());

        updateSeqListPostAbort(
                listWriteLg, oldSv ? oldSv->toOrderedStoredValue() : nullptr, osv, prepareSeqno);

        // If we did an append we still need to mark the un-updated StoredValue
        // as stale.
        if (res == SequenceList::UpdateStatus::Append) {
            seqList->markItemStale(listWriteLg, std::move(oldSv), newSv);
        }

        // We de-duped a prepare so we need to update the highest deduped seqno
        // to prevent a backfill range read from ending without reaching this
        // abort
        seqList->updateHighestDedupedSeqno(listWriteLg, osv);
    }

    return notifyCtx;
}

VBNotifyCtx EphemeralVBucket::addNewAbort(const HashTable::HashBucketLock& hbl,
                                          const DocKey& key,
                                          int64_t prepareSeqno,
                                          int64_t abortSeqno) {
    // Reached this method because an abort was received without previously
    // receiving a prepare.

    VBQueueItemCtx queueItmCtx;
    queueItmCtx.genBySeqno = GenerateBySeqno::No;

    // Need the sequenceLock as we may be generating a new seqno
    std::lock_guard<std::mutex> lh(sequenceLock);

    queued_item item = createNewAbortedItem(key, prepareSeqno, abortSeqno);
    StoredValue* newSv = ht.unlocked_addNewStoredValue(hbl, *item);

    auto& osv = *newSv->toOrderedStoredValue();

    VBNotifyCtx notifyCtx;
    {
        std::lock_guard<std::mutex> listWriteLg(seqList->getListWriteLock());

        seqList->appendToList(lh, listWriteLg, osv);

        notifyCtx = queueAbortForUnseenPrepare(item, queueItmCtx);

        updateSeqListPostAbort(listWriteLg, nullptr, osv, prepareSeqno);
    }

    return notifyCtx;
}

void EphemeralVBucket::updateSeqListPostAbort(
        std::lock_guard<std::mutex>& listWriteLg,
        const OrderedStoredValue* oldOsv,
        OrderedStoredValue& newOsv,
        int64_t prepareSeqno) {
    seqList->updateNumDeletedItems(oldOsv ? oldOsv->isDeleted() : false,
                                   newOsv.isDeleted());

    /* Update the high seqno in the sequential storage */
    seqList->updateHighSeqno(listWriteLg, newOsv);

    // Manually set the prepareSeqno on the OSV so that it is stored in the
    // seqList
    newOsv.setPrepareSeqno(prepareSeqno);
}

void EphemeralVBucket::bgFetch(const DocKey& key,
                               const void* cookie,
                               EventuallyPersistentEngine& engine,
                               const bool isMeta) {
    throw std::logic_error(
            "EphemeralVBucket::bgFetch() is not valid. Called on " +
            getId().to_string() + " for key: " +
            std::string(reinterpret_cast<const char*>(key.data()), key.size()));
}

ENGINE_ERROR_CODE
EphemeralVBucket::addTempItemAndBGFetch(HashTable::HashBucketLock& hbl,
                                        const DocKey& key,
                                        const void* cookie,
                                        EventuallyPersistentEngine& engine,
                                        bool metadataOnly) {
    /* [EPHE TODO]: Just return error code and make all the callers handle it */
    throw std::logic_error(
            "EphemeralVBucket::addTempItemAndBGFetch() is not valid. "
            "Called on " +
            getId().to_string() + " for key: " +
            std::string(reinterpret_cast<const char*>(key.data()), key.size()));
}

GetValue EphemeralVBucket::getInternalNonResident(
        const DocKey& key,
        const void* cookie,
        EventuallyPersistentEngine& engine,
        QueueBgFetch queueBgFetch,
        const StoredValue& v) {
    /* We reach here only if the v is deleted and does not have any value */
    return GetValue();
}

size_t EphemeralVBucket::estimateNewMemoryUsage(EPStats& st, const Item& item) {
    return st.getEstimatedTotalMemoryUsed() +
           OrderedStoredValue::getRequiredStorage(item.getKey());
}

void EphemeralVBucket::setupDeferredDeletion(const void* cookie) {
    setDeferredDeletionCookie(cookie);
    setDeferredDeletion(true);
}

void EphemeralVBucket::scheduleDeferredDeletion(
        EventuallyPersistentEngine& engine) {
    ExTask task = std::make_shared<VBucketMemoryDeletionTask>(engine, this);
    ExecutorPool::get()->schedule(task);
}

SequenceList::UpdateStatus EphemeralVBucket::modifySeqList(
        std::lock_guard<std::mutex>& seqLock,
        std::lock_guard<std::mutex>& writeLock,
        OrderedStoredValue& osv) {
    if (osv.isTempItem()) {
        /* If the StoredValue is temp, then it has not been added to the
           Ordered data structure (seqList) yet. Hence just append to the list.
           Also we are making the StoredValue 'non-temp' here, within the
           listWriteLg, by generating a sequence number */
        seqList->appendToList(seqLock, writeLock, osv);
        return SequenceList::UpdateStatus::Success;
    } else {
        /* Update the OrderedStoredValue in the Ordered data structure (list) */
        return seqList->updateListElem(seqLock, writeLock, osv);
    }
}

size_t EphemeralVBucket::getNumPersistedDeletes() const {
    /* the name is getNumPersistedDeletes, in ephemeral buckets the equivalent
       meaning is the number of deletes seen by the vbucket.
       This is needed by ns-server during vb-takeover */

    return getNumInMemoryDeletes();
}

void EphemeralVBucket::dropKey(
        int64_t bySeqno,
        Collections::VB::Manifest::CachingReadHandle& cHandle) {
    const auto& key = cHandle.getKey();
    // dropKey must not generate expired items as it's used for erasing a
    // collection.
    auto res = fetchValidValue(
            WantsDeleted::Yes, TrackReference::No, QueueExpired::No, cHandle);

    if (res.storedValue && res.storedValue->getBySeqno() == bySeqno &&
        !key.getCollectionID().isSystem()) {
        // The found key is the correct one to remove from the HT, we only
        // release but do not free at this point, the staleItem remover will
        // now proceed to erase the element from the seq list and free the SV
        ht.unlocked_release(res.lock, res.storedValue).release();
    }
    return;
}

int64_t EphemeralVBucket::addSystemEventItem(
        Item* i,
        OptionalSeqno seqno,
        boost::optional<CollectionID> cid,
        const Collections::VB::Manifest::WriteHandle& wHandle) {
    // Must be freed once passed through addNew/update StoredValue
    std::unique_ptr<Item> item(i);
    item->setVBucketId(getId());
    auto htRes = ht.findForWrite(item->getKey());
    auto* v = htRes.storedValue;
    auto& hbl = htRes.lock;

    VBQueueItemCtx queueItmCtx;
    queueItmCtx.genBySeqno = getGenerateBySeqno(seqno);
    if (v) {
        std::tie(v, std::ignore, std::ignore) =
                updateStoredValue(hbl, *v, *item, queueItmCtx);
    } else {
        std::tie(v, std::ignore) = addNewStoredValue(
                hbl, *item, queueItmCtx, GenerateRevSeqno::Yes);
    }

    VBNotifyCtx notifyCtx;
    // If the seqno is initialized, skip replication notification
    notifyCtx.notifyReplication = !seqno.is_initialized();
    notifyCtx.bySeqno = v->getBySeqno();
    notifyNewSeqno(notifyCtx);

    // We don't record anything interesting for scopes
    if (cid) {
        doCollectionsStats(wHandle, *cid, notifyCtx);
    }
    return v->getBySeqno();
}

bool EphemeralVBucket::isValidDurabilityLevel(cb::durability::Level level) {
    switch (level) {
    case cb::durability::Level::Majority:
        return true;
    case cb::durability::Level::None:
    case cb::durability::Level::MajorityAndPersistOnMaster:
    case cb::durability::Level::PersistToMajority:
        // No persistence on Ephemeral
        return false;
    }

    folly::assume_unreachable();
}

void EphemeralVBucket::processImplicitlyCompletedPrepare(
        HashTable::StoredValueProxy& v) {
    v.setCommitted(CommittedState::PrepareCommitted);
}<|MERGE_RESOLUTION|>--- conflicted
+++ resolved
@@ -321,7 +321,6 @@
 EphemeralVBucket::makeRangeIterator(bool isBackfill) {
     return seqList->makeRangeIterator(isBackfill);
 }
-<<<<<<< HEAD
 bool EphemeralVBucket::isKeyLogicallyDeleted(const DocKey& key,
                                              int64_t bySeqno) {
     auto cid = key.getCollectionID();
@@ -332,7 +331,13 @@
     if (!cHandle.valid() || cHandle.isLogicallyDeleted(bySeqno)) {
         dropKey(bySeqno, cHandle);
         return true;
-=======
+    }
+    return false;
+}
+
+uint64_t EphemeralVBucket::getMaxVisibleSeqno() const {
+    return seqList->getMaxVisibleSeqno();
+}
 
 void EphemeralVBucket::updateStatsForStateChange(vbucket_state_t from,
                                                  vbucket_state_t to) {
@@ -346,35 +351,6 @@
         // _should_ be accounted for as a replica.
         stats.replicaHTMemory += ht.getCacheSize();
     }
-}
-
-/* Vb level backfill queue is for items in a huge snapshot (disk backfill
-   snapshots from DCP are typically huge) that could not be fit on a
-   checkpoint. They update all stats, checkpoint seqno, but are not put
-   on checkpoint and are directly persisted from the queue.
-
-   In ephemeral buckets we must not add backfill items from DCP (on
-   replica vbuckets), to the vb backfill queue because we have put them on
-   linkedlist already. Also we do not have the flusher task to drain the
-   items from that queue.
-   (Unlike checkpoints, the items in this queue is not cleaned up
-    in a background cleanup task).
-
-   But we must be careful to update certain stats and checkpoint seqno
-   like in a regular couchbase bucket. */
-void EphemeralVBucket::queueBackfillItem(
-        queued_item& qi, const GenerateBySeqno generateBySeqno) {
-    if (GenerateBySeqno::Yes == generateBySeqno) {
-        qi->setBySeqno(checkpointManager->nextBySeqno());
-    } else {
-        checkpointManager->setBySeqno(qi->getBySeqno());
->>>>>>> 69730e6f
-    }
-    return false;
-}
-
-uint64_t EphemeralVBucket::getMaxVisibleSeqno() const {
-    return seqList->getMaxVisibleSeqno();
 }
 
 size_t EphemeralVBucket::purgeStaleItems(std::function<bool()> shouldPauseCbk) {
