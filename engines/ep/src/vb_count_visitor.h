--- conflicted
+++ resolved
@@ -225,12 +225,8 @@
     size_t htMemory{0};
     size_t htItemMemory{0};
     size_t htUncompressedItemMemory{0};
-<<<<<<< HEAD
-=======
-    size_t htCacheSize{0};
     size_t htMaxSize{0};
     size_t htSizeSum{0};
->>>>>>> 8fd9c8a3
     size_t numEjects{0};
     size_t numExpiredItems{0};
     size_t metaDataMemory{0};
