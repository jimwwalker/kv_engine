--- conflicted
+++ resolved
@@ -676,8 +676,6 @@
      */
     bool isMemoryUsageTooHigh();
 
-<<<<<<< HEAD
-=======
     /**
      * Check the status of memory used and maybe begin to free memory if
      * required.
@@ -686,16 +684,6 @@
      */
     void checkAndMaybeFreeMemory();
 
-    /**
-     * Flushes all items waiting for persistence in a given vbucket
-     * @param vbid The id of the vbucket to flush
-     * @return The number of items flushed
-     */
-    int flushVBucket(uint16_t vbid);
-
-    void commit(KVStore& kvstore, const Item* collectionsManifest);
-
->>>>>>> c61aed97
     void addKVStoreStats(ADD_STAT add_stat, const void* cookie);
 
     void addKVStoreTimingStats(ADD_STAT add_stat, const void* cookie);
