/* -*- Mode: C++; tab-width: 4; c-basic-offset: 4; indent-tabs-mode: nil -*- */
/*
 *     Copyright 2016-Present Couchbase, Inc.
 *
 *   Use of this software is governed by the Business Source License included
 *   in the file licenses/BSL-Couchbase.txt.  As of the Change Date specified
 *   in that file, in accordance with the Business Source License, use of this
 *   software will be governed by the Apache License, Version 2.0, included in
 *   the file licenses/APL2.txt.
 */

#pragma once

#include "utilities/lock_utilities.h"

#include <folly/container/F14Map-fwd.h>
#include <memcached/vbucket.h>
#include <chrono>
#include <memory>
#include <optional>
#include <stdexcept>
#include <string>

// Forward declarations for types defined elsewhere.
class Item;
class Checkpoint;
class CheckpointCursor;

template <class T, class Pointer, class Deleter>
class SingleThreadedRCPtr;

using queued_item = SingleThreadedRCPtr<Item, Item*, std::default_delete<Item>>;
using UniqueItemPtr = std::unique_ptr<Item>;

// Enumerations representing binary states - more explicit than using a generic
// bool.
enum class GenerateBySeqno : char { No, Yes };
enum class GenerateRevSeqno : char { No, Yes };
enum class GenerateCas : char { No, Yes };
enum class GenerateDeleteTime { No, Yes };
enum class TrackCasDrift : char { No, Yes };
enum class WantsDeleted : char { No, Yes };
enum class TrackReference : char { No, Yes };
enum class CheckConflicts : char { No, Yes };
enum class SyncWriteOperation : char { No, Yes };
enum class IsSystem : char { No, Yes };
enum class IsDeleted : char { No, Yes };
enum class IsCommitted : char { No, Yes };
enum class IsCompaction : char { No, Yes };
enum class IsPiTR : char { No, Yes };
enum class CanDeduplicate : char { No, Yes };

static inline CanDeduplicate getCanDeduplicateFromHistory(bool value) {
    // history:true => CanDeduplicate::No
    return value ? CanDeduplicate::No : CanDeduplicate::Yes;
}

static inline bool getHistoryFromCanDeduplicate(CanDeduplicate value) {
    // CanDeduplicate::No => history:true
    return value == CanDeduplicate::No;
}

std::string to_string(CanDeduplicate);
std::ostream& operator<<(std::ostream&, CanDeduplicate);

// Is the compaction callback invoked for the latest revision only, or any
// revision?
enum class CompactionCallbacks : char {
    // Compaction callbacks are made for only the latest revision of a document
    // i.e. Couchstore
    LatestRevision,
    // Compactions callbacks may be made for any revision of a document (not
    // necessarily the latest revision i.e. Magma
    AnyRevision
};

/// Types of write operations that can be issued to a KVStore.
enum class WriteOperation : char {
    /// Upsert first does a lookup and accordingly either updates or inserts an
    /// item.
    Upsert,
    /// Insert always inserts an item without checking if it already exists.
    /// This improves write performance for some KVStore implementations (e.g.
    /// Magma).
    Insert
};

enum class CheckpointType : uint8_t {
    /**
     * Disk checkpoints are received from disk snapshots from active nodes but
     * may exist on an active node due to replica promotion.
     */
    Disk = 0,

    /**
     * Default checkpoint type
     */
    Memory,

    /**
     * Initial disk checkpoints are disk snapshots received by a replica when
     * the replica has no items for the vbucket being streamed i.e. its
     * highSeqno=0.
     *
     * This type is a subtype of Disk checkpoint i.e. every InitialDisk
     * checkpoint is a Disk checkpoint. In most cases, method
     * isDiskCheckpointType can be used when the distinction between the two is
     * not required.
     */
    InitialDisk,
};

// Returns true if given type is either a Disk checkpoint or its subtype.
bool isDiskCheckpointType(CheckpointType type);

// A type could logically be a subtype of another. This method returns its
// supertype.
CheckpointType getSuperCheckpointType(CheckpointType type);

enum class ConflictResolutionMode {
    /// Resolve conflicts based on document revision id (revid).
    RevisionId,
    /// Resolve conflicts based on "last write" (most recently modified)
    LastWriteWins,
    /// Resolve conflicts based on custom conflict resolution. Currently
    /// acts the same as 'LastWriteWins' in ep-engine.
    Custom,
};

/**
 * We need to send SyncWrite Commits as Mutations when backfilling from disk as
 * the preceding prepare may have been de-duped and the replica needs to know
 * what to commit.
 */
enum class SendCommitSyncWriteAs : char { Commit, Mutation };

/**
 * Interface for event-driven checking of SyncWrites which have exceeded their
 * timeout and aborting them.
 * A VBucket's ActiveDurabilityMonitor will call updateNextExpiryTime()
 * with the time when the "next" SyncWrite will expire. At that time, the
 * implementation of this interface will call into the VBucket to check for
 * (and abort if found) any expired SyncWrites.
 */
struct EventDrivenDurabilityTimeoutIface {
    virtual ~EventDrivenDurabilityTimeoutIface() = default;

    /// Update the time when the next SyncWrite will expire.
    virtual void updateNextExpiryTime(
            std::chrono::steady_clock::time_point next) = 0;

    /**
     * Cancel the next run of the durability timeout task (as there are no
     * SyncWrites requiring timeout).
     */
    virtual void cancelNextExpiryTime() = 0;
};

/**
 * Used by setVBucketState - indicates that the vbucket is transferred
 * to the active post a failover and/or rebalance.
 */
enum class TransferVB : char { No, Yes };
std::ostream& operator<<(std::ostream&, TransferVB transfer);

std::string to_string(GenerateBySeqno generateBySeqno);
std::string to_string(GenerateCas generateCas);
std::string to_string(TrackCasDrift trackCasDrift);
std::string to_string(CheckpointType checkpointType);

struct snapshot_range_t {
    snapshot_range_t(uint64_t start, uint64_t end) : start(start), end(end) {
        checkInvariant();
    }

    void setStart(uint64_t value) {
        start = value;
        checkInvariant();
    }

    void setEnd(uint64_t value) {
        end = value;
        checkInvariant();
    }

    uint64_t getStart() const {
        return start;
    }

    uint64_t getEnd() const {
        return end;
    }

private:
    void checkInvariant() const {
        if (start > end) {
            throw std::runtime_error(
                    "snapshot_range_t(" + std::to_string(start) + "," +
                    std::to_string(end) + ") requires start <= end");
        }
    }

    uint64_t start;
    uint64_t end;
};

std::ostream& operator<<(std::ostream&, const snapshot_range_t&);

struct snapshot_info_t {
    snapshot_info_t(uint64_t start, snapshot_range_t range)
        : start(start), range(range) {
    }
    uint64_t start;
    snapshot_range_t range;
};

std::ostream& operator<<(std::ostream&, const snapshot_info_t&);

/**
 * The following options can be specified
 * for retrieving an item for get calls
 */
enum get_options_t {
    NONE = 0x0000, // no option
    TRACK_STATISTICS = 0x0001, // whether statistics need to be tracked or not
    QUEUE_BG_FETCH = 0x0002, // whether a background fetch needs to be queued
    HONOR_STATES = 0x0004, // whether a retrieval should depend on the state
    // of the vbucket
    TRACK_REFERENCE = 0x0008, // whether NRU bit needs to be set for the item
    DELETE_TEMP = 0x0010, // whether temporary items need to be deleted
    HIDE_LOCKED_CAS = 0x0020, // whether locked items should have their CAS
    // hidden (return -1).
    GET_DELETED_VALUE = 0x0040, // whether to retrieve value of a deleted item
    ALLOW_META_ONLY = 0x0080 // Allow only the meta to be returned for an item
};

/// Used to identify if QUEUE_BG_FETCH option is set
enum class QueueBgFetch {Yes, No};

/**
 * Used to inform a function whether a get request is for the replica or active
 * item
 */
enum class ForGetReplicaOp { No, Yes };

/// Allow for methods to optionally accept a seqno
using OptionalSeqno = std::optional<int64_t>;

/// Determine the GenerateBySeqno value from an OptionalSeqno
GenerateBySeqno getGenerateBySeqno(const OptionalSeqno& seqno);

/**
 * Result of a HighPriorityVB request
 */
enum class HighPriorityVBReqStatus {
    NotSupported,
    RequestScheduled,
    RequestNotScheduled
};

/**
 * Value of vbucket's hlc seqno epoch before any data is stored
 */
const int64_t HlcCasSeqnoUninitialised = -1;

/**
 * Item eviction policy
 */
enum class EvictionPolicy {
    Value, // Only evict an item's value.
    Full // Evict an item's key, metadata and value together.
};

std::string to_string(EvictionPolicy);
std::ostream& operator<<(std::ostream&, const EvictionPolicy& policy);

/**
 * The following will be used to identify
 * the source of an item's expiration.
 */
enum class ExpireBy { Pager, Compactor, Access };
std::string to_string(ExpireBy);
std::ostream& operator<<(std::ostream& out, const ExpireBy& source);

enum class TaskStatus {
    Reschedule, /* Reschedule for later */
    Complete, /* Complete in this run */
    Abort /* Abort task immediately */
};

enum class VBucketStatsDetailLevel {
    State, // Only the vbucket state
    PreviousState, // Only the vb.initialState
    Durability, // state, high_seqno, topology, high_prepared_seqno
    Full, // All the vbucket stats
};

<<<<<<< HEAD
namespace internal {
struct VBucketStateLockTag;
} // namespace internal

/**
 * An opaque reference to a lock on the state of the VBucket.
 */
using VBucketStateLockRef = cb::SharedLockRef<internal::VBucketStateLockTag>;

/**
 * A mapping from Vbid to a state lock held on that VBucket.
 */
template <typename Lock>
using VBucketStateLockMap = folly::F14FastMap<Vbid, Lock>;
=======
/**
 * Properties of the storage layer.
 */
class StorageProperties {
public:
    enum class ByIdScan : bool { Yes, No };

    /**
     * Will the KVStore de-dupe items such that only the highest seqno for any
     * given key in a single flush batch is persisted?
     */
    enum class AutomaticDeduplication : bool { Yes, No };

    /**
     * Will the KVStore count items in the prepare namespace (and update the
     * values appropriately in the vbstate)
     */
    enum class PrepareCounting : bool { Yes, No };

    /**
     * Will the KVStore make callbacks with stale (superseded) items during
     * compaction?
     */
    enum class CompactionStaleItemCallbacks : bool { Yes, No };

    /**
     * Does the KVStore support history retention (suitable for change streams)
     */
    enum class HistoryRetentionAvailable : bool { Yes, No };

    StorageProperties(ByIdScan byIdScan,
                      AutomaticDeduplication automaticDeduplication,
                      PrepareCounting prepareCounting,
                      CompactionStaleItemCallbacks compactionStaleItemCallbacks,
                      HistoryRetentionAvailable historyRetentionAvailable)
        : byIdScan(byIdScan),
          automaticDeduplication(automaticDeduplication),
          prepareCounting(prepareCounting),
          compactionStaleItemCallbacks(compactionStaleItemCallbacks),
          historyRetentionAvailable(historyRetentionAvailable) {
    }

    bool hasByIdScan() const {
        return byIdScan == ByIdScan::Yes;
    }

    bool hasAutomaticDeduplication() const {
        return automaticDeduplication == AutomaticDeduplication::Yes;
    }

    bool hasPrepareCounting() const {
        return prepareCounting == PrepareCounting::Yes;
    }

    bool hasCompactionStaleItemCallbacks() const {
        return compactionStaleItemCallbacks ==
               CompactionStaleItemCallbacks::Yes;
    }

    bool canRetainHistory() const {
        return historyRetentionAvailable == HistoryRetentionAvailable::Yes;
    }

private:
    ByIdScan byIdScan;
    AutomaticDeduplication automaticDeduplication;
    PrepareCounting prepareCounting;
    CompactionStaleItemCallbacks compactionStaleItemCallbacks;
    HistoryRetentionAvailable historyRetentionAvailable;
};
>>>>>>> 2989b633

namespace cb {

/**
 * How should errors be handled?
 */
enum class ErrorHandlingMethod {
    // Log the error
    Log,
    // Log the error then throw an exception
    Throw,
    // Log the error then abort
    Abort
};

} // namespace cb<|MERGE_RESOLUTION|>--- conflicted
+++ resolved
@@ -295,7 +295,6 @@
     Full, // All the vbucket stats
 };
 
-<<<<<<< HEAD
 namespace internal {
 struct VBucketStateLockTag;
 } // namespace internal
@@ -310,7 +309,7 @@
  */
 template <typename Lock>
 using VBucketStateLockMap = folly::F14FastMap<Vbid, Lock>;
-=======
+
 /**
  * Properties of the storage layer.
  */
@@ -381,7 +380,6 @@
     CompactionStaleItemCallbacks compactionStaleItemCallbacks;
     HistoryRetentionAvailable historyRetentionAvailable;
 };
->>>>>>> 2989b633
 
 namespace cb {
 
