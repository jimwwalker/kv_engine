--- conflicted
+++ resolved
@@ -982,19 +982,15 @@
     cb::engine_errc doDcpStats(const CookieIface* cookie,
                                const AddStatFn& add_stat,
                                std::string_view value);
-<<<<<<< HEAD
-    cb::engine_errc doEvictionStats(const CookieIface* cookie,
-=======
     /**
      * Immediately collect DCP stats, without scheduling a background task.
      */
-    void doDcpStatsInner(const void* cookie,
+    void doDcpStatsInner(const CookieIface* cookie,
                          const AddStatFn& add_stat,
                          std::string_view value);
-    cb::engine_errc doEvictionStats(const void* cookie,
->>>>>>> 418eb496
+    cb::engine_errc doEvictionStats(const CookieIface* cookie,
                                     const AddStatFn& add_stat);
-    cb::engine_errc doConnAggStats(const void* cookie,
+    cb::engine_errc doConnAggStats(const CookieIface* cookie,
                                    const AddStatFn& add_stat,
                                    std::string_view sep);
     cb::engine_errc doConnAggStatsInner(const BucketStatCollector& collector,
