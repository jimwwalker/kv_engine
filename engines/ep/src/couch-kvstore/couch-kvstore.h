/* -*- Mode: C++; tab-width: 4; c-basic-offset: 4; indent-tabs-mode: nil -*- */
/*
 *     Copyright 2015 Couchbase, Inc
 *
 *   Licensed under the Apache License, Version 2.0 (the "License");
 *   you may not use this file except in compliance with the License.
 *   You may obtain a copy of the License at
 *
 *       http://www.apache.org/licenses/LICENSE-2.0
 *
 *   Unless required by applicable law or agreed to in writing, software
 *   distributed under the License is distributed on an "AS IS" BASIS,
 *   WITHOUT WARRANTIES OR CONDITIONS OF ANY KIND, either express or implied.
 *   See the License for the specific language governing permissions and
 *   limitations under the License.
 */
#pragma once

#include "atomicqueue.h"
#include "configuration.h"
#include "couch-kvstore/couch-fs-stats.h"
#include "couch-kvstore/couch-kvstore-metadata.h"
#include "kvstore.h"
#include "kvstore_priv.h"
#include "libcouchstore/couch_db.h"
#include "monotonic.h"

#include <folly/SharedMutex.h>
#include <folly/Synchronized.h>
#include <platform/strerror.h>
#include <relaxed_atomic.h>

#include <engines/ep/src/vbucket_state.h>
#include <map>
#include <memory>
#include <string>
#include <vector>

#define COUCHSTORE_NO_OPTIONS 0

class CouchKVStoreConfig;
class DbHolder;
class EventuallyPersistentEngine;

/**
 * Class representing a document to be persisted in couchstore.
 */
class CouchRequest : public IORequest
{
public:
    /**
     * Constructor
     *
     * @param item Item to be persisted
     */
    explicit CouchRequest(queued_item item);

    ~CouchRequest();

    /**
     * Get the couchstore Doc instance of a document to be persisted
     *
     * @return pointer to the couchstore Doc instance of a document
     *         or nullptr if the its a deleted item and doesn't have
     *         a value.
     */
    Doc* getDbDoc() {
        if (isDelete() && value.get() == nullptr) {
            return nullptr;
        }
        return &dbDoc;
    }

    /**
     * Get the couchstore DocInfo instance of a document to be persisted
     *
     * @return pointer to the couchstore DocInfo instance of a document
     */
    DocInfo* getDbDocInfo() {
        return &dbDocInfo;
    }

protected:
    static couchstore_content_meta_flags getContentMeta(const Item& it);

    value_t value;

    MetaData meta;
    Doc dbDoc;
    DocInfo dbDocInfo;
};

/**
 * Class for storing an update to the local documents index, will store a key
 * and value alongside a couchstore LocalDoc struct.
 */
class CouchLocalDocRequest {
public:
    struct IsDeleted {};
    /// store a key and value
    CouchLocalDocRequest(std::string&& key, std::string&& value);
    /// store a key and flatbuffer value (which will be copied into a string)
    CouchLocalDocRequest(std::string&& key,
                         const flatbuffers::DetachedBuffer& value);
    /// store a key for deletion
    CouchLocalDocRequest(std::string&& key, IsDeleted);
    /// @return reference to the LocalDoc structure
    LocalDoc& getLocalDoc();

protected:
    void setupKey();
    void setupValue();

    std::string key;
    std::string value;
    LocalDoc doc{};
};

struct kvstats_ctx;

/**
 * KVStore with couchstore as the underlying storage system
 */
class CouchKVStore : public KVStore
{
public:
    /**
     * Constructor - creates a read/write CouchKVStore
     *
     * @param config    Configuration information
     */
    explicit CouchKVStore(CouchKVStoreConfig& config);

    /**
     * Alternate constructor for injecting base FileOps
     *
     * @param config    Configuration information
     * @param ops       Couchstore FileOps implementation to be used
     */
    CouchKVStore(CouchKVStoreConfig& config, FileOpsInterface& ops);

    /**
     * Deconstructor
     */
    ~CouchKVStore() override;

    /**
     * A read only CouchKVStore can only be created by a RW store. They should
     * be created in pairs as they share some data.
     *
     * @return a unique_ptr holding a RO 'sibling' to this object.
     */
    std::unique_ptr<CouchKVStore> makeReadOnlyStore() const;

    /**
     * Reset vbucket to a clean state.
     */
    void reset(Vbid vbucketId) override;

    /**
     * Commit a transaction (unless not currently in one).
     *
     * @param flushData - see KVStore::commit
     * @return true if the commit is completed successfully.
     */
    bool commit(VB::Commit& commitData) override;

    /**
     * Rollback a transaction (unless not currently in one).
     */
    void rollback() override {
        if (isReadOnly()) {
            throw std::logic_error("CouchKVStore::rollback: Not valid on a "
                    "read-only object.");
        }
        if (inTransaction) {
            inTransaction = false;
            transactionCtx.reset();
        }
    }

    /**
     * Query the properties of the underlying storage.
     *
     * @return properties of the underlying storage system
     */
    StorageProperties getStorageProperties() override;

    void set(queued_item item) override;

    /**
     * Retrieve the document with a given key from the underlying storage
     * system.
     *
     * @param key the key of a document to be retrieved
     * @param vb vbucket id of a document
     * @return the result of the get
     */
    GetValue get(const DiskDocKey& key, Vbid vb) override;

    /**
     * Retrieve the document with a given key from the underlying storage.
     * @param kvFileHandle the open file to get from
     * @param key the key of a document to be retrieved
     * @param vb vbucket id of a document
     * @param getMetaOnly Yes if we only want to retrieve the meta data for a
     * document
     * @return the result of the get
     */
    GetValue getWithHeader(const KVFileHandle& kvFileHandle,
                           const DiskDocKey& key,
                           Vbid vb,
                           GetMetaOnly getMetaOnly) override;

    void getMulti(Vbid vb, vb_bgfetch_queue_t& itms) override;

    void getRange(Vbid vb,
                  const DiskDocKey& startKey,
                  const DiskDocKey& endKey,
                  const KVStore::GetRangeCb& cb) override;

    void del(queued_item item) override;

    /**
     * Delete a given vbucket database instance from underlying storage
     *
     * @param vbucket vbucket id
     * @param fileRev the revision of the file to delete
     */
    void delVBucket(Vbid vbucket, uint64_t fileRev) override;

    /**
     * Retrieve the list of persisted vbucket states
     *
     * @return vbucket state vector instance where key is vbucket id and
     * value is vbucket state
     */
    std::vector<vbucket_state*> listPersistedVbuckets() override;

    /**
     * Retrieve ths list of persisted engine stats
     *
     * @param stats map instance where the persisted engine stats will be added
     */
    void getPersistedStats(std::map<std::string, std::string> &stats) override;

    /**
     * Persist a snapshot of the vbucket states in the underlying storage system.
     *
     * @param vbucketId - vbucket id
     * @param vbstate   - vbucket state
     * @return true if the snapshot is done successfully
     */
    bool snapshotVBucket(Vbid vbucketId, const vbucket_state& vbstate) override;

    bool compactDB(std::shared_ptr<compaction_ctx> ctx) override;

    /**
     * Return the database file id from the compaction request
     * @param compact_req request structure for compaction
     *
     * return database file id
     */
    Vbid getDBFileId(const cb::mcbp::Request& req) override {
        return req.getVBucket();
    }

    vbucket_state* getVBucketState(Vbid vbid) override;

    /**
     * Get the number of deleted items that are persisted to a vbucket file
     *
     * @param vbid The vbucket if of the file to get the number of deletes for
     */
    size_t getNumPersistedDeletes(Vbid vbid) override;

    /**
     * Get the vbucket pertaining stats from a vbucket database file
     *
     * @param vbid The vbucket of the file to get the number of docs for
     */
    DBFileInfo getDbFileInfo(Vbid vbid) override;

    /**
     * Get the file statistics for the underlying KV store
     *
     * return cumulative file size and space usage for the KV store
     */
    DBFileInfo getAggrDbFileInfo() override;

    /**
     * This method will return the total number of items in the vbucket. Unlike
     * the getNumItems function that returns items within a specified range of
     * sequence numbers, this will return all the items in the vbucket.
     *
     * vbid - vbucket id
     */
    size_t getItemCount(Vbid vbid) override;

    /**
     * Do a rollback to the specified seqNo on the particular vbucket
     *
     * @param vbid The vbucket of the file that's to be rolled back
     * @param rollbackSeqno The sequence number upto which the engine needs
     * to be rolled back
     * @param cb getvalue callback
     */
    RollbackResult rollback(Vbid vbid,
                            uint64_t rollbackSeqno,
                            std::unique_ptr<RollbackCB>) override;

    /**
     * Perform pending tasks after persisting dirty items
     */
    void pendingTasks() override;

    bool getStat(const char* name, size_t& value) override;

    couchstore_error_t fetchDoc(Db* db,
                                DocInfo* docinfo,
                                GetValue& docValue,
                                Vbid vbId,
                                GetMetaOnly metaOnly);
    ENGINE_ERROR_CODE couchErr2EngineErr(couchstore_error_t errCode);

    ENGINE_ERROR_CODE getAllKeys(
            Vbid vbid,
            const DiskDocKey& start_key,
            uint32_t count,
            std::shared_ptr<StatusCallback<const DiskDocKey&>> cb) override;

    bool supportsHistoricalSnapshots() const override {
        return true;
    }

    std::unique_ptr<BySeqnoScanContext> initBySeqnoScanContext(
            std::unique_ptr<StatusCallback<GetValue>> cb,
            std::unique_ptr<StatusCallback<CacheLookup>> cl,
            Vbid vbid,
            uint64_t startSeqno,
            DocumentFilter options,
            ValueFilter valOptions,
            SnapshotSource source) override;

    std::unique_ptr<ByIdScanContext> initByIdScanContext(
            std::unique_ptr<StatusCallback<GetValue>> cb,
            std::unique_ptr<StatusCallback<CacheLookup>> cl,
            Vbid vbid,
            const std::vector<ByIdRange>& ranges,
            DocumentFilter options,
            ValueFilter valOptions) override;

    scan_error_t scan(BySeqnoScanContext& sctx) override;
    scan_error_t scan(ByIdScanContext& sctx) override;

    std::unique_ptr<KVFileHandle> makeFileHandle(Vbid vbid) override;

    /**
     * prepareToCreate will increment the revision number of the vbucket, but is
     * a no-op if readOnly()
     * @param vbid ID of the vbucket to change.
     */
    void prepareToCreateImpl(Vbid vbid) override;

    /**
     * Prepare for delete of the vbucket file, this just removes the in-memory
     * stats for the vbucket and returns the current file revision (which is
     * the revision that must later be unlinked).
     *
     * @param vbid ID of the vbucket being deleted
     * @return the revision ID to delete (via ::delVBucket)
     */
    uint64_t prepareToDeleteImpl(Vbid vbid) override;

    /**
     * CouchKVStore implements this method as a read of 3 _local documents
     */
    Collections::KVStore::Manifest getCollectionsManifest(Vbid vbid) override;

    /**
     * CouchKVStore implements this method as a read of 1 _local document
     */
    std::vector<Collections::KVStore::DroppedCollection> getDroppedCollections(
            Vbid vbid) override;

    /**
     * Read vbstate from disk. Does not update the cached vbstate.
     *
     * @param vbid
     * @return the persisted vbstate
     */
    vbucket_state readVBState(Vbid vbid);

    /// Get the logger used by this bucket
    BucketLogger& getLogger() {
        return logger;
    }

    /**
     * Close the given database (and free the memory)
     *
     * @param db Database
     */
    void closeDatabaseHandle(Db* db);

protected:
    /**
     * RAII holder for a couchstore LocalDoc object
     */
    class LocalDocHolder {
    public:
        LocalDocHolder() : localDoc(nullptr) {
        }

        ~LocalDocHolder() {
            if (localDoc) {
                couchstore_free_local_document(localDoc);
            }
        }

        LocalDocHolder(const LocalDocHolder&) = delete;
        LocalDocHolder& operator=(const LocalDocHolder&) = delete;

        LocalDocHolder(LocalDocHolder&& other) noexcept {
            localDoc = other.localDoc;
            other.localDoc = nullptr;
        }

        LocalDocHolder& operator=(LocalDocHolder&& other) noexcept {
            localDoc = other.localDoc;
            other.localDoc = nullptr;
            return *this;
        }

        LocalDoc** getLocalDocAddress() {
            return &localDoc;
        }

        LocalDoc* getLocalDoc() {
            return localDoc;
        }

        cb::const_byte_buffer getBuffer() const {
            return {reinterpret_cast<const uint8_t*>(localDoc->json.buf),
                    localDoc->json.size};
        }

    private:
        LocalDoc* localDoc;
    };

    const KVStoreConfig& getConfig() const override;

    /**
     * Container for pending couchstore requests.
     *
     * Using deque as (a) it doesn't move (and hence invalidate) any existing
     * elements, which is relied on as CouchRequest has pointers to it's own
     * data, and (b) as the expansion behviour is less aggressive compared to
     * std::vector (CouchRequest objects are ~256 bytes in size).
     */
    using PendingRequestQueue = std::deque<CouchRequest>;
    using PendingLocalDocRequestQueue = std::deque<CouchLocalDocRequest>;

    /*
     * Returns the DbInfo for the given vbucket database.
     */
    cb::couchstore::Header getDbInfo(Vbid vbid);

    bool writeVBucketState(Vbid vbucketId, const vbucket_state& vbstate);

    void close();
    bool commit2couchstore(VB::Commit& commitData);

    /**
     * Populate CouchKVStore::dbFileRevMap and remove any couch files that are
     * not the most recent revision.
     *
     * This is done by getting a directory listing of dbname and then for each
     * vbucket file storing the greatest revision in the dbFileRevMap. Any files
     * found that are not the most recent are deleted.
     *
     * The data used in population, a map of vbid to revisions is returned
     * so that a second directory scan isn't needed for further initialisation.
     *
     * @return map of vbid to revisions used in populating dbFileRevMap
     */
    std::unordered_map<Vbid, std::unordered_set<uint64_t>>
    populateRevMapAndRemoveStaleFiles();

    /**
     * Get a map of vbucket => revision(s), created from the given filenames.
     * The expected usage is that a list of *.couch files found in the dbname
     * directory is created and handed to this function.
     *
     * Multiple revisions can exist on disk primarily from an unclean shutdown.
     *
     * Testing/usage note: the input file list is expected to be effectively
     * "ls *.couch*", CouchKVStore uses the following for input:
     *   cb::io::findFilesContaining(dbname, ".couch")
     *
     * master.couch is ignored and any other files are logged as a warning
     *
     * @param a vector of file names (can be absolute paths to files)
     * @return map of vbid to revisions
     */
    std::unordered_map<Vbid, std::unordered_set<uint64_t>> getVbucketRevisions(
            const std::vector<std::string>& filenames) const;

    /**
     * Set the revision of the vbucket
     * @param vbucketId vbucket to update
     * @param newFileRev new value
     */
    void updateDbFileMap(Vbid vbucketId, uint64_t newFileRev);

    /// @return the current file revision for the vbucket
    uint64_t getDbRevision(Vbid vbucketId) const;

    couchstore_error_t openDB(Vbid vbucketId,
                              DbHolder& db,
                              couchstore_open_flags options,
                              FileOpsInterface* ops = nullptr);

    couchstore_error_t openSpecificDB(Vbid vbucketId,
                                      uint64_t rev,
                                      DbHolder& db,
                                      couchstore_open_flags options,
                                      FileOpsInterface* ops = nullptr);

    /**
     * save the Documents held in docs to the file associated with vbid/rev
     *
     * @param vbid the vbucket file to open/write/commit
     * @param docs vector of Doc* to be written (can be empty)
     * @param docsinfo vector of DocInfo* to be written (non const due to
     *        couchstore API). Entry n corresponds to entry n of docs.
     * @param kvctx a stats context object to update
     *
     * @returns COUCHSTORE_SUCCESS or a failure code (failure paths log)
     */
    couchstore_error_t saveDocs(Vbid vbid,
                                const std::vector<Doc*>& docs,
                                std::vector<DocInfo*>& docinfos,
                                kvstats_ctx& kvctx);

    void commitCallback(PendingRequestQueue& committedReqs,
                        kvstats_ctx& kvctx,
                        couchstore_error_t errCode);

    /**
     * Turn the given vbstate into a string (JSON) representation suitable
     * for saving the local/vbstate document
     */
    std::string makeJsonVBState(const vbucket_state& vbState);

    /**
     * Save stats for collection cid into the file referenced by db
     * @param db The Db to write to
     * @param cid The collection to update
     * @param stats The stats that should be persisted
     */
    void saveCollectionStats(Db& db,
                             CollectionID cid,
                             Collections::VB::PersistedStats stats);

    /**
     * Delete the count for collection cid
     * @param cid The collection to delete
     */
    void deleteCollectionStats(CollectionID cid);

    std::optional<Collections::VB::PersistedStats> getCollectionStats(
            const KVFileHandle& kvFileHandle, CollectionID collection) override;

    /**
     * Read a document from the local docs index
     *
     * Internally logs errors from couchstore
     *
     * @param db The database handle to read from
     * @param name The name of the document to read
     * @return LocalDocHolder storing null if name does not exist
     */
    LocalDocHolder readLocalDoc(Db& db, std::string_view name);

    /**
     * Sync the KVStore::collectionsMeta structures to the database.
     *
     * @param db The database handle used to read state
     */
    void updateCollectionsMeta(Db& db,
                               Collections::VB::Flush& collectionsFlush);

    /**
     * Called from updateCollectionsMeta this function maintains the current
     * uid committed by creating a pending write to the local document index.
     */
    void updateManifestUid();

    /**
     * Called from updateCollectionsMeta this function maintains the set of open
     * collections, adding newly opened collections and removing those which are
     * dropped. To validate the creation of new collections, this method must
     * read the dropped collections, which it returns via the std::pair this
     * can then be passed into updateDroppedCollections so it can avoid a
     * duplicated read of the dropped collections.
     *
     * @param db The database handle to update
     */
    void updateOpenCollections(Db& db);

    /**
     * Called from updateCollectionsMeta this function maintains the set of
     * dropped collections.
     *
     * @param db The database handle to update
     */
    void updateDroppedCollections(Db& db);

    /**
     * Called from updateCollectionsMeta this function maintains the set of
     * open scopes.
     *
     * @param db The database handle to update
     * @return error code success or other (non-success is logged)
     */
    void updateScopes(Db& db);

    /**
     * read local document to get the vector of dropped collections from an
     * already open db handle
     * @param db The database handle to read from
     * @return a vector of dropped collections (can be empty)
     */
    std::vector<Collections::KVStore::DroppedCollection> getDroppedCollections(
            Db& db);

    /**
     * Unlink selected couch file, which will be removed by the OS,
     * once all its references close.
     */
    void unlinkCouchFile(Vbid vbucket, uint64_t fRev);

    /**
     * Remove compact file
     *
     * @param dbname
     * @param vbucket id
     */
    void removeCompactFile(const std::string& dbname, Vbid vbid);

    void removeCompactFile(const std::string &filename);

    /**
     * Perform compaction using the context and dhook call back.
     * @param hook_ctx a context with information for the compaction process
     * @param dhook a docinfo hook which will be called with each compacted key
     * @return true indicating the compaction was successful.
     */
    bool compactDBInternal(compaction_ctx* hook_ctx,
<<<<<<< HEAD
                           cb::couchstore::CompactRewriteDocInfoCallback dhook);
=======
                           couchstore_docinfo_hook dhook);

    couchstore_error_t compactPrecommitCallback(Db& db, compaction_ctx& ctx);

    /// Copy relevant DbInfo stats to the common FileStats struct
    static FileInfo toFileInfo(const DbInfo& info);
>>>>>>> a0345b38

    enum class ReadVBStateStatus {
        Success,
        JsonInvalid,
        CorruptSnapshot,
        CouchstoreError
    };

    /**
     * Result of the readVBState function
     */
    struct ReadVBStateResult {
        ReadVBStateStatus status{ReadVBStateStatus::Success};

        // Only valid if status == ReadVBStateStatus::Success
        vbucket_state state;
    };

    /**
     * Process the vbstate snapshot strings which are stored in the vbstate
     * document. Check for validity and return a status + decoded snapshot.
     */
    std::tuple<ReadVBStateStatus, uint64_t, uint64_t> processVbstateSnapshot(
            Vbid vb,
            vbucket_state_t state,
            int64_t version,
            uint64_t snapStart,
            uint64_t snapEnd,
            uint64_t highSeqno);

    /**
     * Read the vbucket_state from disk.
     */
    ReadVBStateResult readVBState(Db* db, Vbid vbid);

    /**
     * Read the vbucket_state from disk and update the cache if successful
     */
    ReadVBStateResult readVBStateAndUpdateCache(Db* db, Vbid vbid);

    /**
     * Internal getWithHeader that uses Db type for the get
     */
    GetValue getWithHeader(DbHolder& db,
                           const DiskDocKey& key,
                           Vbid vb,
                           GetMetaOnly getMetaOnly);

    /**
     * Process the given queue of local index updates (pendingLocalReqsQ) and
     * make one call to cb::couchstore::saveLocalDocuments. no-op if the queue
     * is empty
     */
    couchstore_error_t updateLocalDocuments(Db& db,
                                            PendingLocalDocRequestQueue& queue);

    /**
     * Write a single name/value to the local index of db using
     * one call to couchstore_save_local_document
     */
    couchstore_error_t updateLocalDocument(Db& db,
                                           std::string_view name,
                                           std::string_view value);

    CouchKVStoreConfig& configuration;

    // The directory for the database
    const std::string dbname;

    using RevisionMap = folly::Synchronized<
            std::vector<Monotonic<uint64_t, ThrowExceptionPolicy>>>;

    /**
     * Per-vbucket file revision atomic to ensure writer threads see increments.
     *
     * Owned via a shared_ptr, as there should be a single RevisionMap per
     * RW/RO pair.
     */
    std::shared_ptr<RevisionMap> dbFileRevMap;

    PendingRequestQueue pendingReqsQ;

    /**
     * A queue of pending local document updates (set or delete) that is used
     * by the 'flush' path of KVStore (begin/[set|del]/commit). The commit
     * path will write this queue of requests before finally calling
     * couchstore_commit
     */
    PendingLocalDocRequestQueue pendingLocalReqsQ;

    /**
     * FileOpsInterface implementation for couchstore which tracks
     * all bytes read/written by couchstore *except* compaction.
     *
     * Backed by this->st.fsStats
     */
    std::unique_ptr<FileOpsInterface> statCollectingFileOps;

    /**
     * FileOpsInterface implementation for couchstore which tracks
     * all bytes read/written by couchstore just for compaction
     *
     * Backed by this->st.fsStatsCompaction
     */
    std::unique_ptr<FileOpsInterface> statCollectingFileOpsCompaction;

    /* deleted docs in each file, indexed by vBucket. RelaxedAtomic
       to allow stats access witout lock */
    std::vector<cb::RelaxedAtomic<size_t>> cachedDeleteCount;
    std::vector<cb::RelaxedAtomic<uint64_t>> cachedFileSize;
    std::vector<cb::RelaxedAtomic<uint64_t>> cachedSpaceUsed;

    /* pending file deletions */
    folly::Synchronized<std::queue<std::string>> pendingFileDeletions;

    BucketLogger& logger;

    /**
     * Base fileops implementation to be wrapped by stat collecting fileops
     */
    FileOpsInterface& base_ops;

<<<<<<< HEAD
=======
    // Test-only. If set, this is executed after the a flush-batch is committed
    // to disk but before we call back into the PersistenceCallback.
    std::function<void()> postFlushHook;

    void setMb40415RegressionHook(bool value) {
        mb40415_regression_hook = value;
    }

private:
>>>>>>> a0345b38
    /**
     * Construct the store, this constructor does the object initialisation and
     * is used by the public read/write constructors and the private read-only
     * constructor.
     *
     * @param config configuration data for the store
     * @param ops the file ops to use
     * @param readOnly true if the store can only do read functionality
     * @param revMap a revisionMap to use (which should be data created by the
     *        RW store).
     */
    CouchKVStore(CouchKVStoreConfig& config,
                 FileOpsInterface& ops,
                 bool readOnly,
                 std::shared_ptr<RevisionMap> revMap);

    struct CreateReadWrite {};
    /**
     * Construction for a read-write CouchKVStore.
     * This constructor:
     *  - Attempts to create the data directory
     *    Removes stale data files (e.g. when multiple copies of a vbucket file
     *    exist).
     *  - Removes any .compact files, but only for the most recent revision of
     *    a vbucket. E.g. if x.couch.y then delete x.couch.y.compact
     *  - Creates and initialises a vbucket revision 'map'
     *  - Initialises from the vbucket files that remain in the data directory
     *
     * @param CreateReadWrite tag to clearly differentiate from ReadOnly method
     * @param config config to use
     * @param ops The ops interface to use for File I/O
     */
    CouchKVStore(CreateReadWrite,
                 CouchKVStoreConfig& config,
                 FileOpsInterface& ops);

    struct CreateReadOnly {};
    /**
     * Construction for a read-only CouchKVStore.
     * This constructor will initialise from files it finds in the data
     * directory and use the given RevisionMap for operations.
     *
     * @param CreateReadOnly tag to clearly differentiate from ReadWrite method
     * @param config config to use
     * @param ops The ops interface to use for File I/O
     * @param dbFileRevMap to use
     */
    CouchKVStore(CreateReadOnly,
                 CouchKVStoreConfig& config,
                 FileOpsInterface& ops,
                 std::shared_ptr<RevisionMap> dbFileRevMap);

    /**
     * Common RO/RW initialisation
     *
     * @param map reference to data created by RW construction this method needs
     *        the keys of the map
     */
    void initialize(
            const std::unordered_map<Vbid, std::unordered_set<uint64_t>>& map);

<<<<<<< HEAD
    /**
     * Construction helper method, creates the wrapped vector and resizes it
     *
     * @param vbucketCount size of RevisionMap
     * @returns An initialised RevisionMap accessed via the shared_ptr
     */
    static std::shared_ptr<RevisionMap> makeRevisionMap(size_t vbucketCount);
=======
    private:
        DbHolder db;
    };

    /// Allow the unit tests to add a hook into compaction
    bool mb40415_regression_hook{false};
>>>>>>> a0345b38
};<|MERGE_RESOLUTION|>--- conflicted
+++ resolved
@@ -659,16 +659,18 @@
      * @return true indicating the compaction was successful.
      */
     bool compactDBInternal(compaction_ctx* hook_ctx,
-<<<<<<< HEAD
                            cb::couchstore::CompactRewriteDocInfoCallback dhook);
-=======
-                           couchstore_docinfo_hook dhook);
-
-    couchstore_error_t compactPrecommitCallback(Db& db, compaction_ctx& ctx);
-
-    /// Copy relevant DbInfo stats to the common FileStats struct
-    static FileInfo toFileInfo(const DbInfo& info);
->>>>>>> a0345b38
+
+    /// try to load _local/vbstate and patch the num_on_disk_prepares
+    /// and subtract the number of prepares pruned
+    couchstore_error_t maybePatchOnDiskPrepares(
+            Db& db,
+            compaction_ctx& ctx,
+            PendingLocalDocRequestQueue& localDocQueue);
+
+    void setMb40415RegressionHook(bool value) {
+        mb40415_regression_hook = value;
+    }
 
     enum class ReadVBStateStatus {
         Success,
@@ -791,18 +793,6 @@
      */
     FileOpsInterface& base_ops;
 
-<<<<<<< HEAD
-=======
-    // Test-only. If set, this is executed after the a flush-batch is committed
-    // to disk but before we call back into the PersistenceCallback.
-    std::function<void()> postFlushHook;
-
-    void setMb40415RegressionHook(bool value) {
-        mb40415_regression_hook = value;
-    }
-
-private:
->>>>>>> a0345b38
     /**
      * Construct the store, this constructor does the object initialisation and
      * is used by the public read/write constructors and the private read-only
@@ -864,7 +854,6 @@
     void initialize(
             const std::unordered_map<Vbid, std::unordered_set<uint64_t>>& map);
 
-<<<<<<< HEAD
     /**
      * Construction helper method, creates the wrapped vector and resizes it
      *
@@ -872,12 +861,7 @@
      * @returns An initialised RevisionMap accessed via the shared_ptr
      */
     static std::shared_ptr<RevisionMap> makeRevisionMap(size_t vbucketCount);
-=======
-    private:
-        DbHolder db;
-    };
 
     /// Allow the unit tests to add a hook into compaction
     bool mb40415_regression_hook{false};
->>>>>>> a0345b38
 };