/* -*- Mode: C++; tab-width: 4; c-basic-offset: 4; indent-tabs-mode: nil -*- */
/*
 *     Copyright 2018-Present Couchbase, Inc.
 *
 *   Use of this software is governed by the Business Source License included
 *   in the file licenses/BSL-Couchbase.txt.  As of the Change Date specified
 *   in that file, in accordance with the Business Source License, use of this
 *   software will be governed by the Apache License, Version 2.0, included in
 *   the file licenses/APL2.txt.
 */

#include "ep_engine.h"
#include "kv_bucket.h"

#include "bucket_logger.h"
#include "checkpoint.h"
#include "checkpoint_config.h"
#include "checkpoint_manager.h"
#include "collections/manager.h"
#include "collections/vbucket_manifest_handles.h"
#include "common.h"
#include "dcp/consumer.h"
#include "dcp/dcpconnmap_impl.h"
#include "dcp/flow-control-manager.h"
#include "dcp/msg_producers_border_guard.h"
#include "dcp/producer.h"
#include "dockey_validator.h"
#include "environment.h"
#include "ep_bucket.h"
#include "ep_engine_group.h"
#include "ep_engine_public.h"
#include "ep_engine_storage.h"
#include "ep_vb.h"
#include "ephemeral_bucket.h"
#include "error_handler.h"
#include "ext_meta_parser.h"
#include "failover-table.h"
#include "flusher.h"
#include "getkeys.h"
#include "hash_table_stat_visitor.h"
#include "htresizer.h"
#include "kvstore/kvstore.h"
#include "quota_sharing_item_pager.h"
#include "range_scans/range_scan_callbacks.h"
#include "replicationthrottle.h"
#include "stats-info.h"
#include "string_utils.h"
#include "trace_helpers.h"
#include "vb_count_visitor.h"
#include "warmup.h"
#include <boost/algorithm/string/classification.hpp>
#include <boost/algorithm/string/split.hpp>
#include <boost/algorithm/string/trim.hpp>
#include <executor/executorpool.h>
#include <folly/CancellationToken.h>
#include <hdrhistogram/hdrhistogram.h>
#include <logger/logger.h>
#include <memcached/audit_interface.h>
#include <memcached/collections.h>
#include <memcached/connection_iface.h>
#include <memcached/cookie_iface.h>
#include <memcached/engine.h>
#include <memcached/limits.h>
#include <memcached/protocol_binary.h>
#include <memcached/range_scan_optional_configuration.h>
#include <memcached/server_core_iface.h>
#include <memcached/util.h>
#include <nlohmann/json.hpp>
#include <phosphor/phosphor.h>
#include <platform/cb_arena_malloc.h>
#include <platform/checked_snprintf.h>
#include <platform/compress.h>
#include <platform/dirutils.h>
#include <platform/platform_time.h>
#include <platform/scope_timer.h>
#include <platform/string_hex.h>
#include <serverless/config.h>
#include <statistics/cbstat_collector.h>
#include <statistics/collector.h>
#include <statistics/labelled_collector.h>
#include <statistics/prometheus.h>
#include <utilities/engine_errc_2_mcbp.h>
#include <utilities/logtags.h>
#include <xattr/utils.h>

#include <charconv>
#include <chrono>
#include <cstring>
#include <filesystem>
#include <fstream>
#include <iostream>
#include <limits>
#include <memory>
#include <string>
#include <utility>
#include <vector>

using cb::tracing::Code;
using namespace std::string_view_literals;

static size_t percentOf(size_t val, double percent) {
    return static_cast<size_t>(static_cast<double>(val) * percent);
}

struct EPHandleReleaser {
    void operator()(const EventuallyPersistentEngine*) {
        ObjectRegistry::onSwitchThread(nullptr);
    }
};

using EPHandle = std::unique_ptr<EventuallyPersistentEngine, EPHandleReleaser>;
using ConstEPHandle =
        std::unique_ptr<const EventuallyPersistentEngine, EPHandleReleaser>;

// Unique types we store in the engine specific when a call is ewould blocked.
struct ScheduledCompactionToken {};
struct ScheduledVBucketDeleteToken {};
struct ScheduledSeqnoPersistenceToken {};

/**
 * Helper function to acquire a handle to the engine which allows access to
 * the engine while the handle is in scope.
 * @param handle pointer to the engine
 * @return EPHandle which is a unique_ptr to an EventuallyPersistentEngine
 * with a custom deleter (EPHandleReleaser) which performs the required
 * ObjectRegistry release.
 */

static inline EPHandle acquireEngine(EngineIface* handle) {
    auto ret = reinterpret_cast<EventuallyPersistentEngine*>(handle);
    ObjectRegistry::onSwitchThread(ret);

    return EPHandle(ret);
}

static inline ConstEPHandle acquireEngine(const EngineIface* handle) {
    auto ret = reinterpret_cast<const EventuallyPersistentEngine*>(handle);
    // A const engine call, can in theory still mutate the engine in that
    // memory allocation can trigger an update of the stats counters. It's
    // difficult to express const/mutable through the thread-local engine, but
    // that is the assumption that only a limited amount of the engine may
    // mutate through the ObjectRegistry. Note with MB-23086 in-place, EPStats
    // won't be updated by general memory allocation, so the scope for changing
    // the const engine* is very much reduced.
    ObjectRegistry::onSwitchThread(
            const_cast<EventuallyPersistentEngine*>(ret));

    return ConstEPHandle(ret);
}

/**
 * Call the response callback and return the appropriate value so that
 * the core knows what to do..
 */
static cb::engine_errc sendResponse(const AddResponseFn& response,
                                    std::string_view key,
                                    std::string_view ext,
                                    std::string_view body,
                                    uint8_t datatype,
                                    cb::mcbp::Status status,
                                    uint64_t cas,
                                    CookieIface& cookie) {
    if (response(key, ext, body, datatype, status, cas, cookie)) {
        return cb::engine_errc::success;
    }
    return cb::engine_errc::failed;
}

template <typename T>
static void validate(T v, T l, T h) {
    if (v < l || v > h) {
        throw std::runtime_error("Value out of range.");
    }
}


static void checkNumeric(const char* str) {
    int i = 0;
    if (str[0] == '-') {
        i++;
    }
    for (; str[i]; i++) {
        using namespace std;
        if (!isdigit(str[i])) {
            throw std::runtime_error("Value is not numeric");
        }
    }
}

void EventuallyPersistentEngine::destroy(const bool force) {
    auto eng = acquireEngine(this);
    cb::ArenaMalloc::switchToClient(eng->getArenaMallocClient());
    eng->destroyInner(force);
    delete eng.get();
}

cb::unique_item_ptr EventuallyPersistentEngine::allocateItem(
        CookieIface& cookie,
        const DocKey& key,
        size_t nbytes,
        size_t priv_nbytes,
        int flags,
        rel_time_t exptime,
        uint8_t datatype,
        Vbid vbucket) {
    auto [status, item] = acquireEngine(this)->itemAllocate(
            key, nbytes, priv_nbytes, flags, exptime, datatype, vbucket);

    if (status != cb::engine_errc::success) {
        throw cb::engine_error(status,
                               "EventuallyPersistentEngine::allocateItem: "
                               "failed to allocate item");
    }

    return std::move(item);
}

cb::engine_errc EventuallyPersistentEngine::remove(
        CookieIface& cookie,
        const DocKey& key,
        uint64_t& cas,
        Vbid vbucket,
        const std::optional<cb::durability::Requirements>& durability,
        mutation_descr_t& mut_info) {
    // Maybe upgrade Durability Level
    using namespace cb::durability;
    std::optional<Requirements> durReqs = durability;
    const auto level = durReqs ? durReqs->getLevel() : Level::None;
    const auto minLevel = kvBucket->getMinDurabilityLevel();
    if (level < minLevel) {
        // Transitioning from NormalWrite to SyncWrite?
        if (level == Level::None) {
            durReqs = Requirements(minLevel, Timeout());
        } else {
            durReqs->setLevel(minLevel);
        }
    }

    return acquireEngine(this)->removeInner(
            cookie, key, cas, vbucket, durReqs, mut_info);
}

void EventuallyPersistentEngine::release(ItemIface& itm) {
    acquireEngine(this)->itemRelease(&itm);
}

cb::EngineErrorItemPair EventuallyPersistentEngine::get(
        CookieIface& cookie,
        const DocKey& key,
        Vbid vbucket,
        DocStateFilter documentStateFilter) {
    auto options = static_cast<get_options_t>(
            QUEUE_BG_FETCH | HONOR_STATES | TRACK_REFERENCE | DELETE_TEMP |
            HIDE_LOCKED_CAS | TRACK_STATISTICS);

    switch (documentStateFilter) {
    case DocStateFilter::Alive:
        break;
    case DocStateFilter::Deleted:
        // MB-23640 was caused by this bug as the frontend asked for
        // Alive and Deleted documents. The internals don't have a
        // way of requesting just deleted documents, and luckily for
        // us no part of our code is using this yet. Return an error
        // if anyone start using it
        return std::make_pair(
                cb::engine_errc::not_supported,
                cb::unique_item_ptr{nullptr, cb::ItemDeleter{this}});
    case DocStateFilter::AliveOrDeleted:
        options = static_cast<get_options_t>(options | GET_DELETED_VALUE);
        break;
    }
    return acquireEngine(this)->getInner(cookie, key, vbucket, options);
}

cb::EngineErrorItemPair EventuallyPersistentEngine::get_replica(
        CookieIface& cookie, const DocKey& key, Vbid vbucket) {
    return acquireEngine(this)->getReplicaInner(cookie, key, vbucket);
}

cb::EngineErrorItemPair EventuallyPersistentEngine::get_random_document(
        CookieIface& cookie, CollectionID cid) {
    return acquireEngine(this)->getRandomDocument(cookie, cid);
}

cb::EngineErrorItemPair EventuallyPersistentEngine::get_if(
        CookieIface& cookie,
        const DocKey& key,
        Vbid vbucket,
        std::function<bool(const item_info&)> filter) {
    return acquireEngine(this)->getIfInner(cookie, key, vbucket, filter);
}

cb::EngineErrorItemPair EventuallyPersistentEngine::get_and_touch(
        CookieIface& cookie,
        const DocKey& key,
        Vbid vbucket,
        uint32_t expiry_time,
        const std::optional<cb::durability::Requirements>& durability) {
    if (durability) {
        return cb::makeEngineErrorItemPair(cb::engine_errc::not_supported);
    }
    return acquireEngine(this)->getAndTouchInner(
            cookie, key, vbucket, expiry_time);
}

cb::EngineErrorItemPair EventuallyPersistentEngine::get_locked(
        CookieIface& cookie,
        const DocKey& key,
        Vbid vbucket,
        uint32_t lock_timeout) {
    return acquireEngine(this)->getLockedInner(
            cookie, key, vbucket, lock_timeout);
}

cb::engine_errc EventuallyPersistentEngine::unlock(CookieIface& cookie,
                                                   const DocKey& key,
                                                   Vbid vbucket,
                                                   uint64_t cas) {
    return acquireEngine(this)->unlockInner(cookie, key, vbucket, cas);
}

/**
 * generic lambda function which creates an "ExitBorderGuard" thunk - a wrapper
 * around the passed-in function which uses NonBucketAllocationGuard to switch
 * away from the current engine before invoking 'wrapped', then switches back to
 * the original engine after wrapped returns.
 *
 * The intended use-case of this is to invoke methods / callbacks outside
 * of ep-engine without mis-accounting memory - we need to ensure that any
 * memory allocated from inside the callback is *not* accounted to ep-engine,
 * but when the callback returns we /do/ account any subsequent allocations
 * to the given engine.
 */
auto makeExitBorderGuard = [](auto&& wrapped) {
    return [wrapped](auto&&... args) {
        NonBucketAllocationGuard exitGuard;
        return wrapped(std::forward<decltype(args)>(args)...);
    };
};

cb::engine_errc EventuallyPersistentEngine::get_stats(
        CookieIface& cookie,
        std::string_view key,
        std::string_view value,
        const AddStatFn& add_stat) {
    // The AddStatFn callback may allocate memory (temporary buffers for
    // stat data) which will be de-allocated inside the server, after the
    // engine call (get_stat) has returned. As such we do not want to
    // account such memory against this bucket.
    // Create an exit border guard around the original callback.
    // Perf: use std::cref to avoid copying (and the subsequent `new` call) of
    // the input add_stat function.
    auto addStatExitBorderGuard = makeExitBorderGuard(std::cref(add_stat));

    return acquireEngine(this)->getStats(
            cookie, key, value, addStatExitBorderGuard);
}

cb::engine_errc EventuallyPersistentEngine::get_prometheus_stats(
        const BucketStatCollector& collector,
        cb::prometheus::MetricGroup metricGroup) {
    try {
        using cb::prometheus::MetricGroup;
        switch (metricGroup) {
        case MetricGroup::High:
            return doMetricGroupHigh(collector);
        case MetricGroup::Low:
            return doMetricGroupLow(collector);
        case MetricGroup::Metering:
            return doMetricGroupMetering(collector);
        case MetricGroup::All:
            // nothing currently requests All metrics at this level, so rather
            // than leaving an unused impl to rot, defer until it is actually
            // required.
            throw std::invalid_argument(
                    "EventuallyPersistentEngine::get_prometheus_stats: "
                    "fetching group 'All' not implemented");
        }
    } catch (const std::bad_alloc&) {
        return cb::engine_errc::no_memory;
    }
    return cb::engine_errc::success;
}

cb::engine_errc EventuallyPersistentEngine::doMetricGroupHigh(
        const BucketStatCollector& collector) {
    cb::engine_errc status;

    doTimingStats(collector);
    if (status = doEngineStatsHighCardinality(collector);
        status != cb::engine_errc::success) {
        return status;
    }
    if (status = Collections::Manager::doPrometheusCollectionStats(
                *getKVBucket(), collector);
        status != cb::engine_errc::success) {
        return cb::engine_errc(status);
    }

<<<<<<< HEAD
    // aggregate DCP producer metrics
    ConnCounter aggregator;
    dcpConnMap_->each([&aggregator](const std::shared_ptr<ConnHandler>& tc) {
        ++aggregator.totalConns;
        if (auto tp = std::dynamic_pointer_cast<DcpProducer>(tc); tp) {
            tp->aggregateQueueStats(aggregator);
=======
        } else {
            cb::engine_errc status;
            if (status = doEngineStatsLowCardinality(collector);
                status != cb::engine_errc::success) {
                return status;
            }

            if (const auto* warmup = getKVBucket()->getWarmup()) {
                warmup->addStatusMetrics(collector);
            }

            // do dcp aggregated stats, using ":" as the separator to split
            // connection names to find the connection type.
            if (status = doConnAggStatsInner(collector, ":");
                status != cb::engine_errc::success) {
                return status;
            }
>>>>>>> 1a59dd03
        }
    });
    addAggregatedProducerStats(collector, aggregator);
    return status;
}

cb::engine_errc EventuallyPersistentEngine::doMetricGroupLow(
        const BucketStatCollector& collector) {
    cb::engine_errc status;

    if (status = doEngineStatsLowCardinality(collector);
        status != cb::engine_errc::success) {
        return status;
    }
    // do dcp aggregated stats, using ":" as the separator to split
    // connection names to find the connection type.
    return doConnAggStats(collector, ":");
}

cb::engine_errc EventuallyPersistentEngine::doMetricGroupMetering(
        const BucketStatCollector& collector) {
    using namespace cb::stats;
    // equivalent to Key::ep_db_file_size but named to match metering
    // requirements.
    collector.addStat(Key::storage, kvBucket->getTotalDiskSize());
    return cb::engine_errc::success;
}

cb::engine_errc EventuallyPersistentEngine::store(
        CookieIface& cookie,
        ItemIface& itm,
        uint64_t& cas,
        StoreSemantics operation,
        const std::optional<cb::durability::Requirements>& durability,
        DocumentState document_state,
        bool preserveTtl) {
    Item& item = static_cast<Item&>(itm);

    if (item.getNBytes() == 0 &&
        item.getDataType() != PROTOCOL_BINARY_RAW_BYTES) {
        std::stringstream ss;
        ss << item;
        throw std::invalid_argument(
                "EventuallyPersistentEngine::store: Invalid datatype for empty "
                "payload: " +
                cb::UserDataView(ss.str()).getSanitizedValue());
    }

    if (document_state == DocumentState::Deleted) {
        item.setDeleted();
    }
    if (durability) {
        item.setPendingSyncWrite(durability.value());
    }

    item.increaseDurabilityLevel(kvBucket->getMinDurabilityLevel());

    return acquireEngine(this)->storeInner(
            cookie, item, cas, operation, preserveTtl);
}

cb::EngineErrorCasPair EventuallyPersistentEngine::store_if(
        CookieIface& cookie,
        ItemIface& itm,
        uint64_t cas,
        StoreSemantics operation,
        const cb::StoreIfPredicate& predicate,
        const std::optional<cb::durability::Requirements>& durability,
        DocumentState document_state,
        bool preserveTtl) {
    Item& item = static_cast<Item&>(itm);

    if (item.getNBytes() == 0 &&
        item.getDataType() != PROTOCOL_BINARY_RAW_BYTES) {
        std::stringstream ss;
        ss << item;
        throw std::invalid_argument(
                "EventuallyPersistentEngine::store_if: Invalid datatype for "
                "empty payload: " +
                cb::UserDataView(ss.str()).getSanitizedValue());
    }

    if (document_state == DocumentState::Deleted) {
        item.setDeleted();
    }
    if (durability) {
        item.setPendingSyncWrite(durability.value());
    }

    item.increaseDurabilityLevel(kvBucket->getMinDurabilityLevel());

    return acquireEngine(this)->storeIfInner(
            cookie, item, cas, operation, predicate, preserveTtl);
}

void EventuallyPersistentEngine::reset_stats(CookieIface& cookie) {
    acquireEngine(this)->resetStats();
}

cb::engine_errc EventuallyPersistentEngine::setReplicationParam(
        const std::string& key, const std::string& val, std::string& msg) {
    auto rv = cb::engine_errc::success;

    try {
        // Last param (replication_throttle_threshold) in this group removed.
        // @todo MB-52953: Remove the replication_param group from cbepctl,
        //  the existing dcp_param seems enough for now

        msg = "Unknown config param";
        rv = cb::engine_errc::no_such_key;

        // Handles exceptions thrown by the standard
        // library stoi/stoul style functions when not numeric
    } catch (std::invalid_argument&) {
        msg = "Argument was not numeric";
        rv = cb::engine_errc::invalid_arguments;

        // Handles exceptions thrown by the standard library stoi/stoul
        // style functions when the conversion does not fit in the datatype
    } catch (std::out_of_range&) {
        msg = "Argument was out of range";
        rv = cb::engine_errc::invalid_arguments;

        // Handles any miscellaenous exceptions in addition to the range_error
        // exceptions thrown by the configuration::set<param>() methods
    } catch (std::exception& error) {
        msg = error.what();
        rv = cb::engine_errc::invalid_arguments;
    }

    return rv;
}

cb::engine_errc EventuallyPersistentEngine::setCheckpointParam(
        const std::string& key, const std::string& val, std::string& msg) {
    auto rv = cb::engine_errc::success;

    try {
        auto& config = getConfiguration();

        if (key == "max_checkpoints") {
            config.setMaxCheckpoints(std::stoull(val));
        } else if (key == "checkpoint_memory_ratio") {
            config.setCheckpointMemoryRatio(std::stof(val));
        } else if (key == "checkpoint_memory_recovery_upper_mark") {
            config.setCheckpointMemoryRecoveryUpperMark(std::stof(val));
        } else if (key == "checkpoint_memory_recovery_lower_mark") {
            config.setCheckpointMemoryRecoveryLowerMark(std::stof(val));
        } else if (key == "checkpoint_max_size") {
            config.setCheckpointMaxSize(std::stoull(val));
        } else {
            msg = "Unknown config param";
            rv = cb::engine_errc::no_such_key;
        }

        // Handles exceptions thrown by the cb_stob function
    } catch (invalid_argument_bool& error) {
        msg = error.what();
        rv = cb::engine_errc::invalid_arguments;

        // Handles exceptions thrown by the standard
        // library stoi/stoul style functions when not numeric
    } catch (std::invalid_argument&) {
        msg = "Argument was not numeric";
        rv = cb::engine_errc::invalid_arguments;

        // Handles exceptions thrown by the standard library stoi/stoul
        // style functions when the conversion does not fit in the datatype
    } catch (std::out_of_range&) {
        msg = "Argument was out of range";
        rv = cb::engine_errc::invalid_arguments;

        // Handles any miscellaenous exceptions in addition to the range_error
        // exceptions thrown by the configuration::set<param>() methods
    } catch (std::exception& error) {
        msg = error.what();
        rv = cb::engine_errc::invalid_arguments;
    }

    return rv;
}

cb::engine_errc EventuallyPersistentEngine::setFlushParam(
        const std::string& key, const std::string& val, std::string& msg) {
    auto rv = cb::engine_errc::success;

    // Handle the actual mutation.
    try {
        configuration.requirementsMetOrThrow(key);

        if (key == "max_size" || key == "cache_size") {
            size_t vsize = std::stoull(val);
            kvBucket->processBucketQuotaChange(vsize);
        } else if (key == "mem_low_wat") {
            configuration.setMemLowWat(std::stoull(val));
        } else if (key == "mem_high_wat") {
            configuration.setMemHighWat(std::stoull(val));
        } else if (key == "backfill_mem_threshold") {
            configuration.setBackfillMemThreshold(std::stoull(val));
        } else if (key == "durability_min_level") {
            configuration.setDurabilityMinLevel(val);
        } else if (key == "mutation_mem_ratio") {
            configuration.setMutationMemRatio(std::stof(val));
        } else if (key == "timing_log") {
            EPStats& epStats = getEpStats();
            epStats.timingLog = nullptr;
            if (val == "off") {
                EP_LOG_DEBUG_RAW("Disabled timing log.");
            } else {
                auto tmp = std::make_unique<std::ofstream>(val);
                if (tmp->good()) {
                    EP_LOG_DEBUG("Logging detailed timings to ``{}''.", val);
                    epStats.timingLog = std::move(tmp);
                } else {
                    EP_LOG_WARN(
                            "Error setting detailed timing log to ``{}'':  {}",
                            val,
                            strerror(errno));
                }
            }
        } else if (key == "exp_pager_enabled") {
            configuration.setExpPagerEnabled(cb_stob(val));
        } else if (key == "exp_pager_stime") {
            configuration.setExpPagerStime(std::stoull(val));
        } else if (key == "exp_pager_initial_run_time") {
            configuration.setExpPagerInitialRunTime(std::stoll(val));
        } else if (key == "flusher_total_batch_limit") {
            configuration.setFlusherTotalBatchLimit(std::stoll(val));
        } else if (key == "getl_default_timeout") {
            configuration.setGetlDefaultTimeout(std::stoull(val));
        } else if (key == "getl_max_timeout") {
            configuration.setGetlMaxTimeout(std::stoull(val));
        } else if (key == "ht_resize_interval") {
            configuration.setHtResizeInterval(std::stoull(val));
        } else if (key == "max_item_privileged_bytes") {
            configuration.setMaxItemPrivilegedBytes(std::stoull(val));
        } else if (key == "max_item_size") {
            configuration.setMaxItemSize(std::stoull(val));
        } else if (key == "access_scanner_enabled") {
            configuration.setAccessScannerEnabled(cb_stob(val));
        } else if (key == "alog_path") {
            configuration.setAlogPath(val);
        } else if (key == "alog_max_stored_items") {
            configuration.setAlogMaxStoredItems(std::stoull(val));
        } else if (key == "alog_resident_ratio_threshold") {
            configuration.setAlogResidentRatioThreshold(std::stoull(val));
        } else if (key == "alog_sleep_time") {
            configuration.setAlogSleepTime(std::stoull(val));
        } else if (key == "alog_task_time") {
            configuration.setAlogTaskTime(std::stoull(val));
            /* Start of ItemPager parameters */
        } else if (key == "bfilter_fp_prob") {
            configuration.setBfilterFpProb(std::stof(val));
        } else if (key == "bfilter_key_count") {
            configuration.setBfilterKeyCount(std::stoull(val));
        } else if (key == "pager_sleep_time_ms") {
            configuration.setPagerSleepTimeMs(std::stoull(val));
        } else if (key == "item_eviction_age_percentage") {
            configuration.setItemEvictionAgePercentage(std::stoull(val));
        } else if (key == "item_eviction_freq_counter_age_threshold") {
            configuration.setItemEvictionFreqCounterAgeThreshold(
                    std::stoull(val));
        } else if (key == "item_freq_decayer_chunk_duration") {
            configuration.setItemFreqDecayerChunkDuration(std::stoull(val));
        } else if (key == "item_freq_decayer_percent") {
            configuration.setItemFreqDecayerPercent(std::stoull(val));
            /* End of ItemPager parameters */
        } else if (key == "warmup_min_memory_threshold") {
            configuration.setWarmupMinMemoryThreshold(std::stoull(val));
        } else if (key == "warmup_min_items_threshold") {
            configuration.setWarmupMinItemsThreshold(std::stoull(val));
        } else if (key == "num_reader_threads" || key == "num_writer_threads" ||
                   key == "num_auxio_threads" || key == "num_nonio_threads") {
            msg = fmt::format(
                    "Setting of key '{0}' is no longer supported "
                    "using set flush param, a post request to the REST API "
                    "(POST "
                    "http://<host>:<port>/pools/default/settings/memcached/"
                    "global with payload {0}=N) should be made instead",
                    key);
            return cb::engine_errc::invalid_arguments;
        } else if (key == "bfilter_enabled") {
            configuration.setBfilterEnabled(cb_stob(val));
        } else if (key == "bfilter_residency_threshold") {
            configuration.setBfilterResidencyThreshold(std::stof(val));
        } else if (key == "defragmenter_enabled") {
            configuration.setDefragmenterEnabled(cb_stob(val));
        } else if (key == "defragmenter_interval") {
            auto v = std::stod(val);
            configuration.setDefragmenterInterval(v);
        } else if (key == "item_compressor_interval") {
            size_t v = std::stoull(val);
            // Adding separate validation as external limit is minimum 1
            // to prevent setting item compressor to constantly run
            validate(v, size_t(1), std::numeric_limits<size_t>::max());
            configuration.setItemCompressorInterval(v);
        } else if (key == "item_compressor_chunk_duration") {
            configuration.setItemCompressorChunkDuration(std::stoull(val));
        } else if (key == "defragmenter_age_threshold") {
            configuration.setDefragmenterAgeThreshold(std::stoull(val));
        } else if (key == "defragmenter_chunk_duration") {
            configuration.setDefragmenterChunkDuration(std::stoull(val));
        } else if (key == "defragmenter_stored_value_age_threshold") {
            configuration.setDefragmenterStoredValueAgeThreshold(
                    std::stoull(val));
        } else if (key == "defragmenter_run") {
            runDefragmenterTask();
        } else if (key == "defragmenter_mode") {
            configuration.setDefragmenterMode(val);
        } else if (key == "defragmenter_auto_lower_threshold") {
            configuration.setDefragmenterAutoLowerThreshold(std::stof(val));
        } else if (key == "defragmenter_auto_upper_threshold") {
            configuration.setDefragmenterAutoUpperThreshold(std::stof(val));
        } else if (key == "defragmenter_auto_max_sleep") {
            configuration.setDefragmenterAutoMaxSleep(std::stof(val));
        } else if (key == "defragmenter_auto_min_sleep") {
            configuration.setDefragmenterAutoMinSleep(std::stof(val));
        } else if (key == "defragmenter_auto_pid_p") {
            configuration.setDefragmenterAutoPidP(std::stof(val));
        } else if (key == "defragmenter_auto_pid_i") {
            configuration.setDefragmenterAutoPidI(std::stof(val));
        } else if (key == "defragmenter_auto_pid_d") {
            configuration.setDefragmenterAutoPidD(std::stof(val));
        } else if (key == "defragmenter_auto_pid_dt") {
            configuration.setDefragmenterAutoPidDt(std::stof(val));
        } else if (key == "compaction_max_concurrent_ratio") {
            configuration.setCompactionMaxConcurrentRatio(std::stof(val));
        } else if (key == "chk_expel_enabled") {
            configuration.setChkExpelEnabled(cb_stob(val));
        } else if (key == "dcp_min_compression_ratio") {
            configuration.setDcpMinCompressionRatio(std::stof(val));
        } else if (key == "dcp_noop_mandatory_for_v5_features") {
            configuration.setDcpNoopMandatoryForV5Features(cb_stob(val));
        } else if (key == "access_scanner_run") {
            if (!(runAccessScannerTask())) {
                rv = cb::engine_errc::temporary_failure;
            }
        } else if (key == "vb_state_persist_run") {
            runVbStatePersistTask(Vbid(std::stoi(val)));
        } else if (key == "ephemeral_full_policy") {
            configuration.setEphemeralFullPolicy(val);
        } else if (key == "ephemeral_metadata_mark_stale_chunk_duration") {
            configuration.setEphemeralMetadataMarkStaleChunkDuration(
                    std::stoull(val));
        } else if (key == "ephemeral_metadata_purge_age") {
            configuration.setEphemeralMetadataPurgeAge(std::stoull(val));
        } else if (key == "ephemeral_metadata_purge_interval") {
            configuration.setEphemeralMetadataPurgeInterval(std::stoull(val));
        } else if (key == "ephemeral_metadata_purge_stale_chunk_duration") {
            configuration.setEphemeralMetadataPurgeStaleChunkDuration(
                    std::stoull(val));
        } else if (key == "fsync_after_every_n_bytes_written") {
            configuration.setFsyncAfterEveryNBytesWritten(std::stoull(val));
        } else if (key == "xattr_enabled") {
            configuration.setXattrEnabled(cb_stob(val));
        } else if (key == "compression_mode") {
            configuration.setCompressionMode(val);
        } else if (key == "min_compression_ratio") {
            float min_comp_ratio;
            if (safe_strtof(val, min_comp_ratio)) {
                configuration.setMinCompressionRatio(min_comp_ratio);
            } else {
                rv = cb::engine_errc::invalid_arguments;
            }
        } else if (key == "max_ttl") {
            configuration.setMaxTtl(std::stoull(val));
        } else if (key == "mem_used_merge_threshold_percent") {
            configuration.setMemUsedMergeThresholdPercent(std::stof(val));
        } else if (key == "retain_erroneous_tombstones") {
            configuration.setRetainErroneousTombstones(cb_stob(val));
        } else if (key == "couchstore_tracing") {
            configuration.setCouchstoreTracing(cb_stob(val));
        } else if (key == "couchstore_write_validation") {
            configuration.setCouchstoreWriteValidation(cb_stob(val));
        } else if (key == "couchstore_mprotect") {
            configuration.setCouchstoreMprotect(cb_stob(val));
        } else if (key == "allow_sanitize_value_in_deletion") {
            configuration.setAllowSanitizeValueInDeletion(cb_stob(val));
        } else if (key == "pitr_enabled") {
            configuration.setPitrEnabled(cb_stob(val));
        } else if (key == "pitr_max_history_age") {
            uint32_t value;
            if (safe_strtoul(val, value)) {
                configuration.setPitrMaxHistoryAge(value);
            } else {
                rv = cb::engine_errc::invalid_arguments;
            }
        } else if (key == "pitr_granularity") {
            uint32_t value;
            if (safe_strtoul(val, value)) {
                configuration.setPitrGranularity(value);
            } else {
                rv = cb::engine_errc::invalid_arguments;
            }
        } else if (key == "magma_fragmentation_percentage") {
            float value;
            if (safe_strtof(val, value)) {
                configuration.setMagmaFragmentationPercentage(value);
            } else {
                rv = cb::engine_errc::invalid_arguments;
            }
        } else if (key == "persistent_metadata_purge_age") {
            uint32_t value;
            if (safe_strtoul(val, value)) {
                configuration.setPersistentMetadataPurgeAge(value);
            } else {
                rv = cb::engine_errc::invalid_arguments;
            }
        } else if (key == "magma_flusher_thread_percentage") {
            uint32_t value;
            if (safe_strtoul(val, value)) {
                configuration.setMagmaFlusherThreadPercentage(value);
            } else {
                rv = cb::engine_errc::invalid_arguments;
            }
        } else if (key == "couchstore_file_cache_max_size") {
            uint32_t value;
            if (safe_strtoul(val, value)) {
                configuration.setCouchstoreFileCacheMaxSize(value);
            } else {
                rv = cb::engine_errc::invalid_arguments;
            }
        } else if (key == "magma_mem_quota_ratio") {
            float value;
            if (safe_strtof(val, value)) {
                configuration.setMagmaMemQuotaRatio(value);
            } else {
                rv = cb::engine_errc::invalid_arguments;
            }
        } else if (key == "magma_enable_block_cache") {
            configuration.setMagmaEnableBlockCache(cb_stob(val));
        } else if (key == "compaction_expire_from_start") {
            configuration.setCompactionExpireFromStart(cb_stob(val));
        } else if (key == "vbucket_mapping_sanity_checking") {
            configuration.setVbucketMappingSanityChecking(cb_stob(val));
        } else if (key == "vbucket_mapping_sanity_checking_error_mode") {
            configuration.setVbucketMappingSanityCheckingErrorMode(val);
        } else if (key == "seqno_persistence_timeout") {
            configuration.setSeqnoPersistenceTimeout(std::stoul(val));
        } else if (key == "range_scan_max_continue_tasks") {
            configuration.setRangeScanMaxContinueTasks(std::stoul(val));
        } else if (key == "bucket_quota_change_task_poll_interval") {
            configuration.setBucketQuotaChangeTaskPollInterval(std::stoul
                                                                (val));
        } else if (key == "range_scan_read_buffer_send_size") {
            configuration.setRangeScanReadBufferSendSize(std::stoull(val));
        } else if (key == "range_scan_max_lifetime") {
            configuration.setRangeScanMaxLifetime(std::stoull(val));
        } else if (key == "item_eviction_strategy") {
            getConfiguration().setItemEvictionStrategy(val);
        } else if (key == "magma_per_document_compression_enabled") {
            configuration.setMagmaPerDocumentCompressionEnabled(cb_stob(val));
        } else if (key == "history_retention_seconds") {
            configuration.setHistoryRetentionSeconds(std::stoul(val));
        } else if (key == "history_retention_bytes") {
            configuration.setHistoryRetentionBytes(std::stoull(val));
        } else {
            msg = "Unknown config param";
            rv = cb::engine_errc::invalid_arguments;
        }
        // Handles exceptions thrown by the cb_stob function
    } catch (invalid_argument_bool& error) {
        msg = error.what();
        rv = cb::engine_errc::invalid_arguments;

        // Handles exceptions thrown by the standard
        // library stoi/stoul style functions when not numeric
    } catch (std::invalid_argument&) {
        msg = "Argument was not numeric";
        rv = cb::engine_errc::invalid_arguments;

        // Handles exceptions thrown by the standard library stoi/stoul
        // style functions when the conversion does not fit in the datatype
    } catch (std::out_of_range&) {
        msg = "Argument was out of range";
        rv = cb::engine_errc::invalid_arguments;

        // Handles any miscellaneous exceptions in addition to the range_error
        // exceptions thrown by the configuration::set<param>() methods
    } catch (std::exception& error) {
        msg = error.what();
        rv = cb::engine_errc::invalid_arguments;
    }

    return rv;
}

cb::engine_errc EventuallyPersistentEngine::setDcpParam(const std::string& key,
                                                        const std::string& val,
                                                        std::string& msg) {
    auto rv = cb::engine_errc::success;
    try {
        if (key == "dcp_consumer_buffer_ratio") {
            getConfiguration().setDcpConsumerBufferRatio(std::stof(val));
        } else if (key == "connection_manager_interval") {
            getConfiguration().setConnectionManagerInterval(std::stoull(val));
        } else if (key ==
                   "dcp_consumer_process_buffered_messages_yield_limit") {
            getConfiguration().setDcpConsumerProcessBufferedMessagesYieldLimit(
                    std::stoull(val));
        } else if (key == "dcp_consumer_process_buffered_messages_batch_size") {
            auto v = size_t(std::stoul(val));
            checkNumeric(val.c_str());
            validate(v, size_t(1), std::numeric_limits<size_t>::max());
            getConfiguration().setDcpConsumerProcessBufferedMessagesBatchSize(
                    v);
        } else if (key == "dcp_enable_noop") {
            getConfiguration().setDcpEnableNoop(cb_stob(val));
        } else if (key == "dcp_idle_timeout") {
            auto v = size_t(std::stoul(val));
            checkNumeric(val.c_str());
            validate(v, size_t(1), std::numeric_limits<size_t>::max());
            getConfiguration().setDcpIdleTimeout(v);
        } else if (key == "dcp_noop_tx_interval") {
            getConfiguration().setDcpNoopTxInterval(std::stoull(val));
        } else if (key == "dcp_producer_snapshot_marker_yield_limit") {
            getConfiguration().setDcpProducerSnapshotMarkerYieldLimit(
                    std::stoull(val));
        } else if (key == "dcp_takeover_max_time") {
            getConfiguration().setDcpTakeoverMaxTime(std::stoull(val));
        } else {
            msg = "Unknown config param";
            rv = cb::engine_errc::no_such_key;
        }
    } catch (std::runtime_error&) {
        msg = "Value out of range.";
        rv = cb::engine_errc::invalid_arguments;
    }

    return rv;
}

cb::engine_errc EventuallyPersistentEngine::setVbucketParam(
        Vbid vbucket,
        const std::string& key,
        const std::string& val,
        std::string& msg) {
    auto rv = cb::engine_errc::success;
    try {
        if (key == "hlc_drift_ahead_threshold_us") {
            uint64_t v = std::strtoull(val.c_str(), nullptr, 10);
            checkNumeric(val.c_str());
            getConfiguration().setHlcDriftAheadThresholdUs(v);
        } else if (key == "hlc_drift_behind_threshold_us") {
            uint64_t v = std::strtoull(val.c_str(), nullptr, 10);
            checkNumeric(val.c_str());
            getConfiguration().setHlcDriftBehindThresholdUs(v);
        } else if (key == "max_cas") {
            uint64_t v = std::strtoull(val.c_str(), nullptr, 10);
            checkNumeric(val.c_str());
            EP_LOG_INFO("setVbucketParam: max_cas:{} {}", v, vbucket);
            if (getKVBucket()->forceMaxCas(vbucket, v) !=
                cb::engine_errc::success) {
                rv = cb::engine_errc::not_my_vbucket;
                msg = "Not my vbucket";
            }
        } else {
            msg = "Unknown config param";
            rv = cb::engine_errc::no_such_key;
        }
    } catch (std::runtime_error&) {
        msg = "Value out of range.";
        rv = cb::engine_errc::invalid_arguments;
    }
    return rv;
}

cb::engine_errc EventuallyPersistentEngine::evictKey(CookieIface& cookie,
                                                     const DocKey& key,
                                                     Vbid vbucket) {
    EP_LOG_DEBUG("Manually evicting object with key {}",
                 cb::UserDataView(key.to_string()));
    const char* msg = nullptr;
    const auto rv = kvBucket->evictKey(key, vbucket, &msg);
    if (rv == cb::engine_errc::not_my_vbucket ||
        rv == cb::engine_errc::no_such_key) {
        if (isDegradedMode()) {
            if (msg) {
                setErrorContext(cookie, msg);
            }
            return cb::engine_errc::temporary_failure;
        }
    }
    if (msg) {
        setErrorContext(cookie, msg);
    }
    return rv;
}

cb::engine_errc EventuallyPersistentEngine::setParameter(
        CookieIface& cookie,
        EngineParamCategory category,
        std::string_view key,
        std::string_view value,
        Vbid vbid) {
    return acquireEngine(this)->setParameterInner(
            cookie, category, key, value, vbid);
}

cb::engine_errc EventuallyPersistentEngine::setParameterInner(
        CookieIface& cookie,
        EngineParamCategory category,
        std::string_view key,
        std::string_view value,
        Vbid vbid) {
    const std::string keyz(key);
    const std::string valz(value);

    std::string msg;
    cb::engine_errc ret = cb::engine_errc::no_such_key;
    switch (category) {
    case EngineParamCategory::Flush:
        ret = setFlushParam(keyz, valz, msg);
        break;
    case EngineParamCategory::Replication:
        ret = setReplicationParam(keyz, valz, msg);
        break;
    case EngineParamCategory::Checkpoint:
        ret = setCheckpointParam(keyz, valz, msg);
        break;
    case EngineParamCategory::Dcp:
        ret = setDcpParam(keyz, valz, msg);
        break;
    case EngineParamCategory::Vbucket:
        ret = setVbucketParam(vbid, keyz, valz, msg);
        break;
    }

    if (ret != cb::engine_errc::success && !msg.empty()) {
        setErrorContext(cookie, msg);
    }

    return ret;
}

std::pair<cb::engine_errc, vbucket_state_t>
EventuallyPersistentEngine::getVBucketInner(CookieIface& cookie, Vbid vbucket) {
    HdrMicroSecBlockTimer timer(&stats.getVbucketCmdHisto);

    auto vb = getVBucket(vbucket);
    if (!vb) {
        return {cb::engine_errc::not_my_vbucket, vbucket_state_dead};
    }
    return {cb::engine_errc::success, vb->getState()};
}

cb::engine_errc EventuallyPersistentEngine::setVBucketInner(
        CookieIface& cookie,
        Vbid vbid,
        uint64_t cas,
        vbucket_state_t state,
        nlohmann::json* meta) {
    HdrMicroSecBlockTimer timer(&stats.setVbucketCmdHisto);
    return setVBucketState(cookie, vbid, state, meta, TransferVB::No, cas);
}

cb::EngineErrorItemPair EventuallyPersistentEngine::getReplicaInner(
        CookieIface& cookie, const DocKey& key, Vbid vbucket) {
    auto options = static_cast<get_options_t>(
            QUEUE_BG_FETCH | HONOR_STATES | TRACK_REFERENCE | DELETE_TEMP |
            HIDE_LOCKED_CAS | TRACK_STATISTICS);

    GetValue rv(getKVBucket()->getReplica(key, vbucket, &cookie, options));
    auto error_code = rv.getStatus();
    if (error_code != cb::engine_errc::would_block) {
        ++(getEpStats().numOpsGet);
    }

    if (error_code == cb::engine_errc::success) {
        return cb::makeEngineErrorItemPair(
                cb::engine_errc::success, rv.item.release(), this);
    }

    if (error_code == cb::engine_errc::temporary_failure) {
        return cb::makeEngineErrorItemPair(cb::engine_errc::no_such_key);
    }

    return cb::makeEngineErrorItemPair(error_code);
}

cb::engine_errc EventuallyPersistentEngine::compactDatabaseInner(
        CookieIface& cookie,
        Vbid vbid,
        uint64_t purge_before_ts,
        uint64_t purge_before_seq,
        bool drop_deletes) {
    if (takeEngineSpecific<ScheduledCompactionToken>(cookie)) {
        // This is a completion of a compaction. We cleared the engine-specific
        return cb::engine_errc::success;
    }

    CompactionConfig compactionConfig{
            purge_before_ts, purge_before_seq, drop_deletes, false};

    ++stats.pendingCompactions;
    // Set something in the EngineSpecfic so we can determine which phase of the
    // command is executing.
    storeEngineSpecific(cookie, ScheduledCompactionToken{});

    // returns would_block for success or another status (e.g. nmvb)
    const auto status = scheduleCompaction(vbid, compactionConfig, &cookie);

    Expects(status != cb::engine_errc::success);
    if (status != cb::engine_errc::would_block) {
        --stats.pendingCompactions;
        // failed, clear the engine-specific
        clearEngineSpecific(cookie);
        EP_LOG_WARN("Compaction of {} failed: {}", vbid, status);
    }

    return status;
}

cb::engine_errc EventuallyPersistentEngine::processUnknownCommandInner(
        CookieIface& cookie,
        const cb::mcbp::Request& request,
        const AddResponseFn& response) {
    auto res = cb::mcbp::Status::UnknownCommand;

    switch (request.getClientOpcode()) {
    case cb::mcbp::ClientOpcode::GetAllVbSeqnos:
        return getAllVBucketSequenceNumbers(cookie, request, response);
    case cb::mcbp::ClientOpcode::ObserveSeqno:
        return observe_seqno(cookie, request, response);
    case cb::mcbp::ClientOpcode::SetWithMeta:
    case cb::mcbp::ClientOpcode::SetqWithMeta:
    case cb::mcbp::ClientOpcode::AddWithMeta:
    case cb::mcbp::ClientOpcode::AddqWithMeta:
        return setWithMeta(cookie, request, response);
    case cb::mcbp::ClientOpcode::DelWithMeta:
    case cb::mcbp::ClientOpcode::DelqWithMeta:
        return deleteWithMeta(cookie, request, response);
    case cb::mcbp::ClientOpcode::ReturnMeta:
        return returnMeta(cookie, request, response);
    case cb::mcbp::ClientOpcode::GetKeys:
        return getAllKeys(cookie, request, response);
    default:
        res = cb::mcbp::Status::UnknownCommand;
    }

    return sendResponse(response,
                        {}, // key
                        {}, // extra
                        {}, // body
                        PROTOCOL_BINARY_RAW_BYTES,
                        res,
                        0,
                        cookie);
}

cb::engine_errc EventuallyPersistentEngine::unknown_command(
        CookieIface& cookie,
        const cb::mcbp::Request& request,
        const AddResponseFn& response) {
    auto engine = acquireEngine(this);

    // The AddResponseFn callback may allocate memory (temporary buffers for
    // data) which will be de-allocated inside the server, after the
    // engine call (response) has returned. As such we do not want to
    // account such memory against this bucket.
    // Create an exit border guard around the original callback.
    // Perf: use std::cref to avoid copying (and the subsequent `new` call) of
    // the input function.
    auto addResponseExitBorderGuard = makeExitBorderGuard(std::cref(response));

    auto ret = engine->processUnknownCommandInner(
            cookie, request, addResponseExitBorderGuard);
    return ret;
}

cb::engine_errc EventuallyPersistentEngine::step(
        CookieIface& cookie,
        bool throttled,
        DcpMessageProducersIface& producers) {
    auto engine = acquireEngine(this);
    auto& conn = engine->getConnHandler(cookie);
    DcpMsgProducersBorderGuard guardedProducers(producers);
    return conn.step(throttled, guardedProducers);
}

cb::engine_errc EventuallyPersistentEngine::open(CookieIface& cookie,
                                                 uint32_t opaque,
                                                 uint32_t seqno,
                                                 uint32_t flags,
                                                 std::string_view conName,
                                                 std::string_view value) {
    return acquireEngine(this)->dcpOpen(
            cookie, opaque, seqno, flags, conName, value);
}

cb::engine_errc EventuallyPersistentEngine::add_stream(CookieIface& cookie,
                                                       uint32_t opaque,
                                                       Vbid vbucket,
                                                       uint32_t flags) {
    return acquireEngine(this)->dcpAddStream(cookie, opaque, vbucket, flags);
}

cb::engine_errc EventuallyPersistentEngine::close_stream(
        CookieIface& cookie,
        uint32_t opaque,
        Vbid vbucket,
        cb::mcbp::DcpStreamId sid) {
    auto engine = acquireEngine(this);
    auto& conn = engine->getConnHandler(cookie);
    return conn.closeStream(opaque, vbucket, sid);
}

cb::engine_errc EventuallyPersistentEngine::stream_req(
        CookieIface& cookie,
        uint32_t flags,
        uint32_t opaque,
        Vbid vbucket,
        uint64_t startSeqno,
        uint64_t endSeqno,
        uint64_t vbucketUuid,
        uint64_t snapStartSeqno,
        uint64_t snapEndSeqno,
        uint64_t* rollbackSeqno,
        dcp_add_failover_log callback,
        std::optional<std::string_view> json) {
    auto engine = acquireEngine(this);
    auto& conn = engine->getConnHandler(cookie);
    try {
        return conn.streamRequest(flags,
                                  opaque,
                                  vbucket,
                                  startSeqno,
                                  endSeqno,
                                  vbucketUuid,
                                  snapStartSeqno,
                                  snapEndSeqno,
                                  rollbackSeqno,
                                  callback,
                                  json);
    } catch (const cb::engine_error& e) {
        EP_LOG_INFO("stream_req engine_error {}", e.what());
        return cb::engine_errc(e.code().value());
    }
}

cb::engine_errc EventuallyPersistentEngine::get_failover_log(
        CookieIface& cookie,
        uint32_t opaque,
        Vbid vbucket,
        dcp_add_failover_log callback) {
    // This function covers two commands:
    // 1) DCP_GET_FAILOVER_LOG
    //     It is valid only on a DCP Producer connection. Updates the
    //     'lastReceiveTime' for the Producer.
    // 2) GET_FAILOVER_LOG
    //     It does not require a DCP connection (the client has opened
    //     a regular MCBP connection).
    auto engine = acquireEngine(this);

    if (getKVBucket()->maybeWaitForVBucketWarmup(&cookie)) {
        return cb::engine_errc::would_block;
    }

    auto* conn = engine->tryGetConnHandler(cookie);
    // Note: (conn != nullptr) only if conn is a DCP connection
    if (conn) {
        auto* producer = dynamic_cast<DcpProducer*>(conn);
        // GetFailoverLog not supported for DcpConsumer
        if (!producer) {
            EP_LOG_WARN_RAW(
                    "Disconnecting - This connection doesn't support the dcp "
                    "get "
                    "failover log API");
            return cb::engine_errc::disconnect;
        }
        producer->setLastReceiveTime(ep_current_time());
        if (producer->doDisconnect()) {
            return cb::engine_errc::disconnect;
        }
    }
    VBucketPtr vb = getVBucket(vbucket);
    if (!vb) {
        EP_LOG_WARN(
                "{} ({}) Get Failover Log failed because this "
                "vbucket doesn't exist",
                conn ? conn->logHeader() : "MCBP-Connection",
                vbucket);
        return cb::engine_errc::not_my_vbucket;
    }
    auto failoverEntries = vb->failovers->getFailoverLog();
    NonBucketAllocationGuard guard;
    return callback(failoverEntries);
}

cb::engine_errc EventuallyPersistentEngine::stream_end(
        CookieIface& cookie,
        uint32_t opaque,
        Vbid vbucket,
        cb::mcbp::DcpStreamEndStatus status) {
    auto engine = acquireEngine(this);
    return engine->getConnHandler(cookie).streamEnd(opaque, vbucket, status);
}

cb::engine_errc EventuallyPersistentEngine::snapshot_marker(
        CookieIface& cookie,
        uint32_t opaque,
        Vbid vbucket,
        uint64_t start_seqno,
        uint64_t end_seqno,
        uint32_t flags,
        std::optional<uint64_t> high_completed_seqno,
        std::optional<uint64_t> max_visible_seqno) {
    auto engine = acquireEngine(this);
    auto& conn = engine->getConnHandler(cookie);
    return conn.snapshotMarker(opaque,
                               vbucket,
                               start_seqno,
                               end_seqno,
                               flags,
                               high_completed_seqno,
                               max_visible_seqno);
}

cb::engine_errc EventuallyPersistentEngine::mutation(
        CookieIface& cookie,
        uint32_t opaque,
        const DocKey& key,
        cb::const_byte_buffer value,
        size_t priv_bytes,
        uint8_t datatype,
        uint64_t cas,
        Vbid vbucket,
        uint32_t flags,
        uint64_t by_seqno,
        uint64_t rev_seqno,
        uint32_t expiration,
        uint32_t lock_time,
        cb::const_byte_buffer meta,
        uint8_t nru) {
    if (!cb::mcbp::datatype::is_valid(datatype)) {
        EP_LOG_WARN_RAW(
                "Invalid value for datatype "
                " (DCPMutation)");
        return cb::engine_errc::invalid_arguments;
    }
    auto engine = acquireEngine(this);
    auto& conn = engine->getConnHandler(cookie);
    return conn.mutation(opaque,
                         key,
                         value,
                         priv_bytes,
                         datatype,
                         cas,
                         vbucket,
                         flags,
                         by_seqno,
                         rev_seqno,
                         expiration,
                         lock_time,
                         meta,
                         nru);
}

cb::engine_errc EventuallyPersistentEngine::deletion(
        CookieIface& cookie,
        uint32_t opaque,
        const DocKey& key,
        cb::const_byte_buffer value,
        size_t priv_bytes,
        uint8_t datatype,
        uint64_t cas,
        Vbid vbucket,
        uint64_t by_seqno,
        uint64_t rev_seqno,
        cb::const_byte_buffer meta) {
    auto engine = acquireEngine(this);
    auto& conn = engine->getConnHandler(cookie);
    return conn.deletion(opaque,
                         key,
                         value,
                         priv_bytes,
                         datatype,
                         cas,
                         vbucket,
                         by_seqno,
                         rev_seqno,
                         meta);
}

cb::engine_errc EventuallyPersistentEngine::deletion_v2(
        CookieIface& cookie,
        uint32_t opaque,
        const DocKey& key,
        cb::const_byte_buffer value,
        size_t priv_bytes,
        uint8_t datatype,
        uint64_t cas,
        Vbid vbucket,
        uint64_t by_seqno,
        uint64_t rev_seqno,
        uint32_t delete_time) {
    auto engine = acquireEngine(this);
    auto& conn = engine->getConnHandler(cookie);
    return conn.deletionV2(opaque,
                           key,
                           value,
                           priv_bytes,
                           datatype,
                           cas,
                           vbucket,
                           by_seqno,
                           rev_seqno,
                           delete_time);
}

cb::engine_errc EventuallyPersistentEngine::expiration(
        CookieIface& cookie,
        uint32_t opaque,
        const DocKey& key,
        cb::const_byte_buffer value,
        size_t priv_bytes,
        uint8_t datatype,
        uint64_t cas,
        Vbid vbucket,
        uint64_t by_seqno,
        uint64_t rev_seqno,
        uint32_t deleteTime) {
    auto engine = acquireEngine(this);
    auto& conn = engine->getConnHandler(cookie);
    return conn.expiration(opaque,
                           key,
                           value,
                           priv_bytes,
                           datatype,
                           cas,
                           vbucket,
                           by_seqno,
                           rev_seqno,
                           deleteTime);
}

cb::engine_errc EventuallyPersistentEngine::set_vbucket_state(
        CookieIface& cookie,
        uint32_t opaque,
        Vbid vbucket,
        vbucket_state_t state) {
    auto engine = acquireEngine(this);
    auto& conn = engine->getConnHandler(cookie);
    return conn.setVBucketState(opaque, vbucket, state);
}

cb::engine_errc EventuallyPersistentEngine::noop(CookieIface& cookie,
                                                 uint32_t opaque) {
    auto engine = acquireEngine(this);
    return engine->getConnHandler(cookie).noop(opaque);
}

cb::engine_errc EventuallyPersistentEngine::buffer_acknowledgement(
        CookieIface& cookie, uint32_t opaque, uint32_t buffer_bytes) {
    auto engine = acquireEngine(this);
    auto& conn = engine->getConnHandler(cookie);
    return conn.bufferAcknowledgement(opaque, buffer_bytes);
}

cb::engine_errc EventuallyPersistentEngine::control(CookieIface& cookie,
                                                    uint32_t opaque,
                                                    std::string_view key,
                                                    std::string_view value) {
    auto engine = acquireEngine(this);
    return engine->getConnHandler(cookie).control(opaque, key, value);
}

cb::engine_errc EventuallyPersistentEngine::response_handler(
        CookieIface& cookie, const cb::mcbp::Response& response) {
    auto engine = acquireEngine(this);
    auto* conn = engine->tryGetConnHandler(cookie);
    if (conn && conn->handleResponse(response)) {
        return cb::engine_errc::success;
    }
    return cb::engine_errc::disconnect;
}

cb::engine_errc EventuallyPersistentEngine::system_event(
        CookieIface& cookie,
        uint32_t opaque,
        Vbid vbucket,
        mcbp::systemevent::id event,
        uint64_t bySeqno,
        mcbp::systemevent::version version,
        cb::const_byte_buffer key,
        cb::const_byte_buffer eventData) {
    auto engine = acquireEngine(this);
    auto& conn = engine->getConnHandler(cookie);
    return conn.systemEvent(
            opaque, vbucket, event, bySeqno, version, key, eventData);
}

cb::engine_errc EventuallyPersistentEngine::prepare(
        CookieIface& cookie,
        uint32_t opaque,
        const DocKey& key,
        cb::const_byte_buffer value,
        size_t priv_bytes,
        uint8_t datatype,
        uint64_t cas,
        Vbid vbucket,
        uint32_t flags,
        uint64_t by_seqno,
        uint64_t rev_seqno,
        uint32_t expiration,
        uint32_t lock_time,
        uint8_t nru,
        DocumentState document_state,
        cb::durability::Level level) {
    auto engine = acquireEngine(this);
    auto& conn = engine->getConnHandler(cookie);
    return conn.prepare(opaque,
                        key,
                        value,
                        priv_bytes,
                        datatype,
                        cas,
                        vbucket,
                        flags,
                        by_seqno,
                        rev_seqno,
                        expiration,
                        lock_time,
                        nru,
                        document_state,
                        level);
}

cb::engine_errc EventuallyPersistentEngine::seqno_acknowledged(
        CookieIface& cookie,
        uint32_t opaque,
        Vbid vbucket,
        uint64_t prepared_seqno) {
    auto engine = acquireEngine(this);
    auto& conn = engine->getConnHandler(cookie);
    return conn.seqno_acknowledged(opaque, vbucket, prepared_seqno);
}

cb::engine_errc EventuallyPersistentEngine::commit(CookieIface& cookie,
                                                   uint32_t opaque,
                                                   Vbid vbucket,
                                                   const DocKey& key,
                                                   uint64_t prepared_seqno,
                                                   uint64_t commit_seqno) {
    auto engine = acquireEngine(this);
    auto& conn = engine->getConnHandler(cookie);
    return conn.commit(opaque, vbucket, key, prepared_seqno, commit_seqno);
}

cb::engine_errc EventuallyPersistentEngine::abort(CookieIface& cookie,
                                                  uint32_t opaque,
                                                  Vbid vbucket,
                                                  const DocKey& key,
                                                  uint64_t preparedSeqno,
                                                  uint64_t abortSeqno) {
    auto engine = acquireEngine(this);
    auto& conn = engine->getConnHandler(cookie);
    return conn.abort(opaque, vbucket, key, preparedSeqno, abortSeqno);
}

/**
 * The only public interface to the eventually persistent engine.
 * Allocate a new instance and initialize it
 * @param get_server_api callback function to get the server exported API
 *                  functions
 * @param handle Where to return the new instance
 * @return cb::engine_errc::success on success
 */
cb::engine_errc create_ep_engine_instance(GET_SERVER_API get_server_api,
                                          EngineIface** handle) {
    ServerApi* api = get_server_api();
    if (api == nullptr) {
        return cb::engine_errc::not_supported;
    }

    // Register and track the engine creation
    auto arena = cb::ArenaMalloc::registerClient();
    cb::ArenaMallocGuard trackEngineCreation(arena);

    try {
        *handle = new EventuallyPersistentEngine(get_server_api, arena);
    } catch (const std::bad_alloc&) {
        cb::ArenaMalloc::unregisterClient(arena);
        return cb::engine_errc::no_memory;
    }

    initialize_time_functions(api->core);
    return cb::engine_errc::success;
}

/*
    This method is called prior to unloading of the shared-object.
    Global clean-up should be performed from this method.
*/
void destroy_ep_engine() {
    // The executor pool was already shut down by the front end thread
    // before we get here, but the tests in ep_testsuite* don't use the
    // "main" from memcached so we need to explicitly shut it down here.
    // Note that it is safe to call shutdown multiple times :)
    ExecutorPool::shutdown();
}

bool EventuallyPersistentEngine::get_item_info(const ItemIface& itm,
                                               item_info& itm_info) {
    const auto& it = static_cast<const Item&>(itm);
    itm_info = acquireEngine(this)->getItemInfo(it);
    return true;
}

cb::EngineErrorMetadataPair EventuallyPersistentEngine::get_meta(
        CookieIface& cookie, const DocKey& key, Vbid vbucket) {
    return acquireEngine(this)->getMetaInner(cookie, key, vbucket);
}

cb::engine_errc EventuallyPersistentEngine::set_collection_manifest(
        CookieIface& cookie, std::string_view json) {
    auto engine = acquireEngine(this);
    auto rv = engine->getKVBucket()->setCollections(json, &cookie);

    auto status = cb::engine_errc(rv.code().value());
    if (cb::engine_errc::success != status &&
        status != cb::engine_errc::would_block) {
        engine->setErrorContext(cookie, rv.what());
    }

    return status;
}

cb::engine_errc EventuallyPersistentEngine::get_collection_manifest(
        CookieIface& cookie, const AddResponseFn& response) {
    auto engine = acquireEngine(this);
    Collections::IsVisibleFunction isVisible =
            [&engine, &cookie](ScopeID sid,
                               std::optional<CollectionID> cid) -> bool {
        const auto status = engine->testPrivilege(
                cookie, cb::rbac::Privilege::Read, sid, cid);
        return status != cb::engine_errc::unknown_collection &&
               status != cb::engine_errc::unknown_scope;
    };
    auto rv = engine->getKVBucket()->getCollections(isVisible);

    std::string manifest;
    if (rv.first == cb::mcbp::Status::Success) {
        manifest = rv.second.dump();
    }
    return cb::engine_errc(
            sendResponse(makeExitBorderGuard(std::cref(response)),
                         {}, // key
                         {}, // extra
                         manifest, // body
                         PROTOCOL_BINARY_DATATYPE_JSON,
                         rv.first,
                         0,
                         cookie));
}

cb::EngineErrorGetCollectionIDResult
EventuallyPersistentEngine::get_collection_id(CookieIface& cookie,
                                              std::string_view path) {
    auto engine = acquireEngine(this);
    auto rv = engine->getKVBucket()->getCollectionID(path);

    if (rv.result == cb::engine_errc::success) {
        // Test for any privilege, we are testing if we have visibility which
        // means at least 1 privilege in the bucket.scope.collection 'path'
        auto status = testPrivilege(cookie,
                                    cb::rbac::Privilege::Read,
                                    rv.getScopeId(),
                                    rv.getCollectionId());
        if (status == cb::engine_errc::no_access) {
            // This is fine, still visible - back to success
            status = cb::engine_errc::success;
        }
        rv.result = status;
    }
    if (rv.result == cb::engine_errc::unknown_collection ||
        rv.result == cb::engine_errc::unknown_scope) {
        engine->setUnknownCollectionErrorContext(cookie, rv.getManifestId());
    }
    return rv;
}

cb::EngineErrorGetScopeIDResult EventuallyPersistentEngine::get_scope_id(
        CookieIface& cookie, std::string_view path) {
    auto engine = acquireEngine(this);
    auto rv = engine->getKVBucket()->getScopeID(path);
    if (rv.result == cb::engine_errc::success) {
        // Test for any privilege, we are testing if we have visibility which
        // means at least 1 privilege in the bucket.scope 'path'
        auto status = testPrivilege(
                cookie, cb::rbac::Privilege::Read, rv.getScopeId(), {});
        if (status == cb::engine_errc::no_access) {
            // This is fine, still visible - back to success
            status = cb::engine_errc::success;
        }
        rv.result = status;
    }

    if (rv.result == cb::engine_errc::unknown_scope) {
        engine->setUnknownCollectionErrorContext(cookie, rv.getManifestId());
    }
    return rv;
}

cb::EngineErrorGetCollectionMetaResult
EventuallyPersistentEngine::get_collection_meta(
        CookieIface&, CollectionID cid, std::optional<Vbid> vbid) const {
    auto engine = acquireEngine(this);
    if (vbid) {
        auto vbucket = engine->getVBucket(*vbid);
        if (vbucket) {
            auto handle = vbucket->getManifest().lock(cid);
            if (handle.valid()) {
                return {handle.getManifestUid(),
                        handle.getScopeID(),
                        handle.isMetered() == Collections::Metered::Yes};
            }
            // returns unknown_collection and the manifest uid
            return cb::EngineErrorGetCollectionMetaResult(
                    handle.getManifestUid());
        }
        return cb::EngineErrorGetCollectionMetaResult(
                cb::engine_errc::not_my_vbucket);
    }
    // No vbucket, perform lookup against bucket
    auto [manifestUid, entry] = engine->getKVBucket()->getCollectionEntry(cid);
    if (entry.has_value()) {
        return {manifestUid,
                entry->sid,
                entry->metered == Collections::Metered::Yes};
    }
    // returns unknown_collection and the manifest uid
    return cb::EngineErrorGetCollectionMetaResult(manifestUid);
}

cb::engine::FeatureSet EventuallyPersistentEngine::getFeatures() {
    // This function doesn't track memory against the engine, but create a
    // guard regardless to make this explicit because we only call this once per
    // bucket creation
    NonBucketAllocationGuard guard;
    return {cb::engine::Feature::Collections};
}

bool EventuallyPersistentEngine::isXattrEnabled() {
    return getKVBucket()->isXattrEnabled();
}

cb::HlcTime EventuallyPersistentEngine::getVBucketHlcNow(Vbid vbucket) {
    return getKVBucket()->getVBucket(vbucket)->getHLCNow();
}

EventuallyPersistentEngine::EventuallyPersistentEngine(
        GET_SERVER_API get_server_api, cb::ArenaMallocClient arena)
    : configuration(cb::serverless::isEnabled()),
      kvBucket(nullptr),
      workload(nullptr),
      workloadPriority(NO_BUCKET_PRIORITY),
      getServerApiFunc(get_server_api),
      checkpointConfig(nullptr),
      trafficEnabled(false),
      startupTime(0),
      taskable(this),
      compressionMode(BucketCompressionMode::Off),
      minCompressionRatio(default_min_compression_ratio),
      arena(arena) {
    // copy through to stats so we can ask for mem used
    getEpStats().arena = arena;

    serverApi = getServerApiFunc();
}

void EventuallyPersistentEngine::reserveCookie(CookieIface& cookie) {
    NonBucketAllocationGuard guard;
    cookie.reserve();
}

void EventuallyPersistentEngine::releaseCookie(CookieIface& cookie) {
    NonBucketAllocationGuard guard;
    cookie.release();
}

void EventuallyPersistentEngine::setErrorContext(CookieIface& cookie,
                                                 std::string_view message) {
    NonBucketAllocationGuard guard;
    cookie.setErrorContext(std::string{message});
}

void EventuallyPersistentEngine::setUnknownCollectionErrorContext(
        CookieIface& cookie, uint64_t manifestUid) const {
    NonBucketAllocationGuard guard;
    cookie.setUnknownCollectionErrorContext(manifestUid);
}

EpEngineValueChangeListener::EpEngineValueChangeListener(
        EventuallyPersistentEngine& e)
    : engine(e) {
}

void EpEngineValueChangeListener::sizeValueChanged(const std::string& key,
                                                   size_t value) {
    if (key.compare("getl_max_timeout") == 0) {
        engine.setGetlMaxTimeout(value);
    } else if (key.compare("getl_default_timeout") == 0) {
        engine.setGetlDefaultTimeout(value);
    } else if (key.compare("max_item_size") == 0) {
        engine.setMaxItemSize(value);
    } else if (key.compare("max_item_privileged_bytes") == 0) {
        engine.setMaxItemPrivilegedBytes(value);
    } else if (key == "range_scan_max_continue_tasks") {
        engine.configureRangeScanConcurrency(value);
    } else if (key == "range_scan_max_lifetime") {
        engine.configureRangeScanMaxDuration(std::chrono::seconds(value));
    }
}

void EpEngineValueChangeListener::stringValueChanged(const std::string& key,
                                                     const char* value) {
    if (key == "compression_mode") {
        std::string value_str{value, strlen(value)};
        engine.setCompressionMode(value_str);
    } else if (key == "vbucket_mapping_sanity_checking_error_mode") {
        std::string value_str{value, strlen(value)};
        engine.vBucketMappingErrorHandlingMethod =
                cb::getErrorHandlingMethod(value_str);
    }
}

void EpEngineValueChangeListener::floatValueChanged(const std::string& key,
                                                    float value) {
    if (key == "min_compression_ratio") {
        engine.setMinCompressionRatio(value);
    } else if (key == "dcp_consumer_buffer_ratio") {
        engine.setDcpConsumerBufferRatio(value);
    }
}

void EpEngineValueChangeListener::booleanValueChanged(const std::string& key,
                                                      bool b) {
    if (key == "allow_sanitize_value_in_deletion") {
        engine.allowSanitizeValueInDeletion.store(b);
    } else if (key == "vbucket_mapping_sanity_checking") {
        engine.sanityCheckVBucketMapping = b;
    }
}

size_t EventuallyPersistentEngine::getShardCount() {
    auto configShardCount = configuration.getMaxNumShards();
    if (configuration.getBackend() != "magma") {
        return configuration.getMaxNumShards();
    }

    auto diskShardCount = getShardCountFromDisk();
    if (!diskShardCount) {
        return configShardCount;
    }

    return diskShardCount.value();
}

constexpr std::string_view magmaShardFile = "/magmaShardCount";

std::optional<size_t> EventuallyPersistentEngine::getShardCountFromDisk() {
    Expects(configuration.getBackend() == "magma");

    // Look for the file
    const auto shardFile = std::filesystem::path(
            configuration.getDbname().append(magmaShardFile));
    if (std::filesystem::exists(shardFile)) {
        std::ifstream ifs(shardFile);
        std::string data;
        std::getline(ifs, data);
        EP_LOG_INFO("Found shard file for magma with {} shards", data);
        uint64_t shards;
        if (safe_strtoull(data, shards)) {
            return shards;
        }

        auto msg = "Couldn't read shard file or found invalid data";
        EP_LOG_CRITICAL_RAW(msg);
        throw std::logic_error(msg);
    }

    return {};
}

void EventuallyPersistentEngine::maybeSaveShardCount(
        WorkLoadPolicy& workloadPolicy) {
    if (configuration.getBackend() == "magma") {
        // We should have created this directory already
        Expects(std::filesystem::exists(configuration.getDbname()));

        const auto shardFilePath = std::filesystem::path(
                configuration.getDbname().append(magmaShardFile));

        if (std::filesystem::exists(shardFilePath)) {
            // File already exists, don't overwrite it (we should have the same
            // of shards, it's just pointless).
            return;
        }

        auto* file = fopen(shardFilePath.string().c_str(), "w");
        if (!file) {
            throw std::runtime_error(
                    "EventuallyPersistentEngine::maybeSaveShardCount: Could "
                    "not load magma shard file");
        }

        auto shardStr = std::to_string(workloadPolicy.getNumShards());

        auto count = fwrite(shardStr.data(), shardStr.size(), 1, file);
        if (!count) {
            throw std::runtime_error(
                    "EventuallyPersistentEngine::maybeSaveShardCount: Error "
                    "writing shard count to file");
        }

        auto ret = fflush(file);
        if (ret != 0) {
            throw std::runtime_error(
                    "EventuallyPersistentEngine::maybeSaveShardCount: Error "
                    "flushing shard file: " +
                    std::to_string(ret));
        }

        ret = fclose(file);
        if (ret != 0) {
            throw std::runtime_error(
                    "EventuallyPersistentEngine::maybeSaveShardCount: Error "
                    "closing shard file: " +
                    std::to_string(ret));
        }

        Ensures(std::filesystem::exists(shardFilePath));
    }
}

cb::engine_errc EventuallyPersistentEngine::initialize(
        std::string_view config) {
    if (config.empty()) {
        return cb::engine_errc::invalid_arguments;
    }

    auto switchToEngine = acquireEngine(this);
    resetStats();

    if (!configuration.parseConfiguration(config)) {
        EP_LOG_WARN_RAW(
                "Failed to parse the configuration config "
                "during bucket initialization");
        return cb::engine_errc::failed;
    }
    name = configuration.getCouchBucket();

    // Create the bucket data directory, ns_server should have created the
    // process level one but they expect us to create the bucket level one.
    const auto dbName = configuration.getDbname();
    if (dbName.empty()) {
        EP_LOG_WARN_RAW(
                "Invalid configuration: dbname must be a non-empty value");
        return cb::engine_errc::invalid_arguments;
    }

    try {
        std::filesystem::create_directories(dbName);
    } catch (const std::system_error& error) {
        EP_LOG_WARN("Failed to create data directory [{}]:{}",
                    dbName,
                    error.code().message());
        return cb::engine_errc::failed;
    }

    auto& env = Environment::get();
    env.engineFileDescriptors = serverApi->core->getMaxEngineFileDescriptors();

    maxFailoverEntries = configuration.getMaxFailoverEntries();

    if (configuration.getMaxSize() == 0) {
        EP_LOG_WARN_RAW(
                "Invalid configuration: max_size must be a non-zero value");
        return cb::engine_errc::failed;
    }

    maxItemSize = configuration.getMaxItemSize();
    configuration.addValueChangedListener(
            "max_item_size",
            std::make_unique<EpEngineValueChangeListener>(*this));

    maxItemPrivilegedBytes = configuration.getMaxItemPrivilegedBytes();
    configuration.addValueChangedListener(
            "max_item_privileged_bytes",
            std::make_unique<EpEngineValueChangeListener>(*this));

    getlDefaultTimeout = configuration.getGetlDefaultTimeout();
    configuration.addValueChangedListener(
            "getl_default_timeout",
            std::make_unique<EpEngineValueChangeListener>(*this));
    getlMaxTimeout = configuration.getGetlMaxTimeout();
    configuration.addValueChangedListener(
            "getl_max_timeout",
            std::make_unique<EpEngineValueChangeListener>(*this));

    allowSanitizeValueInDeletion.store(
            configuration.isAllowSanitizeValueInDeletion());
    configuration.addValueChangedListener(
            "allow_sanitize_value_in_deletion",
            std::make_unique<EpEngineValueChangeListener>(*this));

    configuration.addValueChangedListener(
            "range_scan_max_continue_tasks",
            std::make_unique<EpEngineValueChangeListener>(*this));
    configuration.addValueChangedListener(
            "range_scan_max_lifetime",
            std::make_unique<EpEngineValueChangeListener>(*this));

    // The number of shards for a magma bucket cannot be changed after the first
    // bucket instantiation. This is because the number of shards determines
    // the on disk structure of the data. To solve this problem we store a file
    // to the data directory on first bucket creation that tells us how many
    // shards are to be used. We read this file here if it exists and use that
    // number, if not, this should be the first bucket creation.
    workload = std::make_unique<WorkLoadPolicy>(
            configuration.getMaxNumWorkers(), getShardCount());

    maybeSaveShardCount(*workload);

    setConflictResolutionMode(configuration.getConflictResolutionType());

    dcpConnMap_ = std::make_unique<DcpConnMap>(*this);

    if (configuration.isDcpConsumerFlowControlEnabled()) {
        dcpFlowControlManager = std::make_unique<DcpFlowControlManager>(*this);
    }

    checkpointConfig = std::make_unique<CheckpointConfig>(configuration);
    CheckpointConfig::addConfigChangeListener(*this);

    kvBucket = makeBucket(configuration);

    // Seed the watermark percentages to the default 75/85% or the current ratio
    if (configuration.getMemLowWat() == std::numeric_limits<size_t>::max()) {
        stats.mem_low_wat_percent.store(0.75);
    } else {
        stats.mem_low_wat_percent.store(double(configuration.getMemLowWat()) /
                                        configuration.getMaxSize());
    }

    if (configuration.getMemHighWat() == std::numeric_limits<size_t>::max()) {
        stats.mem_high_wat_percent.store(0.85);
    } else {
        stats.mem_high_wat_percent.store(double(configuration.getMemHighWat()) /
                                         configuration.getMaxSize());
    }

    setMaxDataSize(configuration.getMaxSize());

    // Complete the initialization of the ep-store
    if (!kvBucket->initialize()) {
        return cb::engine_errc::failed;
    }

    if(configuration.isDataTrafficEnabled()) {
        enableTraffic(true);
    }

    dcpConnMap_->initialize();

    // record engine initialization time
    startupTime.store(ep_real_time());

    EP_LOG_INFO("EP Engine: Initialization of {} bucket complete",
                configuration.getBucketType());

    setCompressionMode(configuration.getCompressionMode());

    configuration.addValueChangedListener(
            "compression_mode",
            std::make_unique<EpEngineValueChangeListener>(*this));

    setMinCompressionRatio(configuration.getMinCompressionRatio());

    configuration.addValueChangedListener(
            "min_compression_ratio",
            std::make_unique<EpEngineValueChangeListener>(*this));

    sanityCheckVBucketMapping = configuration.isVbucketMappingSanityChecking();
    vBucketMappingErrorHandlingMethod = cb::getErrorHandlingMethod(
            configuration.getVbucketMappingSanityCheckingErrorMode());

    configuration.addValueChangedListener(
            "vbucket_mapping_sanity_checking",
            std::make_unique<EpEngineValueChangeListener>(*this));
    configuration.addValueChangedListener(
            "vbucket_mapping_sanity_checking_error_mode",
            std::make_unique<EpEngineValueChangeListener>(*this));

    configuration.addValueChangedListener(
            "dcp_consumer_buffer_ratio",
            std::make_unique<EpEngineValueChangeListener>(*this));

    if (configuration.isCrossBucketHtQuotaSharing()) {
        // Ephemeral bucket are not supported together with quota sharing,
        // because we're not handling the fail_new_data policy.
        Expects(configuration.getBucketType() != "ephemeral");
        getQuotaSharingManager().getGroup().add(*this);
    }

    return cb::engine_errc::success;
}

void EventuallyPersistentEngine::setConflictResolutionMode(
        std::string_view mode) {
    if (mode == "seqno") {
        conflictResolutionMode = ConflictResolutionMode::RevisionId;
    } else if (mode == "lww") {
        conflictResolutionMode = ConflictResolutionMode::LastWriteWins;
    } else if (mode == "custom") {
        conflictResolutionMode = ConflictResolutionMode::Custom;
    } else {
        throw std::invalid_argument{
                "EventuallyPersistentEngine::setConflictResolutionMode(): "
                "Invalid value '" +
                std::string(mode) +
                "' for config option conflict_resolution_type."};
    }
}

void EventuallyPersistentEngine::destroyInner(bool force) {
    stats.forceShutdown = force;
    stats.isShutdown = true;

    if (configuration.isCrossBucketHtQuotaSharing()) {
        getQuotaSharingManager().getGroup().remove(*this);
    }

    if (dcpConnMap_) {
        dcpConnMap_->shutdownAllConnections();
    }
    if (kvBucket) {
        epDestroyFailureHook();
        // deinitialize() will shutdown the flusher, bgfetcher and warmup tasks
        // then take a snapshot the stats.
        kvBucket->deinitialize();

        // Need to reset the kvBucket as we need our thread local engine ptr to
        // be valid when destructing Items in CheckpointManagers but we need to
        // reset it before destructing EPStats.
        kvBucket.reset();
    }
    EP_LOG_INFO_RAW(
            "EventuallyPersistentEngine::destroyInner(): Completed "
            "deinitialize.");
}

cb::EngineErrorItemPair EventuallyPersistentEngine::itemAllocate(
        const DocKey& key,
        const size_t nbytes,
        const size_t priv_nbytes,
        const int flags,
        rel_time_t exptime,
        uint8_t datatype,
        Vbid vbucket) {
    if ((priv_nbytes > maxItemPrivilegedBytes) ||
        ((nbytes - priv_nbytes) > maxItemSize)) {
        return cb::makeEngineErrorItemPair(cb::engine_errc::too_big);
    }

    if (!hasMemoryForItemAllocation(sizeof(Item) + sizeof(Blob) + key.size() +
                                    nbytes)) {
        return cb::makeEngineErrorItemPair(cb::engine_errc(memoryCondition()));
    }

    time_t expiretime = (exptime == 0) ? 0 : ep_abs_time(ep_reltime(exptime));

    try {
        auto* item = new Item(key,
                              flags,
                              expiretime,
                              nullptr,
                              nbytes,
                              datatype,
                              0 /*cas*/,
                              -1 /*seq*/,
                              vbucket);
        stats.itemAllocSizeHisto.addValue(nbytes);
        return cb::makeEngineErrorItemPair(
                cb::engine_errc::success, item, this);
    } catch (const std::bad_alloc&) {
        return cb::makeEngineErrorItemPair(cb::engine_errc(memoryCondition()));
    }
}

cb::engine_errc EventuallyPersistentEngine::removeInner(
        CookieIface& cookie,
        const DocKey& key,
        uint64_t& cas,
        Vbid vbucket,
        std::optional<cb::durability::Requirements> durability,
        mutation_descr_t& mut_info) {
    if (sanityCheckVBucketMapping) {
        validateKeyMapping("EventuallyPersistentEngine::removeInner",
                           vBucketMappingErrorHandlingMethod,
                           key,
                           vbucket,
                           kvBucket->getVBMapSize());
    }

    // Check if this is a in-progress durable delete which has now completed -
    // (see 'case EWOULDBLOCK' at the end of this function where we record
    // the fact we must block the client until the SycnWrite is durable).
    if (durability) {
        auto deletedCas = takeEngineSpecific<uint64_t>(cookie);
        if (deletedCas.has_value()) {
            // Non-null means this is the second call to this function after
            // the SyncWrite has completed. Return SUCCESS.

            cas = *deletedCas;
            // @todo-durability - add support for non-sucesss (e.g. Aborted)
            // when we support non-successful completions of SyncWrites.
            return cb::engine_errc::success;
        }
    }

    cb::engine_errc ret = kvBucket->deleteItem(
            key, cas, vbucket, &cookie, durability, nullptr, mut_info);

    switch (ret) {
    case cb::engine_errc::no_such_key:
        // FALLTHROUGH
    case cb::engine_errc::not_my_vbucket:
        if (isDegradedMode()) {
            return cb::engine_errc::temporary_failure;
        }
        break;

    case cb::engine_errc::sync_write_pending:
        if (durability) {
            // Record the fact that we are blocking to wait for SyncDelete
            // completion; so the next call to this function should return
            // the result of the SyncWrite (see call to getEngineSpecific at
            // the head of this function).
            // (just store non-null value to indicate this).
            storeEngineSpecific(cookie, cas);
        }
        ret = cb::engine_errc::would_block;
        break;

    case cb::engine_errc::success:
        ++stats.numOpsDelete;
        break;

    default:
        // No special handling.
        break;
    }
    return ret;
}

void EventuallyPersistentEngine::itemRelease(ItemIface* itm) {
    delete reinterpret_cast<Item*>(itm);
}

cb::EngineErrorItemPair EventuallyPersistentEngine::getInner(
        CookieIface& cookie,
        const DocKey& key,
        Vbid vbucket,
        get_options_t options) {
    ScopeTimer2<HdrMicroSecStopwatch, TracerStopwatch> timer(
            std::forward_as_tuple(stats.getCmdHisto),
            std::forward_as_tuple(cookie, cb::tracing::Code::Get));

    GetValue gv(kvBucket->get(key, vbucket, &cookie, options));
    cb::engine_errc ret = gv.getStatus();

    if (ret == cb::engine_errc::success) {
        if (options & TRACK_STATISTICS) {
            ++stats.numOpsGet;
        }
        return cb::makeEngineErrorItemPair(
                cb::engine_errc::success, gv.item.release(), this);
    } else if (ret == cb::engine_errc::no_such_key ||
               ret == cb::engine_errc::not_my_vbucket) {
        if (isDegradedMode()) {
            return cb::makeEngineErrorItemPair(
                    cb::engine_errc::temporary_failure);
        }
    }

    return cb::makeEngineErrorItemPair(cb::engine_errc(ret));
}

cb::EngineErrorItemPair EventuallyPersistentEngine::getAndTouchInner(
        CookieIface& cookie,
        const DocKey& key,
        Vbid vbucket,
        uint32_t exptime) {
    time_t expiry_time = (exptime == 0) ? 0 : ep_abs_time(ep_reltime(exptime));

    GetValue gv(kvBucket->getAndUpdateTtl(key, vbucket, &cookie, expiry_time));

    auto rv = gv.getStatus();
    if (rv == cb::engine_errc::success) {
        ++stats.numOpsGet;
        ++stats.numOpsStore;
        return cb::makeEngineErrorItemPair(
                cb::engine_errc::success, gv.item.release(), this);
    }

    if (isDegradedMode()) {
        // Remap all some of the error codes
        switch (rv) {
        case cb::engine_errc::key_already_exists:
        case cb::engine_errc::no_such_key:
        case cb::engine_errc::not_my_vbucket:
            rv = cb::engine_errc::temporary_failure;
            break;
        default:
            break;
        }
    }

    if (rv == cb::engine_errc::key_already_exists) {
        rv = cb::engine_errc::locked;
    }

    return cb::makeEngineErrorItemPair(cb::engine_errc(rv));
}

cb::EngineErrorItemPair EventuallyPersistentEngine::getIfInner(
        CookieIface& cookie,
        const DocKey& key,
        Vbid vbucket,
        std::function<bool(const item_info&)> filter) {
    ScopeTimer2<HdrMicroSecStopwatch, TracerStopwatch> timer(
            std::forward_as_tuple(stats.getCmdHisto),
            std::forward_as_tuple(cookie, cb::tracing::Code::GetIf));

    // Fetch an item from the hashtable (without trying to schedule a bg-fetch
    // and pass it through the filter. If the filter accepts the document
    // based on the metadata, return the document. If the document's data
    // isn't resident we run another iteration in the loop and retries the
    // action but this time we _do_ schedule a bg-fetch.
    for (int ii = 0; ii < 2; ++ii) {
        auto options = static_cast<get_options_t>(HONOR_STATES |
                                                  DELETE_TEMP |
                                                  HIDE_LOCKED_CAS);

        // For the first pass, if we need to do a BGfetch, only fetch metadata
        // (no point in fetching the whole document if the filter doesn't want
        // it).
        if (ii == 0) {
            options = static_cast<get_options_t>(int(options) | ALLOW_META_ONLY);
        }

        // For second pass, or if full eviction, we'll need to issue a BG fetch.
        if (ii == 1 ||
            kvBucket->getItemEvictionPolicy() == EvictionPolicy::Full) {
            options = static_cast<get_options_t>(int(options) | QUEUE_BG_FETCH);
        }

        GetValue gv(kvBucket->get(key, vbucket, &cookie, options));
        cb::engine_errc status = gv.getStatus();

        switch (status) {
        case cb::engine_errc::success:
            break;

        case cb::engine_errc::no_such_key: // FALLTHROUGH
        case cb::engine_errc::not_my_vbucket: // FALLTHROUGH
            if (isDegradedMode()) {
                status = cb::engine_errc::temporary_failure;
            }
            // FALLTHROUGH
        default:
            return cb::makeEngineErrorItemPair(cb::engine_errc(status));
        }

        const VBucketPtr vb = getKVBucket()->getVBucket(vbucket);
        uint64_t vb_uuid = 0;
        int64_t hlcEpoch = HlcCasSeqnoUninitialised;
        if (vb) {
            vb_uuid = vb->failovers->getLatestUUID();
            hlcEpoch = vb->getHLCEpochSeqno();
        }
        // Apply filter; the item value isn't guaranteed to be present
        // (meta only) so remove it to prevent people accidentally trying to
        // test it.
        auto info = gv.item->toItemInfo(vb_uuid, hlcEpoch);
        info.value[0].iov_base = nullptr;
        info.value[0].iov_len = 0;
        if (filter(info)) {
            if (!gv.isPartial()) {
                return cb::makeEngineErrorItemPair(
                        cb::engine_errc::success, gv.item.release(), this);
            }
            // We want this item, but we need to fetch it off disk
        } else {
            // the client don't care about this thing..
            return cb::makeEngineErrorItemPair(cb::engine_errc::success);
        }
    }

    // It should not be possible to get as the second iteration in the loop
    // SHOULD handle backround fetches an the item should NOT be partial!
    throw std::logic_error("EventuallyPersistentEngine::get_if: loop terminated");
}

cb::EngineErrorItemPair EventuallyPersistentEngine::getLockedInner(
        CookieIface& cookie,
        const DocKey& key,
        Vbid vbucket,
        uint32_t lock_timeout) {
    auto default_timeout = static_cast<uint32_t>(getGetlDefaultTimeout());

    if (lock_timeout == 0) {
        lock_timeout = default_timeout;
    } else if (lock_timeout > static_cast<uint32_t>(getGetlMaxTimeout())) {
        EP_LOG_WARN(
                "{}: EventuallyPersistentEngine::get_locked: Illegal value for "
                "lock timeout specified for {}: {}. Using default "
                "value: {}",
                cookie.getConnectionId(),
                cb::tagUserData(key.to_string()),
                lock_timeout,
                default_timeout);

        lock_timeout = default_timeout;
    }

    auto result = kvBucket->getLocked(
            key, vbucket, ep_current_time(), lock_timeout, &cookie);

    if (result.getStatus() == cb::engine_errc::success) {
        ++stats.numOpsGet;
        return cb::makeEngineErrorItemPair(
                cb::engine_errc::success, result.item.release(), this);
    }

    return cb::makeEngineErrorItemPair(cb::engine_errc(result.getStatus()));
}

cb::engine_errc EventuallyPersistentEngine::unlockInner(CookieIface& cookie,
                                                        const DocKey& key,
                                                        Vbid vbucket,
                                                        uint64_t cas) {
    return kvBucket->unlockKey(key, vbucket, cas, ep_current_time(), &cookie);
}

cb::EngineErrorCasPair EventuallyPersistentEngine::storeIfInner(
        CookieIface& cookie,
        Item& item,
        uint64_t cas,
        StoreSemantics operation,
        const cb::StoreIfPredicate& predicate,
        bool preserveTtl) {
    ScopeTimer2<HdrMicroSecStopwatch, TracerStopwatch> timer(
            std::forward_as_tuple(stats.storeCmdHisto),
            std::forward_as_tuple(cookie, cb::tracing::Code::Store));

    if (sanityCheckVBucketMapping) {
        validateKeyMapping("EventuallyPersistentEngine::storeIfInner",
                           vBucketMappingErrorHandlingMethod,
                           item.getKey(),
                           item.getVBucketId(),
                           kvBucket->getVBMapSize());
    }

    // MB-37374: Ensure that documents in deleted state have no user value.
    if (cb::mcbp::datatype::is_xattr(item.getDataType()) && item.isDeleted()) {
        const auto& value = item.getValue();
        auto value_size = cb::xattr::get_body_size(
                item.getDataType(), {value->getData(), value->valueSize()});
        if (value_size != 0) {
            EP_LOG_WARN(
                    "EventuallyPersistentEngine::storeIfInner: attempting to "
                    "store a deleted document with non-zero value size which "
                    "is {}",
                    value_size);
            return {cb::engine_errc::invalid_arguments, {}};
        }
    }

    // Check if this is a in-progress durable store which has now completed -
    // (see 'case EWOULDBLOCK' at the end of this function where we record
    // the fact we must block the client until the SyncWrite is durable).
    if (item.isPending()) {
        auto cookieCas = takeEngineSpecific<uint64_t>(cookie);
        if (cookieCas.has_value()) {
            // Non-null means this is the second call to this function after
            // the SyncWrite has completed. Return SUCCESS.
            return {cb::engine_errc::success, *cookieCas};
        }
    }

    cb::engine_errc status;
    switch (operation) {
    case StoreSemantics::CAS:
        if (item.getCas() == 0) {
            // Using a cas command with a cas wildcard doesn't make sense
            status = cb::engine_errc::not_stored;
            break;
        }
    // FALLTHROUGH
    case StoreSemantics::Set:
        if (isDegradedMode()) {
            return {cb::engine_errc::temporary_failure, cas};
        }
        item.setPreserveTtl(preserveTtl);
        status = kvBucket->set(item, &cookie, predicate);
        break;

    case StoreSemantics::Add:
        if (isDegradedMode()) {
            return {cb::engine_errc::temporary_failure, cas};
        }

        if (item.getCas() != 0) {
            // Adding an item with a cas value doesn't really make sense...
            return {cb::engine_errc::key_already_exists, cas};
        }

        status = kvBucket->add(item, &cookie);
        break;

    case StoreSemantics::Replace:
        // MB-48577: Don't permit replace until traffic is enabled
        if (isDegradedMode()) {
            return {cb::engine_errc::temporary_failure, cas};
        }

        item.setPreserveTtl(preserveTtl);
        status = kvBucket->replace(item, &cookie, predicate);
        break;
    default:
        status = cb::engine_errc::not_supported;
    }

    switch (status) {
    case cb::engine_errc::success:
        ++stats.numOpsStore;
        // If success - check if we're now in need of some memory freeing
        kvBucket->checkAndMaybeFreeMemory();
        break;
    case cb::engine_errc::no_memory:
        status = memoryCondition();
        break;
    case cb::engine_errc::not_stored:
    case cb::engine_errc::not_my_vbucket:
        if (isDegradedMode()) {
            return {cb::engine_errc::temporary_failure, cas};
        }
        break;
    case cb::engine_errc::sync_write_pending:
        if (item.isPending()) {
            // Record the fact that we are blocking to wait for SyncWrite
            // completion; so the next call to this function should return
            // the result of the SyncWrite (see call to getEngineSpecific at
            // the head of this function. Store the cas of the item so that we
            // can return it to the client later.
            storeEngineSpecific(cookie, item.getCas());
        }
        status = cb::engine_errc::would_block;
        break;
    default:
        break;
    }

    return {status, item.getCas()};
}

cb::engine_errc EventuallyPersistentEngine::storeInner(CookieIface& cookie,
                                                       Item& itm,
                                                       uint64_t& cas,
                                                       StoreSemantics operation,
                                                       bool preserveTtl) {
    auto [status, _cas] =
            storeIfInner(cookie, itm, cas, operation, {}, preserveTtl);
    cas = _cas;
    return status;
}

cb::engine_errc EventuallyPersistentEngine::memoryCondition() {
    // Trigger necessary task(s) to free memory down below high watermark.
    getKVBucket()->attemptToFreeMemory();
    getKVBucket()->wakeUpCheckpointMemRecoveryTask();

    if (stats.getEstimatedTotalMemoryUsed() < stats.getMaxDataSize()) {
        // Still below bucket_quota - treat as temporary failure.
        ++stats.tmp_oom_errors;
        return cb::engine_errc::temporary_failure;
    } else {
        // Already over bucket quota - make this a hard error.
        ++stats.oom_errors;
        return cb::engine_errc::no_memory;
    }
}

bool EventuallyPersistentEngine::hasMemoryForItemAllocation(
        uint32_t totalItemSize) {
    return (stats.getEstimatedTotalMemoryUsed() + totalItemSize) <=
           stats.getMaxDataSize();
}

bool EventuallyPersistentEngine::enableTraffic(bool enable) {
    bool inverse = !enable;
    bool bTrafficEnabled =
            trafficEnabled.compare_exchange_strong(inverse, enable);
    if (bTrafficEnabled) {
        EP_LOG_INFO(
                "EventuallyPersistentEngine::enableTraffic: Traffic "
                "successfully {}",
                enable ? "enabled" : "disabled");
    } else {
        EP_LOG_WARN(
                "EventuallyPersistentEngine::enableTraffic: Failed to {} "
                "traffic - traffic was already {}",
                enable ? "enable" : "disable",
                enable ? "enabled" : "disabled");
    }
    return bTrafficEnabled;
}

void EventuallyPersistentEngine::doEngineStatsRocksDB(
        const StatCollector& collector) {
    using namespace cb::stats;
    size_t value;

    // Specific to RocksDB. Cumulative ep-engine stats.
    // Note: These are also reported per-shard in 'kvstore' stats.
    // Memory Usage
    if (kvBucket->getKVStoreStat("kMemTableTotal", value)) {
        collector.addStat(Key::ep_rocksdb_kMemTableTotal, value);
    }
    if (kvBucket->getKVStoreStat("kMemTableUnFlushed", value)) {
        collector.addStat(Key::ep_rocksdb_kMemTableUnFlushed, value);
    }
    if (kvBucket->getKVStoreStat("kTableReadersTotal", value)) {
        collector.addStat(Key::ep_rocksdb_kTableReadersTotal, value);
    }
    if (kvBucket->getKVStoreStat("kCacheTotal", value)) {
        collector.addStat(Key::ep_rocksdb_kCacheTotal, value);
    }
    // MemTable Size per-CF
    if (kvBucket->getKVStoreStat("default_kSizeAllMemTables", value)) {
        collector.addStat(Key::ep_rocksdb_default_kSizeAllMemTables, value);
    }
    if (kvBucket->getKVStoreStat("seqno_kSizeAllMemTables", value)) {
        collector.addStat(Key::ep_rocksdb_seqno_kSizeAllMemTables, value);
    }
    // BlockCache Hit Ratio
    size_t hit = 0;
    size_t miss = 0;
    if (kvBucket->getKVStoreStat("rocksdb.block.cache.data.hit", hit) &&
        kvBucket->getKVStoreStat("rocksdb.block.cache.data.miss", miss) &&
        (hit + miss) != 0) {
        const auto tmpRatio =
                gsl::narrow_cast<int>(float(hit) / (hit + miss) * 10000);
        collector.addStat(Key::ep_rocksdb_block_cache_data_hit_ratio, tmpRatio);
    }
    if (kvBucket->getKVStoreStat("rocksdb.block.cache.index.hit", hit) &&
        kvBucket->getKVStoreStat("rocksdb.block.cache.index.miss", miss) &&
        (hit + miss) != 0) {
        const auto tmpRatio =
                gsl::narrow_cast<int>(float(hit) / (hit + miss) * 10000);
        collector.addStat(Key::ep_rocksdb_block_cache_index_hit_ratio,
                          tmpRatio);
    }
    if (kvBucket->getKVStoreStat("rocksdb.block.cache.filter.hit", hit) &&
        kvBucket->getKVStoreStat("rocksdb.block.cache.filter.miss", miss) &&
        (hit + miss) != 0) {
        const auto tmpRatio =
                gsl::narrow_cast<int>(float(hit) / (hit + miss) * 10000);
        collector.addStat(Key::ep_rocksdb_block_cache_filter_hit_ratio,
                          tmpRatio);
    }
    // Disk Usage per-CF
    if (kvBucket->getKVStoreStat("default_kTotalSstFilesSize", value)) {
        collector.addStat(Key::ep_rocksdb_default_kTotalSstFilesSize, value);
    }
    if (kvBucket->getKVStoreStat("seqno_kTotalSstFilesSize", value)) {
        collector.addStat(Key::ep_rocksdb_seqno_kTotalSstFilesSize, value);
    }
    // Scan stats
    if (kvBucket->getKVStoreStat("scan_totalSeqnoHits", value)) {
        collector.addStat(Key::ep_rocksdb_scan_totalSeqnoHits, value);
    }
    if (kvBucket->getKVStoreStat("scan_oldSeqnoHits", value)) {
        collector.addStat(Key::ep_rocksdb_scan_oldSeqnoHits, value);
    }
}

void EventuallyPersistentEngine::doEngineStatsCouchDB(
        const StatCollector& collector, const EPStats& epstats) {
    using namespace cb::stats;
    size_t value;
    if (kvBucket->getKVStoreStat("io_document_write_bytes", value)) {
        collector.addStat(Key::ep_io_document_write_bytes, value);

        // Lambda to print a Write Amplification stat for the given bytes
        // written counter.
        auto printWriteAmpStat = [this, &collector, docBytes = value](
                const char* writeBytesStat,
                const char* writeAmpStat) {
          double writeAmp = 0;
          size_t bytesWritten;
          if (docBytes &&
              kvBucket->getKVStoreStat(writeBytesStat, bytesWritten)) {
              writeAmp = double(bytesWritten) / docBytes;
          }
          collector.addStat(writeAmpStat, writeAmp);
        };

        printWriteAmpStat("io_flusher_write_bytes",
                          "ep_io_flusher_write_amplification");
        printWriteAmpStat("io_total_write_bytes",
                          "ep_io_total_write_amplification");
    }
    if (kvBucket->getKVStoreStat("io_total_read_bytes", value)) {
        collector.addStat(Key::ep_io_total_read_bytes, value);
    }
    if (kvBucket->getKVStoreStat("io_total_write_bytes", value)) {
        collector.addStat(Key::ep_io_total_write_bytes, value);
    }
    if (kvBucket->getKVStoreStat("io_compaction_read_bytes", value)) {
        collector.addStat(Key::ep_io_compaction_read_bytes, value);
    }
    if (kvBucket->getKVStoreStat("io_compaction_write_bytes", value)) {
        collector.addStat(Key::ep_io_compaction_write_bytes, value);
    }

    if (kvBucket->getKVStoreStat("io_bg_fetch_read_count", value)) {
        collector.addStat(Key::ep_io_bg_fetch_read_count, value);
        // Calculate read amplication (RA) in terms of disk reads:
        // ratio of number of reads performed, compared to how many docs
        // fetched.
        //
        // Note: An alternative definition would be in terms of *bytes* read -
        // count of bytes read from disk compared to sizeof(key+meta+body) for
        // for fetched documents. However this is potentially misleading given
        // we perform IO buffering and always read in 4K sized chunks, so it
        // would give very large values.
        auto fetched = epstats.bg_fetched + epstats.bg_meta_fetched;
        double readAmp = fetched ? double(value) / double(fetched) : 0.0;
        collector.addStat(Key::ep_bg_fetch_avg_read_amplification, readAmp);
    }
}

void EventuallyPersistentEngine::doEngineStatsMagma(
        const StatCollector& collector) {
    using namespace cb::stats;
    auto divide = [](double a, double b) { return b ? a / b : 0; };
<<<<<<< HEAD
    constexpr std::array<std::string_view, 40> statNames = {
=======
    constexpr std::array<std::string_view, 41> statNames = {
>>>>>>> 1a59dd03
            {"magma_NCompacts",
             "magma_NFlushes",
             "magma_NTTLCompacts",
             "magma_NFileCountCompacts",
             "magma_NWriterCompacts",
             "magma_BytesOutgoing",
             "magma_NReadBytes",
             "magma_NReadBytesGet",
             "magma_NGets",
             "magma_NSets",
             "magma_NInserts",
             "magma_NReadIO",
             "magma_NReadBytesCompact",
             "magma_BytesIncoming",
             "magma_NWriteBytes",
             "magma_NWriteBytesCompact",
             "magma_LogicalDataSize",
             "magma_LogicalDiskSize",
             "magma_TotalDiskUsage",
             "magma_WALDiskUsage",
             "magma_BlockCacheMemUsed",
             "magma_KeyIndexSize",
             "magma_SeqIndex_IndexBlockSize",
             "magma_WriteCacheMemUsed",
             "magma_WALMemUsed",
             "magma_TableMetaMemUsed",
             "magma_TableObjectMemUsed",
             "magma_ReadAheadBufferMemUsed",
             "magma_LSMTreeObjectMemUsed",
             "magma_HistogramMemUsed",
             "magma_BufferMemUsed",
             "magma_TreeSnapshotMemUsed",
             "magma_TotalMemUsed",
             "magma_TotalBloomFilterMemUsed",
             "magma_BlockCacheHits",
             "magma_BlockCacheMisses",
             "magma_NTablesDeleted",
             "magma_NTablesCreated",
             "magma_NTableFiles",
             "magma_NSyncs",
             "magma_DataBlocksSize",
             "magma_DataBlocksCompressSize"}};

    auto kvStoreStats = kvBucket->getKVStoreStats(statNames);

    // Return whether stat exists. If exists, save value in output param value.
    auto statExists = [&](std::string_view statName, size_t& value) {
        auto stat = kvStoreStats.find(statName);
        if (stat != kvStoreStats.end()) {
            value = stat->second;
            return true;
        }
        return false;
    };

    // If given stat exists, add it to collector.
    auto addStat = [&](Key key, std::string_view statName) {
        size_t value = 0;
        if (statExists(statName, value)) {
            collector.addStat(key, value);
        }
    };

    addStat(Key::ep_magma_sets, "magma_NSets");
    addStat(Key::ep_magma_gets, "magma_NGets");
    addStat(Key::ep_magma_inserts, "magma_NInserts");

    // Compaction counter stats.
    addStat(Key::ep_magma_compactions, "magma_NCompacts");
    addStat(Key::ep_magma_flushes, "magma_NFlushes");
    addStat(Key::ep_magma_ttl_compactions, "magma_NTTLCompacts");
    addStat(Key::ep_magma_filecount_compactions, "magma_NFileCountCompacts");
    addStat(Key::ep_magma_writer_compactions, "magma_NWriterCompacts");

    // Read amp, ReadIOAmp.
    size_t bytesOutgoing = 0;
    size_t readBytes = 0;
    if (statExists("magma_BytesOutgoing", bytesOutgoing) &&
        statExists("magma_NReadBytes", readBytes)) {
        collector.addStat(Key::ep_magma_bytes_outgoing, bytesOutgoing);
        collector.addStat(Key::ep_magma_read_bytes, readBytes);
        auto readAmp = divide(readBytes, bytesOutgoing);
        collector.addStat(Key::ep_magma_readamp, readAmp);

        size_t readBytesGet = 0;
        if (statExists("magma_NReadBytesGet", readBytesGet)) {
            collector.addStat(Key::ep_magma_read_bytes_get, readBytesGet);
            auto readAmpGet = divide(readBytesGet, bytesOutgoing);
            collector.addStat(Key::ep_magma_readamp_get, readAmpGet);

            // ReadIOAmp.
            size_t gets = 0;
            size_t readIOs = 0;
            if (statExists("magma_NGets", gets) &&
                statExists("magma_NReadIO", readIOs)) {
                collector.addStat(Key::ep_magma_readio, readIOs);
                collector.addStat(Key::ep_magma_readioamp,
                                  divide(readIOs, gets));
                collector.addStat(Key::ep_magma_bytes_per_read,
                                  divide(readBytesGet, gets));
            }
        }
    }
    addStat(Key::ep_magma_read_bytes_compact, "magma_NReadBytesCompact");

    // Write amp.
    size_t bytesIncoming = 0;
    size_t writeBytes = 0;
    if (statExists("magma_BytesIncoming", bytesIncoming) &&
        statExists("magma_NWriteBytes", writeBytes)) {
        collector.addStat(Key::ep_magma_bytes_incoming, bytesIncoming);
        collector.addStat(Key::ep_magma_write_bytes, writeBytes);
        auto writeAmp = divide(writeBytes, bytesIncoming);
        collector.addStat(Key::ep_magma_writeamp, writeAmp);
    }
    addStat(Key::ep_magma_write_bytes_compact, "magma_NWriteBytesCompact");

    // Fragmentation.
    size_t logicalDataSize = 0;
    size_t logicalDiskSize = 0;
    if (statExists("magma_LogicalDataSize", logicalDataSize) &&
        statExists("magma_LogicalDiskSize", logicalDiskSize)) {
        collector.addStat(Key::ep_magma_logical_data_size, logicalDataSize);
        collector.addStat(Key::ep_magma_logical_disk_size, logicalDiskSize);
        double fragmentation =
                divide(logicalDiskSize - logicalDataSize, logicalDiskSize);
        collector.addStat(Key::ep_magma_fragmentation, fragmentation);
    }

    // Disk usage.
    addStat(Key::ep_magma_total_disk_usage, "magma_TotalDiskUsage");
    addStat(Key::ep_magma_wal_disk_usage, "magma_WALDiskUsage");

    // Memory usage.
    size_t blockCacheMemUsed = 0;
    if (statExists("magma_BlockCacheMemUsed", blockCacheMemUsed)) {
        collector.addStat(Key::ep_magma_block_cache_mem_used,
                          blockCacheMemUsed);

        size_t keyIndexSize = 0;
        size_t seqIndex_IndexBlockSize = 0;
        if (statExists("magma_KeyIndexSize", keyIndexSize) &&
            statExists("magma_SeqIndex_IndexBlockSize",
                       seqIndex_IndexBlockSize)) {
            auto total = keyIndexSize + seqIndex_IndexBlockSize;
            double residentRatio = divide(blockCacheMemUsed, total);
            collector.addStat(Key::ep_magma_index_resident_ratio,
                              residentRatio);
        }
    }
    addStat(Key::ep_magma_read_ahead_buffer_mem_used,
            "magma_ReadAheadBufferMemUsed");
    addStat(Key::ep_magma_histogram_mem_used, "magma_HistogramMemUsed");
    addStat(Key::ep_magma_table_object_mem_used, "magma_TableObjectMemUsed");
    addStat(Key::ep_magma_lsmtree_object_mem_used,
            "magma_LSMTreeObjectMemUsed");
    addStat(Key::ep_magma_write_cache_mem_used, "magma_WriteCacheMemUsed");
    addStat(Key::ep_magma_wal_mem_used, "magma_WALMemUsed");
    addStat(Key::ep_magma_table_meta_mem_used, "magma_TableMetaMemUsed");
    addStat(Key::ep_magma_buffer_mem_used, "magma_BufferMemUsed");
    addStat(Key::ep_magma_bloom_filter_mem_used,
            "magma_TotalBloomFilterMemUsed");
    addStat(Key::ep_magma_total_mem_used, "magma_TotalMemUsed");
    addStat(Key::ep_magma_tree_snapshot_mem_used, "magma_TreeSnapshotMemUsed");

    // Block cache.
    size_t blockCacheHits = 0;
    size_t blockCacheMisses = 0;
    if (statExists("magma_BlockCacheHits", blockCacheHits) &&
        statExists("magma_BlockCacheMisses", blockCacheMisses)) {
        collector.addStat(Key::ep_magma_block_cache_hits, blockCacheHits);
        collector.addStat(Key::ep_magma_block_cache_misses, blockCacheMisses);
        auto total = blockCacheHits + blockCacheMisses;
        double hitRatio = divide(blockCacheHits, total);
        collector.addStat(Key::ep_magma_block_cache_hit_ratio, hitRatio);
    }

    // SST file counts.
    addStat(Key::ep_magma_tables_deleted, "magma_NTablesDeleted");
    addStat(Key::ep_magma_tables_created, "magma_NTablesCreated");
    addStat(Key::ep_magma_tables, "magma_NTableFiles");

    // NSyncs.
    addStat(Key::ep_magma_syncs, "magma_NSyncs");

    // Block Compression Ratio
    size_t dataBlocksUncompressedSize = 0;
    size_t dataBlocksCompressedSize = 0;
    if (statExists("magma_DataBlocksSize", dataBlocksUncompressedSize) &&
        statExists("magma_DataBlocksCompressSize", dataBlocksCompressedSize)) {
        collector.addStat(Key::ep_magma_data_blocks_uncompressed_size,
                          dataBlocksUncompressedSize);
        collector.addStat(Key::ep_magma_data_blocks_compressed_size,
                          dataBlocksCompressedSize);
        double compressionRatio =
                divide(dataBlocksUncompressedSize, dataBlocksCompressedSize);
        collector.addStat(Key::ep_magma_data_blocks_compression_ratio,
                          compressionRatio);
        double spaceReductionEstimatePct =
                divide((dataBlocksUncompressedSize - dataBlocksCompressedSize),
                       dataBlocksUncompressedSize) *
                100;
        collector.addStat(
                Key::ep_magma_data_blocks_space_reduction_estimate_pct,
                spaceReductionEstimatePct);
    }
}

cb::engine_errc EventuallyPersistentEngine::doEngineStats(
        const BucketStatCollector& collector) {
    cb::engine_errc status;
    if (status = doEngineStatsLowCardinality(collector);
        status != cb::engine_errc::success) {
        return status;
    }

    status = doEngineStatsHighCardinality(collector);
    return status;
}
cb::engine_errc EventuallyPersistentEngine::doEngineStatsLowCardinality(
        const BucketStatCollector& collector) {
    EPStats& epstats = getEpStats();

    using namespace cb::stats;

    collector.addStat(Key::ep_total_enqueued, epstats.totalEnqueued);
    collector.addStat(Key::ep_total_deduplicated, epstats.totalDeduplicated);
    collector.addStat(Key::ep_expired_access, epstats.expired_access);
    collector.addStat(Key::ep_expired_compactor, epstats.expired_compactor);
    collector.addStat(Key::ep_expired_pager, epstats.expired_pager);
    collector.addStat(Key::ep_queue_size, epstats.diskQueueSize);
    collector.addStat(Key::ep_diskqueue_items, epstats.diskQueueSize);
    auto* flusher = kvBucket->getOneFlusher();
    if (flusher) {
        collector.addStat(Key::ep_commit_num, epstats.flusherCommits);
        collector.addStat(Key::ep_commit_time, epstats.commit_time);
        collector.addStat(Key::ep_commit_time_total,
                          epstats.cumulativeCommitTime);
        collector.addStat(Key::ep_item_begin_failed, epstats.beginFailed);
        collector.addStat(Key::ep_item_commit_failed, epstats.commitFailed);
        collector.addStat(Key::ep_item_flush_expired, epstats.flushExpired);
        collector.addStat(Key::ep_item_flush_failed, epstats.flushFailed);
        collector.addStat(Key::ep_flusher_state, flusher->stateName());
        collector.addStat(Key::ep_flusher_todo, epstats.flusher_todo);
        collector.addStat(Key::ep_total_persisted, epstats.totalPersisted);
        collector.addStat(Key::ep_uncommitted_items, epstats.flusher_todo);
        collector.addStat(Key::ep_compaction_failed, epstats.compactionFailed);
        collector.addStat(Key::ep_compaction_aborted, epstats.compactionAborted);
    }
    collector.addStat(Key::ep_vbucket_del, epstats.vbucketDeletions);
    collector.addStat(Key::ep_vbucket_del_fail, epstats.vbucketDeletionFail);
    collector.addStat(Key::ep_flush_duration_total,
                      epstats.cumulativeFlushTime);

    kvBucket->getAggregatedVBucketStats(collector,
                                        cb::prometheus::MetricGroup::Low);

    collector.addStat(Key::ep_checkpoint_memory_pending_destruction,
                      kvBucket->getCheckpointPendingDestructionMemoryUsage());

    collector.addStat(Key::ep_checkpoint_memory_quota, kvBucket->getCMQuota());
    collector.addStat(Key::ep_checkpoint_memory_recovery_upper_mark_bytes,
                      kvBucket->getCMRecoveryUpperMarkBytes());
    collector.addStat(Key::ep_checkpoint_memory_recovery_lower_mark_bytes,
                      kvBucket->getCMRecoveryLowerMarkBytes());
    collector.addStat(Key::ep_checkpoint_computed_max_size,
                      checkpointConfig->getCheckpointMaxSize());

    kvBucket->getFileStats(collector);

    collector.addStat(Key::ep_persist_vbstate_total,
                      epstats.totalPersistVBState);

    size_t memUsed = stats.getPreciseTotalMemoryUsed();
    collector.addStat(Key::mem_used, memUsed);
    collector.addStat(Key::mem_used_primary,
                      cb::ArenaMalloc::getEstimatedAllocated(
                              arena, cb::MemoryDomain::Primary));
    collector.addStat(Key::mem_used_secondary,
                      cb::ArenaMalloc::getEstimatedAllocated(
                              arena, cb::MemoryDomain::Secondary));
    collector.addStat(Key::mem_used_estimate,
                      stats.getEstimatedTotalMemoryUsed());
    collector.addStat(Key::bytes, memUsed);
    collector.addStat(Key::ep_kv_size, stats.getCurrentSize());
    collector.addStat(Key::ep_blob_num, stats.getNumBlob());
#if defined(HAVE_JEMALLOC) || defined(HAVE_TCMALLOC)
    collector.addStat(Key::ep_blob_overhead, stats.getBlobOverhead());
#else
    collector.addStat(Key::ep_blob_overhead, "unknown");
#endif
    collector.addStat(Key::ep_value_size, stats.getTotalValueSize());
    collector.addStat(Key::ep_storedval_size, stats.getStoredValSize());
#if defined(HAVE_JEMALLOC) || defined(HAVE_TCMALLOC)
    collector.addStat(Key::ep_storedval_overhead, stats.getBlobOverhead());
#else
    collector.addStat(Key::ep_storedval_overhead, "unknown");
#endif
    collector.addStat(Key::ep_storedval_num, stats.getNumStoredVal());
    collector.addStat(Key::ep_overhead, stats.getMemOverhead());
    collector.addStat(Key::ep_item_num, stats.getNumItem());

    collector.addStat(Key::ep_oom_errors, stats.oom_errors);
    collector.addStat(Key::ep_tmp_oom_errors, stats.tmp_oom_errors);
    collector.addStat(Key::ep_bg_fetched, epstats.bg_fetched);
    collector.addStat(Key::ep_bg_meta_fetched, epstats.bg_meta_fetched);
    collector.addStat(Key::ep_bg_remaining_items, epstats.numRemainingBgItems);
    collector.addStat(Key::ep_bg_remaining_jobs, epstats.numRemainingBgJobs);
    collector.addStat(Key::ep_num_pager_runs, epstats.pagerRuns);
    collector.addStat(Key::ep_num_expiry_pager_runs, epstats.expiryPagerRuns);
    collector.addStat(Key::ep_num_freq_decayer_runs, epstats.freqDecayerRuns);
    collector.addStat(Key::ep_items_expelled_from_checkpoints,
                      epstats.itemsExpelledFromCheckpoints);
    collector.addStat(Key::ep_items_rm_from_checkpoints,
                      epstats.itemsRemovedFromCheckpoints);
    collector.addStat(Key::ep_num_value_ejects, epstats.numValueEjects);
    collector.addStat(Key::ep_num_eject_failures, epstats.numFailedEjects);
    collector.addStat(Key::ep_num_not_my_vbuckets, epstats.numNotMyVBuckets);

    collector.addStat(Key::ep_pending_ops, epstats.pendingOps);
    collector.addStat(Key::ep_pending_ops_total, epstats.pendingOpsTotal);
    collector.addStat(Key::ep_pending_ops_max, epstats.pendingOpsMax);
    collector.addStat(Key::ep_pending_ops_max_duration,
                      epstats.pendingOpsMaxDuration);

    collector.addStat(Key::ep_pending_compactions, epstats.pendingCompactions);
    collector.addStat(Key::ep_rollback_count, epstats.rollbackCount);

    collector.addStat(Key::ep_degraded_mode, isDegradedMode());

    if (kvBucket->isExpPagerEnabled()) {
        std::array<char, 20> timestr;
        struct tm expPagerTim;
        hrtime_t expPagerTime = epstats.expPagerTime.load();
        if (cb_gmtime_r((time_t *)&expPagerTime, &expPagerTim) == -1) {
            collector.addStat(Key::ep_expiry_pager_task_time, "UNKNOWN");
        } else {
            strftime(timestr.data(), 20, "%Y-%m-%d %H:%M:%S", &expPagerTim);
            collector.addStat(Key::ep_expiry_pager_task_time, timestr.data());
        }
    } else {
        collector.addStat(Key::ep_expiry_pager_task_time, "NOT_SCHEDULED");
    }

    if (getConfiguration().getBucketType() == "persistent" &&
        getConfiguration().isWarmup()) {
        Warmup *wp = kvBucket->getWarmup();
        if (wp == nullptr) {
            throw std::logic_error("EPEngine::doEngineStats: warmup is NULL");
        }
        wp->addCommonStats(collector);
    }

    collector.addStat(Key::ep_num_ops_get_meta, epstats.numOpsGetMeta);
    collector.addStat(Key::ep_num_ops_set_meta, epstats.numOpsSetMeta);
    collector.addStat(Key::ep_num_ops_del_meta, epstats.numOpsDelMeta);
    collector.addStat(Key::ep_num_ops_set_meta_res_fail,
                      epstats.numOpsSetMetaResolutionFailed +
                              epstats.numOpsSetMetaResolutionFailedIdentical);
    collector.addStat(Key::ep_num_ops_del_meta_res_fail,
                      epstats.numOpsDelMetaResolutionFailed +
                              epstats.numOpsDelMetaResolutionFailedIdentical);
    collector.addStat(Key::ep_num_ops_set_ret_meta, epstats.numOpsSetRetMeta);
    collector.addStat(Key::ep_num_ops_del_ret_meta, epstats.numOpsDelRetMeta);
    collector.addStat(Key::ep_num_ops_get_meta_on_set_meta,
                      epstats.numOpsGetMetaOnSetWithMeta);
    collector.addStat(Key::ep_workload_pattern,
                      workload->stringOfWorkLoadPattern());

    // these metrics do expose some duplicated information - for the sake
    // of supportability and understandability this is deemed acceptable

    collector.withLabels({{"op", "set"}, {"result", "accepted"}})
            .addStat(Key::conflicts_resolved, epstats.numOpsSetMeta);
    collector.withLabels({{"op", "del"}, {"result", "accepted"}})
            .addStat(Key::conflicts_resolved, epstats.numOpsDelMeta);

    collector.withLabels({{"op", "set"}, {"result", "rejected_behind"}})
            .addStat(Key::conflicts_resolved,
                     epstats.numOpsSetMetaResolutionFailed);
    collector.withLabels({{"op", "del"}, {"result", "rejected_behind"}})
            .addStat(Key::conflicts_resolved,
                     epstats.numOpsDelMetaResolutionFailed);

    collector.withLabels({{"op", "set"}, {"result", "rejected_identical"}})
            .addStat(Key::conflicts_resolved,
                     epstats.numOpsSetMetaResolutionFailedIdentical);
    collector.withLabels({{"op", "del"}, {"result", "rejected_identical"}})
            .addStat(Key::conflicts_resolved,
                     epstats.numOpsDelMetaResolutionFailedIdentical);

    doDiskFailureStats(collector);

    // Note: These are also reported per-shard in 'kvstore' stats, however
    // we want to be able to graph these over time, and hence need to expose
    // to ns_sever at the top-level.
    if (configuration.getBackend() == "couchdb") {
        doEngineStatsCouchDB(collector, epstats);
    } else if (configuration.getBackend() == "magma") {
        doEngineStatsMagma(collector);
    } else if (configuration.getBackend() == "rocksdb") {
        doEngineStatsRocksDB(collector);
    } else if (configuration.getBackend() == "nexus") {
        auto primaryCollector = collector.withLabel("backend", "primary");
        if (configuration.getNexusPrimaryBackend() == "couchdb") {
            doEngineStatsCouchDB(primaryCollector, epstats);
        } else if (configuration.getNexusPrimaryBackend() == "magma") {
            doEngineStatsMagma(primaryCollector);
        } else if (configuration.getNexusPrimaryBackend() == "rocksb") {
            doEngineStatsRocksDB(primaryCollector);
        }

        auto secondaryCollector = collector.withLabel("backend", "secondary");
        if (configuration.getNexusSecondaryBackend() == "couchdb") {
            doEngineStatsCouchDB(secondaryCollector, epstats);
        } else if (configuration.getNexusSecondaryBackend() == "magma") {
            doEngineStatsMagma(secondaryCollector);
        } else if (configuration.getNexusSecondaryBackend() == "rocksb") {
            doEngineStatsRocksDB(secondaryCollector);
        }
    }

    return cb::engine_errc::success;
}

cb::engine_errc EventuallyPersistentEngine::doEngineStatsHighCardinality(
        const BucketStatCollector& collector) {
    configuration.addStats(collector);

    kvBucket->getAggregatedVBucketStats(collector,
                                        cb::prometheus::MetricGroup::High);

    EPStats& epstats = getEpStats();

    using namespace cb::stats;

    collector.addStat(Key::ep_startup_time, startupTime.load());

    if (getWorkloadPriority() == HIGH_BUCKET_PRIORITY) {
        collector.addStat(Key::ep_bucket_priority, "HIGH");
    } else if (getWorkloadPriority() == LOW_BUCKET_PRIORITY) {
        collector.addStat(Key::ep_bucket_priority, "LOW");
    }

    collector.addStat(Key::ep_mem_low_wat_percent, stats.mem_low_wat_percent);
    collector.addStat(Key::ep_mem_high_wat_percent, stats.mem_high_wat_percent);

    collector.addStat(Key::ep_mem_tracker_enabled,
                      EPStats::isMemoryTrackingEnabled());

    size_t numBgOps = epstats.bgNumOperations.load();
    if (numBgOps > 0) {
        collector.addStat(Key::ep_bg_num_samples, epstats.bgNumOperations);
        collector.addStat(Key::ep_bg_min_wait,
                          epstats.bgWaitHisto.getMinValue());
        collector.addStat(Key::ep_bg_max_wait,
                          epstats.bgWaitHisto.getMaxValue());
        collector.addStat(Key::ep_bg_wait_avg, epstats.bgWait / numBgOps);
        collector.addStat(Key::ep_bg_min_load,
                          epstats.bgLoadHisto.getMinValue());
        collector.addStat(Key::ep_bg_max_load,
                          epstats.bgLoadHisto.getMaxValue());
        collector.addStat(Key::ep_bg_load_avg, epstats.bgLoad / numBgOps);
        collector.addStat(Key::ep_bg_wait, epstats.bgWait);
        collector.addStat(Key::ep_bg_load, epstats.bgLoad);
    }

    collector.addStat(Key::ep_num_workers,
                      ExecutorPool::get()->getNumWorkersStat());

    size_t vbDeletions = epstats.vbucketDeletions.load();
    if (vbDeletions > 0) {
        collector.addStat(Key::ep_vbucket_del_max_walltime,
                          epstats.vbucketDelMaxWalltime);
        collector.addStat(Key::ep_vbucket_del_avg_walltime,
                          epstats.vbucketDelTotWalltime / vbDeletions);
    }

    collector.addStat(Key::ep_num_access_scanner_runs, epstats.alogRuns);
    collector.addStat(Key::ep_num_access_scanner_skips,
                      epstats.accessScannerSkips);
    collector.addStat(Key::ep_access_scanner_last_runtime, epstats.alogRuntime);
    collector.addStat(Key::ep_access_scanner_num_items, epstats.alogNumItems);

    if (kvBucket->isAccessScannerEnabled() && epstats.alogTime.load() != 0) {
        std::array<char, 20> timestr;
        struct tm alogTim;
        hrtime_t alogTime = epstats.alogTime.load();
        if (cb_gmtime_r((time_t*)&alogTime, &alogTim) == -1) {
            collector.addStat(Key::ep_access_scanner_task_time, "UNKNOWN");
        } else {
            strftime(timestr.data(), 20, "%Y-%m-%d %H:%M:%S", &alogTim);
            collector.addStat(Key::ep_access_scanner_task_time, timestr.data());
        }
    } else {
        collector.addStat(Key::ep_access_scanner_task_time, "NOT_SCHEDULED");
    }

    collector.addStat(Key::ep_defragmenter_num_visited,
                      epstats.defragNumVisited);
    collector.addStat(Key::ep_defragmenter_num_moved, epstats.defragNumMoved);
    collector.addStat(Key::ep_defragmenter_sv_num_moved,
                      epstats.defragStoredValueNumMoved);

    collector.addStat(Key::ep_item_compressor_num_visited,
                      epstats.compressorNumVisited);
    collector.addStat(Key::ep_item_compressor_num_compressed,
                      epstats.compressorNumCompressed);

    collector.addStat(Key::ep_cursors_dropped, epstats.cursorsDropped);
    collector.addStat(Key::ep_mem_freed_by_checkpoint_removal,
                      epstats.memFreedByCheckpointRemoval);
    collector.addStat(Key::ep_mem_freed_by_checkpoint_item_expel,
                      epstats.memFreedByCheckpointItemExpel);
    collector.addStat(Key::ep_num_checkpoints, epstats.getNumCheckpoints());
    collector.addStat(Key::ep_num_checkpoints_pending_destruction,
                      kvBucket->getNumCheckpointsPendingDestruction());

    return cb::engine_errc::success;
}

cb::engine_errc EventuallyPersistentEngine::doMemoryStats(
        CookieIface& cookie, const AddStatFn& add_stat) {
    add_casted_stat("mem_used_estimate",
                    stats.getEstimatedTotalMemoryUsed(),
                    add_stat,
                    cookie);
    auto memUsed = stats.getPreciseTotalMemoryUsed();
    add_casted_stat("bytes", memUsed, add_stat, cookie);
    add_casted_stat("mem_used", memUsed, add_stat, cookie);

    add_casted_stat("mem_used_merge_threshold",
                    arena.estimateUpdateThreshold.load(),
                    add_stat,
                    cookie);

    // Note calling getEstimated as the precise value was requested previously
    // which will have updated these stats.
    add_casted_stat("ep_mem_used_primary",
                    cb::ArenaMalloc::getEstimatedAllocated(
                            arena, cb::MemoryDomain::Primary),
                    add_stat,
                    cookie);
    add_casted_stat("ep_mem_used_secondary",
                    cb::ArenaMalloc::getEstimatedAllocated(
                            arena, cb::MemoryDomain::Secondary),
                    add_stat,
                    cookie);

    add_casted_stat(
            "ht_mem_used_replica", stats.replicaHTMemory, add_stat, cookie);

    add_casted_stat("replica_checkpoint_memory_overhead",
                    stats.replicaCheckpointOverhead,
                    add_stat,
                    cookie);

    add_casted_stat("ep_kv_size", stats.getCurrentSize(), add_stat, cookie);
    add_casted_stat(
            "ep_value_size", stats.getTotalValueSize(), add_stat, cookie);
    add_casted_stat("ep_overhead", stats.getMemOverhead(), add_stat, cookie);
    auto quotaValue = stats.getMaxDataSize();
    add_casted_stat("ep_max_size", quotaValue, add_stat, cookie);
    auto desiredQuotaValue = stats.desiredMaxDataSize.load();
    if (desiredQuotaValue == 0) {
        // No quota change in progress, just return the actual quota
        desiredQuotaValue = quotaValue;
    }
    add_casted_stat("ep_desired_max_size", desiredQuotaValue, add_stat, cookie);
    add_casted_stat("ep_mem_low_wat", stats.mem_low_wat, add_stat, cookie);
    add_casted_stat("ep_mem_low_wat_percent",
                    stats.mem_low_wat_percent,
                    add_stat,
                    cookie);
    add_casted_stat("ep_mem_high_wat", stats.mem_high_wat, add_stat, cookie);
    add_casted_stat("ep_mem_high_wat_percent",
                    stats.mem_high_wat_percent,
                    add_stat,
                    cookie);
    add_casted_stat("ep_oom_errors", stats.oom_errors, add_stat, cookie);
    add_casted_stat(
            "ep_tmp_oom_errors", stats.tmp_oom_errors, add_stat, cookie);

    add_casted_stat("ep_blob_num", stats.getNumBlob(), add_stat, cookie);
#if defined(HAVE_JEMALLOC) || defined(HAVE_TCMALLOC)
    add_casted_stat(
            "ep_blob_overhead", stats.getBlobOverhead(), add_stat, cookie);
#else
    add_casted_stat("ep_blob_overhead", "unknown", add_stat, cookie);
#endif
    add_casted_stat(
            "ep_storedval_size", stats.getStoredValSize(), add_stat, cookie);
#if defined(HAVE_JEMALLOC) || defined(HAVE_TCMALLOC)
    add_casted_stat(
            "ep_storedval_overhead", stats.getBlobOverhead(), add_stat, cookie);
#else
    add_casted_stat("ep_storedval_overhead", "unknown", add_stat, cookie);
#endif
    add_casted_stat(
            "ep_storedval_num", stats.getNumStoredVal(), add_stat, cookie);
    add_casted_stat("ep_item_num", stats.getNumItem(), add_stat, cookie);

    std::unordered_map<std::string, size_t> alloc_stats;
    bool missing = cb::ArenaMalloc::getStats(arena, alloc_stats);
    for (const auto& it : alloc_stats) {
        add_prefixed_stat(
                "ep_arena", it.first.c_str(), it.second, add_stat, cookie);
    }
    if (missing) {
        add_casted_stat("ep_arena_missing_some_keys", true, add_stat, cookie);
    }
    missing = cb::ArenaMalloc::getGlobalStats(alloc_stats);
    for (const auto& it : alloc_stats) {
        add_prefixed_stat("ep_arena_global",
                          it.first.c_str(),
                          it.second,
                          add_stat,
                          cookie);
    }
    if (missing) {
        add_casted_stat(
                "ep_arena_global_missing_some_keys", true, add_stat, cookie);
    }
    return cb::engine_errc::success;
}

cb::engine_errc EventuallyPersistentEngine::doVBucketStats(
        CookieIface& cookie,
        const AddStatFn& add_stat,
        const char* stat_key,
        int nkey,
        VBucketStatsDetailLevel detail) {
    class StatVBucketVisitor : public VBucketVisitor {
    public:
        StatVBucketVisitor(KVBucketIface* store,
                           CookieIface& c,
                           AddStatFn a,
                           VBucketStatsDetailLevel detail)
            : eps(store), cookie(c), add_stat(std::move(a)), detail(detail) {
        }

        void visitBucket(VBucket& vb) override {
            addVBStats(cookie, add_stat, vb, eps, detail);
        }

        static void addVBStats(CookieIface& cookie,
                               const AddStatFn& add_stat,
                               VBucket& vb,
                               KVBucketIface* store,
                               VBucketStatsDetailLevel detail) {
            if (detail == VBucketStatsDetailLevel::PreviousState) {
                try {
                    std::array<char, 16> buf;
                    checked_snprintf(
                            buf.data(), buf.size(), "vb_%d", vb.getId().get());
                    add_casted_stat(buf.data(),
                                    VBucket::toString(vb.getInitialState()),
                                    add_stat,
                                    cookie);
                } catch (std::exception& error) {
                    EP_LOG_WARN("addVBStats: Failed building stats: {}",
                                error.what());
                }
            } else {
                vb.addStats(detail, add_stat, cookie);
            }
        }

    private:
        KVBucketIface* eps;
        CookieIface& cookie;
        AddStatFn add_stat;
        VBucketStatsDetailLevel detail;
    };

    if (getKVBucket()->maybeWaitForVBucketWarmup(&cookie)) {
        return cb::engine_errc::would_block;
    }

    if (nkey > 16 && strncmp(stat_key, "vbucket-details", 15) == 0) {
        Expects(detail == VBucketStatsDetailLevel::Full);
        std::string vbid(&stat_key[16], nkey - 16);
        uint16_t vbucket_id(0);
        if (!parseUint16(vbid.c_str(), &vbucket_id)) {
            return cb::engine_errc::invalid_arguments;
        }
        Vbid vbucketId = Vbid(vbucket_id);
        VBucketPtr vb = getVBucket(vbucketId);
        if (!vb) {
            return cb::engine_errc::not_my_vbucket;
        }

        StatVBucketVisitor::addVBStats(cookie,
                                       add_stat,
                                       *vb,
                                       kvBucket.get(),
                                       VBucketStatsDetailLevel::Full);
    } else if (nkey > 25 &&
               strncmp(stat_key, "vbucket-durability-state", 24) == 0) {
        Expects(detail == VBucketStatsDetailLevel::Durability);
        std::string vbid(&stat_key[25], nkey - 25);
        uint16_t vbucket_id(0);
        if (!parseUint16(vbid.c_str(), &vbucket_id)) {
            return cb::engine_errc::invalid_arguments;
        }
        Vbid vbucketId = Vbid(vbucket_id);
        VBucketPtr vb = getVBucket(vbucketId);
        if (!vb) {
            return cb::engine_errc::not_my_vbucket;
        }

        StatVBucketVisitor::addVBStats(cookie,
                                       add_stat,
                                       *vb,
                                       kvBucket.get(),
                                       VBucketStatsDetailLevel::Durability);
    } else {
        StatVBucketVisitor svbv(kvBucket.get(), cookie, add_stat, detail);
        kvBucket->visit(svbv);
    }
    return cb::engine_errc::success;
}

cb::engine_errc EventuallyPersistentEngine::doHashStats(
        CookieIface& cookie, const AddStatFn& add_stat) {
    class StatVBucketVisitor : public VBucketVisitor {
    public:
        StatVBucketVisitor(CookieIface& c,
                           AddStatFn a,
                           BucketCompressionMode compressMode)
            : cookie(c), add_stat(std::move(a)), compressionMode(compressMode) {
        }

        void visitBucket(VBucket& vb) override {
            Vbid vbid = vb.getId();
            std::array<char, 32> buf;
            try {
                checked_snprintf(
                        buf.data(), buf.size(), "vb_%d:state", vbid.get());
                add_casted_stat(buf.data(),
                                VBucket::toString(vb.getState()),
                                add_stat,
                                cookie);
            } catch (std::exception& error) {
                EP_LOG_WARN(
                        "StatVBucketVisitor::visitBucket: Failed to build "
                        "stat: {}",
                        error.what());
            }

            HashTableDepthStatVisitor depthVisitor;
            vb.ht.visitDepth(depthVisitor);

            try {
                checked_snprintf(
                        buf.data(), buf.size(), "vb_%d:size", vbid.get());
                add_casted_stat(buf.data(), vb.ht.getSize(), add_stat, cookie);
                checked_snprintf(
                        buf.data(), buf.size(), "vb_%d:locks", vbid.get());
                add_casted_stat(
                        buf.data(), vb.ht.getNumLocks(), add_stat, cookie);
                checked_snprintf(
                        buf.data(), buf.size(), "vb_%d:min_depth", vbid.get());
                add_casted_stat(buf.data(),
                                depthVisitor.min == -1 ? 0 : depthVisitor.min,
                                add_stat,
                                cookie);
                checked_snprintf(
                        buf.data(), buf.size(), "vb_%d:max_depth", vbid.get());
                add_casted_stat(buf.data(), depthVisitor.max, add_stat, cookie);
                checked_snprintf(
                        buf.data(), buf.size(), "vb_%d:histo", vbid.get());
                add_casted_stat(
                        buf.data(), depthVisitor.depthHisto, add_stat, cookie);
                checked_snprintf(
                        buf.data(), buf.size(), "vb_%d:reported", vbid.get());
                add_casted_stat(buf.data(),
                                vb.ht.getNumInMemoryItems(),
                                add_stat,
                                cookie);
                checked_snprintf(
                        buf.data(), buf.size(), "vb_%d:counted", vbid.get());
                add_casted_stat(
                        buf.data(), depthVisitor.size, add_stat, cookie);
                checked_snprintf(
                        buf.data(), buf.size(), "vb_%d:resized", vbid.get());
                add_casted_stat(
                        buf.data(), vb.ht.getNumResizes(), add_stat, cookie);
                checked_snprintf(
                        buf.data(), buf.size(), "vb_%d:mem_size", vbid.get());
                add_casted_stat(
                        buf.data(), vb.ht.getItemMemory(), add_stat, cookie);

                if (compressionMode != BucketCompressionMode::Off) {
                    checked_snprintf(buf.data(),
                                     buf.size(),
                                     "vb_%d:mem_size_uncompressed",
                                     vbid.get());
                    add_casted_stat(buf.data(),
                                    vb.ht.getUncompressedItemMemory(),
                                    add_stat,
                                    cookie);
                }
                checked_snprintf(buf.data(),
                                 buf.size(),
                                 "vb_%d:mem_size_counted",
                                 vbid.get());
                add_casted_stat(
                        buf.data(), depthVisitor.memUsed, add_stat, cookie);

                checked_snprintf(buf.data(),
                                 buf.size(),
                                 "vb_%d:num_system_items",
                                 vbid.get());
                add_casted_stat(buf.data(),
                                vb.ht.getNumSystemItems(),
                                add_stat,
                                cookie);
            } catch (std::exception& error) {
                EP_LOG_WARN(
                        "StatVBucketVisitor::visitBucket: Failed to build "
                        "stat: {}",
                        error.what());
            }
        }

        CookieIface& cookie;
        AddStatFn add_stat;
        BucketCompressionMode compressionMode;
    };

    StatVBucketVisitor svbv(cookie, add_stat, getCompressionMode());
    kvBucket->visit(svbv);

    return cb::engine_errc::success;
}

/**
 * Helper class which sends the contents of an output stream to the ADD_STAT
 * callback.
 *
 * Usage:
 *     {
 *         AddStatsStream as("stat_key", callback, cookie);
 *         as << obj << std::endl;
 *     }
 *     // When 'as' goes out of scope, it will invoke the ADD_STAT callback
 *     // with the key "stat_key" and value of everything streamed to it.
 */
class AddStatsStream : public std::ostream {
public:
    AddStatsStream(std::string key, AddStatFn callback, CookieIface& cookie)
        : std::ostream(&buf),
          key(std::move(key)),
          callback(std::move(callback)),
          cookie(cookie) {
    }

    ~AddStatsStream() override {
        auto value = buf.str();
        callback(key, value, cookie);
    }

private:
    std::string key;
    AddStatFn callback;
    CookieIface& cookie;
    std::stringbuf buf;
};

cb::engine_errc EventuallyPersistentEngine::doHashDump(
        CookieIface& cookie,
        const AddStatFn& addStat,
        std::string_view keyArgs) {
    auto result = getValidVBucketFromString(keyArgs);
    if (result.status != cb::engine_errc::success) {
        return result.status;
    }

    AddStatsStream as(result.vb->getId().to_string(), addStat, cookie);
    as << result.vb->ht << std::endl;

    return cb::engine_errc::success;
}

cb::engine_errc EventuallyPersistentEngine::doCheckpointDump(
        CookieIface& cookie,
        const AddStatFn& addStat,
        std::string_view keyArgs) {
    auto result = getValidVBucketFromString(keyArgs);
    if (result.status != cb::engine_errc::success) {
        return result.status;
    }

    AddStatsStream as(result.vb->getId().to_string(), addStat, cookie);
    as << *result.vb->checkpointManager << std::endl;

    return cb::engine_errc::success;
}

cb::engine_errc EventuallyPersistentEngine::doDurabilityMonitorDump(
        CookieIface& cookie,
        const AddStatFn& addStat,
        std::string_view keyArgs) {
    auto result = getValidVBucketFromString(keyArgs);
    if (result.status != cb::engine_errc::success) {
        return result.status;
    }

    AddStatsStream as(result.vb->getId().to_string(), addStat, cookie);
    result.vb->dumpDurabilityMonitor(as);
    as << std::endl;

    return cb::engine_errc::success;
}

cb::engine_errc EventuallyPersistentEngine::doVBucketDump(
        CookieIface& cookie,
        const AddStatFn& addStat,
        std::string_view keyArgs) {
    auto result = getValidVBucketFromString(keyArgs);
    if (result.status != cb::engine_errc::success) {
        return result.status;
    }

    AddStatsStream as(result.vb->getId().to_string(), addStat, cookie);
    result.vb->dump(as);
    as << std::endl;

    return cb::engine_errc::success;
}

class StatCheckpointVisitor : public VBucketVisitor {
public:
    StatCheckpointVisitor(KVBucketIface* kvs, CookieIface& c, AddStatFn a)
        : kvBucket(kvs), cookie(c), add_stat(std::move(a)) {
    }

    void visitBucket(VBucket& vb) override {
        addCheckpointStat(cookie, add_stat, kvBucket, vb);
    }

    static void addCheckpointStat(CookieIface& cookie,
                                  const AddStatFn& add_stat,
                                  KVBucketIface* eps,
                                  VBucket& vb) {
        Vbid vbid = vb.getId();
        std::array<char, 256> buf;
        try {
            checked_snprintf(buf.data(), buf.size(), "vb_%d:state", vbid.get());
            add_casted_stat(buf.data(),
                            VBucket::toString(vb.getState()),
                            add_stat,
                            cookie);
            vb.checkpointManager->addStats(add_stat, cookie);
        } catch (std::exception& error) {
            EP_LOG_WARN(
                    "StatCheckpointVisitor::addCheckpointStat: error building "
                    "stats: {}",
                    error.what());
        }
    }

    KVBucketIface* kvBucket;
    CookieIface& cookie;
    AddStatFn add_stat;
};
/// @endcond

cb::engine_errc EventuallyPersistentEngine::doCheckpointStats(
        CookieIface& cookie,
        const AddStatFn& add_stat,
        const char* stat_key,
        int nkey) {
    if (nkey == 10) {
        TRACE_EVENT0("ep-engine/task", "StatsCheckpoint");
        auto* kvbucket = getKVBucket();
        StatCheckpointVisitor scv(kvbucket, cookie, add_stat);
        kvbucket->visit(scv);
        return cb::engine_errc::success;
    } else if (nkey > 11) {
        std::string vbid(&stat_key[11], nkey - 11);
        uint16_t vbucket_id(0);
        if (!parseUint16(vbid.c_str(), &vbucket_id)) {
            return cb::engine_errc::invalid_arguments;
        }
        Vbid vbucketId = Vbid(vbucket_id);
        VBucketPtr vb = getVBucket(vbucketId);
        if (!vb) {
            return cb::engine_errc::not_my_vbucket;
        }
        StatCheckpointVisitor::addCheckpointStat(
                cookie, add_stat, kvBucket.get(), *vb);
    }

    return cb::engine_errc::success;
}

cb::engine_errc EventuallyPersistentEngine::doDurabilityMonitorStats(
        CookieIface& cookie,
        const AddStatFn& add_stat,
        const char* stat_key,
        int nkey) {
    const uint8_t size = 18; // size  of "durability-monitor"
    if (nkey == size) {
        // Case stat_key = "durability-monitor"
        // @todo: Return aggregated stats for all VBuckets.
        //     Implement as async, we don't what to block for too long.
        return cb::engine_errc::not_supported;
    } else if (nkey > size + 1) {
        // Case stat_key = "durability-monitor <vbid>"
        const uint16_t vbidPos = size + 1;
        std::string vbid_(&stat_key[vbidPos], nkey - vbidPos);
        uint16_t vbid(0);
        if (!parseUint16(vbid_.c_str(), &vbid)) {
            return cb::engine_errc::invalid_arguments;
        }

        VBucketPtr vb = getVBucket(Vbid(vbid));
        if (!vb) {
            // @todo: I would return an error code, but just replicating the
            //     behaviour of other stats for now
            return cb::engine_errc::success;
        }
        vb->addDurabilityMonitorStats(add_stat, cookie);
    }

    return cb::engine_errc::success;
}

class DcpStatsFilter {
public:
    explicit DcpStatsFilter(std::string_view value) {
        if (!value.empty()) {
            try {
                auto attributes = nlohmann::json::parse(value);
                auto filter = attributes.find("filter");
                if (filter != attributes.end()) {
                    auto iter = filter->find("user");
                    if (iter != filter->end()) {
                        user = cb::tagUserData(iter->get<std::string>());
                    }
                    iter = filter->find("port");
                    if (iter != filter->end()) {
                        port = iter->get<in_port_t>();
                    }
                }
            } catch (const std::exception& e) {
                EP_LOG_ERR(
                        "Failed to decode provided DCP filter: {}. Filter:{}",
                        e.what(),
                        value);
            }
        }
    }

    bool include(const std::shared_ptr<ConnHandler>& tc) {
        if ((user && *user != tc->getAuthenticatedUser()) ||
            (port && *port != tc->getConnectedPort())) {
            // Connection should not be part of this output
            return false;
        }

        return true;
    }

protected:
    std::optional<std::string> user;
    std::optional<in_port_t> port;
};

/**
 * Function object to send stats for a single dcp connection.
 */
struct ConnStatBuilder {
    ConnStatBuilder(CookieIface& c, AddStatFn as, DcpStatsFilter filter)
        : cookie(c), add_stat(std::move(as)), filter(std::move(filter)) {
    }

    void operator()(std::shared_ptr<ConnHandler> tc) {
        ++aggregator.totalConns;
        if (filter.include(tc)) {
            tc->addStats(add_stat, cookie);
            auto tp = std::dynamic_pointer_cast<DcpProducer>(tc);
            if (tp) {
                tp->aggregateQueueStats(aggregator);
            }
        }
    }

    const auto& getCounter() {
        return aggregator;
    }

    CookieIface& cookie;
    AddStatFn add_stat;
    DcpStatsFilter filter;
    ConnCounter aggregator;
};

struct ConnAggStatBuilder {
    ConnAggStatBuilder(std::string_view sep) : sep(sep) {
    }

    /**
     * Get counter tracking stats for the given connection
     * type (e.g., replication, views).
     *
     * Connection name is expected to meet the pattern:
     *  [^:]*:conn_type<separator>.*
     * E.g., with a separator of ":":
     *   eq_dcpq:replication:ns_0@127.0.0.1->ns_1@127.0.0.1:default
     * maps to
     *   replication
     *
     * If the connection name does not follow this pattern,
     * returns nullptr.
     *
     * @param tc connection
     * @return counter for the given connection, or nullptr
     */
    ConnCounter* getCounterForConnType(std::string_view name) {
        // strip everything upto and including the first colon,
        // e.g., "eq_dcpq:"
        size_t pos1 = name.find(':');
        if (pos1 == std::string_view::npos) {
            return nullptr;
        }

        name.remove_prefix(pos1 + 1);

        // find the given separator
        size_t pos2 = name.find(sep);
        if (pos2 == std::string_view::npos) {
            return nullptr;
        }

        // extract upto given separator e.g.,
        // if the full conn name is:
        //  eq_dcpq:replication:ns_0@127.0.0.1->ns_1@127.0.0.1:default
        // and the given separator is: ":"
        // "eq_dcpq:" was stripped earlier so
        //  prefix is "replication"
        std::string prefix(name.substr(0, pos2));

        return &counters[prefix];
    }

    void aggregate(ConnHandler& conn, ConnCounter* tc) {
        ConnCounter counter;
        ++counter.totalConns;

        conn.aggregateQueueStats(counter);

        ConnCounter& total = getTotalCounter();
        total += counter;

        if (tc) {
            *tc += counter;
        }
    }

    ConnCounter& getTotalCounter() {
        return counters[std::string(sep) + "total"];
    }

    void operator()(std::shared_ptr<ConnHandler> tc) {
        if (tc) {
            ConnCounter* aggregator = getCounterForConnType(tc->getName());
            aggregate(*tc, aggregator);
        }
    }

    const auto& getCounters() {
        return counters;
    }

    std::map<std::string, ConnCounter> counters;
    std::string_view sep;
};

/// @endcond

static void showConnAggStat(const std::string& connType,
                            const ConnCounter& counter,
                            const BucketStatCollector& collector) {
    try {
        auto labelled = collector.withLabels({{"connection_type", connType}});

        using namespace cb::stats;
        labelled.addStat(Key::connagg_connection_count, counter.totalConns);
        labelled.addStat(Key::connagg_backoff, counter.conn_queueBackoff);
        labelled.addStat(Key::connagg_producer_count, counter.totalProducers);
        labelled.addStat(Key::connagg_items_sent, counter.conn_queueDrain);
        labelled.addStat(Key::connagg_items_remaining,
                          counter.conn_queueRemaining);
        labelled.addStat(Key::connagg_total_bytes, counter.conn_totalBytes);
        labelled.addStat(Key::connagg_total_uncompressed_data_size,
                          counter.conn_totalUncompressedDataSize);
        labelled.addStat(Key::connagg_ready_queue_bytes,
                         counter.conn_queueMemory);

    } catch (std::exception& error) {
        EP_LOG_WARN("showConnAggStat: Failed to build stats: {}", error.what());
    }
}

cb::engine_errc EventuallyPersistentEngine::doConnAggStats(
        const BucketStatCollector& collector, std::string_view sep) {
    // The separator is, in all current usage, ":" so the length will
    // normally be 1
    const size_t max_sep_len(8);
    sep = sep.substr(0, max_sep_len);

    ConnAggStatBuilder visitor(sep);
    dcpConnMap_->each(visitor);

    for (const auto& [connType, counter] : visitor.getCounters()) {
        // connType may be "replication", "views" etc. or ":total"
        if (connType == ":total" && !collector.includeAggregateMetrics()) {
            // Prometheus should not expose aggregations under the same
            // metric names, as this makes summing across labels
            // more difficult
            continue;
        }
        showConnAggStat(connType, counter, collector);
    }

    return cb::engine_errc::success;
}

cb::engine_errc EventuallyPersistentEngine::doDcpStats(
        CookieIface& cookie,
        const AddStatFn& add_stat,
        std::string_view value) {
    ConnStatBuilder dcpVisitor(cookie, add_stat, DcpStatsFilter{value});
    // ConnStatBuilder also adds per-stream stats while aggregating.
    dcpConnMap_->each(dcpVisitor);

    const auto& aggregator = dcpVisitor.getCounter();

    CBStatCollector collector(add_stat, cookie);
    addAggregatedProducerStats(collector.forBucket(getName()), aggregator);

    dcpConnMap_->addStats(add_stat, cookie);
    return cb::engine_errc::success;
}

void EventuallyPersistentEngine::addAggregatedProducerStats(
        const BucketStatCollector& col, const ConnCounter& aggregator) {
    using namespace cb::stats;
    col.addStat(Key::dcp_count, aggregator.totalConns);
    col.addStat(Key::dcp_producer_count, aggregator.totalProducers);
    col.addStat(Key::dcp_consumer_count,
                aggregator.totalConns - aggregator.totalProducers);
    col.addStat(Key::dcp_total_data_size, aggregator.conn_totalBytes);
    col.addStat(Key::dcp_total_uncompressed_data_size,
                aggregator.conn_totalUncompressedDataSize);
    col.addStat(Key::dcp_total_queue, aggregator.conn_queue);
    col.addStat(Key::dcp_queue_fill, aggregator.conn_queueFill);
    col.addStat(Key::dcp_items_sent, aggregator.conn_queueDrain);
    col.addStat(Key::dcp_items_remaining, aggregator.conn_queueRemaining);
    col.addStat(
            Key::dcp_num_running_backfills,
            getKVBucket()->getKVStoreScanTracker().getNumRunningBackfills());
    col.addStat(
            Key::dcp_max_running_backfills,
            getKVBucket()->getKVStoreScanTracker().getMaxRunningBackfills());
}

cb::engine_errc EventuallyPersistentEngine::doEvictionStats(
        CookieIface& cookie, const AddStatFn& add_stat) {
    /**
     * The "evicted" histogram stats provide an aggregated view of what the
     * execution frequencies are for all the items that evicted when running
     * the hifi_mfu algorithm.
     */
    add_casted_stat("ep_active_or_pending_eviction_values_evicted",
                    stats.activeOrPendingFrequencyValuesEvictedHisto,
                    add_stat,
                    cookie);
    add_casted_stat("ep_replica_eviction_values_evicted",
                    stats.replicaFrequencyValuesEvictedHisto,
                    add_stat,
                    cookie);
    /**
     * The "snapshot" histogram stats provide a view of what the contents of
     * the frequency histogram is like during the running of the hifi_mfu
     * algorithm.
     */
    add_casted_stat("ep_active_or_pending_eviction_values_snapshot",
                    stats.activeOrPendingFrequencyValuesSnapshotHisto,
                    add_stat,
                    cookie);
    add_casted_stat("ep_replica_eviction_values_snapshot",
                    stats.replicaFrequencyValuesSnapshotHisto,
                    add_stat,
                    cookie);
    return cb::engine_errc::success;
}

cb::engine_errc EventuallyPersistentEngine::doKeyStats(
        CookieIface& cookie,
        const AddStatFn& add_stat,
        Vbid vbid,
        const DocKey& key,
        bool validate) {
    auto rv = checkPrivilege(cookie, cb::rbac::Privilege::Read, key);
    if (rv != cb::engine_errc::success) {
        return rv;
    }

    std::unique_ptr<Item> it;
    struct key_stats kstats;

    // If this is a validating call, we need to fetch the item from disk. The
    // fetch task is scheduled by statsVKey(). fetchLookupResult will succeed
    // in returning the item once the fetch task has completed.
    if (validate && !fetchLookupResult(cookie, it)) {
        rv = kvBucket->statsVKey(key, vbid, &cookie);
        if (rv == cb::engine_errc::not_my_vbucket ||
            rv == cb::engine_errc::no_such_key) {
            if (isDegradedMode()) {
                return cb::engine_errc::temporary_failure;
            }
        }
        return rv;
    }

    rv = kvBucket->getKeyStats(key, vbid, cookie, kstats, WantsDeleted::No);
    if (rv == cb::engine_errc::success) {
        std::string valid("this_is_a_bug");
        if (validate) {
            if (kstats.dirty) {
                valid.assign("dirty");
            } else if (it) {
                valid.assign(kvBucket->validateKey(key, vbid, *it));
            } else {
                valid.assign("ram_but_not_disk");
            }
            EP_LOG_DEBUG("doKeyStats key {} is {}",
                         cb::UserDataView(key.to_string()),
                         valid);
        }
        add_casted_stat("key_is_dirty", kstats.dirty, add_stat, cookie);
        add_casted_stat("key_exptime", kstats.exptime, add_stat, cookie);
        add_casted_stat("key_flags", kstats.flags, add_stat, cookie);
        add_casted_stat("key_cas", kstats.cas, add_stat, cookie);
        add_casted_stat("key_vb_state", VBucket::toString(kstats.vb_state),
                        add_stat,
                        cookie);
        add_casted_stat("key_is_resident", kstats.resident, add_stat, cookie);
        if (validate) {
            add_casted_stat("key_valid", valid.c_str(), add_stat, cookie);
        }
    }
    return rv;
}

cb::engine_errc EventuallyPersistentEngine::doVbIdFailoverLogStats(
        CookieIface& cookie, const AddStatFn& add_stat, Vbid vbid) {
    VBucketPtr vb = getVBucket(vbid);
    if(!vb) {
        return cb::engine_errc::not_my_vbucket;
    }
    vb->failovers->addStats(cookie, vb->getId(), add_stat);
    return cb::engine_errc::success;
}

cb::engine_errc EventuallyPersistentEngine::doAllFailoverLogStats(
        CookieIface& cookie, const AddStatFn& add_stat) {
    cb::engine_errc rv = cb::engine_errc::success;
    class StatVBucketVisitor : public VBucketVisitor {
    public:
        StatVBucketVisitor(CookieIface& c, AddStatFn a)
            : cookie(c), add_stat(std::move(a)) {
        }

        void visitBucket(VBucket& vb) override {
            vb.failovers->addStats(cookie, vb.getId(), add_stat);
        }

    private:
        CookieIface& cookie;
        AddStatFn add_stat;
    };

    StatVBucketVisitor svbv(cookie, add_stat);
    kvBucket->visit(svbv);

    return rv;
}

void EventuallyPersistentEngine::doTimingStats(
        const BucketStatCollector& collector) {
    using namespace cb::stats;
    collector.addStat(Key::bg_wait, stats.bgWaitHisto);
    collector.addStat(Key::bg_load, stats.bgLoadHisto);
    collector.addStat(Key::set_with_meta, stats.setWithMetaHisto);
    collector.addStat(Key::pending_ops, stats.pendingOpsHisto);

    // Vbucket visitors
    collector.addStat(Key::checkpoint_remover, stats.checkpointRemoverHisto);
    collector.addStat(Key::item_pager, stats.itemPagerHisto);
    collector.addStat(Key::expiry_pager, stats.expiryPagerHisto);
    collector.addStat(Key::storage_age, stats.dirtyAgeHisto);

    // Regular commands
    collector.addStat(Key::get_cmd, stats.getCmdHisto);
    collector.addStat(Key::store_cmd, stats.storeCmdHisto);
    collector.addStat(Key::arith_cmd, stats.arithCmdHisto);
    collector.addStat(Key::get_stats_cmd, stats.getStatsCmdHisto);

    // Admin commands
    collector.addStat(Key::get_vb_cmd, stats.getVbucketCmdHisto);
    collector.addStat(Key::set_vb_cmd, stats.setVbucketCmdHisto);
    collector.addStat(Key::del_vb_cmd, stats.delVbucketCmdHisto);

    // Misc
    collector.addStat(Key::notify_io, stats.notifyIOHisto);

    // Disk stats
    collector.addStat(Key::disk_insert, stats.diskInsertHisto);
    collector.addStat(Key::disk_update, stats.diskUpdateHisto);
    collector.addStat(Key::disk_del, stats.diskDelHisto);
    collector.addStat(Key::disk_vb_del, stats.diskVBDelHisto);
    collector.addStat(Key::disk_commit, stats.diskCommitHisto);

    collector.addStat(Key::item_alloc_sizes, stats.itemAllocSizeHisto);
    collector.addStat(Key::bg_batch_size, stats.getMultiBatchSizeHisto);

    // Checkpoint cursor stats
    collector.addStat(Key::persistence_cursor_get_all_items,
                      stats.persistenceCursorGetItemsHisto);
    collector.addStat(Key::dcp_cursors_get_all_items,
                      stats.dcpCursorsGetItemsHisto);

    // SyncWrite stats
    collector.addStat(Key::sync_write_commit_majority,
                      stats.syncWriteCommitTimes.at(0));
    collector.addStat(Key::sync_write_commit_majority_and_persist_on_master,
                      stats.syncWriteCommitTimes.at(1));
    collector.addStat(Key::sync_write_commit_persist_to_majority,
                      stats.syncWriteCommitTimes.at(2));
}

cb::engine_errc EventuallyPersistentEngine::doFrequencyCountersStats(
        const BucketStatCollector& collector) {
    using namespace cb::stats;

    VBucketEvictableMFUVisitor activeVisitor(vbucket_state_active);
    VBucketEvictableMFUVisitor replicaVisitor(vbucket_state_replica);
    VBucketEvictableMFUVisitor pendingVisitor(vbucket_state_pending);

    kvBucket->visitAll(activeVisitor, replicaVisitor, pendingVisitor);

    collector.addStat(Key::vb_evictable_mfu,
                      activeVisitor.getHistogramData(),
                      {{"state", "active"}});
    collector.addStat(Key::vb_evictable_mfu,
                      replicaVisitor.getHistogramData(),
                      {{"state", "replica"}});
    collector.addStat(Key::vb_evictable_mfu,
                      pendingVisitor.getHistogramData(),
                      {{"state", "pending"}});

    return cb::engine_errc::success;
}

static std::string getTaskDescrForStats(TaskId id) {
    return std::string(GlobalTask::getTaskName(id)) + "[" +
           to_string(GlobalTask::getTaskType(id)) + "]";
}

cb::engine_errc EventuallyPersistentEngine::doSchedulerStats(
        CookieIface& cookie, const AddStatFn& add_stat) {
    for (TaskId id : GlobalTask::allTaskIds) {
        add_casted_stat(getTaskDescrForStats(id).c_str(),
                        stats.schedulingHisto[static_cast<int>(id)],
                        add_stat,
                        cookie);
    }

    return cb::engine_errc::success;
}

cb::engine_errc EventuallyPersistentEngine::doRunTimeStats(
        CookieIface& cookie, const AddStatFn& add_stat) {
    for (TaskId id : GlobalTask::allTaskIds) {
        add_casted_stat(getTaskDescrForStats(id).c_str(),
                        stats.taskRuntimeHisto[static_cast<int>(id)],
                        add_stat,
                        cookie);
    }

    return cb::engine_errc::success;
}

cb::engine_errc EventuallyPersistentEngine::doDispatcherStats(
        CookieIface& cookie, const AddStatFn& add_stat) {
    ExecutorPool::get()->doWorkerStat(
            ObjectRegistry::getCurrentEngine()->getTaskable(),
            cookie,
            add_stat);
    return cb::engine_errc::success;
}

cb::engine_errc EventuallyPersistentEngine::doTasksStats(
        CookieIface& cookie, const AddStatFn& add_stat) {
    ExecutorPool::get()->doTasksStat(
            ObjectRegistry::getCurrentEngine()->getTaskable(),
            cookie,
            add_stat);
    return cb::engine_errc::success;
}

cb::engine_errc EventuallyPersistentEngine::doWorkloadStats(
        CookieIface& cookie, const AddStatFn& add_stat) {
    try {
        std::array<char, 80> statname;
        ExecutorPool* expool = ExecutorPool::get();

        int readers = expool->getNumReaders();
        checked_snprintf(
                statname.data(), statname.size(), "ep_workload:num_readers");
        add_casted_stat(statname.data(), readers, add_stat, cookie);

        int writers = expool->getNumWriters();
        checked_snprintf(
                statname.data(), statname.size(), "ep_workload:num_writers");
        add_casted_stat(statname.data(), writers, add_stat, cookie);

        int auxio = expool->getNumAuxIO();
        checked_snprintf(
                statname.data(), statname.size(), "ep_workload:num_auxio");
        add_casted_stat(statname.data(), auxio, add_stat, cookie);

        int nonio = expool->getNumNonIO();
        checked_snprintf(
                statname.data(), statname.size(), "ep_workload:num_nonio");
        add_casted_stat(statname.data(), nonio, add_stat, cookie);

        int shards = workload->getNumShards();
        checked_snprintf(
                statname.data(), statname.size(), "ep_workload:num_shards");
        add_casted_stat(statname.data(), shards, add_stat, cookie);

        int numReadyTasks = expool->getNumReadyTasks();
        checked_snprintf(
                statname.data(), statname.size(), "ep_workload:ready_tasks");
        add_casted_stat(statname.data(), numReadyTasks, add_stat, cookie);

        int numSleepers = expool->getNumSleepers();
        checked_snprintf(
                statname.data(), statname.size(), "ep_workload:num_sleepers");
        add_casted_stat(statname.data(), numSleepers, add_stat, cookie);

        expool->doTaskQStat(ObjectRegistry::getCurrentEngine()->getTaskable(),
                            cookie,
                            add_stat);

    } catch (std::exception& error) {
        EP_LOG_WARN("doWorkloadStats: Error building stats: {}", error.what());
    }

    return cb::engine_errc::success;
}

void EventuallyPersistentEngine::addSeqnoVbStats(CookieIface& cookie,
                                                 const AddStatFn& add_stat,
                                                 const VBucketPtr& vb) {
    // MB-19359: An atomic read of vbucket state without acquiring the
    // reader lock for state should suffice here.
    uint64_t relHighSeqno = vb->getHighSeqno();
    if (vb->getState() != vbucket_state_active) {
        snapshot_info_t info = vb->checkpointManager->getSnapshotInfo();
        relHighSeqno = info.range.getEnd();
    }

    try {
        std::array<char, 64> buffer;
        failover_entry_t entry = vb->failovers->getLatestEntry();
        checked_snprintf(buffer.data(),
                         buffer.size(),
                         "vb_%d:high_seqno",
                         vb->getId().get());
        add_casted_stat(buffer.data(), relHighSeqno, add_stat, cookie);
        checked_snprintf(buffer.data(),
                         buffer.size(),
                         "vb_%d:abs_high_seqno",
                         vb->getId().get());
        add_casted_stat(buffer.data(), vb->getHighSeqno(), add_stat, cookie);
        checked_snprintf(buffer.data(),
                         buffer.size(),
                         "vb_%d:last_persisted_seqno",
                         vb->getId().get());
        add_casted_stat(buffer.data(),
                        vb->getPublicPersistenceSeqno(),
                        add_stat,
                        cookie);
        checked_snprintf(
                buffer.data(), buffer.size(), "vb_%d:uuid", vb->getId().get());
        add_casted_stat(buffer.data(), entry.vb_uuid, add_stat, cookie);
        checked_snprintf(buffer.data(),
                         buffer.size(),
                         "vb_%d:purge_seqno",
                         vb->getId().get());
        add_casted_stat(buffer.data(), vb->getPurgeSeqno(), add_stat, cookie);
        const snapshot_range_t range = vb->getPersistedSnapshot();
        checked_snprintf(buffer.data(),
                         buffer.size(),
                         "vb_%d:last_persisted_snap_start",
                         vb->getId().get());
        add_casted_stat(buffer.data(), range.getStart(), add_stat, cookie);
        checked_snprintf(buffer.data(),
                         buffer.size(),
                         "vb_%d:last_persisted_snap_end",
                         vb->getId().get());
        add_casted_stat(buffer.data(), range.getEnd(), add_stat, cookie);

        checked_snprintf(buffer.data(),
                         buffer.size(),
                         "vb_%d:high_prepared_seqno",
                         vb->getId().get());
        add_casted_stat(
                buffer.data(), vb->getHighPreparedSeqno(), add_stat, cookie);
        checked_snprintf(buffer.data(),
                         buffer.size(),
                         "vb_%d:high_completed_seqno",
                         vb->getId().get());
        add_casted_stat(
                buffer.data(), vb->getHighCompletedSeqno(), add_stat, cookie);
        checked_snprintf(buffer.data(),
                         buffer.size(),
                         "vb_%d:max_visible_seqno",
                         vb->getId().get());
        add_casted_stat(
                buffer.data(), vb->getMaxVisibleSeqno(), add_stat, cookie);

    } catch (std::exception& error) {
        EP_LOG_WARN("addSeqnoVbStats: error building stats: {}", error.what());
    }
}

void EventuallyPersistentEngine::addLookupResult(CookieIface& cookie,
                                                 std::unique_ptr<Item> result) {
    auto oldItem = takeEngineSpecific<std::unique_ptr<Item>>(cookie);
    // Check for old lookup results and clear them
    if (oldItem) {
        if (*oldItem) {
            EP_LOG_DEBUG("Cleaning up old lookup result for '{}'",
                         (*oldItem)->getKey().data());
        } else {
            EP_LOG_DEBUG_RAW("Cleaning up old null lookup result");
        }
    }

    storeEngineSpecific(cookie, std::move(result));
}

bool EventuallyPersistentEngine::fetchLookupResult(CookieIface& cookie,
                                                   std::unique_ptr<Item>& itm) {
    // This will return *and erase* the lookup result for a connection.
    // You look it up, you own it.
    auto es = takeEngineSpecific<std::unique_ptr<Item>>(cookie);
    if (es) {
        itm = std::move(*es);
        return true;
    } else {
        return false;
    }
}

EventuallyPersistentEngine::StatusAndVBPtr
EventuallyPersistentEngine::getValidVBucketFromString(std::string_view vbNum) {
    if (vbNum.empty()) {
        // Must specify a vbucket.
        return {cb::engine_errc::invalid_arguments, {}};
    }
    uint16_t vbucket_id;
    // parseUint16 expects a null-terminated string
    std::string vbNumString(vbNum);
    if (!parseUint16(vbNumString.data(), &vbucket_id)) {
        return {cb::engine_errc::invalid_arguments, {}};
    }
    Vbid vbid = Vbid(vbucket_id);
    VBucketPtr vb = getVBucket(vbid);
    if (!vb) {
        return {cb::engine_errc::not_my_vbucket, {}};
    }
    return {cb::engine_errc::success, vb};
}

cb::engine_errc EventuallyPersistentEngine::doSeqnoStats(
        CookieIface& cookie,
        const AddStatFn& add_stat,
        const char* stat_key,
        int nkey) {
    if (getKVBucket()->maybeWaitForVBucketWarmup(&cookie)) {
        return cb::engine_errc::would_block;
    }

    if (nkey > 14) {
        std::string value(stat_key + 14, nkey - 14);

        try {
            checkNumeric(value.c_str());
        } catch(std::runtime_error &) {
            return cb::engine_errc::invalid_arguments;
        }

        Vbid vbucket(atoi(value.c_str()));
        VBucketPtr vb = getVBucket(vbucket);
        if (!vb || vb->getState() == vbucket_state_dead) {
            return cb::engine_errc::not_my_vbucket;
        }

        addSeqnoVbStats(cookie, add_stat, vb);

        return cb::engine_errc::success;
    }

    auto vbuckets = kvBucket->getVBuckets().getBuckets();
    for (auto vbid : vbuckets) {
        VBucketPtr vb = getVBucket(vbid);
        if (vb) {
            addSeqnoVbStats(cookie, add_stat, vb);
        }
    }
    return cb::engine_errc::success;
}

void EventuallyPersistentEngine::addLookupAllKeys(CookieIface& cookie,
                                                  cb::engine_errc err) {
    std::lock_guard<std::mutex> lh(lookupMutex);
    allKeysLookups[&cookie] = err;
}

void EventuallyPersistentEngine::runDefragmenterTask() {
    kvBucket->runDefragmenterTask();
}

bool EventuallyPersistentEngine::runAccessScannerTask() {
    return kvBucket->runAccessScannerTask();
}

void EventuallyPersistentEngine::runVbStatePersistTask(Vbid vbid) {
    kvBucket->runVbStatePersistTask(vbid);
}

cb::engine_errc EventuallyPersistentEngine::doCollectionStats(
        CookieIface& cookie,
        const AddStatFn& add_stat,
        const std::string& statKey) {
    CBStatCollector collector(add_stat, cookie);
    auto bucketCollector = collector.forBucket(getName());
    auto res = Collections::Manager::doCollectionStats(
            *kvBucket, bucketCollector, statKey);
    if (res.result == cb::engine_errc::unknown_collection ||
        res.result == cb::engine_errc::unknown_scope) {
        setUnknownCollectionErrorContext(cookie, res.getManifestId());
    }
    return cb::engine_errc(res.result);
}

cb::engine_errc EventuallyPersistentEngine::doScopeStats(
        CookieIface& cookie,
        const AddStatFn& add_stat,
        const std::string& statKey) {
    CBStatCollector collector(add_stat, cookie);
    auto bucketCollector = collector.forBucket(getName());
    auto res = Collections::Manager::doScopeStats(
            *kvBucket, bucketCollector, statKey);
    if (res.result == cb::engine_errc::unknown_scope) {
        setUnknownCollectionErrorContext(cookie, res.getManifestId());
    }
    return cb::engine_errc(res.result);
}

cb::EngineErrorGetCollectionIDResult
EventuallyPersistentEngine::parseKeyStatCollection(
        std::string_view expectedStatPrefix,
        std::string_view statKeyArg,
        std::string_view collectionStr) {
    CollectionID cid(CollectionID::Default);
    if (statKeyArg == expectedStatPrefix) {
        // provided argument should be a collection path
        auto res = kvBucket->getCollectionsManager().getCollectionID(
                collectionStr);
        cid = res.getCollectionId();
        if (res.result != cb::engine_errc::success) {
            EP_LOG_WARN(
                    "EventuallyPersistentEngine::parseKeyStatCollection could "
                    "not find collection arg:{} error:{}",
                    collectionStr,
                    res.result);
        }
        return res;
    } else if (statKeyArg == (std::string(expectedStatPrefix) + "-byid") &&
               collectionStr.size() > 2) {
        // provided argument should be a hex collection ID N, 0xN or 0XN
        try {
            cid = std::stoul(collectionStr.data(), nullptr, 16);
        } catch (const std::logic_error& e) {
            EP_LOG_WARN(
                    "EventuallyPersistentEngine::parseKeyStatCollection "
                    "invalid collection arg:{}, exception:{}",
                    collectionStr,
                    e.what());
            return cb::EngineErrorGetCollectionIDResult{
                    cb::engine_errc::invalid_arguments};
        }
        // Collection's scope is needed for privilege check
        auto [manifesUid, scope] =
                kvBucket->getCollectionsManager().getScopeID(cid);
        if (scope) {
            return {manifesUid, scope.value(), cid};
        } else {
            return {cb::engine_errc::unknown_collection, manifesUid};
        }
    }
    return cb::EngineErrorGetCollectionIDResult(
            cb::engine_errc::invalid_arguments);
}

std::tuple<cb::engine_errc,
           std::optional<Vbid>,
           std::optional<std::string>,
           std::optional<CollectionID>>
EventuallyPersistentEngine::parseStatKeyArg(CookieIface& cookie,
                                            std::string_view statKeyPrefix,
                                            std::string_view statKey) {
    std::vector<std::string> args;
    std::string trimmedStatKey(statKey);
    boost::algorithm::trim(trimmedStatKey);
    boost::split(args, trimmedStatKey, boost::is_space());
    if (args.size() != 3 && args.size() != 4) {
        return {cb::engine_errc::invalid_arguments,
                std::nullopt,
                std::nullopt,
                std::nullopt};
    }

    Vbid vbid(0);
    try {
        vbid = Vbid(gsl::narrow<uint16_t>(std::stoi(args[2])));
    } catch (const std::exception& e) {
        EP_LOG_WARN(
                "EventuallyPersistentEngine::doKeyStats invalid "
                "vbucket arg:{}, exception:{}",
                args[2],
                e.what());
        return {cb::engine_errc::invalid_arguments,
                std::nullopt,
                std::nullopt,
                std::nullopt};
    }

    CollectionID cid(CollectionID::Default);
    if (args.size() == 4) {
        cb::EngineErrorGetCollectionIDResult res{
                cb::engine_errc::unknown_collection};
        // An argument was provided, maybe an id or a 'path'
        auto cidResult =
                parseKeyStatCollection(statKeyPrefix, args[0], args[3]);
        if (cidResult.result != cb::engine_errc::success) {
            if (cidResult.result == cb::engine_errc::unknown_collection) {
                setUnknownCollectionErrorContext(cookie,
                                                 cidResult.getManifestId());
            }
            return {cb::engine_errc(cidResult.result),
                    std::nullopt,
                    std::nullopt,
                    std::nullopt};
        }
        cid = cidResult.getCollectionId();
    }

    return {cb::engine_errc::success, vbid, args[1], cid};
}

cb::engine_errc EventuallyPersistentEngine::doKeyStats(
        CookieIface& cookie,
        const AddStatFn& add_stat,
        std::string_view statKey) {
    cb::engine_errc status;
    std::optional<Vbid> vbid;
    std::optional<std::string> key;
    std::optional<CollectionID> cid;
    std::tie(status, vbid, key, cid) = parseStatKeyArg(cookie, "key", statKey);
    if (status != cb::engine_errc::success) {
        return status;
    }
    auto docKey = StoredDocKey(*key, *cid);
    return doKeyStats(cookie, add_stat, *vbid, docKey, false);
}

cb::engine_errc EventuallyPersistentEngine::doVKeyStats(
        CookieIface& cookie,
        const AddStatFn& add_stat,
        std::string_view statKey) {
    cb::engine_errc status;
    std::optional<Vbid> vbid;
    std::optional<std::string> key;
    std::optional<CollectionID> cid;
    std::tie(status, vbid, key, cid) = parseStatKeyArg(cookie, "vkey", statKey);
    if (status != cb::engine_errc::success) {
        return status;
    }
    auto docKey = StoredDocKey(*key, *cid);
    return doKeyStats(cookie, add_stat, *vbid, docKey, true);
}

cb::engine_errc EventuallyPersistentEngine::doDcpVbTakeoverStats(
        CookieIface& cookie,
        const AddStatFn& add_stat,
        std::string_view statKey) {
    std::string tStream;
    std::string vbid;
    std::string buffer(statKey.data() + 15, statKey.size() - 15);
    std::stringstream ss(buffer);
    ss >> vbid;
    ss >> tStream;
    uint16_t vbucket_id(0);
    parseUint16(vbid.c_str(), &vbucket_id);
    Vbid vbucketId = Vbid(vbucket_id);
    return doDcpVbTakeoverStats(cookie, add_stat, tStream, vbucketId);
}

cb::engine_errc EventuallyPersistentEngine::doFailoversStats(
        CookieIface& cookie, const AddStatFn& add_stat, std::string_view key) {
    const std::string statKey(key.data(), key.size());
    if (key.size() == 9) {
        return doAllFailoverLogStats(cookie, add_stat);
    }

    if (statKey.compare(std::string("failovers").length(),
                        std::string(" ").length(),
                        " ") == 0) {
        std::string vbid;
        std::string s_key(statKey.substr(10, key.size() - 10));
        std::stringstream ss(s_key);
        ss >> vbid;
        uint16_t vbucket_id(0);
        parseUint16(vbid.c_str(), &vbucket_id);
        Vbid vbucketId = Vbid(vbucket_id);
        return doVbIdFailoverLogStats(cookie, add_stat, vbucketId);
    }

    return cb::engine_errc::no_such_key;
}

cb::engine_errc EventuallyPersistentEngine::doDiskinfoStats(
        CookieIface& cookie, const AddStatFn& add_stat, std::string_view key) {
    const std::string statKey(key.data(), key.size());
    if (key.size() == 8) {
        CBStatCollector collector{add_stat, cookie};
        auto bucketC = collector.forBucket(getName());
        return kvBucket->getFileStats(bucketC);
    }
    if ((key.size() == 15) &&
        (statKey.compare(std::string("diskinfo").length() + 1,
                         std::string("detail").length(),
                         "detail") == 0)) {
        return kvBucket->getPerVBucketDiskStats(cookie, add_stat);
    }

    return cb::engine_errc::invalid_arguments;
}

void EventuallyPersistentEngine::doDiskFailureStats(
        const BucketStatCollector& collector) {
    using namespace cb::stats;

    size_t value = 0;

    // Total data write failures is compaction failures plus commit failures
    auto writeFailure = stats.commitFailed + stats.compactionFailed;
    collector.addStat(Key::ep_data_write_failed, writeFailure);

    if (kvBucket->getKVStoreStat("failure_get", value)) {
        collector.addStat(Key::ep_data_read_failed, value);
    }
}

cb::engine_errc EventuallyPersistentEngine::doPrivilegedStats(
        CookieIface& cookie, const AddStatFn& add_stat, std::string_view key) {
    // Privileged stats - need Stats priv (and not just SimpleStats).
    const auto acc = cookie.testPrivilege(cb::rbac::Privilege::Stats, {}, {});

    if (acc.success()) {
        if (cb_isPrefix(key, "_checkpoint-dump")) {
            const size_t keyLen = strlen("_checkpoint-dump");
            std::string_view keyArgs(key.data() + keyLen, key.size() - keyLen);
            return doCheckpointDump(cookie, add_stat, keyArgs);
        }

        if (cb_isPrefix(key, "_hash-dump")) {
            const size_t keyLen = strlen("_hash-dump");
            std::string_view keyArgs(key.data() + keyLen, key.size() - keyLen);
            return doHashDump(cookie, add_stat, keyArgs);
        }

        if (cb_isPrefix(key, "_durability-dump")) {
            const size_t keyLen = strlen("_durability-dump");
            std::string_view keyArgs(key.data() + keyLen, key.size() - keyLen);
            return doDurabilityMonitorDump(cookie, add_stat, keyArgs);
        }

        if (cb_isPrefix(key, "_vbucket-dump")) {
            const size_t keyLen = strlen("_vbucket-dump");
            std::string_view keyArgs(key.data() + keyLen, key.size() - keyLen);
            return doVBucketDump(cookie, add_stat, keyArgs);
        }

        return cb::engine_errc::no_such_key;
    }
    return cb::engine_errc::no_access;
}

cb::engine_errc EventuallyPersistentEngine::getStats(
        CookieIface& c,
        std::string_view key,
        std::string_view value,
        const AddStatFn& add_stat) {
    ScopeTimer2<HdrMicroSecStopwatch, TracerStopwatch> timer(
            std::forward_as_tuple(stats.getStatsCmdHisto),
            std::forward_as_tuple(&c, cb::tracing::Code::GetStats));

    EP_LOG_DEBUG("stats '{}'", key);

    // Some stats have been moved to using the stat collector interface,
    // while others have not. Depending on the key, this collector _may_
    // not be used, but creating it here reduces duplication (and it's not
    // expensive to create)
    CBStatCollector collector{add_stat, c};
    auto bucketCollector = collector.forBucket(getName());

    if (key.empty()) {
        return doEngineStats(bucketCollector);
    }
    if (key.size() > 7 && cb_isPrefix(key, "dcpagg ")) {
        return doConnAggStats(bucketCollector, key.substr(7));
    }
    if (key == "dcp"sv) {
        return doDcpStats(c, add_stat, value);
    }
    if (key == "eviction"sv) {
        return doEvictionStats(c, add_stat);
    }
    if (key == "hash"sv) {
        return doHashStats(c, add_stat);
    }
    if (key == "vbucket"sv) {
        return doVBucketStats(c,
                              add_stat,
                              key.data(),
                              key.size(),
                              VBucketStatsDetailLevel::State);
    }
    if (key == "prev-vbucket"sv) {
        return doVBucketStats(c,
                              add_stat,
                              key.data(),
                              key.size(),
                              VBucketStatsDetailLevel::PreviousState);
    }
    if (cb_isPrefix(key, "vbucket-durability-state")) {
        return doVBucketStats(c,
                              add_stat,
                              key.data(),
                              key.size(),
                              VBucketStatsDetailLevel::Durability);
    }
    if (cb_isPrefix(key, "vbucket-details")) {
        return doVBucketStats(c,
                              add_stat,
                              key.data(),
                              key.size(),
                              VBucketStatsDetailLevel::Full);
    }
    if (cb_isPrefix(key, "vbucket-seqno")) {
        return doSeqnoStats(c, add_stat, key.data(), key.size());
    }
    if (cb_isPrefix(key, "checkpoint")) {
        return doCheckpointStats(c, add_stat, key.data(), key.size());
    }
    if (cb_isPrefix(key, "durability-monitor")) {
        return doDurabilityMonitorStats(c, add_stat, key.data(), key.size());
    }
    if (key == "timings"sv) {
        doTimingStats(bucketCollector);
        return cb::engine_errc::success;
    }
    if (key == "frequency-counters"sv) {
        return doFrequencyCountersStats(bucketCollector);
    }
    if (key == "dispatcher"sv) {
        return doDispatcherStats(c, add_stat);
    }
    if (key == "tasks"sv) {
        return doTasksStats(c, add_stat);
    }
    if (key == "scheduler"sv) {
        return doSchedulerStats(c, add_stat);
    }
    if (key == "runtimes"sv) {
        return doRunTimeStats(c, add_stat);
    }
    if (key == "memory"sv) {
        return doMemoryStats(c, add_stat);
    }
    if (key == "uuid"sv) {
        add_casted_stat("uuid", configuration.getUuid(), add_stat, c);
        return cb::engine_errc::success;
    }
    if (cb_isPrefix(key, "key ") || cb_isPrefix(key, "key-byid ")) {
        return doKeyStats(c, add_stat, key);
    }
    if (cb_isPrefix(key, "vkey ") || cb_isPrefix(key, "vkey-byid ")) {
        return doVKeyStats(c, add_stat, key);
    }
    if (key == "kvtimings"sv) {
        getKVBucket()->addKVStoreTimingStats(add_stat, c);
        return cb::engine_errc::success;
    }
    if (key.size() >= 7 && cb_isPrefix(key, "kvstore")) {
        std::string args(key.data() + 7, key.size() - 7);
        getKVBucket()->addKVStoreStats(add_stat, c);
        return cb::engine_errc::success;
    }
    if (key == "warmup"sv) {
        const auto* warmup = getKVBucket()->getWarmup();
        if (warmup != nullptr) {
            warmup->addStats(CBStatCollector(add_stat, c));
            return cb::engine_errc::success;
        }
        return cb::engine_errc::no_such_key;
    }
    if (key == "info"sv) {
        add_casted_stat("info", get_stats_info(), add_stat, c);
        return cb::engine_errc::success;
    }
    if (key == "config"sv) {
        configuration.addStats(bucketCollector);
        return cb::engine_errc::success;
    }
    if (key.size() > 15 && cb_isPrefix(key, "dcp-vbtakeover")) {
        return doDcpVbTakeoverStats(c, add_stat, key);
    }
    if (key == "workload"sv) {
        return doWorkloadStats(c, add_stat);
    }
    if (cb_isPrefix(key, "failovers")) {
        return doFailoversStats(c, add_stat, key);
    }
    if (cb_isPrefix(key, "diskinfo")) {
        return doDiskinfoStats(c, add_stat, key);
    }
    if (cb_isPrefix(key, "collections")) {
        return doCollectionStats(
                c, add_stat, std::string(key.data(), key.size()));
    }
    if (cb_isPrefix(key, "scopes")) {
        return doScopeStats(c, add_stat, std::string(key.data(), key.size()));
    }
    if (cb_isPrefix(key, "disk-failures")) {
        doDiskFailureStats(bucketCollector);
        return cb::engine_errc::success;
    }
    if (key[0] == '_') {
        return doPrivilegedStats(c, add_stat, key);
    }
    if (cb_isPrefix(key, "range-scans")) {
        return doRangeScanStats(bucketCollector, key);
    }

    // Unknown stat requested
    return cb::engine_errc::no_such_key;
}

void EventuallyPersistentEngine::resetStats() {
    stats.reset();
    if (kvBucket) {
        kvBucket->resetUnderlyingStats();
    }
}

cb::engine_errc EventuallyPersistentEngine::checkPrivilege(
        CookieIface& cookie, cb::rbac::Privilege priv, DocKey key) const {
    return checkPrivilege(cookie, priv, key.getCollectionID());
}

void EventuallyPersistentEngine::auditDocumentAccess(
        CookieIface& cookie, cb::audit::document::Operation operation) const {
    NonBucketAllocationGuard guard;
    cookie.auditDocumentAccess(operation);
}

cb::engine_errc EventuallyPersistentEngine::checkPrivilege(
        CookieIface& cookie, cb::rbac::Privilege priv, CollectionID cid) const {
    ScopeID sid{ScopeID::Default};
    uint64_t manifestUid{0};
    cb::engine_errc status = cb::engine_errc::success;

    if (!cid.isDefaultCollection()) {
        auto res = getKVBucket()->getScopeID(cid);
        manifestUid = res.first;
        if (!res.second) {
            status = cb::engine_errc::unknown_collection;
        } else {
            sid = res.second.value();
        }
    }

    if (status == cb::engine_errc::success) {
        status = checkPrivilege(cookie, priv, sid, cid);
    }

    switch (status) {
    case cb::engine_errc::success:
    case cb::engine_errc::no_access:
        break;
    case cb::engine_errc::unknown_collection:
        setUnknownCollectionErrorContext(cookie, manifestUid);
        break;
    default:
        EP_LOG_ERR(
                "EPE::checkPrivilege(priv:{}, cid:{}): sid:{} unexpected "
                "status:{}",
                int(priv),
                cid.to_string(),
                sid.to_string(),

                to_string(status));
    }
    return status;
}

cb::engine_errc
EventuallyPersistentEngine::checkForPrivilegeAtLeastInOneCollection(
        CookieIface& cookie, cb::rbac::Privilege privilege) const {
    try {
        switch (cookie.checkForPrivilegeAtLeastInOneCollection(privilege)
                        .getStatus()) {
        case cb::rbac::PrivilegeAccess::Status::Ok:
            return cb::engine_errc::success;
        case cb::rbac::PrivilegeAccess::Status::FailNoPrivileges:
        case cb::rbac::PrivilegeAccess::Status::Fail:
            return cb::engine_errc::no_access;
        }
    } catch (const std::exception& e) {
        EP_LOG_ERR(
                "EPE::checkForPrivilegeAtLeastInOneCollection: received "
                "exception while checking privilege: {}",
                e.what());
    }

    return cb::engine_errc::failed;
}

cb::engine_errc EventuallyPersistentEngine::checkPrivilege(
        CookieIface& cookie,
        cb::rbac::Privilege priv,
        std::optional<ScopeID> sid,
        std::optional<CollectionID> cid) const {
    try {
        // Upon failure check_privilege may set an error message in the
        // cookie about the missing privilege
        NonBucketAllocationGuard guard;
        switch (cookie.checkPrivilege(priv, sid, cid).getStatus()) {
        case cb::rbac::PrivilegeAccess::Status::Ok:
            return cb::engine_errc::success;
        case cb::rbac::PrivilegeAccess::Status::Fail:
            return cb::engine_errc::no_access;
        case cb::rbac::PrivilegeAccess::Status::FailNoPrivileges:
            return cid ? cb::engine_errc::unknown_collection
                       : cb::engine_errc::unknown_scope;
        }
    } catch (const std::exception& e) {
        EP_LOG_ERR(
                "EPE::checkPrivilege: received exception while checking "
                "privilege for sid:{}: cid:{} {}",
                sid ? sid->to_string() : "no-scope",
                cid ? cid->to_string() : "no-collection",
                e.what());
    }
    return cb::engine_errc::failed;
}

cb::engine_errc EventuallyPersistentEngine::testPrivilege(
        CookieIface& cookie,
        cb::rbac::Privilege priv,
        std::optional<ScopeID> sid,
        std::optional<CollectionID> cid) const {
    try {
        switch (cookie.testPrivilege(priv, sid, cid).getStatus()) {
        case cb::rbac::PrivilegeAccess::Status::Ok:
            return cb::engine_errc::success;
        case cb::rbac::PrivilegeAccess::Status::Fail:
            return cb::engine_errc::no_access;
        case cb::rbac::PrivilegeAccess::Status::FailNoPrivileges:
            return cid ? cb::engine_errc::unknown_collection
                       : cb::engine_errc::unknown_scope;
        }
    } catch (const std::exception& e) {
        EP_LOG_ERR(
                "EPE::testPrivilege: received exception while checking "
                "privilege for sid:{}: cid:{} {}",
                sid ? sid->to_string() : "no-scope",
                cid ? cid->to_string() : "no-collection",
                e.what());
    }
    return cb::engine_errc::failed;
}

cb::engine_errc EventuallyPersistentEngine::handleObserve(
        CookieIface& cookie,
        const DocKey& key,
        Vbid vbucket,
        std::function<void(uint8_t, uint64_t)> key_handler,
        uint64_t& persist_time_hint) {
    EP_LOG_DEBUG("Observing key {} in {}",
                 cb::UserDataView(key.to_string()),
                 vbucket);

    auto rv = checkPrivilege(cookie, cb::rbac::Privilege::Read, key);
    if (rv != cb::engine_errc::success) {
        return rv;
    }

    ObserveKeyState keystatus = ObserveKeyState::NotFound;
    struct key_stats kstats = {};
    rv = kvBucket->getKeyStats(key, vbucket, cookie, kstats, WantsDeleted::Yes);
    if (rv == cb::engine_errc::success) {
        if (kstats.logically_deleted) {
            keystatus = ObserveKeyState::LogicalDeleted;
        } else if (kstats.dirty) {
            keystatus = ObserveKeyState::NotPersisted;
        } else {
            keystatus = ObserveKeyState::Persisted;
        }
    } else if (rv == cb::engine_errc::no_such_key) {
        keystatus = ObserveKeyState::NotFound;
    } else {
        return rv;
    }

    {
        // Toggle allocation guard when calling back into the engine
        NonBucketAllocationGuard guard;
        key_handler(uint8_t(keystatus), kstats.cas);
    }

    persist_time_hint = 0;
    const auto queue_size = static_cast<double>(stats.diskQueueSize);
    const double item_trans_time = kvBucket->getTransactionTimePerItem();

    if (item_trans_time > 0 && queue_size > 0) {
        persist_time_hint = static_cast<uint32_t>(queue_size * item_trans_time);
    }
    persist_time_hint = persist_time_hint << 32;

    return cb::engine_errc::success;
}

cb::engine_errc EventuallyPersistentEngine::observe(
        CookieIface& cookie,
        const DocKey& key,
        Vbid vbucket,
        std::function<void(uint8_t, uint64_t)> key_handler,
        uint64_t& persist_time_hint) {
    return acquireEngine(this)->handleObserve(
            cookie, key, vbucket, key_handler, persist_time_hint);
}

cb::engine_errc EventuallyPersistentEngine::observe_seqno(
        CookieIface& cookie,
        const cb::mcbp::Request& request,
        const AddResponseFn& response) {
    Vbid vb_id = request.getVBucket();
    auto value = request.getValue();
    auto vb_uuid = static_cast<uint64_t>(
            ntohll(*reinterpret_cast<const uint64_t*>(value.data())));

    EP_LOG_DEBUG("Observing {} with uuid: {}", vb_id, vb_uuid);

    VBucketPtr vb = kvBucket->getVBucket(vb_id);
    if (!vb) {
        return cb::engine_errc::not_my_vbucket;
    }

    folly::SharedMutex::ReadHolder rlh(vb->getStateLock());
    if (vb->getState() == vbucket_state_dead) {
        return cb::engine_errc::not_my_vbucket;
    }

    //Check if the vb uuid matches with the latest entry
    failover_entry_t entry = vb->failovers->getLatestEntry();
    std::stringstream result;

    if (vb_uuid != entry.vb_uuid) {
       uint64_t failover_highseqno = 0;
       uint64_t latest_uuid;
       bool found = vb->failovers->getLastSeqnoForUUID(vb_uuid, &failover_highseqno);
       if (!found) {
           return cb::engine_errc::no_such_key;
       }

       uint8_t format_type = 1;
       uint64_t last_persisted_seqno = htonll(vb->getPublicPersistenceSeqno());
       uint64_t current_seqno = htonll(vb->getHighSeqno());
       latest_uuid = htonll(entry.vb_uuid);
       vb_id = vb_id.hton();
       vb_uuid = htonll(vb_uuid);
       failover_highseqno = htonll(failover_highseqno);

       result.write((char*) &format_type, sizeof(uint8_t));
       result.write((char*)&vb_id, sizeof(Vbid));
       result.write((char*) &latest_uuid, sizeof(uint64_t));
       result.write((char*) &last_persisted_seqno, sizeof(uint64_t));
       result.write((char*) &current_seqno, sizeof(uint64_t));
       result.write((char*) &vb_uuid, sizeof(uint64_t));
       result.write((char*) &failover_highseqno, sizeof(uint64_t));
    } else {
        uint8_t format_type = 0;
        uint64_t last_persisted_seqno = htonll(vb->getPublicPersistenceSeqno());
        uint64_t current_seqno = htonll(vb->getHighSeqno());
        vb_id = vb_id.hton();
        vb_uuid =  htonll(vb_uuid);

        result.write((char*) &format_type, sizeof(uint8_t));
        result.write((char*)&vb_id, sizeof(Vbid));
        result.write((char*) &vb_uuid, sizeof(uint64_t));
        result.write((char*) &last_persisted_seqno, sizeof(uint64_t));
        result.write((char*) &current_seqno, sizeof(uint64_t));
    }

    return sendResponse(response,
                        {}, // key
                        {}, // extra
                        result.str(), // body
                        PROTOCOL_BINARY_RAW_BYTES,
                        cb::mcbp::Status::Success,
                        0,
                        cookie);
}

VBucketPtr EventuallyPersistentEngine::getVBucket(Vbid vbucket) const {
    return kvBucket->getVBucket(vbucket);
}

cb::engine_errc EventuallyPersistentEngine::handleSeqnoPersistence(
        CookieIface& cookie, uint64_t seqno, Vbid vbucket) {
    VBucketPtr vb = getVBucket(vbucket);
    if (!vb) {
        return cb::engine_errc::not_my_vbucket;
    }

    if (!getEngineSpecific<ScheduledSeqnoPersistenceToken>(cookie)) {
        const auto persisted_seqno = vb->getPersistenceSeqno();
        if (seqno > persisted_seqno) {
            const auto res = vb->checkAddHighPriorityVBEntry(
                    std::make_unique<SeqnoPersistenceRequest>(
                            &cookie,
                            seqno,
                            kvBucket->getSeqnoPersistenceTimeout()));

            switch (res) {
            case HighPriorityVBReqStatus::RequestScheduled:
                storeEngineSpecific(cookie, ScheduledSeqnoPersistenceToken{});
                return cb::engine_errc::would_block;

            case HighPriorityVBReqStatus::NotSupported:
                EP_LOG_WARN(
                        "EventuallyPersistentEngine::handleSeqnoCmds(): High "
                        "priority async seqno request for {} is NOT supported",
                        vbucket);
                return cb::engine_errc::not_supported;

            case HighPriorityVBReqStatus::RequestNotScheduled:
                /// 'HighPriorityVBEntry' was not added, hence just return
                /// success
                EP_LOG_INFO(
                        "EventuallyPersistentEngine::handleSeqnoCmds(): Did "
                        "NOT add high priority async seqno request for {}, "
                        "Persisted seqno {} > requested seqno {}",
                        vbucket,
                        persisted_seqno,
                        seqno);
                return cb::engine_errc::success;
            }
        }
        // Already persisted up to the number
        return cb::engine_errc::success;
    }

    clearEngineSpecific(cookie);
    EP_LOG_DEBUG("Sequence number {} persisted for {}", seqno, vbucket);
    return cb::engine_errc::success;
}

cb::EngineErrorMetadataPair EventuallyPersistentEngine::getMetaInner(
        CookieIface& cookie, const DocKey& key, Vbid vbucket) {
    uint32_t deleted;
    uint8_t datatype;
    ItemMetaData itemMeta;
    cb::engine_errc ret = kvBucket->getMetaData(
            key, vbucket, &cookie, itemMeta, deleted, datatype);

    item_info metadata;

    if (ret == cb::engine_errc::success) {
        metadata = to_item_info(itemMeta, datatype, deleted);
    } else if (ret == cb::engine_errc::no_such_key ||
               ret == cb::engine_errc::not_my_vbucket) {
        if (isDegradedMode()) {
            ret = cb::engine_errc::temporary_failure;
        }
    }

    return std::make_pair(cb::engine_errc(ret), metadata);
}

bool EventuallyPersistentEngine::decodeSetWithMetaOptions(
        cb::const_byte_buffer extras,
        GenerateCas& generateCas,
        CheckConflicts& checkConflicts,
        PermittedVBStates& permittedVBStates) {
    // DeleteSource not needed by SetWithMeta, so set to default of explicit
    DeleteSource deleteSource = DeleteSource::Explicit;
    return EventuallyPersistentEngine::decodeWithMetaOptions(extras,
                                                             generateCas,
                                                             checkConflicts,
                                                             permittedVBStates,
                                                             deleteSource);
}
bool EventuallyPersistentEngine::decodeWithMetaOptions(
        cb::const_byte_buffer extras,
        GenerateCas& generateCas,
        CheckConflicts& checkConflicts,
        PermittedVBStates& permittedVBStates,
        DeleteSource& deleteSource) {
    bool forceFlag = false;
    if (extras.size() == 28 || extras.size() == 30) {
        const size_t fixed_extras_size = 24;
        uint32_t options;
        memcpy(&options, extras.data() + fixed_extras_size, sizeof(options));
        options = ntohl(options);

        if (options & SKIP_CONFLICT_RESOLUTION_FLAG) {
            checkConflicts = CheckConflicts::No;
        }

        if (options & FORCE_ACCEPT_WITH_META_OPS) {
            forceFlag = true;
        }

        if (options & REGENERATE_CAS) {
            generateCas = GenerateCas::Yes;
        }

        if (options & FORCE_WITH_META_OP) {
            permittedVBStates.set(vbucket_state_replica);
            permittedVBStates.set(vbucket_state_pending);
            checkConflicts = CheckConflicts::No;
        }

        if (options & IS_EXPIRATION) {
            deleteSource = DeleteSource::TTL;
        }
    }

    // Validate options
    // 1) If GenerateCas::Yes then we must have CheckConflicts::No
    bool check1 = generateCas == GenerateCas::Yes &&
                  checkConflicts == CheckConflicts::Yes;

    // 2) If bucket is LWW/Custom and forceFlag is not set and GenerateCas::No
    bool check2 =
            conflictResolutionMode != ConflictResolutionMode::RevisionId &&
            !forceFlag && generateCas == GenerateCas::No;

    // 3) If bucket is revid then forceFlag must be false.
    bool check3 =
            conflictResolutionMode == ConflictResolutionMode::RevisionId &&
            forceFlag;

    // So if either check1/2/3 is true, return false
    return !(check1 || check2 || check3);
}

/**
 * This is a helper function for set/deleteWithMeta, used to extract nmeta
 * from the packet.
 * @param emd Extended Metadata (edited by this function)
 * @param value nmeta is removed from the value by this function
 * @param extras
 */
void extractNmetaFromExtras(cb::const_byte_buffer& emd,
                            cb::const_byte_buffer& value,
                            cb::const_byte_buffer extras) {
    if (extras.size() == 26 || extras.size() == 30) {
        // 26 = nmeta
        // 30 = options and nmeta (options followed by nmeta)
        // The extras is stored last, so copy out the two last bytes in
        // the extras field and use them as nmeta
        uint16_t nmeta;
        memcpy(&nmeta, extras.end() - sizeof(nmeta), sizeof(nmeta));
        nmeta = ntohs(nmeta);
        // Correct the vallen
        emd = {value.data() + value.size() - nmeta, nmeta};
        value = {value.data(), value.size() - nmeta};
    }
}

protocol_binary_datatype_t EventuallyPersistentEngine::checkForDatatypeJson(
        CookieIface& cookie,
        protocol_binary_datatype_t datatype,
        std::string_view body) {
    if (!cookie.isDatatypeSupported(PROTOCOL_BINARY_DATATYPE_JSON)) {
        // JSON check the body if xattr's are enabled
        if (cb::mcbp::datatype::is_xattr(datatype)) {
            body = cb::xattr::get_body(body);
        }

        NonBucketAllocationGuard guard;
        if (cookie.isValidJson(body)) {
            datatype |= PROTOCOL_BINARY_DATATYPE_JSON;
        }
    }
    return datatype;
}

DocKey EventuallyPersistentEngine::makeDocKey(CookieIface& cookie,
                                              cb::const_byte_buffer key) const {
    return DocKey{key.data(),
                  key.size(),
                  cookie.isCollectionsSupported()
                          ? DocKeyEncodesCollectionId::Yes
                          : DocKeyEncodesCollectionId::No};
}

cb::engine_errc EventuallyPersistentEngine::setWithMeta(
        CookieIface& cookie,
        const cb::mcbp::Request& request,
        const AddResponseFn& response) {
    if (isDegradedMode()) {
        return cb::engine_errc::temporary_failure;
    }

    const auto extras = request.getExtdata();

    CheckConflicts checkConflicts = CheckConflicts::Yes;
    PermittedVBStates permittedVBStates{vbucket_state_active};
    GenerateCas generateCas = GenerateCas::No;
    if (!decodeSetWithMetaOptions(
                extras, generateCas, checkConflicts, permittedVBStates)) {
        return cb::engine_errc::invalid_arguments;
    }

    auto value = request.getValue();
    cb::const_byte_buffer emd;
    extractNmetaFromExtras(emd, value, extras);

    std::chrono::steady_clock::time_point startTime;
    {
        auto startTimeC =
                takeEngineSpecific<std::chrono::steady_clock::time_point>(
                        cookie);
        if (startTimeC.has_value()) {
            startTime = *startTimeC;
        } else {
            startTime = std::chrono::steady_clock::now();
        }
    }

    const auto opcode = request.getClientOpcode();
    const bool allowExisting = (opcode == cb::mcbp::ClientOpcode::SetWithMeta ||
                                opcode == cb::mcbp::ClientOpcode::SetqWithMeta);

    const auto* payload =
            reinterpret_cast<const cb::mcbp::request::SetWithMetaPayload*>(
                    extras.data());

    uint32_t flags = payload->getFlagsInNetworkByteOrder();
    uint32_t expiration = payload->getExpiration();
    uint64_t seqno = payload->getSeqno();
    uint64_t cas = payload->getCas();
    uint64_t bySeqno = 0;
    cb::engine_errc ret;
    uint64_t commandCas = request.getCas();
    try {
        ret = setWithMeta(request.getVBucket(),
                          makeDocKey(cookie, request.getKey()),
                          value,
                          {cas, seqno, flags, time_t(expiration)},
                          false /*isDeleted*/,
                          uint8_t(request.getDatatype()),
                          commandCas,
                          &bySeqno,
                          cookie,
                          permittedVBStates,
                          checkConflicts,
                          allowExisting,
                          GenerateBySeqno::Yes,
                          generateCas,
                          emd);
    } catch (const std::bad_alloc&) {
        return cb::engine_errc::no_memory;
    }

    if (ret == cb::engine_errc::success) {
        cookie.addDocumentWriteBytes(value.size() + request.getKey().size());
        auditDocumentAccess(cookie, cb::audit::document::Operation::Modify);
        ++stats.numOpsSetMeta;
        auto endTime = std::chrono::steady_clock::now();
        if (cookie.isTracingEnabled()) {
            NonBucketAllocationGuard guard;
            auto& tracer = cookie.getTracer();
            auto spanid = tracer.begin(Code::SetWithMeta, startTime);
            tracer.end(spanid, endTime);
        }
        auto elapsed = std::chrono::duration_cast<std::chrono::microseconds>(
                endTime - startTime);
        stats.setWithMetaHisto.add(elapsed);

        cas = commandCas;
    } else if (ret == cb::engine_errc::no_memory) {
        return memoryCondition();
    } else if (ret == cb::engine_errc::would_block) {
        ++stats.numOpsGetMetaOnSetWithMeta;
        storeEngineSpecific(cookie, startTime);
        return ret;
    } else {
        // Let the framework generate the error message
        return ret;
    }

    if (opcode == cb::mcbp::ClientOpcode::SetqWithMeta ||
        opcode == cb::mcbp::ClientOpcode::AddqWithMeta) {
        // quiet ops should not produce output
        return cb::engine_errc::success;
    }

    if (cookie.isMutationExtrasSupported()) {
        return sendMutationExtras(response,
                                  request.getVBucket(),
                                  bySeqno,
                                  cb::mcbp::Status::Success,
                                  cas,
                                  cookie);
    }
    return sendErrorResponse(response, cb::mcbp::Status::Success, cas, cookie);
}

cb::engine_errc EventuallyPersistentEngine::setWithMeta(
        Vbid vbucket,
        DocKey key,
        cb::const_byte_buffer value,
        ItemMetaData itemMeta,
        bool isDeleted,
        protocol_binary_datatype_t datatype,
        uint64_t& cas,
        uint64_t* seqno,
        CookieIface& cookie,
        PermittedVBStates permittedVBStates,
        CheckConflicts checkConflicts,
        bool allowExisting,
        GenerateBySeqno genBySeqno,
        GenerateCas genCas,
        cb::const_byte_buffer emd) {
    std::unique_ptr<ExtendedMetaData> extendedMetaData;
    if (!emd.empty()) {
        extendedMetaData =
                std::make_unique<ExtendedMetaData>(emd.data(), emd.size());
        if (extendedMetaData->getStatus() ==
            cb::engine_errc::invalid_arguments) {
            setErrorContext(cookie, "Invalid extended metadata");
            return cb::engine_errc::invalid_arguments;
        }
    }

    if (cb::mcbp::datatype::is_snappy(datatype) &&
        !cookie.isDatatypeSupported(PROTOCOL_BINARY_DATATYPE_SNAPPY)) {
        setErrorContext(cookie, "Client did not negotiate Snappy support");
        return cb::engine_errc::invalid_arguments;
    }

    std::string_view payload(reinterpret_cast<const char*>(value.data()),
                             value.size());

    cb::const_byte_buffer finalValue = value;
    protocol_binary_datatype_t finalDatatype = datatype;
    cb::compression::Buffer uncompressedValue;

    cb::const_byte_buffer inflatedValue = value;
    protocol_binary_datatype_t inflatedDatatype = datatype;

    if (value.empty()) {
        finalDatatype = PROTOCOL_BINARY_RAW_BYTES;
    } else {
        if (cb::mcbp::datatype::is_snappy(datatype)) {
            if (!cb::compression::inflate(cb::compression::Algorithm::Snappy,
                                          payload,
                                          uncompressedValue)) {
                setErrorContext(cookie, "Failed to inflate document");
                return cb::engine_errc::invalid_arguments;
            }

            inflatedValue = uncompressedValue;
            inflatedDatatype &= ~PROTOCOL_BINARY_DATATYPE_SNAPPY;

            if (compressionMode == BucketCompressionMode::Off ||
                uncompressedValue.size() < value.size()) {
                // If the inflated version version is smaller than the
                // compressed version we should keep it inflated
                finalValue = uncompressedValue;
                finalDatatype &= ~PROTOCOL_BINARY_DATATYPE_SNAPPY;
            }
        }

        size_t system_xattr_size = 0;
        if (cb::mcbp::datatype::is_xattr(datatype)) {
            // the validator ensured that the xattr was valid
            std::string_view xattr;
            xattr = {reinterpret_cast<const char*>(inflatedValue.data()),
                     inflatedValue.size()};
            system_xattr_size =
                    cb::xattr::get_system_xattr_size(inflatedDatatype, xattr);
            if (system_xattr_size > cb::limits::PrivilegedBytes) {
                setErrorContext(
                        cookie,
                        "System XATTR (" + std::to_string(system_xattr_size) +
                                ") exceeds the max limit for system "
                                "xattrs: " +
                                std::to_string(cb::limits::PrivilegedBytes));
                return cb::engine_errc::invalid_arguments;
            }
        }

        const auto valuesize = inflatedValue.size();
        if ((valuesize - system_xattr_size) > maxItemSize) {
            EP_LOG_WARN(
                    "Item value size {} for setWithMeta is bigger than the max "
                    "size {} allowed!!!",
                    inflatedValue.size(),
                    maxItemSize);

            return cb::engine_errc::too_big;
        }

        finalDatatype = checkForDatatypeJson(
                cookie,
                finalDatatype,
                cb::mcbp::datatype::is_snappy(datatype) ? uncompressedValue
                                                        : payload);
    }

    auto item = std::make_unique<Item>(key,
                                       itemMeta.flags,
                                       itemMeta.exptime,
                                       finalValue.data(),
                                       finalValue.size(),
                                       finalDatatype,
                                       itemMeta.cas,
                                       -1,
                                       vbucket);
    item->setRevSeqno(itemMeta.revSeqno);
    if (isDeleted) {
        item->setDeleted();
    }
    auto ret = kvBucket->setWithMeta(*item,
                                     cas,
                                     seqno,
                                     &cookie,
                                     permittedVBStates,
                                     checkConflicts,
                                     allowExisting,
                                     genBySeqno,
                                     genCas,
                                     extendedMetaData.get());

    if (ret == cb::engine_errc::success) {
        cas = item->getCas();
    } else {
        cas = 0;
    }
    return ret;
}

cb::engine_errc EventuallyPersistentEngine::deleteWithMeta(
        CookieIface& cookie,
        const cb::mcbp::Request& request,
        const AddResponseFn& response) {
    if (isDegradedMode()) {
        return cb::engine_errc::temporary_failure;
    }

    const auto extras = request.getExtdata();

    CheckConflicts checkConflicts = CheckConflicts::Yes;
    PermittedVBStates permittedVBStates{vbucket_state_active};
    GenerateCas generateCas = GenerateCas::No;
    DeleteSource deleteSource = DeleteSource::Explicit;
    if (!decodeWithMetaOptions(extras,
                               generateCas,
                               checkConflicts,
                               permittedVBStates,
                               deleteSource)) {
        return cb::engine_errc::invalid_arguments;
    }

    auto value = request.getValue();
    cb::const_byte_buffer emd;
    extractNmetaFromExtras(emd, value, extras);

    auto key = makeDocKey(cookie, request.getKey());
    uint64_t bySeqno = 0;

    const auto* payload =
            reinterpret_cast<const cb::mcbp::request::DelWithMetaPayload*>(
                    extras.data());
    const uint32_t flags = payload->getFlagsInNetworkByteOrder();
    const uint32_t delete_time = payload->getDeleteTime();
    const uint64_t seqno = payload->getSeqno();
    const uint64_t metacas = payload->getCas();
    uint64_t cas = request.getCas();
    cb::engine_errc ret;
    try {
        // MB-37374: Accept user-xattrs, body is still invalid
        auto datatype = uint8_t(request.getDatatype());
        cb::compression::Buffer uncompressedValue;
        if (cb::mcbp::datatype::is_snappy(datatype)) {
            if (!cb::compression::inflate(
                        cb::compression::Algorithm::Snappy,
                        {reinterpret_cast<const char*>(value.data()),
                         value.size()},
                        uncompressedValue)) {
                setErrorContext(cookie, "Failed to inflate data");
                return cb::engine_errc::invalid_arguments;
            }
            value = uncompressedValue;
            datatype &= ~PROTOCOL_BINARY_DATATYPE_SNAPPY;
        }

        if (allowSanitizeValueInDeletion) {
            if (cb::mcbp::datatype::is_xattr(datatype)) {
                if (!value.empty()) {
                    // Whatever we have in the value, just keep Xattrs
                    const auto valBuffer = std::string_view{
                            reinterpret_cast<const char*>(value.data()),
                            value.size()};
                    value = {value.data(),
                             cb::xattr::get_body_offset(valBuffer)};
                }
            } else {
                // We may have nothing or only a Body, remove everything
                value = {};
            }
        } else {
            // Whether we have Xattrs or not, we just want to fail if we got a
            // value with Body
            if (cb::xattr::get_body_size(
                        datatype,
                        {reinterpret_cast<const char*>(value.data()),
                         value.size()}) > 0) {
                setErrorContext(cookie,
                                "It is only possible to specify Xattrs as a "
                                "value to DeleteWithMeta");
                return cb::engine_errc::invalid_arguments;
            }
        }

        if (value.empty()) {
            ret = deleteWithMeta(request.getVBucket(),
                                 key,
                                 {metacas, seqno, flags, time_t(delete_time)},
                                 cas,
                                 &bySeqno,
                                 cookie,
                                 permittedVBStates,
                                 checkConflicts,
                                 GenerateBySeqno::Yes,
                                 generateCas,
                                 emd,
                                 deleteSource);
        } else {
            // A delete with a value
            ret = setWithMeta(request.getVBucket(),
                              key,
                              value,
                              {metacas, seqno, flags, time_t(delete_time)},
                              true /*isDeleted*/,
                              PROTOCOL_BINARY_DATATYPE_XATTR,
                              cas,
                              &bySeqno,
                              cookie,
                              permittedVBStates,
                              checkConflicts,
                              true /*allowExisting*/,
                              GenerateBySeqno::Yes,
                              generateCas,
                              emd);
        }
    } catch (const std::bad_alloc&) {
        return cb::engine_errc::no_memory;
    }

    if (ret == cb::engine_errc::success) {
        cookie.addDocumentWriteBytes(value.size() + request.getKey().size());
        auditDocumentAccess(cookie, cb::audit::document::Operation::Delete);
        stats.numOpsDelMeta++;
    } else if (ret == cb::engine_errc::no_memory) {
        return memoryCondition();
    } else {
        return ret;
    }

    if (request.getClientOpcode() == cb::mcbp::ClientOpcode::DelqWithMeta) {
        return cb::engine_errc::success;
    }

    if (cookie.isMutationExtrasSupported()) {
        return sendMutationExtras(response,
                                  request.getVBucket(),
                                  bySeqno,
                                  cb::mcbp::Status::Success,
                                  cas,
                                  cookie);
    }

    return sendErrorResponse(response, cb::mcbp::Status::Success, cas, cookie);
}

cb::engine_errc EventuallyPersistentEngine::deleteWithMeta(
        Vbid vbucket,
        DocKey key,
        ItemMetaData itemMeta,
        uint64_t& cas,
        uint64_t* seqno,
        CookieIface& cookie,
        PermittedVBStates permittedVBStates,
        CheckConflicts checkConflicts,
        GenerateBySeqno genBySeqno,
        GenerateCas genCas,
        cb::const_byte_buffer emd,
        DeleteSource deleteSource) {
    std::unique_ptr<ExtendedMetaData> extendedMetaData;
    if (!emd.empty()) {
        extendedMetaData =
                std::make_unique<ExtendedMetaData>(emd.data(), emd.size());
        if (extendedMetaData->getStatus() ==
            cb::engine_errc::invalid_arguments) {
            setErrorContext(cookie, "Invalid extended metadata");
            return cb::engine_errc::invalid_arguments;
        }
    }

    return kvBucket->deleteWithMeta(key,
                                    cas,
                                    seqno,
                                    vbucket,
                                    &cookie,
                                    permittedVBStates,
                                    checkConflicts,
                                    itemMeta,
                                    genBySeqno,
                                    genCas,
                                    0 /*bySeqno*/,
                                    extendedMetaData.get(),
                                    deleteSource);
}

cb::engine_errc EventuallyPersistentEngine::handleTrafficControlCmd(
        CookieIface& cookie, TrafficControlMode mode) {
    switch (mode) {
    case TrafficControlMode::Enabled:
        if (kvBucket->isWarmupLoadingData()) {
            // engine is still warming up, do not turn on data traffic yet
            setErrorContext(cookie, "Persistent engine is still warming up!");
            return cb::engine_errc::temporary_failure;
        }

        if (configuration.isFailpartialwarmup() &&
            kvBucket->isWarmupOOMFailure()) {
            // engine has completed warm up, but data traffic cannot be
            // turned on due to an OOM failure
            setErrorContext(
                    cookie,
                    "Data traffic to persistent engine cannot be enabled"
                    " due to out of memory failures during warmup");
            return cb::engine_errc::no_memory;
        }

        if (kvBucket->hasWarmupSetVbucketStateFailed()) {
            setErrorContext(
                    cookie,
                    "Data traffic to persistent engine cannot be enabled"
                    " due to write failures when persisting vbucket state to "
                    "disk");
            return cb::engine_errc::failed;
        }

        if (enableTraffic(true)) {
            setErrorContext(cookie,
                            "Data traffic to persistence engine is enabled");
        } else {
            setErrorContext(cookie,
                            "Data traffic to persistence engine was "
                            "already enabled");
        }
        return cb::engine_errc::success;

    case TrafficControlMode::Disabled:
        if (enableTraffic(false)) {
            setErrorContext(cookie,
                            "Data traffic to persistence engine is disabled");
        } else {
            setErrorContext(
                    cookie,
                    "Data traffic to persistence engine was already disabled");
        }
        return cb::engine_errc::success;
    }

    throw std::invalid_argument(
            "EPE::handleTrafficControlCmd can only be called with "
            "Enabled or Disabled");
}

bool EventuallyPersistentEngine::isDegradedMode() const {
    return kvBucket->isWarmupLoadingData() || !trafficEnabled.load();
}

cb::engine_errc EventuallyPersistentEngine::doDcpVbTakeoverStats(
        CookieIface& cookie,
        const AddStatFn& add_stat,
        std::string& key,
        Vbid vbid) {
    VBucketPtr vb = getVBucket(vbid);
    if (!vb) {
        return cb::engine_errc::not_my_vbucket;
    }

    std::string dcpName("eq_dcpq:");
    dcpName.append(key);

    const auto conn = dcpConnMap_->findByName(dcpName);
    if (!conn) {
        EP_LOG_DEBUG("doDcpVbTakeoverStats - cannot find connection {} for {}",
                     dcpName,
                     vbid);
        size_t vb_items = vb->getNumItems();

        size_t del_items = 0;
        try {
            del_items = vb->getNumPersistedDeletes();
        } catch (std::runtime_error& e) {
            EP_LOG_WARN(
                    "doDcpVbTakeoverStats: exception while getting num "
                    "persisted deletes for {} - treating as 0 "
                    "deletes. Details: {}",
                    vbid,
                    e.what());
        }
        size_t chk_items =
                vb_items > 0 ? vb->checkpointManager->getNumOpenChkItems() : 0;
        add_casted_stat("status", "does_not_exist", add_stat, cookie);
        add_casted_stat("on_disk_deletes", del_items, add_stat, cookie);
        add_casted_stat("vb_items", vb_items, add_stat, cookie);
        add_casted_stat("chk_items", chk_items, add_stat, cookie);
        add_casted_stat("estimate", vb_items + del_items, add_stat, cookie);
        return cb::engine_errc::success;
    }

    auto producer = std::dynamic_pointer_cast<DcpProducer>(conn);
    if (producer) {
        producer->addTakeoverStats(add_stat, cookie, *vb);
    } else {
        /**
         * There is not a legitimate case where a connection is not a
         * DcpProducer.  But just in case it does happen log the event and
         * return cb::engine_errc::no_such_key.
         */
        EP_LOG_WARN(
                "doDcpVbTakeoverStats: connection {} for "
                "{} is not a DcpProducer",
                dcpName,
                vbid);
        return cb::engine_errc::no_such_key;
    }

    return cb::engine_errc::success;
}

cb::engine_errc EventuallyPersistentEngine::returnMeta(
        CookieIface& cookie,
        const cb::mcbp::Request& req,
        const AddResponseFn& response) {
    using cb::mcbp::request::ReturnMetaPayload;
    using cb::mcbp::request::ReturnMetaType;

    const auto& payload = req.getCommandSpecifics<ReturnMetaPayload>();

    if (isDegradedMode()) {
        return cb::engine_errc::temporary_failure;
    }

    auto cas = req.getCas();
    auto datatype = uint8_t(req.getDatatype());
    auto mutate_type = payload.getMutationType();
    auto flags = payload.getFlags();
    auto exp = payload.getExpiration();
    if (exp != 0) {
        exp = ep_abs_time(ep_reltime(exp));
    }

    uint64_t seqno;
    cb::engine_errc ret;
    if (mutate_type == ReturnMetaType::Set ||
        mutate_type == ReturnMetaType::Add) {
        auto value = req.getValueString();
        datatype = checkForDatatypeJson(cookie, datatype, value);

        auto itm = std::make_unique<Item>(makeDocKey(cookie, req.getKey()),
                                          flags,
                                          exp,
                                          value.data(),
                                          value.size(),
                                          datatype,
                                          cas,
                                          -1,
                                          req.getVBucket());

        if (mutate_type == ReturnMetaType::Set) {
            ret = kvBucket->set(*itm, &cookie, {});
        } else {
            ret = kvBucket->add(*itm, &cookie);
        }
        if (ret == cb::engine_errc::success) {
            auditDocumentAccess(cookie, cb::audit::document::Operation::Modify);
            ++stats.numOpsSetRetMeta;
            cookie.addDocumentWriteBytes(req.getKeylen() + value.size());
        }
        cas = itm->getCas();
        seqno = htonll(itm->getRevSeqno());
    } else if (mutate_type == ReturnMetaType::Del) {
        ItemMetaData itm_meta;
        mutation_descr_t mutation_descr;
        ret = kvBucket->deleteItem(makeDocKey(cookie, req.getKey()),
                                   cas,
                                   req.getVBucket(),
                                   &cookie,
                                   {},
                                   &itm_meta,
                                   mutation_descr);
        if (ret == cb::engine_errc::success) {
            auditDocumentAccess(cookie, cb::audit::document::Operation::Delete);
            ++stats.numOpsDelRetMeta;
            cookie.addDocumentWriteBytes(1);
        }
        flags = itm_meta.flags;
        exp = gsl::narrow<uint32_t>(itm_meta.exptime);
        cas = itm_meta.cas;
        seqno = htonll(itm_meta.revSeqno);
    } else {
        throw std::runtime_error(
                "returnMeta: Unknown mode passed though the validator");
    }

    if (ret != cb::engine_errc::success) {
        return ret;
    }

    std::array<char, 16> meta;
    exp = htonl(exp);
    memcpy(meta.data(), &flags, 4);
    memcpy(meta.data() + 4, &exp, 4);
    memcpy(meta.data() + 8, &seqno, 8);

    return sendResponse(response,
                        {}, // key
                        {meta.data(), meta.size()}, // extra
                        {}, // body
                        datatype,
                        cb::mcbp::Status::Success,
                        cas,
                        cookie);
}

cb::engine_errc EventuallyPersistentEngine::getAllKeys(
        CookieIface& cookie,
        const cb::mcbp::Request& request,
        const AddResponseFn& response) {
    if (!getKVBucket()->isGetAllKeysSupported()) {
        return cb::engine_errc::not_supported;
    }

    {
        std::lock_guard<std::mutex> lh(lookupMutex);
        auto it = allKeysLookups.find(&cookie);
        if (it != allKeysLookups.end()) {
            cb::engine_errc err = it->second;
            allKeysLookups.erase(it);
            return err;
        }
    }

    VBucketPtr vb = getVBucket(request.getVBucket());
    if (!vb) {
        return cb::engine_errc::not_my_vbucket;
    }

    folly::SharedMutex::ReadHolder rlh(vb->getStateLock());
    if (vb->getState() != vbucket_state_active) {
        return cb::engine_errc::not_my_vbucket;
    }

    // key: key, ext: no. of keys to fetch, sorting-order
    uint32_t count = 1000;
    auto extras = request.getExtdata();
    if (!extras.empty()) {
        count = ntohl(*reinterpret_cast<const uint32_t*>(extras.data()));
    }

    DocKey start_key = makeDocKey(cookie, request.getKey());
    auto privTestResult =
            checkPrivilege(cookie, cb::rbac::Privilege::Read, start_key);
    if (privTestResult != cb::engine_errc::success) {
        return privTestResult;
    }

    std::optional<CollectionID> keysCollection;
    if (cookie.isCollectionsSupported()) {
        keysCollection = start_key.getCollectionID();
    }

    ExTask task = std::make_shared<FetchAllKeysTask>(*this,
                                                     cookie,
                                                     response,
                                                     start_key,
                                                     request.getVBucket(),
                                                     count,
                                                     keysCollection);
    ExecutorPool::get()->schedule(task);
    return cb::engine_errc::would_block;
}

template <typename T>
void EventuallyPersistentEngine::notifyIOComplete(T cookies,
                                                  cb::engine_errc status) {
    NonBucketAllocationGuard guard;
    for (auto& cookie : cookies) {
        cookie.notifyIoComplete(status);
    }
}

void EventuallyPersistentEngine::notifyIOComplete(CookieIface* cookie,
                                                  cb::engine_errc status) {
    Expects(cookie);
    notifyIOComplete(*cookie, status);
}

void EventuallyPersistentEngine::notifyIOComplete(CookieIface& cookie,
                                                  cb::engine_errc status) {
    HdrMicroSecBlockTimer bt(&stats.notifyIOHisto);
    NonBucketAllocationGuard guard;
    cookie.notifyIoComplete(status);
}

void EventuallyPersistentEngine::scheduleDcpStep(CookieIface& cookie) {
    NonBucketAllocationGuard guard;
    cookie.getConnectionIface().scheduleDcpStep();
}

cb::EngineErrorItemPair EventuallyPersistentEngine::getRandomDocument(
        CookieIface& cookie, CollectionID cid) {
    auto priv = checkPrivilege(cookie, cb::rbac::Privilege::Read, cid);
    if (priv != cb::engine_errc::success) {
        return cb::makeEngineErrorItemPair(cb::engine_errc::no_access);
    }
    GetValue gv(kvBucket->getRandomKey(cid, cookie));
    cb::engine_errc ret = gv.getStatus();
    if (ret == cb::engine_errc::success) {
        return cb::makeEngineErrorItemPair(
                cb::engine_errc::success, gv.item.release(), this);
    }
    return cb::makeEngineErrorItemPair(ret);
}

cb::engine_errc EventuallyPersistentEngine::dcpOpen(
        CookieIface& cookie,
        uint32_t opaque,
        uint32_t seqno,
        uint32_t flags,
        std::string_view stream_name,
        std::string_view value) {
    std::string connName{stream_name};
    ConnHandler* handler = nullptr;

    if (flags & cb::mcbp::request::DcpOpenPayload::Producer) {
        if (flags & cb::mcbp::request::DcpOpenPayload::PiTR) {
            auto* store = getKVBucket()->getOneROUnderlying();
            if (!store || !store->supportsHistoricalSnapshots()) {
                EP_LOG_WARN_RAW(
                        "Cannot open a DCP connection with PiTR as the "
                        "underlying kvstore don't support historical "
                        "snapshots");
                return cb::engine_errc::disconnect;
            }
        }
        handler = dcpConnMap_->newProducer(cookie, connName, flags);
    } else {
        // Don't accept dcp consumer open requests during warm up. This waits
        // for warmup to complete entirely (including background tasks) as it
        // was observed in MB-48373 that a rollback from a DCP connection could
        // delete a vBucket from under a warmup task.
        if (kvBucket->isWarmupComplete()) {
            // Check if consumer_name specified in value; if so use in Consumer
            // object.
            nlohmann::json jsonValue;
            std::string consumerName;
            if (!value.empty()) {
                jsonValue = nlohmann::json::parse(value);
                consumerName = jsonValue.at("consumer_name").get<std::string>();
            }
            handler = dcpConnMap_->newConsumer(cookie, connName, consumerName);

            EP_LOG_INFO(
                    "EventuallyPersistentEngine::dcpOpen: opening new DCP "
                    "Consumer handler - stream name:{}, opaque:{}, seqno:{}, "
                    "flags:0b{} value:{}",
                    connName,
                    opaque,
                    seqno,
                    std::bitset<sizeof(flags) * 8>(flags).to_string(),
                    jsonValue.dump());
        } else {
            EP_LOG_WARN_RAW(
                    "EventuallyPersistentEngine::dcpOpen: not opening new DCP "
                    "Consumer handler as EPEngine is still warming up");
            return cb::engine_errc::temporary_failure;
        }
    }

    if (handler == nullptr) {
        EP_LOG_WARN_RAW("EPEngine::dcpOpen: failed to create a handler");
        return cb::engine_errc::disconnect;
    }

    // Success creating dcp object which has stored the cookie and reserved it
    return cb::engine_errc::success;
}

cb::engine_errc EventuallyPersistentEngine::dcpAddStream(CookieIface& cookie,
                                                         uint32_t opaque,
                                                         Vbid vbucket,
                                                         uint32_t flags) {
    return dcpConnMap_->addPassiveStream(
            getConnHandler(cookie), opaque, vbucket, flags);
}

ConnHandler* EventuallyPersistentEngine::tryGetConnHandler(
        CookieIface& cookie) {
    auto* iface = cookie.getConnectionIface().getDcpConnHandler();
    if (iface) {
        auto* handler = dynamic_cast<ConnHandler*>(iface);
        if (handler) {
            return handler;
        }
        throw std::logic_error(
                "EventuallyPersistentEngine::tryGetConnHandler(): The "
                "registered connection handler is not a ConnHandler");
    }

    return nullptr;
}
ConnHandler& EventuallyPersistentEngine::getConnHandler(CookieIface& cookie) {
    auto* handle = tryGetConnHandler(cookie);
    Expects(handle);
    return *handle;
}

void EventuallyPersistentEngine::handleDisconnect(CookieIface& cookie) {
    dcpConnMap_->disconnect(&cookie);
}

void EventuallyPersistentEngine::initiate_shutdown() {
    auto eng = acquireEngine(this);
    EP_LOG_INFO_RAW(
            "Shutting down all DCP connections in "
            "preparation for bucket deletion.");
    dcpConnMap_->shutdownAllConnections();
}

void EventuallyPersistentEngine::cancel_all_operations_in_ewb_state() {
    auto eng = acquireEngine(this);
    kvBucket->releaseBlockedCookies();
}

cb::engine_errc EventuallyPersistentEngine::stopFlusher(CookieIface& cookie) {
    if (!kvBucket->pauseFlusher()) {
        EP_LOG_DEBUG_RAW("Unable to stop flusher");
        setErrorContext(cookie, "Flusher not running."sv);
        return cb::engine_errc::invalid_arguments;
    }

    return cb::engine_errc::success;
}

cb::engine_errc EventuallyPersistentEngine::startFlusher(CookieIface& cookie) {
    if (!kvBucket->resumeFlusher()) {
        EP_LOG_DEBUG_RAW("Unable to start flusher");
        setErrorContext(cookie, "Flusher not shut down."sv);
        return cb::engine_errc::invalid_arguments;
    }

    return cb::engine_errc::success;
}

cb::engine_errc EventuallyPersistentEngine::deleteVBucketInner(
        CookieIface& cookie, Vbid vbid, bool sync) {
    HdrMicroSecBlockTimer timer(&stats.delVbucketCmdHisto);
    auto status = cb::engine_errc::success;
    if (getKVBucket()->maybeWaitForVBucketWarmup(&cookie)) {
        return cb::engine_errc::would_block;
    }

    auto es = takeEngineSpecific<ScheduledVBucketDeleteToken>(cookie);

    if (sync) {
        if (es.has_value()) {
            EP_LOG_DEBUG("Completed sync deletion of {}", vbid);
            return cb::engine_errc::success;
        }
        status = cb::engine_errc(kvBucket->deleteVBucket(vbid, &cookie));
    } else {
        status = cb::engine_errc(kvBucket->deleteVBucket(vbid));
    }

    switch (status) {
    case cb::engine_errc::success:
        EP_LOG_INFO("Deletion of {} was completed.", vbid);
        break;

    case cb::engine_errc::not_my_vbucket:

        EP_LOG_WARN(
                "Deletion of {} failed because the vbucket doesn't exist!!!",
                vbid);
        break;
    case cb::engine_errc::invalid_arguments:
        EP_LOG_WARN(
                "Deletion of {} failed because the vbucket is not in a dead "
                "state",
                vbid);
        setErrorContext(
                cookie,
                "Failed to delete vbucket.  Must be in the dead state.");
        break;
    case cb::engine_errc::would_block:
        EP_LOG_INFO(
                "Request for {} deletion is in EWOULDBLOCK until the database "
                "file is removed from disk",
                vbid);
        // We don't use the actual value in ewouldblock, just the existence
        // of something there.
        storeEngineSpecific(cookie, ScheduledVBucketDeleteToken{});
        break;
    default:
        EP_LOG_WARN("Deletion of {} failed because of unknown reasons", vbid);
        setErrorContext(cookie, "Failed to delete vbucket.  Unknown reason.");
        status = cb::engine_errc::failed;
        break;
    }
    return status;
}

cb::engine_errc EventuallyPersistentEngine::scheduleCompaction(
        Vbid vbid, const CompactionConfig& c, CookieIface* cookie) {
    return kvBucket->scheduleCompaction(
            vbid, c, cookie, std::chrono::seconds(0));
}

cb::engine_errc EventuallyPersistentEngine::getAllVBucketSequenceNumbers(
        CookieIface& cookie,
        const cb::mcbp::Request& request,
        const AddResponseFn& response) {
    static_assert(sizeof(RequestedVBState) == 4,
                  "Unexpected size for RequestedVBState");
    auto extras = request.getExtdata();

    // By default allow any alive states. If reqState has been set then
    // filter on that specific state.
    auto reqState = aliveVBStates;
    std::optional<CollectionID> reqCollection = {};
    const bool collectionsEnabled = cookie.isCollectionsSupported();

    // if extlen is non-zero, it limits the result to either only include the
    // vbuckets in the specified vbucket state, or in the specified vbucket
    // state and for the specified collection ID.
    if (extras.size() >= sizeof(RequestedVBState)) {
        auto rawState = ntohl(*reinterpret_cast<const uint32_t*>(
                extras.substr(0, sizeof(vbucket_state_t)).data()));

        // If the received vbucket_state isn't 0 (i.e. all alive states) then
        // set the specifically requested states.
        auto desired = static_cast<RequestedVBState>(rawState);
        if (desired != RequestedVBState::Alive) {
            reqState = PermittedVBStates(static_cast<vbucket_state_t>(desired));
        }

        // Is a collection requested?
        if (extras.size() ==
            (sizeof(RequestedVBState) + sizeof(CollectionIDType))) {
            if (!collectionsEnabled) {
                return cb::engine_errc::invalid_arguments;
            }

            reqCollection = static_cast<CollectionIDType>(
                    ntohl(*reinterpret_cast<const uint32_t*>(
                            extras.substr(sizeof(RequestedVBState),
                                          sizeof(CollectionIDType))
                                    .data())));

        } else if (extras.size() >
                   (sizeof(RequestedVBState) + sizeof(CollectionIDType))) {
            // extras too large
            return cb::engine_errc::invalid_arguments;
        }
    } else if (!extras.empty()) {
        // extras too small
        return cb::engine_errc::invalid_arguments;
    }

    // If the client ISN'T talking collections, we should just give them the
    // high seqno of the default collection as that's all they should be aware
    // of.
    // If the client IS talking collections but hasn't specified a collection,
    // we'll give them the actual vBucket high seqno.
    if (!collectionsEnabled) {
        reqCollection = CollectionID::Default;
    }

    if (auto accessStatus =
                doGetAllVbSeqnosPrivilegeCheck(cookie, reqCollection);
        accessStatus != cb::engine_errc::success) {
        return accessStatus;
    }

    auto* connhandler = tryGetConnHandler(cookie);
    bool supportsSyncWrites = connhandler && connhandler->isSyncWritesEnabled();

    std::vector<char> payload;
    auto vbuckets = kvBucket->getVBuckets().getBuckets();

    /* Reserve a buffer that's big enough to hold all of them (we might
     * not use all of them. Each entry in the array occupies 10 bytes
     * (two bytes vbucket id followed by 8 bytes sequence number)
     */
    try {
        payload.reserve(vbuckets.size() * (sizeof(uint16_t) + sizeof(uint64_t)));
    } catch (const std::bad_alloc&) {
        return cb::engine_errc::no_memory;
    }

    for (auto id : vbuckets) {
        VBucketPtr vb = getVBucket(id);
        if (vb) {
            if (!reqState.test(vb->getState())) {
                continue;
            }

            Vbid vbid = id.hton();
            uint64_t highSeqno{0};

            if (reqCollection) {
                // The collection may not exist in any given vBucket.
                // Check this instead of throwing and catching an
                // exception.
                auto handle = vb->lockCollections();
                if (handle.exists(reqCollection.value())) {
                    if (reqCollection.value() == CollectionID::Default &&
                        !collectionsEnabled) {
                        highSeqno =
                                supportsSyncWrites
                                        ? handle.getHighSeqno(*reqCollection)
                                        : handle.getDefaultCollectionMaxVisibleSeqno();
                    } else {
                        // supports collections thus supports SeqAdvanced. KV
                        // returns the high-seqno which may or may not be
                        // visible
                        highSeqno = handle.getHighSeqno(*reqCollection);
                    }
                } else {
                    // If the collection doesn't exist in this
                    // vBucket, return nothing for this vBucket by
                    // not adding anything to the payload during this
                    // iteration.
                    continue;
                }
            } else {
                if (vb->getState() == vbucket_state_active) {
                    highSeqno = supportsSyncWrites || collectionsEnabled
                                        ? vb->getHighSeqno()
                                        : vb->getMaxVisibleSeqno();
                } else {
                    highSeqno =
                            supportsSyncWrites || collectionsEnabled
                                    ? vb->checkpointManager->getSnapshotInfo()
                                              .range.getEnd()
                                    : vb->checkpointManager
                                              ->getVisibleSnapshotEndSeqno();
                }
            }
            auto offset = payload.size();
            payload.resize(offset + sizeof(vbid) + sizeof(highSeqno));
            memcpy(payload.data() + offset, &vbid, sizeof(vbid));
            highSeqno = htonll(highSeqno);
            memcpy(payload.data() + offset + sizeof(vbid),
                   &highSeqno,
                   sizeof(highSeqno));
        }
    }

    return sendResponse(response,
                        {}, /* key */
                        {}, /* ext field */
                        {payload.data(), payload.size()}, /* value */
                        PROTOCOL_BINARY_RAW_BYTES,
                        cb::mcbp::Status::Success,
                        0,
                        cookie);
}

cb::engine_errc EventuallyPersistentEngine::doGetAllVbSeqnosPrivilegeCheck(
        CookieIface& cookie, std::optional<CollectionID> collection) {
    // 1) Clients that have not enabled collections (i.e. HELLO(collections)).
    //   The client is directed to operate only against the default collection
    //   and they are permitted to use GetAllVbSeqnos with Read access to the
    //   default collection
    //
    // 2) Clients that have encoded a collection require Read towards that
    //    collection
    //
    // 3) Clients that have enabked collections making a bucket request can
    //    use GetAllVbSeqnos as long as they have at least Read privilege
    //    for one collection/scope in the bucket
    if (!cookie.isCollectionsSupported()) {
        auto accessStatus = checkPrivilege(cookie,
                                           cb::rbac::Privilege::Read,
                                           ScopeID::Default,
                                           CollectionID::Default);
        // For the legacy client always return an access error. This covers
        // the case where in a collection enabled world, unknown_collection
        // is returned for the no-privs case (to prevent someone finding
        // collection ids via access checks). unknown_collection could also
        // trigger a disconnect (unless xerror is enabled)
        if (accessStatus != cb::engine_errc::success) {
            accessStatus = cb::engine_errc::no_access;
        }

        return accessStatus;
    }

    if (collection) {
        return checkPrivilege(
                cookie, cb::rbac::Privilege::Read, collection.value());
    }

    return checkForPrivilegeAtLeastInOneCollection(cookie,
                                                   cb::rbac::Privilege::Read);
}

void EventuallyPersistentEngine::updateDcpMinCompressionRatio(float value) {
    if (dcpConnMap_) {
        dcpConnMap_->updateMinCompressionRatioForProducers(value);
    }
}

/**
 * Call the response callback and return the appropriate value so that
 * the core knows what to do..
 */
cb::engine_errc EventuallyPersistentEngine::sendErrorResponse(
        const AddResponseFn& response,
        cb::mcbp::Status status,
        uint64_t cas,
        CookieIface& cookie) {
    // no body/ext data for the error
    return sendResponse(response,
                        {}, // key
                        {}, // extra
                        {}, // body
                        PROTOCOL_BINARY_RAW_BYTES,
                        status,
                        cas,
                        cookie);
}

cb::engine_errc EventuallyPersistentEngine::sendMutationExtras(
        const AddResponseFn& response,
        Vbid vbucket,
        uint64_t bySeqno,
        cb::mcbp::Status status,
        uint64_t cas,
        CookieIface& cookie) {
    VBucketPtr vb = kvBucket->getVBucket(vbucket);
    if (!vb) {
        return sendErrorResponse(
                response, cb::mcbp::Status::NotMyVbucket, cas, cookie);
    }
    const uint64_t uuid = htonll(vb->failovers->getLatestUUID());
    bySeqno = htonll(bySeqno);
    std::array<char, 16> meta;
    memcpy(meta.data(), &uuid, sizeof(uuid));
    memcpy(meta.data() + sizeof(uuid), &bySeqno, sizeof(bySeqno));
    return sendResponse(response,
                        {}, // key
                        {meta.data(), meta.size()}, // extra
                        {}, // body
                        PROTOCOL_BINARY_RAW_BYTES,
                        status,
                        cas,
                        cookie);
}

std::unique_ptr<KVBucket> EventuallyPersistentEngine::makeBucket(
        Configuration& config) {
    const auto bucketType = config.getBucketType();
    if (bucketType == "persistent") {
        return std::make_unique<EPBucket>(*this);
    } else if (bucketType == "ephemeral") {
        EphemeralBucket::reconfigureForEphemeral(configuration);
        return std::make_unique<EphemeralBucket>(*this);
    }
    throw std::invalid_argument(bucketType +
                                " is not a recognized bucket "
                                "type");
}

cb::engine_errc EventuallyPersistentEngine::setVBucketState(
        CookieIface& cookie,
        Vbid vbid,
        vbucket_state_t to,
        const nlohmann::json* meta,
        TransferVB transfer,
        uint64_t cas) {
    auto status = kvBucket->setVBucketState(vbid, to, meta, transfer, &cookie);
    if (status == cb::engine_errc::out_of_range) {
        setErrorContext(cookie, "VBucket number too big");
    }

    return cb::engine_errc(status);
}

EventuallyPersistentEngine::~EventuallyPersistentEngine() {
    workload.reset();
    checkpointConfig.reset();

    // Engine going away, tell ArenaMalloc to unregister
    cb::ArenaMalloc::unregisterClient(arena);
    // Ensure the soon to be invalid engine is no longer in the ObjectRegistry
    ObjectRegistry::onSwitchThread(nullptr);

    /* Unique_ptr(s) are deleted in the reverse order of the initialization */
}

ReplicationThrottle& EventuallyPersistentEngine::getReplicationThrottle() {
    return getKVBucket()->getReplicationThrottle();
}

const std::string& EpEngineTaskable::getName() const {
    return myEngine->getName();
}

task_gid_t EpEngineTaskable::getGID() const {
    return reinterpret_cast<task_gid_t>(myEngine);
}

bucket_priority_t EpEngineTaskable::getWorkloadPriority() const {
    return myEngine->getWorkloadPriority();
}

void  EpEngineTaskable::setWorkloadPriority(bucket_priority_t prio) {
    myEngine->setWorkloadPriority(prio);
}

WorkLoadPolicy&  EpEngineTaskable::getWorkLoadPolicy() {
    return myEngine->getWorkLoadPolicy();
}

void EpEngineTaskable::logQTime(const GlobalTask& task,
                                std::string_view threadName,
                                std::chrono::steady_clock::duration enqTime) {
    myEngine->getKVBucket()->logQTime(task, threadName, enqTime);
}

void EpEngineTaskable::logRunTime(const GlobalTask& task,
                                  std::string_view threadName,
                                  std::chrono::steady_clock::duration runTime) {
    myEngine->getKVBucket()->logRunTime(task, threadName, runTime);
}

bool EpEngineTaskable::isShutdown() const {
    return myEngine->getEpStats().isShutdown;
}

item_info EventuallyPersistentEngine::getItemInfo(const Item& item) {
    VBucketPtr vb = getKVBucket()->getVBucket(item.getVBucketId());
    uint64_t uuid = 0;
    int64_t hlcEpoch = HlcCasSeqnoUninitialised;

    if (vb) {
        uuid = vb->failovers->getLatestUUID();
        hlcEpoch = vb->getHLCEpochSeqno();
    }

    return item.toItemInfo(uuid, hlcEpoch);
}

void EventuallyPersistentEngine::setCompressionMode(
        const std::string& compressModeStr) {
    BucketCompressionMode oldCompressionMode = compressionMode;

    try {
        compressionMode = parseCompressionMode(compressModeStr);
        if (oldCompressionMode != compressionMode) {
            EP_LOG_INFO(R"(Transitioning from "{}"->"{}" compression mode)",
                        to_string(oldCompressionMode),
                        compressModeStr);
        }
    } catch (const std::invalid_argument& e) {
        EP_LOG_WARN("{}", e.what());
    }
}

// Set the max_size, low/high water mark (absolute values and percentages)
// and some other interested parties.
void EventuallyPersistentEngine::setMaxDataSize(size_t size) {
    getConfiguration().setMaxSize(size);
    stats.setMaxDataSize(size); // Set first because following code may read

    kvBucket->autoConfigCheckpointMaxSize();

    // Ratio hasn't changed in config, but the call recomputes all consumers'
    // buffer sizes based on the new Bucket Quota value
    setDcpConsumerBufferRatio(configuration.getDcpConsumerBufferRatio());

    // Setting the quota must set the water-marks and the new water-mark values
    // must be readable from both the configuration and EPStats. The following
    // is also updating EPStats because the configuration has a change listener
    // that will update EPStats
    configureMemWatermarksForQuota(size);

    kvBucket->getKVStoreScanTracker().updateMaxRunningScans(
            size, configuration.getRangeScanKvStoreScanRatio());

    configureStorageMemoryForQuota(size);

    updateArenaAllocThresholdForQuota(size);
}

void EventuallyPersistentEngine::configureMemWatermarksForQuota(size_t quota) {
    configuration.setMemLowWat(percentOf(quota, stats.mem_low_wat_percent));
    configuration.setMemHighWat(percentOf(quota, stats.mem_high_wat_percent));
}

void EventuallyPersistentEngine::configureStorageMemoryForQuota(size_t quota) {
    // Pass the max bucket quota size down to the storage layer.
    for (uint16_t ii = 0; ii < getKVBucket()->getVBuckets().getNumShards();
         ++ii) {
        getKVBucket()->getVBuckets().getShard(ii)->forEachKVStore(
                [quota](auto* kvs) { kvs->setMaxDataSize(quota); });
    }
}

void EventuallyPersistentEngine::updateArenaAllocThresholdForQuota(
        size_t size) {
    arena.setEstimateUpdateThreshold(
            size, configuration.getMemUsedMergeThresholdPercent());
    cb::ArenaMalloc::setAllocatedThreshold(arena);
}

void EventuallyPersistentEngine::notify_num_writer_threads_changed() {
    auto* epBucket = dynamic_cast<EPBucket*>(getKVBucket());
    if (epBucket) {
        // We just changed number of writers so we also need to refresh the
        // flusher batch split trigger to adjust our limits accordingly.
        epBucket->setFlusherBatchSplitTrigger(
                configuration.getFlusherTotalBatchLimit());
    }
}

void EventuallyPersistentEngine::notify_num_auxio_threads_changed() {
    configureRangeScanConcurrency(configuration.getRangeScanMaxContinueTasks());
}

void EventuallyPersistentEngine::configureRangeScanConcurrency(
        size_t rangeScanMaxContinueTasksValue) {
    if (auto* epBucket = dynamic_cast<EPBucket*>(getKVBucket()); epBucket) {
        // Notify RangeScans that AUXIO has changed. Note some unit-tests don't
        // have a rangeScans object. In all cases we care about auxio changes
        // like a full server build - we do...
        Expects(epBucket->getReadyRangeScans());
        epBucket->getReadyRangeScans()->setConcurrentTaskLimit(
                rangeScanMaxContinueTasksValue);
    }
}

void EventuallyPersistentEngine::configureRangeScanMaxDuration(
        std::chrono::seconds rangeScanMaxDuration) {
    if (auto* epBucket = dynamic_cast<EPBucket*>(getKVBucket()); epBucket) {
        Expects(epBucket->getReadyRangeScans());
        epBucket->getReadyRangeScans()->setMaxDuration(rangeScanMaxDuration);
    }
}

void EventuallyPersistentEngine::set_num_storage_threads(
        ThreadPoolConfig::StorageThreadCount num) {
    auto* epBucket = dynamic_cast<EPBucket*>(getKVBucket());
    if (epBucket) {
        epBucket->getOneRWUnderlying()->setStorageThreads(num);
    }
}

void EventuallyPersistentEngine::disconnect(CookieIface& cookie) {
    acquireEngine(this)->handleDisconnect(cookie);
}

cb::engine_errc EventuallyPersistentEngine::set_traffic_control_mode(
        CookieIface& cookie, TrafficControlMode mode) {
    return acquireEngine(this)->handleTrafficControlCmd(cookie, mode);
}

cb::engine_errc EventuallyPersistentEngine::compactDatabase(
        CookieIface& cookie,
        Vbid vbid,
        uint64_t purge_before_ts,
        uint64_t purge_before_seq,
        bool drop_deletes) {
    return acquireEngine(this)->compactDatabaseInner(
            cookie, vbid, purge_before_ts, purge_before_seq, drop_deletes);
}

std::pair<cb::engine_errc, vbucket_state_t>
EventuallyPersistentEngine::getVBucket(CookieIface& cookie, Vbid vbid) {
    return acquireEngine(this)->getVBucketInner(cookie, vbid);
}

cb::engine_errc EventuallyPersistentEngine::setVBucket(CookieIface& cookie,
                                                       Vbid vbid,
                                                       uint64_t cas,
                                                       vbucket_state_t state,
                                                       nlohmann::json* meta) {
    return acquireEngine(this)->setVBucketInner(cookie, vbid, cas, state, meta);
}

cb::engine_errc EventuallyPersistentEngine::deleteVBucket(CookieIface& cookie,
                                                          Vbid vbid,
                                                          bool sync) {
    return acquireEngine(this)->deleteVBucketInner(cookie, vbid, sync);
}

std::pair<cb::engine_errc, cb::rangescan::Id>
EventuallyPersistentEngine::createRangeScan(
        CookieIface& cookie,
        Vbid vbid,
        CollectionID cid,
        cb::rangescan::KeyView start,
        cb::rangescan::KeyView end,
        cb::rangescan::KeyOnly keyOnly,
        std::optional<cb::rangescan::SnapshotRequirements> snapshotReqs,
        std::optional<cb::rangescan::SamplingConfiguration> samplingConfig) {
    return acquireEngine(this)->getKVBucket()->createRangeScan(
            vbid,
            cid,
            start,
            end,
            nullptr, // No RangeScanDataHandler to 'inject'
            cookie,
            keyOnly,
            snapshotReqs,
            samplingConfig);
}

cb::engine_errc EventuallyPersistentEngine::continueRangeScan(
        CookieIface& cookie,
        Vbid vbid,
        cb::rangescan::Id uuid,
        size_t itemLimit,
        std::chrono::milliseconds timeLimit,
        size_t byteLimit) {
    return acquireEngine(this)->getKVBucket()->continueRangeScan(
            vbid, uuid, cookie, itemLimit, timeLimit, byteLimit);
}

cb::engine_errc EventuallyPersistentEngine::cancelRangeScan(
        CookieIface& cookie, Vbid vbid, cb::rangescan::Id uuid) {
    return acquireEngine(this)->getKVBucket()->cancelRangeScan(
            vbid, uuid, cookie);
}

cb::engine_errc EventuallyPersistentEngine::doRangeScanStats(
        const BucketStatCollector& collector, std::string_view statKey) {
    class StatVBucketVisitor : public VBucketVisitor {
    public:
        StatVBucketVisitor(const VBucketFilter& filter,
                           const BucketStatCollector& collector)
            : VBucketVisitor(filter), collector(collector) {
        }

        void visitBucket(VBucket& vb) override {
            if (vb.getState() == vbucket_state_active) {
                vb.doRangeScanStats(collector);
            }
        }

    private:
        const BucketStatCollector& collector;
    };

    VBucketFilter filter;
    if (statKey > "range-scans ") {
        // A vbucket-ID must follow
        auto id = statKey.substr(sizeof("range-scans ") - 1, statKey.size());

        try {
            checkNumeric(id.data());
        } catch (std::runtime_error&) {
            return cb::engine_errc::invalid_arguments;
        }

        uint16_t result{0};
        auto [ptr,
              ec]{std::from_chars(id.data(), id.data() + id.size(), result)};

        if (ec != std::errc()) {
            return cb::engine_errc::invalid_arguments;
        }

        // Stats only for one vbucket
        filter.assign(std::set{Vbid(result)});
    }

    StatVBucketVisitor svbv(filter, collector);

    kvBucket->visit(svbv);

    return cb::engine_errc::success;
}

cb::engine_errc EventuallyPersistentEngine::pause(
        folly::CancellationToken cancellationToken) {
    return kvBucket->prepareForPause(cancellationToken);
}

cb::engine_errc EventuallyPersistentEngine::resume() {
    return kvBucket->prepareForResume();
}

cb::engine_errc EventuallyPersistentEngine::start_persistence(
        CookieIface& cookie) {
    return acquireEngine(this)->startFlusher(cookie);
}

cb::engine_errc EventuallyPersistentEngine::stop_persistence(
        CookieIface& cookie) {
    return acquireEngine(this)->stopFlusher(cookie);
}

cb::engine_errc EventuallyPersistentEngine::wait_for_seqno_persistence(
        CookieIface& cookie, uint64_t seqno, Vbid vbid) {
    return acquireEngine(this)->handleSeqnoPersistence(cookie, seqno, vbid);
}

cb::engine_errc EventuallyPersistentEngine::evict_key(CookieIface& cookie,
                                                      const DocKey& key,
                                                      Vbid vbucket) {
    return acquireEngine(this)->evictKey(cookie, key, vbucket);
}

void EventuallyPersistentEngine::setDcpConsumerBufferRatio(float ratio) {
    if (dcpFlowControlManager) {
        dcpFlowControlManager->setDcpConsumerBufferRatio(ratio);
    }
}

QuotaSharingManager& EventuallyPersistentEngine::getQuotaSharingManager() {
    struct QuotaSharingManagerImpl : public QuotaSharingManager {
        QuotaSharingManagerImpl(ServerBucketIface& bucketApi)
            : group(bucketApi) {
        }

        EPEngineGroup& getGroup() override {
            return group;
        }

        EPEngineGroup group;
    };

    static QuotaSharingManagerImpl manager(*serverApi->bucket);
    return manager;
}

ExTask EventuallyPersistentEngine::createItemPager() {
    if (getConfiguration().isCrossBucketHtQuotaSharing()) {
        // TODO: Figure out where we want to get this value from
        auto numConcurrentPagers = getConfiguration().getConcurrentPagers();
        auto sleepTime = std::chrono::milliseconds(5000);
        // TODO: Move the QuotaSharingItemPager to the QuotaSharingManager,
        // so it can be shared between engine instances.
        auto task = std::make_shared<QuotaSharingItemPager>(
                *serverApi->bucket,
                getQuotaSharingManager().getGroup(),
                // TODO: Use the default taskable here
                taskable,
                numConcurrentPagers,
                sleepTime);
        ExecutorPool::get()->cancel(task->getId());
        return task;
    } else {
        auto numConcurrentPagers = getConfiguration().getConcurrentPagers();
        auto task = std::make_shared<StrictQuotaItemPager>(
                *this, stats, numConcurrentPagers);
        ExecutorPool::get()->cancel(task->getId());
        return task;
    }
}<|MERGE_RESOLUTION|>--- conflicted
+++ resolved
@@ -397,32 +397,12 @@
         return cb::engine_errc(status);
     }
 
-<<<<<<< HEAD
     // aggregate DCP producer metrics
     ConnCounter aggregator;
     dcpConnMap_->each([&aggregator](const std::shared_ptr<ConnHandler>& tc) {
         ++aggregator.totalConns;
         if (auto tp = std::dynamic_pointer_cast<DcpProducer>(tc); tp) {
             tp->aggregateQueueStats(aggregator);
-=======
-        } else {
-            cb::engine_errc status;
-            if (status = doEngineStatsLowCardinality(collector);
-                status != cb::engine_errc::success) {
-                return status;
-            }
-
-            if (const auto* warmup = getKVBucket()->getWarmup()) {
-                warmup->addStatusMetrics(collector);
-            }
-
-            // do dcp aggregated stats, using ":" as the separator to split
-            // connection names to find the connection type.
-            if (status = doConnAggStatsInner(collector, ":");
-                status != cb::engine_errc::success) {
-                return status;
-            }
->>>>>>> 1a59dd03
         }
     });
     addAggregatedProducerStats(collector, aggregator);
@@ -437,6 +417,11 @@
         status != cb::engine_errc::success) {
         return status;
     }
+
+    if (const auto* warmup = getKVBucket()->getWarmup()) {
+        warmup->addStatusMetrics(collector);
+    }
+
     // do dcp aggregated stats, using ":" as the separator to split
     // connection names to find the connection type.
     return doConnAggStats(collector, ":");
@@ -2773,11 +2758,7 @@
         const StatCollector& collector) {
     using namespace cb::stats;
     auto divide = [](double a, double b) { return b ? a / b : 0; };
-<<<<<<< HEAD
-    constexpr std::array<std::string_view, 40> statNames = {
-=======
-    constexpr std::array<std::string_view, 41> statNames = {
->>>>>>> 1a59dd03
+    constexpr std::array<std::string_view, 42> statNames = {
             {"magma_NCompacts",
              "magma_NFlushes",
              "magma_NTTLCompacts",
