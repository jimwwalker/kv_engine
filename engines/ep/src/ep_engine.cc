/* -*- Mode: C++; tab-width: 4; c-basic-offset: 4; indent-tabs-mode: nil -*- */
/*
 *     Copyright 2018 Couchbase, Inc
 *
 *   Licensed under the Apache License, Version 2.0 (the "License");
 *   you may not use this file except in compliance with the License.
 *   You may obtain a copy of the License at
 *
 *       http://www.apache.org/licenses/LICENSE-2.0
 *
 *   Unless required by applicable law or agreed to in writing, software
 *   distributed under the License is distributed on an "AS IS" BASIS,
 *   WITHOUT WARRANTIES OR CONDITIONS OF ANY KIND, either express or implied.
 *   See the License for the specific language governing permissions and
 *   limitations under the License.
 */

#include "ep_engine.h"
#include "kv_bucket.h"

#include "bucket_logger.h"
#include "checkpoint.h"
#include "checkpoint_config.h"
#include "checkpoint_manager.h"
#include "collections/manager.h"
#include "collections/vbucket_manifest_handles.h"
#include "common.h"
#include "connmap.h"
#include "dcp/consumer.h"
#include "dcp/dcpconnmap_impl.h"
#include "dcp/flow-control-manager.h"
#include "dcp/msg_producers_border_guard.h"
#include "dcp/producer.h"
#include "environment.h"
#include "ep_bucket.h"
#include "ep_engine_public.h"
#include "ep_vb.h"
#include "ephemeral_bucket.h"
#include "executorpool.h"
#include "ext_meta_parser.h"
#include "failover-table.h"
#include "flusher.h"
#include "getkeys.h"
#include "hash_table_stat_visitor.h"
#include "htresizer.h"
#include "kvstore.h"
#include "replicationthrottle.h"
#include "server_document_iface_border_guard.h"
#include "stats-info.h"
#include "string_utils.h"
#include "trace_helpers.h"
#include "vb_count_visitor.h"
#include "warmup.h"

#include <JSON_checker.h>
#include <boost/algorithm/string/classification.hpp>
#include <boost/algorithm/string/split.hpp>
#include <boost/algorithm/string/trim.hpp>
#include <logger/logger.h>
#include <memcached/audit_interface.h>
#include <memcached/engine.h>
#include <memcached/limits.h>
#include <memcached/protocol_binary.h>
#include <memcached/server_cookie_iface.h>
#include <memcached/server_core_iface.h>
#include <memcached/util.h>
#include <nlohmann/json.hpp>
#include <phosphor/phosphor.h>
#include <platform/cb_arena_malloc.h>
#include <platform/checked_snprintf.h>
#include <platform/compress.h>
#include <platform/platform_time.h>
#include <platform/scope_timer.h>
#include <platform/string_hex.h>
#include <statistics/cbstat_collector.h>
#include <statistics/collector.h>
#include <statistics/labelled_collector.h>
#include <statistics/prometheus.h>
#include <utilities/engine_errc_2_mcbp.h>
#include <utilities/hdrhistogram.h>
#include <utilities/logtags.h>
#include <xattr/utils.h>

#include <chrono>
#include <cstring>
#include <fstream>
#include <iostream>
#include <limits>
#include <memory>
#include <string>
#include <utility>
#include <vector>

using cb::tracing::Code;
using namespace std::string_view_literals;

static size_t percentOf(size_t val, double percent) {
    return static_cast<size_t>(static_cast<double>(val) * percent);
}

struct EPHandleReleaser {
    void operator()(const EventuallyPersistentEngine*) {
        ObjectRegistry::onSwitchThread(nullptr);
    }
};

using EPHandle = std::unique_ptr<EventuallyPersistentEngine, EPHandleReleaser>;
using ConstEPHandle =
        std::unique_ptr<const EventuallyPersistentEngine, EPHandleReleaser>;

/**
 * Helper function to acquire a handle to the engine which allows access to
 * the engine while the handle is in scope.
 * @param handle pointer to the engine
 * @return EPHandle which is a unique_ptr to an EventuallyPersistentEngine
 * with a custom deleter (EPHandleReleaser) which performs the required
 * ObjectRegistry release.
 */

static inline EPHandle acquireEngine(EngineIface* handle) {
    auto ret = reinterpret_cast<EventuallyPersistentEngine*>(handle);
    ObjectRegistry::onSwitchThread(ret);

    return EPHandle(ret);
}

static inline ConstEPHandle acquireEngine(const EngineIface* handle) {
    auto ret = reinterpret_cast<const EventuallyPersistentEngine*>(handle);
    // A const engine call, can in theory still mutate the engine in that
    // memory allocation can trigger an update of the stats counters. It's
    // difficult to express const/mutable through the thread-local engine, but
    // that is the assumption that only a limited amount of the engine may
    // mutate through the ObjectRegistry. Note with MB-23086 in-place, EPStats
    // won't be updated by general memory allocation, so the scope for changing
    // the const engine* is very much reduced.
    ObjectRegistry::onSwitchThread(
            const_cast<EventuallyPersistentEngine*>(ret));

    return ConstEPHandle(ret);
}

/**
 * Call the response callback and return the appropriate value so that
 * the core knows what to do..
 */
static ENGINE_ERROR_CODE sendResponse(const AddResponseFn& response,
                                      std::string_view key,
                                      std::string_view ext,
                                      std::string_view body,
                                      uint8_t datatype,
                                      cb::mcbp::Status status,
                                      uint64_t cas,
                                      const void* cookie) {
    if (response(key, ext, body, datatype, status, cas, cookie)) {
        return ENGINE_SUCCESS;
    }
    return ENGINE_FAILED;
}

/**
 * Call the response callback and return the appropriate value so that
 * the core knows what to do..
 */
static ENGINE_ERROR_CODE sendResponse(const AddResponseFn& response,
                                      const DocKey& key,
                                      std::string_view ext,
                                      std::string_view body,
                                      uint8_t datatype,
                                      cb::mcbp::Status status,
                                      uint64_t cas,
                                      const void* cookie) {
    if (response(std::string_view(key),
                 ext,
                 body,
                 datatype,
                 status,
                 cas,
                 cookie)) {
        return ENGINE_SUCCESS;
    }

    return ENGINE_FAILED;
}

template <typename T>
static void validate(T v, T l, T h) {
    if (v < l || v > h) {
        throw std::runtime_error("Value out of range.");
    }
}


static void checkNumeric(const char* str) {
    int i = 0;
    if (str[0] == '-') {
        i++;
    }
    for (; str[i]; i++) {
        using namespace std;
        if (!isdigit(str[i])) {
            throw std::runtime_error("Value is not numeric");
        }
    }
}

void EventuallyPersistentEngine::destroy(const bool force) {
    auto eng = acquireEngine(this);
    cb::ArenaMalloc::switchToClient(eng->getArenaMallocClient());
    eng->destroyInner(force);
    delete eng.get();
}

std::pair<cb::unique_item_ptr, item_info>
EventuallyPersistentEngine::allocateItem(gsl::not_null<const void*> cookie,
                                         const DocKey& key,
                                         size_t nbytes,
                                         size_t priv_nbytes,
                                         int flags,
                                         rel_time_t exptime,
                                         uint8_t datatype,
                                         Vbid vbucket) {
    auto [status, item] = acquireEngine(this)->itemAllocate(
            key, nbytes, priv_nbytes, flags, exptime, datatype, vbucket);

    if (status != cb::engine_errc::success) {
        throw cb::engine_error(status,
                               "EvpItemAllocateEx: failed to allocate memory");
    }

    item_info info;
    if (!get_item_info(item.get(), &info)) {
        throw cb::engine_error(cb::engine_errc::failed,
                               "EvpItemAllocateEx: EvpGetItemInfo failed");
    }

    return std::make_pair(std::move(item), info);
}

ENGINE_ERROR_CODE EventuallyPersistentEngine::remove(
        gsl::not_null<const void*> cookie,
        const DocKey& key,
        uint64_t& cas,
        Vbid vbucket,
        const std::optional<cb::durability::Requirements>& durability,
        mutation_descr_t& mut_info) {
    // Maybe upgrade Durability Level
    using namespace cb::durability;
    std::optional<Requirements> durReqs = durability;
    const auto level = durReqs ? durReqs->getLevel() : Level::None;
    const auto minLevel = kvBucket->getMinDurabilityLevel();
    if (level < minLevel) {
        // Transitioning from NormalWrite to SyncWrite?
        if (level == Level::None) {
            durReqs = Requirements(minLevel, Timeout());
        } else {
            durReqs->setLevel(minLevel);
        }
    }

    return acquireEngine(this)->itemDelete(
            cookie, key, cas, vbucket, durReqs, mut_info);
}

void EventuallyPersistentEngine::release(gsl::not_null<ItemIface*> itm) {
    acquireEngine(this)->itemRelease(itm);
}

cb::EngineErrorItemPair EventuallyPersistentEngine::get(
        gsl::not_null<const void*> cookie,
        const DocKey& key,
        Vbid vbucket,
        DocStateFilter documentStateFilter) {
    auto options = static_cast<get_options_t>(QUEUE_BG_FETCH |
                                                       HONOR_STATES |
                                                       TRACK_REFERENCE |
                                                       DELETE_TEMP |
                                                       HIDE_LOCKED_CAS |
                                                       TRACK_STATISTICS);

    switch (documentStateFilter) {
    case DocStateFilter::Alive:
        break;
    case DocStateFilter::Deleted:
        // MB-23640 was caused by this bug as the frontend asked for
        // Alive and Deleted documents. The internals don't have a
        // way of requesting just deleted documents, and luckily for
        // us no part of our code is using this yet. Return an error
        // if anyone start using it
        return std::make_pair(
                cb::engine_errc::not_supported,
                cb::unique_item_ptr{nullptr, cb::ItemDeleter{this}});
    case DocStateFilter::AliveOrDeleted:
        options = static_cast<get_options_t>(options | GET_DELETED_VALUE);
        break;
    }
    return acquireEngine(this)->getInner(cookie, key, vbucket, options);
}

cb::EngineErrorItemPair EventuallyPersistentEngine::get_if(
        gsl::not_null<const void*> cookie,
        const DocKey& key,
        Vbid vbucket,
        std::function<bool(const item_info&)> filter) {
    return acquireEngine(this)->getIfInner(cookie, key, vbucket, filter);
}

cb::EngineErrorItemPair EventuallyPersistentEngine::get_and_touch(
        gsl::not_null<const void*> cookie,
        const DocKey& key,
        Vbid vbucket,
        uint32_t expiry_time,
        const std::optional<cb::durability::Requirements>& durability) {
    if (durability) {
        return cb::makeEngineErrorItemPair(cb::engine_errc::not_supported);
    }
    return acquireEngine(this)->getAndTouchInner(
            cookie, key, vbucket, expiry_time);
}

cb::EngineErrorItemPair EventuallyPersistentEngine::get_locked(
        gsl::not_null<const void*> cookie,
        const DocKey& key,
        Vbid vbucket,
        uint32_t lock_timeout) {
    return acquireEngine(this)->getLockedInner(
            cookie, key, vbucket, lock_timeout);
}

ENGINE_ERROR_CODE EventuallyPersistentEngine::unlock(
        gsl::not_null<const void*> cookie,
        const DocKey& key,
        Vbid vbucket,
        uint64_t cas) {
    return acquireEngine(this)->unlockInner(cookie, key, vbucket, cas);
}

/**
 * generic lambda function which creates an "ExitBorderGuard" thunk - a wrapper
 * around the passed-in function which uses NonBucketAllocationGuard to switch
 * away from the current engine before invoking 'wrapped', then switches back to
 * the original engine after wrapped returns.
 *
 * The intended use-case of this is to invoke methods / callbacks outside
 * of ep-engine without mis-accounting memory - we need to ensure that any
 * memory allocated from inside the callback is *not* accounted to ep-engine,
 * but when the callback returns we /do/ account any subsequent allocations
 * to the given engine.
 */
auto makeExitBorderGuard = [](auto&& wrapped) {
    return [wrapped](auto&&... args) {
        NonBucketAllocationGuard exitGuard;
        return wrapped(std::forward<decltype(args)>(args)...);
    };
};

ENGINE_ERROR_CODE EventuallyPersistentEngine::get_stats(
        gsl::not_null<const void*> cookie,
        std::string_view key,
        std::string_view value,
        const AddStatFn& add_stat) {
    // The AddStatFn callback may allocate memory (temporary buffers for
    // stat data) which will be de-allocated inside the server, after the
    // engine call (get_stat) has returned. As such we do not want to
    // account such memory against this bucket.
    // Create an exit border guard around the original callback.
    // Perf: use std::cref to avoid copying (and the subsequent `new` call) of
    // the input add_stat function.
    auto addStatExitBorderGuard = makeExitBorderGuard(std::cref(add_stat));

    return acquireEngine(this)->getStats(
            cookie, key, value, addStatExitBorderGuard);
}

ENGINE_ERROR_CODE EventuallyPersistentEngine::get_prometheus_stats(
        const BucketStatCollector& collector,
        cb::prometheus::Cardinality cardinality) {
    try {
        if (cardinality == cb::prometheus::Cardinality::High) {
            doTimingStats(collector);
            if (cb::engine_errc status =
                        Collections::Manager::doPrometheusCollectionStats(
                                *getKVBucket(), collector);
                status != cb::engine_errc::success) {
                return ENGINE_ERROR_CODE(status);
            }

        } else {
            ENGINE_ERROR_CODE status;
            if (status = doEngineStats(collector); status != ENGINE_SUCCESS) {
                return status;
            }
            // do dcp aggregated stats, using ":" as the separator to split
            // connection names to find the connection type.
            if (status = doConnAggStats(collector, ":");
                status != ENGINE_SUCCESS) {
                return status;
            }
        }
    } catch (const std::bad_alloc&) {
        return ENGINE_ENOMEM;
    }
    return ENGINE_SUCCESS;
}

ENGINE_ERROR_CODE EventuallyPersistentEngine::store(
        gsl::not_null<const void*> cookie,
        gsl::not_null<ItemIface*> itm,
        uint64_t& cas,
        StoreSemantics operation,
        const std::optional<cb::durability::Requirements>& durability,
        DocumentState document_state,
        bool preserveTtl) {
    Item& item = *static_cast<Item*>(itm.get());
    if (document_state == DocumentState::Deleted) {
        item.setDeleted();
    }
    if (durability) {
        item.setPendingSyncWrite(durability.value());
    }

    item.increaseDurabilityLevel(kvBucket->getMinDurabilityLevel());

    return acquireEngine(this)->storeInner(
            cookie, item, cas, operation, preserveTtl);
}

cb::EngineErrorCasPair EventuallyPersistentEngine::store_if(
        gsl::not_null<const void*> cookie,
        gsl::not_null<ItemIface*> itm,
        uint64_t cas,
        StoreSemantics operation,
        const cb::StoreIfPredicate& predicate,
        const std::optional<cb::durability::Requirements>& durability,
        DocumentState document_state,
        bool preserveTtl) {
    Item& item = static_cast<Item&>(*static_cast<Item*>(itm.get()));

    if (document_state == DocumentState::Deleted) {
        item.setDeleted();
    }
    if (durability) {
        item.setPendingSyncWrite(durability.value());
    }

    item.increaseDurabilityLevel(kvBucket->getMinDurabilityLevel());

    return acquireEngine(this)->storeIfInner(
            cookie, item, cas, operation, predicate, preserveTtl);
}

void EventuallyPersistentEngine::reset_stats(
        gsl::not_null<const void*> cookie) {
    acquireEngine(this)->resetStats();
}

cb::mcbp::Status EventuallyPersistentEngine::setReplicationParam(
        const std::string& key, const std::string& val, std::string& msg) {
    auto rv = cb::mcbp::Status::Success;

    try {
        if (key == "replication_throttle_threshold") {
            getConfiguration().setReplicationThrottleThreshold(
                    std::stoull(val));
        } else if (key == "replication_throttle_queue_cap") {
            getConfiguration().setReplicationThrottleQueueCap(std::stoll(val));
        } else if (key == "replication_throttle_cap_pcnt") {
            getConfiguration().setReplicationThrottleCapPcnt(std::stoull(val));
        } else {
            msg = "Unknown config param";
            rv = cb::mcbp::Status::KeyEnoent;
        }
        // Handles exceptions thrown by the standard
        // library stoi/stoul style functions when not numeric
    } catch (std::invalid_argument&) {
        msg = "Argument was not numeric";
        rv = cb::mcbp::Status::Einval;

        // Handles exceptions thrown by the standard library stoi/stoul
        // style functions when the conversion does not fit in the datatype
    } catch (std::out_of_range&) {
        msg = "Argument was out of range";
        rv = cb::mcbp::Status::Einval;

        // Handles any miscellaenous exceptions in addition to the range_error
        // exceptions thrown by the configuration::set<param>() methods
    } catch (std::exception& error) {
        msg = error.what();
        rv = cb::mcbp::Status::Einval;
    }

    return rv;
}

cb::mcbp::Status EventuallyPersistentEngine::setCheckpointParam(
        const std::string& key, const std::string& val, std::string& msg) {
    auto rv = cb::mcbp::Status::Success;

    try {
        if (key == "chk_max_items") {
            size_t v = std::stoull(val);
            validate(v, size_t(MIN_CHECKPOINT_ITEMS),
                     size_t(MAX_CHECKPOINT_ITEMS));
            getConfiguration().setChkMaxItems(v);
        } else if (key == "chk_period") {
            size_t v = std::stoull(val);
            validate(v, size_t(MIN_CHECKPOINT_PERIOD),
                     size_t(MAX_CHECKPOINT_PERIOD));
            getConfiguration().setChkPeriod(v);
        } else if (key == "max_checkpoints") {
            size_t v = std::stoull(val);
            validate(v, size_t(DEFAULT_MAX_CHECKPOINTS),
                     size_t(MAX_CHECKPOINTS_UPPER_BOUND));
            getConfiguration().setMaxCheckpoints(v);
        } else if (key == "item_num_based_new_chk") {
            getConfiguration().setItemNumBasedNewChk(cb_stob(val));
        } else if (key == "keep_closed_chks") {
            getConfiguration().setKeepClosedChks(cb_stob(val));
        } else if (key == "cursor_dropping_checkpoint_mem_upper_mark") {
            getConfiguration().setCursorDroppingCheckpointMemUpperMark(
                    std::stoull(val));
        } else if (key == "cursor_dropping_checkpoint_mem_lower_mark") {
            getConfiguration().setCursorDroppingCheckpointMemLowerMark(
                    std::stoull(val));
        } else if (key == "cursor_dropping_lower_mark") {
            getConfiguration().setCursorDroppingLowerMark(std::stoull(val));
        } else if (key == "cursor_dropping_upper_mark") {
            getConfiguration().setCursorDroppingUpperMark(std::stoull(val));
        } else {
            msg = "Unknown config param";
            rv = cb::mcbp::Status::KeyEnoent;
        }

        // Handles exceptions thrown by the cb_stob function
    } catch (invalid_argument_bool& error) {
        msg = error.what();
        rv = cb::mcbp::Status::Einval;

        // Handles exceptions thrown by the standard
        // library stoi/stoul style functions when not numeric
    } catch (std::invalid_argument&) {
        msg = "Argument was not numeric";
        rv = cb::mcbp::Status::Einval;

        // Handles exceptions thrown by the standard library stoi/stoul
        // style functions when the conversion does not fit in the datatype
    } catch (std::out_of_range&) {
        msg = "Argument was out of range";
        rv = cb::mcbp::Status::Einval;

        // Handles any miscellaenous exceptions in addition to the range_error
        // exceptions thrown by the configuration::set<param>() methods
    } catch (std::exception& error) {
        msg = error.what();
        rv = cb::mcbp::Status::Einval;
    }

    return rv;
}

cb::mcbp::Status EventuallyPersistentEngine::setFlushParam(
        const std::string& key, const std::string& val, std::string& msg) {
    auto rv = cb::mcbp::Status::Success;

    // Handle the actual mutation.
    try {
        configuration.requirementsMetOrThrow(key);

        if (key == "max_size" || key == "cache_size") {
            size_t vsize = std::stoull(val);
            getConfiguration().setMaxSize(vsize);
        } else if (key == "mem_low_wat") {
            getConfiguration().setMemLowWat(std::stoull(val));
        } else if (key == "mem_high_wat") {
            getConfiguration().setMemHighWat(std::stoull(val));
        } else if (key == "backfill_mem_threshold") {
            getConfiguration().setBackfillMemThreshold(std::stoull(val));
        } else if (key == "compaction_exp_mem_threshold") {
            getConfiguration().setCompactionExpMemThreshold(std::stoull(val));
        } else if (key == "durability_timeout_task_interval") {
            getConfiguration().setDurabilityTimeoutTaskInterval(
                    std::stoull(val));
        } else if (key == "durability_min_level") {
            getConfiguration().setDurabilityMinLevel(val);
        } else if (key == "mutation_mem_threshold") {
            getConfiguration().setMutationMemThreshold(std::stoull(val));
        } else if (key == "timing_log") {
            EPStats& epStats = getEpStats();
            std::ostream* old = epStats.timingLog;
            epStats.timingLog = nullptr;
            delete old;
            if (val == "off") {
                EP_LOG_DEBUG("Disabled timing log.");
            } else {
                auto* tmp(new std::ofstream(val));
                if (tmp->good()) {
                    EP_LOG_DEBUG("Logging detailed timings to ``{}''.", val);
                    epStats.timingLog = tmp;
                } else {
                    EP_LOG_WARN(
                            "Error setting detailed timing log to ``{}'':  {}",
                            val,
                            strerror(errno));
                    delete tmp;
                }
            }
        } else if (key == "exp_pager_enabled") {
            getConfiguration().setExpPagerEnabled(cb_stob(val));
        } else if (key == "exp_pager_stime") {
            getConfiguration().setExpPagerStime(std::stoull(val));
        } else if (key == "exp_pager_initial_run_time") {
            getConfiguration().setExpPagerInitialRunTime(std::stoll(val));
        } else if (key == "flusher_total_batch_limit") {
            getConfiguration().setFlusherTotalBatchLimit(std::stoll(val));
        } else if (key == "getl_default_timeout") {
            getConfiguration().setGetlDefaultTimeout(std::stoull(val));
        } else if (key == "getl_max_timeout") {
            getConfiguration().setGetlMaxTimeout(std::stoull(val));
        } else if (key == "ht_resize_interval") {
            getConfiguration().setHtResizeInterval(std::stoull(val));
        } else if (key == "max_item_privileged_bytes") {
            getConfiguration().setMaxItemPrivilegedBytes(std::stoull(val));
        } else if (key == "max_item_size") {
            getConfiguration().setMaxItemSize(std::stoull(val));
        } else if (key == "access_scanner_enabled") {
            getConfiguration().setAccessScannerEnabled(cb_stob(val));
        } else if (key == "alog_path") {
            getConfiguration().setAlogPath(val);
        } else if (key == "alog_max_stored_items") {
            getConfiguration().setAlogMaxStoredItems(std::stoull(val));
        } else if (key == "alog_resident_ratio_threshold") {
            getConfiguration().setAlogResidentRatioThreshold(std::stoull(val));
        } else if (key == "alog_sleep_time") {
            getConfiguration().setAlogSleepTime(std::stoull(val));
        } else if (key == "alog_task_time") {
            getConfiguration().setAlogTaskTime(std::stoull(val));
            /* Start of ItemPager parameters */
        } else if (key == "bfilter_fp_prob") {
            getConfiguration().setBfilterFpProb(std::stof(val));
        } else if (key == "bfilter_key_count") {
            getConfiguration().setBfilterKeyCount(std::stoull(val));
        } else if (key == "pager_active_vb_pcnt") {
            getConfiguration().setPagerActiveVbPcnt(std::stoull(val));
        } else if (key == "pager_sleep_time_ms") {
            getConfiguration().setPagerSleepTimeMs(std::stoull(val));
        } else if (key == "item_eviction_age_percentage") {
            getConfiguration().setItemEvictionAgePercentage(std::stoull(val));
        } else if (key == "item_eviction_freq_counter_age_threshold") {
            getConfiguration().setItemEvictionFreqCounterAgeThreshold(
                    std::stoull(val));
        } else if (key == "item_freq_decayer_chunk_duration") {
            getConfiguration().setItemFreqDecayerChunkDuration(
                    std::stoull(val));
        } else if (key == "item_freq_decayer_percent") {
            getConfiguration().setItemFreqDecayerPercent(std::stoull(val));
            /* End of ItemPager parameters */
        } else if (key == "warmup_min_memory_threshold") {
            getConfiguration().setWarmupMinMemoryThreshold(std::stoull(val));
        } else if (key == "warmup_min_items_threshold") {
            getConfiguration().setWarmupMinItemsThreshold(std::stoull(val));
        } else if (key == "num_reader_threads") {
            ssize_t value = std::stoll(val);
            getConfiguration().setNumReaderThreads(value);
            ExecutorPool::get()->setNumReaders(
                    ThreadPoolConfig::ThreadCount(value));
        } else if (key == "num_writer_threads") {
            ssize_t value = std::stoull(val);
            getConfiguration().setNumWriterThreads(value);
            ExecutorPool::get()->setNumWriters(
                    ThreadPoolConfig::ThreadCount(value));
        } else if (key == "num_auxio_threads") {
            size_t value = std::stoull(val);
            getConfiguration().setNumAuxioThreads(value);
            ExecutorPool::get()->setNumAuxIO(value);
        } else if (key == "num_nonio_threads") {
            size_t value = std::stoull(val);
            getConfiguration().setNumNonioThreads(value);
            ExecutorPool::get()->setNumNonIO(value);
        } else if (key == "bfilter_enabled") {
            getConfiguration().setBfilterEnabled(cb_stob(val));
        } else if (key == "bfilter_residency_threshold") {
            getConfiguration().setBfilterResidencyThreshold(std::stof(val));
        } else if (key == "defragmenter_enabled") {
            getConfiguration().setDefragmenterEnabled(cb_stob(val));
        } else if (key == "defragmenter_interval") {
            auto v = std::stod(val);
            getConfiguration().setDefragmenterInterval(v);
        } else if (key == "item_compressor_interval") {
            size_t v = std::stoull(val);
            // Adding separate validation as external limit is minimum 1
            // to prevent setting item compressor to constantly run
            validate(v, size_t(1), std::numeric_limits<size_t>::max());
            getConfiguration().setItemCompressorInterval(v);
        } else if (key == "item_compressor_chunk_duration") {
            getConfiguration().setItemCompressorChunkDuration(std::stoull(val));
        } else if (key == "defragmenter_age_threshold") {
            getConfiguration().setDefragmenterAgeThreshold(std::stoull(val));
        } else if (key == "defragmenter_chunk_duration") {
            getConfiguration().setDefragmenterChunkDuration(std::stoull(val));
        } else if (key == "defragmenter_stored_value_age_threshold") {
            getConfiguration().setDefragmenterStoredValueAgeThreshold(
                    std::stoull(val));
        } else if (key == "defragmenter_run") {
            runDefragmenterTask();
        } else if (key == "compaction_write_queue_cap") {
            getConfiguration().setCompactionWriteQueueCap(std::stoull(val));
        } else if (key == "chk_expel_enabled") {
            getConfiguration().setChkExpelEnabled(cb_stob(val));
        } else if (key == "dcp_min_compression_ratio") {
            getConfiguration().setDcpMinCompressionRatio(std::stof(val));
        } else if (key == "dcp_noop_mandatory_for_v5_features") {
            getConfiguration().setDcpNoopMandatoryForV5Features(cb_stob(val));
        } else if (key == "access_scanner_run") {
            if (!(runAccessScannerTask())) {
                rv = cb::mcbp::Status::Etmpfail;
            }
        } else if (key == "vb_state_persist_run") {
            runVbStatePersistTask(Vbid(std::stoi(val)));
        } else if (key == "ephemeral_full_policy") {
            getConfiguration().setEphemeralFullPolicy(val);
        } else if (key == "ephemeral_metadata_mark_stale_chunk_duration") {
            getConfiguration().setEphemeralMetadataMarkStaleChunkDuration(
                    std::stoull(val));
        } else if (key == "ephemeral_metadata_purge_age") {
            getConfiguration().setEphemeralMetadataPurgeAge(std::stoull(val));
        } else if (key == "ephemeral_metadata_purge_interval") {
            getConfiguration().setEphemeralMetadataPurgeInterval(
                    std::stoull(val));
        } else if (key == "ephemeral_metadata_purge_stale_chunk_duration") {
            getConfiguration().setEphemeralMetadataPurgeStaleChunkDuration(
                    std::stoull(val));
        } else if (key == "fsync_after_every_n_bytes_written") {
            getConfiguration().setFsyncAfterEveryNBytesWritten(
                    std::stoull(val));
        } else if (key == "xattr_enabled") {
            getConfiguration().setXattrEnabled(cb_stob(val));
        } else if (key == "compression_mode") {
            getConfiguration().setCompressionMode(val);
        } else if (key == "min_compression_ratio") {
            float min_comp_ratio;
            if (safe_strtof(val.c_str(), min_comp_ratio)) {
                getConfiguration().setMinCompressionRatio(min_comp_ratio);
            } else {
                rv = cb::mcbp::Status::Einval;
            }
        } else if (key == "max_ttl") {
            getConfiguration().setMaxTtl(std::stoull(val));
        } else if (key == "mem_used_merge_threshold_percent") {
            getConfiguration().setMemUsedMergeThresholdPercent(std::stof(val));
        } else if (key == "retain_erroneous_tombstones") {
            getConfiguration().setRetainErroneousTombstones(cb_stob(val));
        } else if (key == "couchstore_tracing") {
            getConfiguration().setCouchstoreTracing(cb_stob(val));
        } else if (key == "couchstore_write_validation") {
            getConfiguration().setCouchstoreWriteValidation(cb_stob(val));
        } else if (key == "couchstore_mprotect") {
            getConfiguration().setCouchstoreMprotect(cb_stob(val));
<<<<<<< HEAD
        } else if (key == "allow_del_with_meta_prune_user_data") {
            getConfiguration().setAllowDelWithMetaPruneUserData(cb_stob(val));
        } else if (key == "pitr_enabled") {
            getConfiguration().setPitrEnabled(cb_stob(val));
        } else if (key == "pitr_max_history_age") {
            uint32_t value;
            if (safe_strtoul(val.c_str(), value)) {
                getConfiguration().setPitrMaxHistoryAge(value);
            } else {
                rv = cb::mcbp::Status::Einval;
            }
        } else if (key == "pitr_granularity") {
            uint32_t value;
            if (safe_strtoul(val.c_str(), value)) {
                getConfiguration().setPitrGranularity(value);
            } else {
                rv = cb::mcbp::Status::Einval;
            }
        } else if (key == "magma_fragmentation_percentage") {
            float value;
            if (safe_strtof(val.c_str(), value)) {
                getConfiguration().setMagmaFragmentationPercentage(value);
            } else {
                rv = cb::mcbp::Status::Einval;
            }
        } else if (key == "persistent_metadata_purge_age") {
            uint32_t value;
            if (safe_strtoul(val.c_str(), value)) {
                getConfiguration().setPersistentMetadataPurgeAge(value);
            } else {
                rv = cb::mcbp::Status::Einval;
            }
        } else if (key == "magma_flusher_thread_percentage") {
            uint32_t value;
            if (safe_strtoul(val.c_str(), value)) {
                getConfiguration().setMagmaFlusherThreadPercentage(value);
            } else {
                rv = cb::mcbp::Status::Einval;
            }
        } else if (key == "couchstore_file_cache_max_size") {
            uint32_t value;
            if (safe_strtoul(val.c_str(), value)) {
                getConfiguration().setCouchstoreFileCacheMaxSize(value);
            } else {
                rv = cb::mcbp::Status::Einval;
            }
=======
        } else if (key == "allow_sanitize_value_in_deletion") {
            getConfiguration().setAllowSanitizeValueInDeletion(cb_stob(val));
>>>>>>> 8d13b011
        } else {
            msg = "Unknown config param";
            rv = cb::mcbp::Status::KeyEnoent;
        }
        // Handles exceptions thrown by the cb_stob function
    } catch (invalid_argument_bool& error) {
        msg = error.what();
        rv = cb::mcbp::Status::Einval;

        // Handles exceptions thrown by the standard
        // library stoi/stoul style functions when not numeric
    } catch (std::invalid_argument&) {
        msg = "Argument was not numeric";
        rv = cb::mcbp::Status::Einval;

        // Handles exceptions thrown by the standard library stoi/stoul
        // style functions when the conversion does not fit in the datatype
    } catch (std::out_of_range&) {
        msg = "Argument was out of range";
        rv = cb::mcbp::Status::Einval;

        // Handles any miscellaneous exceptions in addition to the range_error
        // exceptions thrown by the configuration::set<param>() methods
    } catch (std::exception& error) {
        msg = error.what();
        rv = cb::mcbp::Status::Einval;
    }

    return rv;
}

cb::mcbp::Status EventuallyPersistentEngine::setDcpParam(const std::string& key,
                                                         const std::string& val,
                                                         std::string& msg) {
    auto rv = cb::mcbp::Status::Success;
    try {
        if (key == "dcp_conn_buffer_size") {
            getConfiguration().setDcpConnBufferSize(std::stoull(val));
        } else if (key == "dcp_conn_buffer_size_max") {
            getConfiguration().setDcpConnBufferSizeMax(std::stoull(val));
        } else if (key == "dcp_conn_buffer_size_aggr_mem_threshold") {
            getConfiguration().setDcpConnBufferSizeAggrMemThreshold(
                    std::stoull(val));
        } else if (key == "dcp_conn_buffer_size_aggressive_perc") {
            getConfiguration().setDcpConnBufferSizeAggressivePerc(
                    std::stoull(val));
        } else if (key == "dcp_conn_buffer_size_perc") {
            getConfiguration().setDcpConnBufferSizePerc(std::stoull(val));
        } else if (key == "connection_manager_interval") {
            getConfiguration().setConnectionManagerInterval(std::stoull(val));
        } else if (key ==
                   "dcp_consumer_process_buffered_messages_yield_limit") {
            getConfiguration().setDcpConsumerProcessBufferedMessagesYieldLimit(
                    std::stoull(val));
        } else if (key == "dcp_consumer_process_buffered_messages_batch_size") {
            auto v = size_t(std::stoul(val));
            checkNumeric(val.c_str());
            validate(v, size_t(1), std::numeric_limits<size_t>::max());
            getConfiguration().setDcpConsumerProcessBufferedMessagesBatchSize(
                    v);
        } else if (key == "dcp_enable_noop") {
            getConfiguration().setDcpEnableNoop(cb_stob(val));
        } else if (key == "dcp_idle_timeout") {
            auto v = size_t(std::stoul(val));
            checkNumeric(val.c_str());
            validate(v, size_t(1), std::numeric_limits<size_t>::max());
            getConfiguration().setDcpIdleTimeout(v);
        } else if (key == "dcp_noop_tx_interval") {
            getConfiguration().setDcpNoopTxInterval(std::stoull(val));
        } else if (key == "dcp_producer_snapshot_marker_yield_limit") {
            getConfiguration().setDcpProducerSnapshotMarkerYieldLimit(
                    std::stoull(val));
        } else if (key == "dcp_takeover_max_time") {
            getConfiguration().setDcpTakeoverMaxTime(std::stoull(val));
        } else {
            msg = "Unknown config param";
            rv = cb::mcbp::Status::KeyEnoent;
        }
    } catch (std::runtime_error&) {
        msg = "Value out of range.";
        rv = cb::mcbp::Status::Einval;
    }

    return rv;
}

cb::mcbp::Status EventuallyPersistentEngine::setVbucketParam(
        Vbid vbucket,
        const std::string& key,
        const std::string& val,
        std::string& msg) {
    auto rv = cb::mcbp::Status::Success;
    try {
        if (key == "hlc_drift_ahead_threshold_us") {
            uint64_t v = std::strtoull(val.c_str(), nullptr, 10);
            checkNumeric(val.c_str());
            getConfiguration().setHlcDriftAheadThresholdUs(v);
        } else if (key == "hlc_drift_behind_threshold_us") {
            uint64_t v = std::strtoull(val.c_str(), nullptr, 10);
            checkNumeric(val.c_str());
            getConfiguration().setHlcDriftBehindThresholdUs(v);
        } else if (key == "max_cas") {
            uint64_t v = std::strtoull(val.c_str(), nullptr, 10);
            checkNumeric(val.c_str());
            EP_LOG_INFO("setVbucketParam: max_cas:{} {}", v, vbucket);
            if (getKVBucket()->forceMaxCas(vbucket, v) != ENGINE_SUCCESS) {
                rv = cb::mcbp::Status::NotMyVbucket;
                msg = "Not my vbucket";
            }
        } else {
            msg = "Unknown config param";
            rv = cb::mcbp::Status::KeyEnoent;
        }
    } catch (std::runtime_error&) {
        msg = "Value out of range.";
        rv = cb::mcbp::Status::Einval;
    }
    return rv;
}

cb::mcbp::Status EventuallyPersistentEngine::evictKey(
        const void* cookie,
        const cb::mcbp::Request& request,
        const char** msg) {
    const auto key = makeDocKey(cookie, request.getKey());
    EP_LOG_DEBUG("Manually evicting object with key {}",
                 cb::UserDataView(key.to_string()));
    auto rv = kvBucket->evictKey(key, request.getVBucket(), msg);
    if (rv == cb::mcbp::Status::NotMyVbucket ||
        rv == cb::mcbp::Status::KeyEnoent) {
        if (isDegradedMode()) {
            return cb::mcbp::Status::Etmpfail;
        }
    }
    return rv;
}

cb::mcbp::Status EventuallyPersistentEngine::setParam(
        const cb::mcbp::Request& req, std::string& msg) {
    using cb::mcbp::request::SetParamPayload;
    auto extras = req.getExtdata();
    auto* payload = reinterpret_cast<const SetParamPayload*>(extras.data());

    auto key = req.getKey();
    auto val = req.getValue();

    const std::string keyz(reinterpret_cast<const char*>(key.data()),
                           key.size());
    const std::string valz(reinterpret_cast<const char*>(val.data()),
                           val.size());

    switch (payload->getParamType()) {
    case SetParamPayload::Type::Flush:
        return setFlushParam(keyz, valz, msg);
    case SetParamPayload::Type::Replication:
        return setReplicationParam(keyz, valz, msg);
    case SetParamPayload::Type::Checkpoint:
        return setCheckpointParam(keyz, valz, msg);
    case SetParamPayload::Type::Dcp:
        return setDcpParam(keyz, valz, msg);
    case SetParamPayload::Type::Vbucket:
        return setVbucketParam(req.getVBucket(), keyz, valz, msg);
    }

    return cb::mcbp::Status::UnknownCommand;
}

static ENGINE_ERROR_CODE getVBucket(EventuallyPersistentEngine& e,
                                    const void* cookie,
                                    const cb::mcbp::Request& request,
                                    const AddResponseFn& response) {
    Vbid vbucket = request.getVBucket();
    VBucketPtr vb = e.getVBucket(vbucket);
    if (!vb) {
        return ENGINE_NOT_MY_VBUCKET;
    } else {
        const auto state = static_cast<vbucket_state_t>(ntohl(vb->getState()));
        return sendResponse(
                response,
                {}, // key
                {}, // extra
                {reinterpret_cast<const char*>(&state), sizeof(state)}, // body
                PROTOCOL_BINARY_RAW_BYTES,
                cb::mcbp::Status::Success,
                0,
                cookie);
    }
}

static ENGINE_ERROR_CODE setVBucket(EventuallyPersistentEngine& e,
                                    const void* cookie,
                                    const cb::mcbp::Request& request,
                                    const AddResponseFn& response) {
    nlohmann::json meta;
    vbucket_state_t state;
    auto extras = request.getExtdata();

    if (extras.size() == 1) {
        // This is the new encoding for the SetVBucket state.
        state = vbucket_state_t(extras.front());
        auto val = request.getValue();
        if (!val.empty()) {
            if (state != vbucket_state_active) {
                e.setErrorContext(
                        cookie,
                        "vbucket meta may only be set on active vbuckets");
                return ENGINE_EINVAL;
            }

            try {
                meta = nlohmann::json::parse(val);
            } catch (const std::exception&) {
                e.setErrorContext(cookie, "Invalid JSON provided");
                return ENGINE_EINVAL;
            }
        }
    } else {
        // This is the pre-mad-hatter encoding for the SetVBucketState
        if (extras.size() != sizeof(vbucket_state_t)) {
            // MB-31867: ns_server encodes this in the value field. Fall back
            //           and check if it contains the value
            extras = request.getValue();
        }

        state = static_cast<vbucket_state_t>(
                ntohl(*reinterpret_cast<const uint32_t*>(extras.data())));
    }

    return e.setVBucketState(cookie,
                             response,
                             request.getVBucket(),
                             state,
                             meta.empty() ? nullptr : &meta,
                             TransferVB::No,
                             request.getCas());
}

static ENGINE_ERROR_CODE delVBucket(EventuallyPersistentEngine& e,
                                    const void* cookie,
                                    const cb::mcbp::Request& req,
                                    const AddResponseFn& response) {
    Vbid vbucket = req.getVBucket();
    auto value = req.getValue();
    bool sync = value.size() == 7 && memcmp(value.data(), "async=0", 7) == 0;

    auto error = e.deleteVBucket(vbucket, sync, cookie);
    if (error == ENGINE_SUCCESS) {
        return sendResponse(response,
                            {}, // key
                            {}, // extra
                            {}, // body
                            PROTOCOL_BINARY_RAW_BYTES,
                            cb::mcbp::Status::Success,
                            req.getCas(),
                            cookie);
    }
    return error;
}

ENGINE_ERROR_CODE EventuallyPersistentEngine::getReplicaCmd(
        const cb::mcbp::Request& request,
        const AddResponseFn& response,
        const void* cookie) {
    DocKey key = makeDocKey(cookie, request.getKey());

    auto options = static_cast<get_options_t>(
            QUEUE_BG_FETCH | HONOR_STATES | TRACK_REFERENCE | DELETE_TEMP |
            HIDE_LOCKED_CAS | TRACK_STATISTICS);

    GetValue rv(getKVBucket()->getReplica(
            key, request.getVBucket(), cookie, options));
    auto error_code = rv.getStatus();
    if (error_code != ENGINE_EWOULDBLOCK) {
        ++(getEpStats().numOpsGet);
    }

    if (error_code == ENGINE_SUCCESS) {
        uint32_t flags = rv.item->getFlags();
        ServerDocumentIfaceBorderGuard guardedIface(*serverApi->document);
        guardedIface.audit_document_access(
                cookie, cb::audit::document::Operation::Read);
        return sendResponse(
                response,
                rv.item->getKey(), // key
                {reinterpret_cast<const char*>(&flags), sizeof(flags)}, // extra
                {rv.item->getData(), rv.item->getNBytes()}, // body
                rv.item->getDataType(),
                cb::mcbp::Status::Success,
                rv.item->getCas(),
                cookie);
    } else if (error_code == ENGINE_TMPFAIL) {
        return ENGINE_KEY_ENOENT;
    }

    return error_code;
}

static ENGINE_ERROR_CODE compactDB(EventuallyPersistentEngine& engine,
                                   const void* cookie,
                                   const cb::mcbp::Request& req,
                                   const AddResponseFn& response) {
    const auto res = cb::mcbp::Status::Success;
    CompactionConfig compactionConfig;
    uint64_t cas = req.getCas();

    EPStats& stats = engine.getEpStats();
    auto extras = req.getExtdata();
    const auto* payload =
            reinterpret_cast<const cb::mcbp::request::CompactDbPayload*>(
                    extras.data());

    compactionConfig.purge_before_ts = payload->getPurgeBeforeTs();
    compactionConfig.purge_before_seq = payload->getPurgeBeforeSeq();
    compactionConfig.drop_deletes = payload->getDropDeletes();
    Vbid vbid = req.getVBucket();

    ENGINE_ERROR_CODE err;
    if (engine.getEngineSpecific(cookie) == nullptr) {
        ++stats.pendingCompactions;
        engine.storeEngineSpecific(cookie, &engine);
        err = engine.compactDB(vbid, compactionConfig, cookie);
    } else {
        engine.storeEngineSpecific(cookie, nullptr);
        err = ENGINE_SUCCESS;
    }

    switch (err) {
    case ENGINE_SUCCESS:
        break;
    case ENGINE_NOT_MY_VBUCKET:
        --stats.pendingCompactions;
        EP_LOG_WARN(
                "Compaction of {} failed because the db file doesn't exist!!!",
                vbid);
        return ENGINE_NOT_MY_VBUCKET;
    case ENGINE_EINVAL:
        --stats.pendingCompactions;
        EP_LOG_WARN("Compaction of {} failed because of an invalid argument",
                    vbid);
        return ENGINE_EINVAL;
    case ENGINE_EWOULDBLOCK:
        // We don't use the value stored in the engine-specific code, just
        // that it is non-null...
        engine.storeEngineSpecific(cookie, &engine);
        return ENGINE_EWOULDBLOCK;
    case ENGINE_TMPFAIL:
        EP_LOG_WARN(
                "Request to compact {} hit a temporary failure and may need to "
                "be retried",
                vbid);
        engine.setErrorContext(cookie,
                               "Temporary failure in compacting db file.");
        return ENGINE_TMPFAIL;
    default:
        --stats.pendingCompactions;
        EP_LOG_WARN("Compaction of {} failed: {}",
                    vbid,
                    cb::to_string(cb::engine_errc(err)));
        engine.setErrorContext(cookie,
                               "Failed to compact db file: " +
                                       cb::to_string(cb::engine_errc(err)));
        return err;
    }

    return sendResponse(response,
                        {}, // key
                        {}, // extra
                        {}, // body
                        PROTOCOL_BINARY_RAW_BYTES,
                        res,
                        cas,
                        cookie);
}

ENGINE_ERROR_CODE EventuallyPersistentEngine::processUnknownCommandInner(
        const void* cookie,
        const cb::mcbp::Request& request,
        const AddResponseFn& response) {
    auto res = cb::mcbp::Status::UnknownCommand;
    std::string dynamic_msg;
    const char* msg = nullptr;
    size_t msg_size = 0;

    /**
     * Session validation
     * (For ns_server commands only)
     */
    switch (request.getClientOpcode()) {
    case cb::mcbp::ClientOpcode::SetParam:
    case cb::mcbp::ClientOpcode::SetVbucket:
    case cb::mcbp::ClientOpcode::DelVbucket:
    case cb::mcbp::ClientOpcode::CompactDb:
        if (!getEngineSpecific(cookie)) {
            uint64_t cas = request.getCas();
            if (!validateSessionCas(cas)) {
                setErrorContext(cookie, "Invalid session token");
                return ENGINE_KEY_EEXISTS;
            }
        }
        break;
    default:
        break;
    }

    switch (request.getClientOpcode()) {
    case cb::mcbp::ClientOpcode::GetAllVbSeqnos:
        return getAllVBucketSequenceNumbers(cookie, request, response);

    case cb::mcbp::ClientOpcode::GetVbucket: {
        HdrMicroSecBlockTimer timer(&stats.getVbucketCmdHisto);
        return ::getVBucket(*this, cookie, request, response);
    }
    case cb::mcbp::ClientOpcode::DelVbucket: {
        HdrMicroSecBlockTimer timer(&stats.delVbucketCmdHisto);
        const auto rv = ::delVBucket(*this, cookie, request, response);
        if (rv != ENGINE_EWOULDBLOCK) {
            decrementSessionCtr();
            storeEngineSpecific(cookie, nullptr);
        }
        return rv;
    }
    case cb::mcbp::ClientOpcode::SetVbucket: {
        HdrMicroSecBlockTimer timer(&stats.setVbucketCmdHisto);
        const auto rv = ::setVBucket(*this, cookie, request, response);
        decrementSessionCtr();
        return rv;
    }
    case cb::mcbp::ClientOpcode::StopPersistence:
        res = stopFlusher(&msg, &msg_size);
        break;
    case cb::mcbp::ClientOpcode::StartPersistence:
        res = startFlusher(&msg, &msg_size);
        break;
    case cb::mcbp::ClientOpcode::SetParam:
        res = setParam(request, dynamic_msg);
        msg = dynamic_msg.c_str();
        msg_size = dynamic_msg.length();
        decrementSessionCtr();
        break;
    case cb::mcbp::ClientOpcode::EvictKey:
        res = evictKey(cookie, request, &msg);
        break;
    case cb::mcbp::ClientOpcode::Observe:
        return observe(cookie, request, response);
    case cb::mcbp::ClientOpcode::ObserveSeqno:
        return observe_seqno(cookie, request, response);
    case cb::mcbp::ClientOpcode::LastClosedCheckpoint:
        return handleLastClosedCheckpoint(cookie, request, response);
    case cb::mcbp::ClientOpcode::CreateCheckpoint:
        return handleCreateCheckpoint(cookie, request, response);
    case cb::mcbp::ClientOpcode::CheckpointPersistence:
        return handleCheckpointPersistence(cookie, request, response);
    case cb::mcbp::ClientOpcode::SeqnoPersistence:
        return handleSeqnoPersistence(cookie, request, response);
    case cb::mcbp::ClientOpcode::SetWithMeta:
    case cb::mcbp::ClientOpcode::SetqWithMeta:
    case cb::mcbp::ClientOpcode::AddWithMeta:
    case cb::mcbp::ClientOpcode::AddqWithMeta:
        return setWithMeta(cookie, request, response);
    case cb::mcbp::ClientOpcode::DelWithMeta:
    case cb::mcbp::ClientOpcode::DelqWithMeta:
        return deleteWithMeta(cookie, request, response);
    case cb::mcbp::ClientOpcode::ReturnMeta:
        return returnMeta(cookie, request, response);
    case cb::mcbp::ClientOpcode::GetReplica:
        return getReplicaCmd(request, response, cookie);
    case cb::mcbp::ClientOpcode::EnableTraffic:
    case cb::mcbp::ClientOpcode::DisableTraffic:
        return handleTrafficControlCmd(cookie, request, response);
    case cb::mcbp::ClientOpcode::CompactDb: {
        const auto rv = ::compactDB(*this, cookie, request, response);
        if (rv != ENGINE_EWOULDBLOCK) {
            decrementSessionCtr();
            storeEngineSpecific(cookie, nullptr);
        }
        return rv;
    }
    case cb::mcbp::ClientOpcode::GetRandomKey:
        return getRandomKey(cookie, request, response);
    case cb::mcbp::ClientOpcode::GetKeys:
        return getAllKeys(cookie, request, response);
    default:
        res = cb::mcbp::Status::UnknownCommand;
    }

    msg_size = (msg_size > 0 || msg == nullptr) ? msg_size : strlen(msg);
    return sendResponse(response,
                        {}, // key
                        {}, // extra
                        {msg, msg_size}, // body
                        PROTOCOL_BINARY_RAW_BYTES,
                        res,
                        0,
                        cookie);
}

ENGINE_ERROR_CODE EventuallyPersistentEngine::unknown_command(
        const void* cookie,
        const cb::mcbp::Request& request,
        const AddResponseFn& response) {
    auto engine = acquireEngine(this);

    // The AddResponseFn callback may allocate memory (temporary buffers for
    // data) which will be de-allocated inside the server, after the
    // engine call (response) has returned. As such we do not want to
    // account such memory against this bucket.
    // Create an exit border guard around the original callback.
    // Perf: use std::cref to avoid copying (and the subsequent `new` call) of
    // the input function.
    auto addResponseExitBorderGuard = makeExitBorderGuard(std::cref(response));

    auto ret = engine->processUnknownCommandInner(
            cookie, request, addResponseExitBorderGuard);
    return ret;
}

void EventuallyPersistentEngine::item_set_cas(gsl::not_null<ItemIface*> itm,
                                              uint64_t cas) {
    static_cast<Item*>(itm.get())->setCas(cas);
}

void EventuallyPersistentEngine::item_set_datatype(
        gsl::not_null<ItemIface*> itm,
        protocol_binary_datatype_t datatype) {
    static_cast<Item*>(itm.get())->setDataType(datatype);
}

ENGINE_ERROR_CODE EventuallyPersistentEngine::step(
        gsl::not_null<const void*> cookie,
        DcpMessageProducersIface& producers) {
    auto engine = acquireEngine(this);
    auto& conn = engine->getConnHandler(cookie);
    DcpMsgProducersBorderGuard guardedProducers(producers);
    return conn.step(guardedProducers);
}

ENGINE_ERROR_CODE EventuallyPersistentEngine::open(
        gsl::not_null<const void*> cookie,
        uint32_t opaque,
        uint32_t seqno,
        uint32_t flags,
        std::string_view conName,
        std::string_view value) {
    return acquireEngine(this)->dcpOpen(
            cookie, opaque, seqno, flags, conName, value);
}

ENGINE_ERROR_CODE EventuallyPersistentEngine::add_stream(
        gsl::not_null<const void*> cookie,
        uint32_t opaque,
        Vbid vbucket,
        uint32_t flags) {
    return acquireEngine(this)->dcpAddStream(cookie, opaque, vbucket, flags);
}

ENGINE_ERROR_CODE EventuallyPersistentEngine::close_stream(
        gsl::not_null<const void*> cookie,
        uint32_t opaque,
        Vbid vbucket,
        cb::mcbp::DcpStreamId sid) {
    auto engine = acquireEngine(this);
    auto& conn = engine->getConnHandler(cookie);
    return conn.closeStream(opaque, vbucket, sid);
}

ENGINE_ERROR_CODE EventuallyPersistentEngine::stream_req(
        gsl::not_null<const void*> cookie,
        uint32_t flags,
        uint32_t opaque,
        Vbid vbucket,
        uint64_t startSeqno,
        uint64_t endSeqno,
        uint64_t vbucketUuid,
        uint64_t snapStartSeqno,
        uint64_t snapEndSeqno,
        uint64_t* rollbackSeqno,
        dcp_add_failover_log callback,
        std::optional<std::string_view> json) {
    auto engine = acquireEngine(this);
    auto& conn = engine->getConnHandler(cookie);
    try {
        return conn.streamRequest(flags,
                                  opaque,
                                  vbucket,
                                  startSeqno,
                                  endSeqno,
                                  vbucketUuid,
                                  snapStartSeqno,
                                  snapEndSeqno,
                                  rollbackSeqno,
                                  callback,
                                  json);
    } catch (const cb::engine_error& e) {
        EP_LOG_INFO("stream_req engine_error {}", e.what());
        return ENGINE_ERROR_CODE(e.code().value());
    }
}

ENGINE_ERROR_CODE EventuallyPersistentEngine::get_failover_log(
        gsl::not_null<const void*> cookie,
        uint32_t opaque,
        Vbid vbucket,
        dcp_add_failover_log callback) {
    // This function covers two commands:
    // 1) DCP_GET_FAILOVER_LOG
    //     It is valid only on a DCP Producer connection. Updates the
    //     'lastReceiveTime' for the Producer.
    // 2) GET_FAILOVER_LOG
    //     It does not require a DCP connection (the client has opened
    //     a regular MCBP connection).
    auto engine = acquireEngine(this);

    if (getKVBucket()->maybeWaitForVBucketWarmup(cookie)) {
        return ENGINE_EWOULDBLOCK;
    }

    auto* conn = engine->tryGetConnHandler(cookie);
    // Note: (conn != nullptr) only if conn is a DCP connection
    if (conn) {
        auto* producer = dynamic_cast<DcpProducer*>(conn);
        // GetFailoverLog not supported for DcpConsumer
        if (!producer) {
            EP_LOG_WARN(
                    "Disconnecting - This connection doesn't support the dcp "
                    "get "
                    "failover log API");
            return ENGINE_DISCONNECT;
        }
        producer->setLastReceiveTime(ep_current_time());
        if (producer->doDisconnect()) {
            return ENGINE_DISCONNECT;
        }
    }
    VBucketPtr vb = getVBucket(vbucket);
    if (!vb) {
        EP_LOG_WARN(
                "{} ({}) Get Failover Log failed because this "
                "vbucket doesn't exist",
                conn ? conn->logHeader() : "MCBP-Connection",
                vbucket);
        return ENGINE_NOT_MY_VBUCKET;
    }
    auto failoverEntries = vb->failovers->getFailoverLog();
    NonBucketAllocationGuard guard;
    return callback(failoverEntries);
}

ENGINE_ERROR_CODE EventuallyPersistentEngine::stream_end(
        gsl::not_null<const void*> cookie,
        uint32_t opaque,
        Vbid vbucket,
        cb::mcbp::DcpStreamEndStatus status) {
    auto engine = acquireEngine(this);
    return engine->getConnHandler(cookie).streamEnd(opaque, vbucket, status);
}

ENGINE_ERROR_CODE EventuallyPersistentEngine::snapshot_marker(
        gsl::not_null<const void*> cookie,
        uint32_t opaque,
        Vbid vbucket,
        uint64_t start_seqno,
        uint64_t end_seqno,
        uint32_t flags,
        std::optional<uint64_t> high_completed_seqno,
        std::optional<uint64_t> max_visible_seqno) {
    auto engine = acquireEngine(this);
    auto& conn = engine->getConnHandler(cookie);
    return conn.snapshotMarker(opaque,
                               vbucket,
                               start_seqno,
                               end_seqno,
                               flags,
                               high_completed_seqno,
                               max_visible_seqno);
}

ENGINE_ERROR_CODE EventuallyPersistentEngine::mutation(
        gsl::not_null<const void*> cookie,
        uint32_t opaque,
        const DocKey& key,
        cb::const_byte_buffer value,
        size_t priv_bytes,
        uint8_t datatype,
        uint64_t cas,
        Vbid vbucket,
        uint32_t flags,
        uint64_t by_seqno,
        uint64_t rev_seqno,
        uint32_t expiration,
        uint32_t lock_time,
        cb::const_byte_buffer meta,
        uint8_t nru) {
    if (!mcbp::datatype::is_valid(datatype)) {
        EP_LOG_WARN(
                "Invalid value for datatype "
                " (DCPMutation)");
        return ENGINE_EINVAL;
    }
    auto engine = acquireEngine(this);
    auto& conn = engine->getConnHandler(cookie);
    return conn.mutation(opaque,
                         key,
                         value,
                         priv_bytes,
                         datatype,
                         cas,
                         vbucket,
                         flags,
                         by_seqno,
                         rev_seqno,
                         expiration,
                         lock_time,
                         meta,
                         nru);
}

ENGINE_ERROR_CODE EventuallyPersistentEngine::deletion(
        gsl::not_null<const void*> cookie,
        uint32_t opaque,
        const DocKey& key,
        cb::const_byte_buffer value,
        size_t priv_bytes,
        uint8_t datatype,
        uint64_t cas,
        Vbid vbucket,
        uint64_t by_seqno,
        uint64_t rev_seqno,
        cb::const_byte_buffer meta) {
    auto engine = acquireEngine(this);
    auto& conn = engine->getConnHandler(cookie);
    return conn.deletion(opaque,
                         key,
                         value,
                         priv_bytes,
                         datatype,
                         cas,
                         vbucket,
                         by_seqno,
                         rev_seqno,
                         meta);
}

ENGINE_ERROR_CODE EventuallyPersistentEngine::deletion_v2(
        gsl::not_null<const void*> cookie,
        uint32_t opaque,
        const DocKey& key,
        cb::const_byte_buffer value,
        size_t priv_bytes,
        uint8_t datatype,
        uint64_t cas,
        Vbid vbucket,
        uint64_t by_seqno,
        uint64_t rev_seqno,
        uint32_t delete_time) {
    auto engine = acquireEngine(this);
    auto& conn = engine->getConnHandler(cookie);
    return conn.deletionV2(opaque,
                           key,
                           value,
                           priv_bytes,
                           datatype,
                           cas,
                           vbucket,
                           by_seqno,
                           rev_seqno,
                           delete_time);
}

ENGINE_ERROR_CODE EventuallyPersistentEngine::expiration(
        gsl::not_null<const void*> cookie,
        uint32_t opaque,
        const DocKey& key,
        cb::const_byte_buffer value,
        size_t priv_bytes,
        uint8_t datatype,
        uint64_t cas,
        Vbid vbucket,
        uint64_t by_seqno,
        uint64_t rev_seqno,
        uint32_t deleteTime) {
    auto engine = acquireEngine(this);
    auto& conn = engine->getConnHandler(cookie);
    return conn.expiration(opaque,
                           key,
                           value,
                           priv_bytes,
                           datatype,
                           cas,
                           vbucket,
                           by_seqno,
                           rev_seqno,
                           deleteTime);
}

ENGINE_ERROR_CODE EventuallyPersistentEngine::set_vbucket_state(
        gsl::not_null<const void*> cookie,
        uint32_t opaque,
        Vbid vbucket,
        vbucket_state_t state) {
    auto engine = acquireEngine(this);
    auto& conn = engine->getConnHandler(cookie);
    return conn.setVBucketState(opaque, vbucket, state);
}

ENGINE_ERROR_CODE EventuallyPersistentEngine::noop(
        gsl::not_null<const void*> cookie, uint32_t opaque) {
    auto engine = acquireEngine(this);
    return engine->getConnHandler(cookie).noop(opaque);
}

ENGINE_ERROR_CODE EventuallyPersistentEngine::buffer_acknowledgement(
        gsl::not_null<const void*> cookie,
        uint32_t opaque,
        Vbid vbucket,
        uint32_t buffer_bytes) {
    auto engine = acquireEngine(this);
    auto& conn = engine->getConnHandler(cookie);
    return conn.bufferAcknowledgement(opaque, vbucket, buffer_bytes);
}

ENGINE_ERROR_CODE EventuallyPersistentEngine::control(
        gsl::not_null<const void*> cookie,
        uint32_t opaque,
        std::string_view key,
        std::string_view value) {
    auto engine = acquireEngine(this);
    return engine->getConnHandler(cookie).control(opaque, key, value);
}

ENGINE_ERROR_CODE EventuallyPersistentEngine::response_handler(
        gsl::not_null<const void*> cookie, const cb::mcbp::Response& response) {
    auto engine = acquireEngine(this);
    auto* conn = engine->tryGetConnHandler(cookie);
    if (conn && conn->handleResponse(response)) {
        return ENGINE_SUCCESS;
    }
    return ENGINE_DISCONNECT;
}

ENGINE_ERROR_CODE EventuallyPersistentEngine::system_event(
        gsl::not_null<const void*> cookie,
        uint32_t opaque,
        Vbid vbucket,
        mcbp::systemevent::id event,
        uint64_t bySeqno,
        mcbp::systemevent::version version,
        cb::const_byte_buffer key,
        cb::const_byte_buffer eventData) {
    auto engine = acquireEngine(this);
    auto& conn = engine->getConnHandler(cookie);
    return conn.systemEvent(
            opaque, vbucket, event, bySeqno, version, key, eventData);
}

ENGINE_ERROR_CODE EventuallyPersistentEngine::prepare(
        gsl::not_null<const void*> cookie,
        uint32_t opaque,
        const DocKey& key,
        cb::const_byte_buffer value,
        size_t priv_bytes,
        uint8_t datatype,
        uint64_t cas,
        Vbid vbucket,
        uint32_t flags,
        uint64_t by_seqno,
        uint64_t rev_seqno,
        uint32_t expiration,
        uint32_t lock_time,
        uint8_t nru,
        DocumentState document_state,
        cb::durability::Level level) {
    auto engine = acquireEngine(this);
    auto& conn = engine->getConnHandler(cookie);
    return conn.prepare(opaque,
                        key,
                        value,
                        priv_bytes,
                        datatype,
                        cas,
                        vbucket,
                        flags,
                        by_seqno,
                        rev_seqno,
                        expiration,
                        lock_time,
                        nru,
                        document_state,
                        level);
}

ENGINE_ERROR_CODE EventuallyPersistentEngine::seqno_acknowledged(
        gsl::not_null<const void*> cookie,
        uint32_t opaque,
        Vbid vbucket,
        uint64_t prepared_seqno) {
    auto engine = acquireEngine(this);
    auto& conn = engine->getConnHandler(cookie);
    return conn.seqno_acknowledged(opaque, vbucket, prepared_seqno);
}

ENGINE_ERROR_CODE EventuallyPersistentEngine::commit(
        gsl::not_null<const void*> cookie,
        uint32_t opaque,
        Vbid vbucket,
        const DocKey& key,
        uint64_t prepared_seqno,
        uint64_t commit_seqno) {
    auto engine = acquireEngine(this);
    auto& conn = engine->getConnHandler(cookie);
    return conn.commit(opaque, vbucket, key, prepared_seqno, commit_seqno);
}

ENGINE_ERROR_CODE EventuallyPersistentEngine::abort(
        gsl::not_null<const void*> cookie,
        uint32_t opaque,
        Vbid vbucket,
        const DocKey& key,
        uint64_t preparedSeqno,
        uint64_t abortSeqno) {
    auto engine = acquireEngine(this);
    auto& conn = engine->getConnHandler(cookie);
    return conn.abort(opaque, vbucket, key, preparedSeqno, abortSeqno);
}

/**
 * The only public interface to the eventually persistent engine.
 * Allocate a new instance and initialize it
 * @param get_server_api callback function to get the server exported API
 *                  functions
 * @param handle Where to return the new instance
 * @return ENGINE_SUCCESS on success
 */
ENGINE_ERROR_CODE create_ep_engine_instance(GET_SERVER_API get_server_api,
                                            EngineIface** handle) {
    ServerApi* api = get_server_api();
    if (api == nullptr) {
        return ENGINE_ENOTSUP;
    }

    BucketLogger::setLoggerAPI(api->log);

    // Register and track the engine creation
    auto arena = cb::ArenaMalloc::registerClient();
    cb::ArenaMallocGuard trackEngineCreation(arena);

    try {
        *handle = new EventuallyPersistentEngine(get_server_api, arena);
    } catch (const std::bad_alloc&) {
        cb::ArenaMalloc::unregisterClient(arena);
        return ENGINE_ENOMEM;
    }

    initialize_time_functions(api->core);
    return ENGINE_SUCCESS;
}

/*
    This method is called prior to unloading of the shared-object.
    Global clean-up should be performed from this method.
*/
void destroy_ep_engine() {
    ExecutorPool::shutdown();
    globalBucketLogger.reset();
}

bool EventuallyPersistentEngine::get_item_info(
        gsl::not_null<const ItemIface*> itm,
        gsl::not_null<item_info*> itm_info) {
    const Item* it = reinterpret_cast<const Item*>(itm.get());
    *itm_info = acquireEngine(this)->getItemInfo(*it);
    return true;
}

cb::EngineErrorMetadataPair EventuallyPersistentEngine::get_meta(
        gsl::not_null<const void*> cookie, const DocKey& key, Vbid vbucket) {
    return acquireEngine(this)->getMetaInner(cookie, key, vbucket);
}

cb::engine_errc EventuallyPersistentEngine::set_collection_manifest(
        gsl::not_null<const void*> cookie, std::string_view json) {
    auto engine = acquireEngine(this);
    auto rv = engine->getKVBucket()->setCollections(json, cookie);

    auto status = cb::engine_errc(rv.code().value());
    if (cb::engine_errc::success != status &&
        status != cb::engine_errc::would_block) {
        engine->setErrorContext(cookie, rv.what());
    }

    return status;
}

cb::engine_errc EventuallyPersistentEngine::get_collection_manifest(
        gsl::not_null<const void*> cookie, const AddResponseFn& response) {
    auto engine = acquireEngine(this);
    Collections::IsVisibleFunction isVisible =
            [&engine, &cookie](ScopeID sid,
                               std::optional<CollectionID> cid) -> bool {
        const auto status = engine->testPrivilege(
                cookie, cb::rbac::Privilege::Read, sid, cid);
        return status != cb::engine_errc::unknown_collection &&
               status != cb::engine_errc::unknown_scope;
    };
    auto rv = engine->getKVBucket()->getCollections(isVisible);

    std::string manifest;
    if (rv.first == cb::mcbp::Status::Success) {
        manifest = rv.second.dump();
    }
    return cb::engine_errc(
            sendResponse(makeExitBorderGuard(std::cref(response)),
                         {}, // key
                         {}, // extra
                         manifest, // body
                         PROTOCOL_BINARY_DATATYPE_JSON,
                         rv.first,
                         0,
                         cookie));
}

cb::EngineErrorGetCollectionIDResult
EventuallyPersistentEngine::get_collection_id(gsl::not_null<const void*> cookie,
                                              std::string_view path) {
    auto engine = acquireEngine(this);
    auto rv = engine->getKVBucket()->getCollectionID(path);

    if (rv.result == cb::engine_errc::success) {
        // Test for any privilege, we are testing if we have visibility which
        // means at least 1 privilege in the bucket.scope.collection 'path'
        auto status = testPrivilege(cookie,
                                    cb::rbac::Privilege::Read,
                                    rv.getScopeId(),
                                    rv.getCollectionId());
        if (status == cb::engine_errc::no_access) {
            // This is fine, still visible - back to success
            status = cb::engine_errc::success;
        }
        rv.result = status;
    }
    if (rv.result == cb::engine_errc::unknown_collection ||
        rv.result == cb::engine_errc::unknown_scope) {
        engine->setUnknownCollectionErrorContext(cookie,
                                                 rv.getManifestId());
    }
    return rv;
}

cb::EngineErrorGetScopeIDResult EventuallyPersistentEngine::get_scope_id(
        gsl::not_null<const void*> cookie, std::string_view path) {
    auto engine = acquireEngine(this);
    auto rv = engine->getKVBucket()->getScopeID(path);
    if (rv.result == cb::engine_errc::success) {
        // Test for any privilege, we are testing if we have visibility which
        // means at least 1 privilege in the bucket.scope 'path'
        auto status = testPrivilege(
                cookie, cb::rbac::Privilege::Read, rv.getScopeId(), {});
        if (status == cb::engine_errc::no_access) {
            // This is fine, still visible - back to success
            status = cb::engine_errc::success;
        }
        rv.result = status;
    }

    if (rv.result == cb::engine_errc::unknown_scope) {
        engine->setUnknownCollectionErrorContext(cookie, rv.getManifestId());
    }
    return rv;
}

cb::EngineErrorGetScopeIDResult EventuallyPersistentEngine::get_scope_id(
        gsl::not_null<const void*>,
        const DocKey& key,
        std::optional<Vbid> vbid) const {
    auto engine = acquireEngine(this);
    if (vbid) {
        auto vbucket = engine->getVBucket(*vbid);
        if (vbucket) {
            auto cHandle = vbucket->lockCollections(key);
            if (cHandle.valid()) {
                return cb::EngineErrorGetScopeIDResult(cHandle.getManifestUid(),
                                                       cHandle.getScopeID());
            }
        } else {
            return cb::EngineErrorGetScopeIDResult(
                    cb::engine_errc::not_my_vbucket);
        }
    } else {
        auto scopeIdInfo =
                engine->getKVBucket()->getScopeID(key.getCollectionID());
        if (scopeIdInfo.second.has_value()) {
            return cb::EngineErrorGetScopeIDResult(
                    scopeIdInfo.first, ScopeID(scopeIdInfo.second.value()));
        }
    }
    return cb::EngineErrorGetScopeIDResult(cb::engine_errc::unknown_collection);
}

cb::engine::FeatureSet EventuallyPersistentEngine::getFeatures() {
    // This function doesn't track memory against the engine, but create a
    // guard regardless to make this explicit because we only call this once per
    // bucket creation
    NonBucketAllocationGuard guard;
    cb::engine::FeatureSet ret;
    ret.emplace(cb::engine::Feature::Collections);
    return ret;
}

bool EventuallyPersistentEngine::isXattrEnabled() {
    return getKVBucket()->isXattrEnabled();
}

cb::HlcTime EventuallyPersistentEngine::getVBucketHlcNow(Vbid vbucket) {
    return getKVBucket()->getVBucket(vbucket)->getHLCNow();
}

EventuallyPersistentEngine::EventuallyPersistentEngine(
        GET_SERVER_API get_server_api, cb::ArenaMallocClient arena)
    : kvBucket(nullptr),
      workload(nullptr),
      workloadPriority(NO_BUCKET_PRIORITY),
      getServerApiFunc(get_server_api),
      checkpointConfig(nullptr),
      trafficEnabled(false),
      startupTime(0),
      taskable(this),
      compressionMode(BucketCompressionMode::Off),
      minCompressionRatio(default_min_compression_ratio),
      arena(arena) {
    // copy through to stats so we can ask for mem used
    getEpStats().arena = arena;

    serverApi = getServerApiFunc();
}

void EventuallyPersistentEngine::reserveCookie(const void* cookie) {
    NonBucketAllocationGuard guard;
    serverApi->cookie->reserve(cookie);
}

void EventuallyPersistentEngine::releaseCookie(const void* cookie) {
    NonBucketAllocationGuard guard;
    serverApi->cookie->release(cookie);
}

void EventuallyPersistentEngine::setDcpConnHandler(
        const void* cookie, DcpConnHandlerIface* handler) {
    NonBucketAllocationGuard guard;
    serverApi->cookie->setDcpConnHandler(cookie, handler);
}

DcpConnHandlerIface* EventuallyPersistentEngine::getDcpConnHandler(
        const void* cookie) {
    NonBucketAllocationGuard guard;
    return serverApi->cookie->getDcpConnHandler(cookie);
}

void EventuallyPersistentEngine::storeEngineSpecific(const void* cookie,
                                                     void* engine_data) {
    NonBucketAllocationGuard guard;
    serverApi->cookie->store_engine_specific(cookie, engine_data);
}

void* EventuallyPersistentEngine::getEngineSpecific(const void* cookie) {
    NonBucketAllocationGuard guard;
    return serverApi->cookie->get_engine_specific(cookie);
}

bool EventuallyPersistentEngine::isDatatypeSupported(
        const void* cookie, protocol_binary_datatype_t datatype) {
    NonBucketAllocationGuard guard;
    return serverApi->cookie->is_datatype_supported(cookie, datatype);
}

bool EventuallyPersistentEngine::isMutationExtrasSupported(const void* cookie) {
    NonBucketAllocationGuard guard;
    return serverApi->cookie->is_mutation_extras_supported(cookie);
}

bool EventuallyPersistentEngine::isXattrEnabled(const void* cookie) {
    return isDatatypeSupported(cookie, PROTOCOL_BINARY_DATATYPE_XATTR);
}

bool EventuallyPersistentEngine::isCollectionsSupported(const void* cookie) {
    NonBucketAllocationGuard guard;
    return serverApi->cookie->is_collections_supported(cookie);
}

cb::mcbp::ClientOpcode EventuallyPersistentEngine::getOpcodeIfEwouldblockSet(
        const void* cookie) {
    NonBucketAllocationGuard guard;
    return serverApi->cookie->get_opcode_if_ewouldblock_set(cookie);
}

bool EventuallyPersistentEngine::validateSessionCas(const uint64_t cas) {
    NonBucketAllocationGuard guard;
    return serverApi->cookie->validate_session_cas(cas);
}

void EventuallyPersistentEngine::decrementSessionCtr() {
    NonBucketAllocationGuard guard;
    serverApi->cookie->decrement_session_ctr();
}

void EventuallyPersistentEngine::setErrorContext(const void* cookie,
                                                 std::string_view message) {
    NonBucketAllocationGuard guard;
    serverApi->cookie->set_error_context(const_cast<void*>(cookie), message);
}

void EventuallyPersistentEngine::setErrorJsonExtras(
        const void* cookie, const nlohmann::json& json) const {
    NonBucketAllocationGuard guard;
    serverApi->cookie->set_error_json_extras(const_cast<void*>(cookie), json);
}

void EventuallyPersistentEngine::setUnknownCollectionErrorContext(
        const void* cookie, uint64_t manifestUid) const {
    NonBucketAllocationGuard guard;
    serverApi->cookie->set_unknown_collection_error_context(
            const_cast<void*>(cookie), manifestUid);
}

template <typename T>
void EventuallyPersistentEngine::notifyIOComplete(T cookies,
                                                  ENGINE_ERROR_CODE status) {
    NonBucketAllocationGuard guard;
    for (auto& cookie : cookies) {
        serverApi->cookie->notify_io_complete(cookie, status);
    }
}

/**
 * A configuration value changed listener that responds to ep-engine
 * parameter changes by invoking engine-specific methods on
 * configuration change events.
 */
class EpEngineValueChangeListener : public ValueChangedListener {
public:
    explicit EpEngineValueChangeListener(EventuallyPersistentEngine& e)
        : engine(e) {
        // EMPTY
    }

    void sizeValueChanged(const std::string& key, size_t value) override {
        if (key.compare("getl_max_timeout") == 0) {
            engine.setGetlMaxTimeout(value);
        } else if (key.compare("getl_default_timeout") == 0) {
            engine.setGetlDefaultTimeout(value);
        } else if (key.compare("max_item_size") == 0) {
            engine.setMaxItemSize(value);
        } else if (key.compare("max_item_privileged_bytes") == 0) {
            engine.setMaxItemPrivilegedBytes(value);
        }
    }

    void stringValueChanged(const std::string& key,
                            const char* value) override {
        if (key == "compression_mode") {
            std::string value_str{value, strlen(value)};
            engine.setCompressionMode(value_str);
        }
    }

    void floatValueChanged(const std::string& key, float value) override {
        if (key == "min_compression_ratio") {
            engine.setMinCompressionRatio(value);
        }
    }

    void booleanValueChanged(const std::string& key, bool b) override {
        if (key == "allow_sanitize_value_in_deletion") {
            engine.allowSanitizeValueInDeletion.store(b);
        }
    }

private:
    EventuallyPersistentEngine &engine;
};

ENGINE_ERROR_CODE EventuallyPersistentEngine::initialize(const char* config) {
    auto switchToEngine = acquireEngine(this);
    resetStats();
    if (config != nullptr) {
        if (!configuration.parseConfiguration(config, serverApi)) {
            EP_LOG_WARN(
                    "Failed to parse the configuration config "
                    "during bucket initialization.  config={}",
                    config);
            return ENGINE_FAILED;
        }
    }

    name = configuration.getCouchBucket();

    if (config != nullptr) {
        EP_LOG_INFO(R"(EPEngine::initialize: using configuration:"{}")",
                    config);
    }

    auto& env = Environment::get();
    env.engineFileDescriptors = serverApi->core->getMaxEngineFileDescriptors();

    // Ensure (global) ExecutorPool has been created, and update the (local)
    // configuration with the actual number of each thread type we have (config
    // params are typically defaulted to "0" which means "auto-configure
    // thread counts"
    auto threads = serverApi->core->getThreadPoolSizes();
    configuration.setNumReaderThreads(static_cast<int>(threads.num_readers));
    configuration.setNumWriterThreads(static_cast<int>(threads.num_writers));

    auto* pool = ExecutorPool::get();
    // Update configuration to reflect the actual number of threads which have
    // been created.
    configuration.setNumReaderThreads(pool->getNumReaders());
    configuration.setNumWriterThreads(pool->getNumWriters());
    configuration.setNumAuxioThreads(pool->getNumAuxIO());
    configuration.setNumNonioThreads(pool->getNumNonIO());

    maxFailoverEntries = configuration.getMaxFailoverEntries();

    // Start updating the variables from the config!
    VBucket::setMutationMemoryThreshold(
            configuration.getMutationMemThreshold());

    if (configuration.getMaxSize() == 0) {
        EP_LOG_WARN("Invalid configuration: max_size must be a non-zero value");
        return ENGINE_FAILED;
    }

    maxItemSize = configuration.getMaxItemSize();
    configuration.addValueChangedListener(
            "max_item_size",
            std::make_unique<EpEngineValueChangeListener>(*this));

    maxItemPrivilegedBytes = configuration.getMaxItemPrivilegedBytes();
    configuration.addValueChangedListener(
            "max_item_privileged_bytes",
            std::make_unique<EpEngineValueChangeListener>(*this));

    getlDefaultTimeout = configuration.getGetlDefaultTimeout();
    configuration.addValueChangedListener(
            "getl_default_timeout",
            std::make_unique<EpEngineValueChangeListener>(*this));
    getlMaxTimeout = configuration.getGetlMaxTimeout();
    configuration.addValueChangedListener(
            "getl_max_timeout",
            std::make_unique<EpEngineValueChangeListener>(*this));

    allowSanitizeValueInDeletion.store(
            configuration.isAllowSanitizeValueInDeletion());
    configuration.addValueChangedListener(
            "allow_sanitize_value_in_deletion",
            std::make_unique<EpEngineValueChangeListener>(*this));

    auto numShards = configuration.getMaxNumShards();
    workload = new WorkLoadPolicy(configuration.getMaxNumWorkers(), numShards);

    const auto& confResMode = configuration.getConflictResolutionType();
    if (!setConflictResolutionMode(confResMode)) {
        EP_LOG_WARN(
                "Invalid enum value '{}' for config option "
                "conflict_resolution_type.",
                confResMode);
        return ENGINE_FAILED;
    }

    dcpConnMap_ = std::make_unique<DcpConnMap>(*this);

    /* Get the flow control policy */
    std::string flowCtlPolicy = configuration.getDcpFlowControlPolicy();

    if (!flowCtlPolicy.compare("static")) {
        dcpFlowControlManager_ =
                std::make_unique<DcpFlowControlManagerStatic>(*this);
    } else if (!flowCtlPolicy.compare("dynamic")) {
        dcpFlowControlManager_ =
                std::make_unique<DcpFlowControlManagerDynamic>(*this);
    } else if (!flowCtlPolicy.compare("aggressive")) {
        dcpFlowControlManager_ =
                std::make_unique<DcpFlowControlManagerAggressive>(*this);
    } else {
        /* Flow control is not enabled */
        dcpFlowControlManager_ = std::make_unique<DcpFlowControlManager>(*this);
    }

    checkpointConfig = new CheckpointConfig(*this);
    CheckpointConfig::addConfigChangeListener(*this);

    kvBucket = makeBucket(configuration);

    // Seed the watermark percentages to the default 75/85% or the current ratio
    if (configuration.getMemLowWat() == std::numeric_limits<size_t>::max()) {
        stats.mem_low_wat_percent.store(0.75);
    } else {
        stats.mem_low_wat_percent.store(double(configuration.getMemLowWat()) /
                                        configuration.getMaxSize());
    }

    if (configuration.getMemHighWat() == std::numeric_limits<size_t>::max()) {
        stats.mem_high_wat_percent.store(0.85);
    } else {
        stats.mem_high_wat_percent.store(double(configuration.getMemHighWat()) /
                                         configuration.getMaxSize());
    }

    setMaxDataSize(configuration.getMaxSize());

    // Complete the initialization of the ep-store
    if (!kvBucket->initialize()) {
        return ENGINE_FAILED;
    }

    if(configuration.isDataTrafficEnabled()) {
        enableTraffic(true);
    }

    dcpConnMap_->initialize();

    // record engine initialization time
    startupTime.store(ep_real_time());

    EP_LOG_INFO("EP Engine: Initialization of {} bucket complete",
                configuration.getBucketType());

    setCompressionMode(configuration.getCompressionMode());

    configuration.addValueChangedListener(
            "compression_mode",
            std::make_unique<EpEngineValueChangeListener>(*this));

    setMinCompressionRatio(configuration.getMinCompressionRatio());

    configuration.addValueChangedListener(
            "min_compression_ratio",
            std::make_unique<EpEngineValueChangeListener>(*this));

    return ENGINE_SUCCESS;
}

bool EventuallyPersistentEngine::setConflictResolutionMode(
        std::string_view mode) {
    if (mode == "seqno") {
        conflictResolutionMode = ConflictResolutionMode::RevisionId;
    } else if (mode == "lww") {
        conflictResolutionMode = ConflictResolutionMode::LastWriteWins;
    } else if (mode == "custom") {
        conflictResolutionMode = ConflictResolutionMode::Custom;
    } else {
        return false;
    }
    return true;
}

void EventuallyPersistentEngine::destroyInner(bool force) {
    stats.forceShutdown = force;
    stats.isShutdown = true;

    // Perform a snapshot of the stats before shutting down so we can persist
    // the type of shutdown (stats.forceShutdown), and consequently on the
    // next warmup can determine is there was a clean shutdown - see
    // Warmup::cleanShutdown
    if (kvBucket) {
        kvBucket->snapshotStats();
    }
    if (dcpConnMap_) {
        dcpConnMap_->shutdownAllConnections();
    }
}

cb::EngineErrorItemPair EventuallyPersistentEngine::itemAllocate(
        const DocKey& key,
        const size_t nbytes,
        const size_t priv_nbytes,
        const int flags,
        rel_time_t exptime,
        uint8_t datatype,
        Vbid vbucket) {
    if ((priv_nbytes > maxItemPrivilegedBytes) ||
        ((nbytes - priv_nbytes) > maxItemSize)) {
        return cb::makeEngineErrorItemPair(cb::engine_errc::too_big);
    }

    if (!hasMemoryForItemAllocation(sizeof(Item) + sizeof(Blob) + key.size() +
                                    nbytes)) {
        return cb::makeEngineErrorItemPair(cb::engine_errc(memoryCondition()));
    }

    time_t expiretime = (exptime == 0) ? 0 : ep_abs_time(ep_reltime(exptime));

    try {
        auto* item = new Item(key,
                              flags,
                              expiretime,
                              nullptr,
                              nbytes,
                              datatype,
                              0 /*cas*/,
                              -1 /*seq*/,
                              vbucket);
        stats.itemAllocSizeHisto.addValue(nbytes);
        return cb::makeEngineErrorItemPair(
                cb::engine_errc::success, item, this);
    } catch (const std::bad_alloc&) {
        return cb::makeEngineErrorItemPair(cb::engine_errc(memoryCondition()));
    }
}

ENGINE_ERROR_CODE EventuallyPersistentEngine::itemDelete(
        const void* cookie,
        const DocKey& key,
        uint64_t& cas,
        Vbid vbucket,
        std::optional<cb::durability::Requirements> durability,
        mutation_descr_t& mut_info) {
    // Check if this is a in-progress durable delete which has now completed -
    // (see 'case EWOULDBLOCK' at the end of this function where we record
    // the fact we must block the client until the SycnWrite is durable).
    if (durability) {
        void* deletedCas = getEngineSpecific(cookie);
        if (deletedCas) {
            // Non-null means this is the second call to this function after
            // the SyncWrite has completed.
            // Clear the engineSpecific, and return SUCCESS.
            storeEngineSpecific(cookie, nullptr);

            cas = reinterpret_cast<uint64_t>(deletedCas);
            // @todo-durability - add support for non-sucesss (e.g. Aborted)
            // when we support non-successful completions of SyncWrites.
            return ENGINE_SUCCESS;
        }
    }

    ENGINE_ERROR_CODE ret = kvBucket->deleteItem(
            key, cas, vbucket, cookie, durability, nullptr, mut_info);

    switch (ret) {
    case ENGINE_KEY_ENOENT:
        // FALLTHROUGH
    case ENGINE_NOT_MY_VBUCKET:
        if (isDegradedMode()) {
            return ENGINE_TMPFAIL;
        }
        break;

    case ENGINE_SYNC_WRITE_PENDING:
        if (durability) {
            // Record the fact that we are blocking to wait for SyncDelete
            // completion; so the next call to this function should return
            // the result of the SyncWrite (see call to getEngineSpecific at
            // the head of this function).
            // (just store non-null value to indicate this).
            storeEngineSpecific(cookie, reinterpret_cast<void*>(cas));
        }
        ret = ENGINE_EWOULDBLOCK;
        break;

    case ENGINE_SUCCESS:
        ++stats.numOpsDelete;
        break;

    default:
        // No special handling.
        break;
    }
    return ret;
}

void EventuallyPersistentEngine::itemRelease(ItemIface* itm) {
    delete reinterpret_cast<Item*>(itm);
}

cb::EngineErrorItemPair EventuallyPersistentEngine::getInner(
        const void* cookie,
        const DocKey& key,
        Vbid vbucket,
        get_options_t options) {
    ScopeTimer2<HdrMicroSecStopwatch, TracerStopwatch> timer(
            std::forward_as_tuple(stats.getCmdHisto),
            std::forward_as_tuple(cookie, cb::tracing::Code::Get));

    GetValue gv(kvBucket->get(key, vbucket, cookie, options));
    ENGINE_ERROR_CODE ret = gv.getStatus();

    if (ret == ENGINE_SUCCESS) {
        return cb::makeEngineErrorItemPair(
                cb::engine_errc::success, gv.item.release(), this);
        if (options & TRACK_STATISTICS) {
            ++stats.numOpsGet;
        }
    } else if (ret == ENGINE_KEY_ENOENT || ret == ENGINE_NOT_MY_VBUCKET) {
        if (isDegradedMode()) {
            return cb::makeEngineErrorItemPair(
                    cb::engine_errc::temporary_failure);
        }
    }

    return cb::makeEngineErrorItemPair(cb::engine_errc(ret));
}

cb::EngineErrorItemPair EventuallyPersistentEngine::getAndTouchInner(
        const void* cookie, const DocKey& key, Vbid vbucket, uint32_t exptime) {
    time_t expiry_time = (exptime == 0) ? 0 : ep_abs_time(ep_reltime(exptime));

    GetValue gv(kvBucket->getAndUpdateTtl(key, vbucket, cookie, expiry_time));

    auto rv = gv.getStatus();
    if (rv == ENGINE_SUCCESS) {
        ++stats.numOpsGet;
        ++stats.numOpsStore;
        return cb::makeEngineErrorItemPair(
                cb::engine_errc::success, gv.item.release(), this);
    }

    if (isDegradedMode()) {
        // Remap all some of the error codes
        switch (rv) {
        case ENGINE_KEY_EEXISTS:
        case ENGINE_KEY_ENOENT:
        case ENGINE_NOT_MY_VBUCKET:
            rv = ENGINE_TMPFAIL;
            break;
        default:
            break;
        }
    }

    if (rv == ENGINE_KEY_EEXISTS) {
        rv = ENGINE_LOCKED;
    }

    return cb::makeEngineErrorItemPair(cb::engine_errc(rv));
}

cb::EngineErrorItemPair EventuallyPersistentEngine::getIfInner(
        const void* cookie,
        const DocKey& key,
        Vbid vbucket,
        std::function<bool(const item_info&)> filter) {
    ScopeTimer2<HdrMicroSecStopwatch, TracerStopwatch> timer(
            std::forward_as_tuple(stats.getCmdHisto),
            std::forward_as_tuple(cookie, cb::tracing::Code::GetIf));

    // Fetch an item from the hashtable (without trying to schedule a bg-fetch
    // and pass it through the filter. If the filter accepts the document
    // based on the metadata, return the document. If the document's data
    // isn't resident we run another iteration in the loop and retries the
    // action but this time we _do_ schedule a bg-fetch.
    for (int ii = 0; ii < 2; ++ii) {
        auto options = static_cast<get_options_t>(HONOR_STATES |
                                                  DELETE_TEMP |
                                                  HIDE_LOCKED_CAS);

        // For the first pass, if we need to do a BGfetch, only fetch metadata
        // (no point in fetching the whole document if the filter doesn't want
        // it).
        if (ii == 0) {
            options = static_cast<get_options_t>(int(options) | ALLOW_META_ONLY);
        }

        // For second pass, or if full eviction, we'll need to issue a BG fetch.
        if (ii == 1 ||
            kvBucket->getItemEvictionPolicy() == EvictionPolicy::Full) {
            options = static_cast<get_options_t>(int(options) | QUEUE_BG_FETCH);
        }

        GetValue gv(kvBucket->get(key, vbucket, cookie, options));
        ENGINE_ERROR_CODE status = gv.getStatus();

        switch (status) {
        case ENGINE_SUCCESS:
            break;

        case ENGINE_KEY_ENOENT: // FALLTHROUGH
        case ENGINE_NOT_MY_VBUCKET: // FALLTHROUGH
            if (isDegradedMode()) {
                status = ENGINE_TMPFAIL;
            }
            // FALLTHROUGH
        default:
            return cb::makeEngineErrorItemPair(cb::engine_errc(status));
        }

        const VBucketPtr vb = getKVBucket()->getVBucket(vbucket);
        uint64_t vb_uuid = 0;
        int64_t hlcEpoch = HlcCasSeqnoUninitialised;
        if (vb) {
            vb_uuid = vb->failovers->getLatestUUID();
            hlcEpoch = vb->getHLCEpochSeqno();
        }
        // Apply filter; the item value isn't guaranteed to be present
        // (meta only) so remove it to prevent people accidentally trying to
        // test it.
        auto info = gv.item->toItemInfo(vb_uuid, hlcEpoch);
        info.value[0].iov_base = nullptr;
        info.value[0].iov_len = 0;
        if (filter(info)) {
            if (!gv.isPartial()) {
                return cb::makeEngineErrorItemPair(
                        cb::engine_errc::success, gv.item.release(), this);
            }
            // We want this item, but we need to fetch it off disk
        } else {
            // the client don't care about this thing..
            return cb::makeEngineErrorItemPair(cb::engine_errc::success);
        }
    }

    // It should not be possible to get as the second iteration in the loop
    // SHOULD handle backround fetches an the item should NOT be partial!
    throw std::logic_error("EventuallyPersistentEngine::get_if: loop terminated");
}

cb::EngineErrorItemPair EventuallyPersistentEngine::getLockedInner(
        const void* cookie,
        const DocKey& key,
        Vbid vbucket,
        uint32_t lock_timeout) {
    auto default_timeout = static_cast<uint32_t>(getGetlDefaultTimeout());

    if (lock_timeout == 0) {
        lock_timeout = default_timeout;
    } else if (lock_timeout > static_cast<uint32_t>(getGetlMaxTimeout())) {
        EP_LOG_WARN(
                "EventuallyPersistentEngine::get_locked: "
                "Illegal value for lock timeout specified {}. "
                "Using default value: {}",
                lock_timeout,
                default_timeout);
        lock_timeout = default_timeout;
    }

    auto result = kvBucket->getLocked(key, vbucket, ep_current_time(),
                                      lock_timeout, cookie);

    if (result.getStatus() == ENGINE_SUCCESS) {
        ++stats.numOpsGet;
        return cb::makeEngineErrorItemPair(
                cb::engine_errc::success, result.item.release(), this);
    }

    return cb::makeEngineErrorItemPair(cb::engine_errc(result.getStatus()));
}

ENGINE_ERROR_CODE EventuallyPersistentEngine::unlockInner(const void* cookie,
                                                          const DocKey& key,
                                                          Vbid vbucket,
                                                          uint64_t cas) {
    return kvBucket->unlockKey(key, vbucket, cas, ep_current_time(), cookie);
}

cb::EngineErrorCasPair EventuallyPersistentEngine::storeIfInner(
        const void* cookie,
        Item& item,
        uint64_t cas,
        StoreSemantics operation,
        const cb::StoreIfPredicate& predicate,
        bool preserveTtl) {
    ScopeTimer2<HdrMicroSecStopwatch, TracerStopwatch> timer(
            std::forward_as_tuple(stats.storeCmdHisto),
            std::forward_as_tuple(cookie, cb::tracing::Code::Store));

    // MB-37374: Ensure that documents in deleted state have no user value.
    if (mcbp::datatype::is_xattr(item.getDataType()) && item.isDeleted()) {
        const auto& value = item.getValue();
        auto value_size = cb::xattr::get_body_size(
                item.getDataType(), {value->getData(), value->valueSize()});
        if (value_size != 0) {
            EP_LOG_WARN(
                    "EventuallyPersistentEngine::storeIfInner: attempting to "
                    "store a deleted document with non-zero value size which "
                    "is {}",
                    value_size);
            return {cb::engine_errc::invalid_arguments, {}};
        }
    }

    // Check if this is a in-progress durable store which has now completed -
    // (see 'case EWOULDBLOCK' at the end of this function where we record
    // the fact we must block the client until the SyncWrite is durable).
    if (item.isPending()) {
        auto* cookieCas = getEngineSpecific(cookie);
        if (cookieCas != nullptr) {
            // Non-null means this is the second call to this function after
            // the SyncWrite has completed.
            // Clear the engineSpecific, and return SUCCESS.
            storeEngineSpecific(cookie, nullptr);
            return {cb::engine_errc::success,
                    reinterpret_cast<uint64_t>(cookieCas)};
        }
    }

    ENGINE_ERROR_CODE status;
    switch (operation) {
    case StoreSemantics::CAS:
        if (item.getCas() == 0) {
            // Using a cas command with a cas wildcard doesn't make sense
            status = ENGINE_NOT_STORED;
            break;
        }
    // FALLTHROUGH
    case StoreSemantics::Set:
        if (isDegradedMode()) {
            return {cb::engine_errc::temporary_failure, cas};
        }
        item.setPreserveTtl(preserveTtl);
        status = kvBucket->set(item, cookie, predicate);
        break;

    case StoreSemantics::Add:
        if (isDegradedMode()) {
            return {cb::engine_errc::temporary_failure, cas};
        }

        if (item.getCas() != 0) {
            // Adding an item with a cas value doesn't really make sense...
            return {cb::engine_errc::key_already_exists, cas};
        }

        status = kvBucket->add(item, cookie);
        break;

    case StoreSemantics::Replace:
        item.setPreserveTtl(preserveTtl);
        status = kvBucket->replace(item, cookie, predicate);
        break;
    default:
        status = ENGINE_ENOTSUP;
    }

    switch (status) {
    case ENGINE_SUCCESS:
        ++stats.numOpsStore;
        // If success - check if we're now in need of some memory freeing
        kvBucket->checkAndMaybeFreeMemory();
        break;
    case ENGINE_ENOMEM:
        status = memoryCondition();
        break;
    case ENGINE_NOT_STORED:
    case ENGINE_NOT_MY_VBUCKET:
        if (isDegradedMode()) {
            return {cb::engine_errc::temporary_failure, cas};
        }
        break;
    case ENGINE_SYNC_WRITE_PENDING:
        if (item.isPending()) {
            // Record the fact that we are blocking to wait for SyncWrite
            // completion; so the next call to this function should return
            // the result of the SyncWrite (see call to getEngineSpecific at
            // the head of this function. Store the cas of the item so that we
            // can return it to the client later.
            storeEngineSpecific(cookie, reinterpret_cast<void*>(item.getCas()));
        }
        status = ENGINE_EWOULDBLOCK;
        break;
    default:
        break;
    }

    return {cb::engine_errc(status), item.getCas()};
}

ENGINE_ERROR_CODE EventuallyPersistentEngine::storeInner(
        const void* cookie,
        Item& itm,
        uint64_t& cas,
        StoreSemantics operation,
        bool preserveTtl) {
    auto rv = storeIfInner(cookie, itm, cas, operation, {}, preserveTtl);
    cas = rv.cas;
    return ENGINE_ERROR_CODE(rv.status);
}

ENGINE_ERROR_CODE EventuallyPersistentEngine::memoryCondition() {
    // Trigger necessary task(s) to free memory down below high watermark.
    getKVBucket()->attemptToFreeMemory();
    getKVBucket()->wakeUpCheckpointRemover();

    if (stats.getEstimatedTotalMemoryUsed() < stats.getMaxDataSize()) {
        // Still below bucket_quota - treat as temporary failure.
        ++stats.tmp_oom_errors;
        return ENGINE_TMPFAIL;
    } else {
        // Already over bucket quota - make this a hard error.
        ++stats.oom_errors;
        return ENGINE_ENOMEM;
    }
}

bool EventuallyPersistentEngine::hasMemoryForItemAllocation(
        uint32_t totalItemSize) {
    return (stats.getEstimatedTotalMemoryUsed() + totalItemSize) <=
           stats.getMaxDataSize();
}

bool EventuallyPersistentEngine::enableTraffic(bool enable) {
    bool inverse = !enable;
    bool bTrafficEnabled =
            trafficEnabled.compare_exchange_strong(inverse, enable);
    if (bTrafficEnabled) {
        EP_LOG_INFO("EventuallyPersistentEngine::enableTraffic() result true");
    }
    return bTrafficEnabled;
}

ENGINE_ERROR_CODE EventuallyPersistentEngine::doEngineStats(
        const BucketStatCollector& collector) {
    configuration.addStats(collector);

    EPStats &epstats = getEpStats();

    using namespace cb::stats;
    collector.addStat(Key::ep_storage_age, epstats.dirtyAge);
    collector.addStat(Key::ep_storage_age_highwat, epstats.dirtyAgeHighWat);
    collector.addStat(Key::ep_num_workers,
                      ExecutorPool::get()->getNumWorkersStat());

    if (getWorkloadPriority() == HIGH_BUCKET_PRIORITY) {
        collector.addStat(Key::ep_bucket_priority, "HIGH");
    } else if (getWorkloadPriority() == LOW_BUCKET_PRIORITY) {
        collector.addStat(Key::ep_bucket_priority, "LOW");
    }

    collector.addStat(Key::ep_total_enqueued, epstats.totalEnqueued);
    collector.addStat(Key::ep_total_deduplicated, epstats.totalDeduplicated);
    collector.addStat(Key::ep_expired_access, epstats.expired_access);
    collector.addStat(Key::ep_expired_compactor, epstats.expired_compactor);
    collector.addStat(Key::ep_expired_pager, epstats.expired_pager);
    collector.addStat(Key::ep_queue_size, epstats.diskQueueSize);
    collector.addStat(Key::ep_diskqueue_items, epstats.diskQueueSize);
    auto* flusher = kvBucket->getFlusher(EP_PRIMARY_SHARD);
    if (flusher) {
        collector.addStat(Key::ep_commit_num, epstats.flusherCommits);
        collector.addStat(Key::ep_commit_time, epstats.commit_time);
        collector.addStat(Key::ep_commit_time_total,
                          epstats.cumulativeCommitTime);
        collector.addStat(Key::ep_item_begin_failed, epstats.beginFailed);
        collector.addStat(Key::ep_item_commit_failed, epstats.commitFailed);
        collector.addStat(Key::ep_item_flush_expired, epstats.flushExpired);
        collector.addStat(Key::ep_item_flush_failed, epstats.flushFailed);
        collector.addStat(Key::ep_flusher_state, flusher->stateName());
        collector.addStat(Key::ep_flusher_todo, epstats.flusher_todo);
        collector.addStat(Key::ep_total_persisted, epstats.totalPersisted);
        collector.addStat(Key::ep_uncommitted_items, epstats.flusher_todo);
        collector.addStat(Key::ep_chk_persistence_timeout,
                          VBucket::getCheckpointFlushTimeout().count());
    }
    collector.addStat(Key::ep_vbucket_del, epstats.vbucketDeletions);
    collector.addStat(Key::ep_vbucket_del_fail, epstats.vbucketDeletionFail);
    collector.addStat(Key::ep_flush_duration_total,
                      epstats.cumulativeFlushTime);

    kvBucket->getAggregatedVBucketStats(collector);

    kvBucket->getFileStats(collector);

    collector.addStat(Key::ep_persist_vbstate_total,
                      epstats.totalPersistVBState);

    size_t memUsed = stats.getPreciseTotalMemoryUsed();
    collector.addStat(Key::mem_used, memUsed);
    collector.addStat(Key::mem_used_estimate,
                      stats.getEstimatedTotalMemoryUsed());
    collector.addStat(Key::ep_mem_low_wat_percent, stats.mem_low_wat_percent);
    collector.addStat(Key::ep_mem_high_wat_percent, stats.mem_high_wat_percent);
    collector.addStat(Key::bytes, memUsed);
    collector.addStat(Key::ep_kv_size, stats.getCurrentSize());
    collector.addStat(Key::ep_blob_num, stats.getNumBlob());
#if defined(HAVE_JEMALLOC) || defined(HAVE_TCMALLOC)
    collector.addStat(Key::ep_blob_overhead, stats.getBlobOverhead());
#else
    collector.addStat(Key::ep_blob_overhead, "unknown");
#endif
    collector.addStat(Key::ep_value_size, stats.getTotalValueSize());
    collector.addStat(Key::ep_storedval_size, stats.getStoredValSize());
#if defined(HAVE_JEMALLOC) || defined(HAVE_TCMALLOC)
    collector.addStat(Key::ep_storedval_overhead, stats.getBlobOverhead());
#else
    collector.addStat(Key::ep_storedval_overhead, "unknown");
#endif
    collector.addStat(Key::ep_storedval_num, stats.getNumStoredVal());
    collector.addStat(Key::ep_overhead, stats.getMemOverhead());
    collector.addStat(Key::ep_item_num, stats.getNumItem());

    collector.addStat(Key::ep_oom_errors, stats.oom_errors);
    collector.addStat(Key::ep_tmp_oom_errors, stats.tmp_oom_errors);
    collector.addStat(Key::ep_mem_tracker_enabled,
                      EPStats::isMemoryTrackingEnabled());
    collector.addStat(Key::ep_bg_fetched, epstats.bg_fetched);
    collector.addStat(Key::ep_bg_meta_fetched, epstats.bg_meta_fetched);
    collector.addStat(Key::ep_bg_remaining_items, epstats.numRemainingBgItems);
    collector.addStat(Key::ep_bg_remaining_jobs, epstats.numRemainingBgJobs);
    collector.addStat(Key::ep_num_pager_runs, epstats.pagerRuns);
    collector.addStat(Key::ep_num_expiry_pager_runs, epstats.expiryPagerRuns);
    collector.addStat(Key::ep_num_freq_decayer_runs, epstats.freqDecayerRuns);
    collector.addStat(Key::ep_items_expelled_from_checkpoints,
                      epstats.itemsExpelledFromCheckpoints);
    collector.addStat(Key::ep_items_rm_from_checkpoints,
                      epstats.itemsRemovedFromCheckpoints);
    collector.addStat(Key::ep_num_value_ejects, epstats.numValueEjects);
    collector.addStat(Key::ep_num_eject_failures, epstats.numFailedEjects);
    collector.addStat(Key::ep_num_not_my_vbuckets, epstats.numNotMyVBuckets);

    collector.addStat(Key::ep_pending_ops, epstats.pendingOps);
    collector.addStat(Key::ep_pending_ops_total, epstats.pendingOpsTotal);
    collector.addStat(Key::ep_pending_ops_max, epstats.pendingOpsMax);
    collector.addStat(Key::ep_pending_ops_max_duration,
                      epstats.pendingOpsMaxDuration);

    collector.addStat(Key::ep_pending_compactions, epstats.pendingCompactions);
    collector.addStat(Key::ep_rollback_count, epstats.rollbackCount);

    size_t vbDeletions = epstats.vbucketDeletions.load();
    if (vbDeletions > 0) {
        collector.addStat(Key::ep_vbucket_del_max_walltime,
                          epstats.vbucketDelMaxWalltime);
        collector.addStat(Key::ep_vbucket_del_avg_walltime,
                          epstats.vbucketDelTotWalltime / vbDeletions);
    }

    size_t numBgOps = epstats.bgNumOperations.load();
    if (numBgOps > 0) {
        collector.addStat(Key::ep_bg_num_samples, epstats.bgNumOperations);
        collector.addStat(Key::ep_bg_min_wait, epstats.bgMinWait);
        collector.addStat(Key::ep_bg_max_wait, epstats.bgMaxWait);
        collector.addStat(Key::ep_bg_wait_avg, epstats.bgWait / numBgOps);
        collector.addStat(Key::ep_bg_min_load, epstats.bgMinLoad);
        collector.addStat(Key::ep_bg_max_load, epstats.bgMaxLoad);
        collector.addStat(Key::ep_bg_load_avg, epstats.bgLoad / numBgOps);
        collector.addStat(Key::ep_bg_wait, epstats.bgWait);
        collector.addStat(Key::ep_bg_load, epstats.bgLoad);
    }

    collector.addStat(Key::ep_degraded_mode, isDegradedMode());

    collector.addStat(Key::ep_num_access_scanner_runs, epstats.alogRuns);
    collector.addStat(Key::ep_num_access_scanner_skips,
                      epstats.accessScannerSkips);
    collector.addStat(Key::ep_access_scanner_last_runtime, epstats.alogRuntime);
    collector.addStat(Key::ep_access_scanner_num_items, epstats.alogNumItems);

    if (kvBucket->isAccessScannerEnabled() && epstats.alogTime.load() != 0)
    {
        std::array<char, 20> timestr;
        struct tm alogTim;
        hrtime_t alogTime = epstats.alogTime.load();
        if (cb_gmtime_r((time_t *)&alogTime, &alogTim) == -1) {
            collector.addStat(Key::ep_access_scanner_task_time, "UNKNOWN");
        } else {
            strftime(timestr.data(), 20, "%Y-%m-%d %H:%M:%S", &alogTim);
            collector.addStat(Key::ep_access_scanner_task_time, timestr.data());
        }
    } else {
        collector.addStat(Key::ep_access_scanner_task_time, "NOT_SCHEDULED");
    }

    if (kvBucket->isExpPagerEnabled()) {
        std::array<char, 20> timestr;
        struct tm expPagerTim;
        hrtime_t expPagerTime = epstats.expPagerTime.load();
        if (cb_gmtime_r((time_t *)&expPagerTime, &expPagerTim) == -1) {
            collector.addStat(Key::ep_expiry_pager_task_time, "UNKNOWN");
        } else {
            strftime(timestr.data(), 20, "%Y-%m-%d %H:%M:%S", &expPagerTim);
            collector.addStat(Key::ep_expiry_pager_task_time, timestr.data());
        }
    } else {
        collector.addStat(Key::ep_expiry_pager_task_time, "NOT_SCHEDULED");
    }

    collector.addStat(Key::ep_startup_time, startupTime.load());

    if (getConfiguration().getBucketType() == "persistent" &&
        getConfiguration().isWarmup()) {
        Warmup *wp = kvBucket->getWarmup();
        if (wp == nullptr) {
            throw std::logic_error("EPEngine::doEngineStats: warmup is NULL");
        }
        if (!kvBucket->isWarmingUp()) {
            collector.addStat(Key::ep_warmup_thread, "complete");
        } else {
            collector.addStat(Key::ep_warmup_thread, "running");
        }
        if (wp->getTime() > wp->getTime().zero()) {
            collector.addStat(
                    Key::ep_warmup_time,
                    std::chrono::duration_cast<std::chrono::microseconds>(
                            wp->getTime())
                            .count());
        }
        collector.addStat(Key::ep_warmup_oom, epstats.warmOOM);
        collector.addStat(Key::ep_warmup_dups, epstats.warmDups);
    }

    collector.addStat(Key::ep_num_ops_get_meta, epstats.numOpsGetMeta);
    collector.addStat(Key::ep_num_ops_set_meta, epstats.numOpsSetMeta);
    collector.addStat(Key::ep_num_ops_del_meta, epstats.numOpsDelMeta);
    collector.addStat(Key::ep_num_ops_set_meta_res_fail,
                      epstats.numOpsSetMetaResolutionFailed);
    collector.addStat(Key::ep_num_ops_del_meta_res_fail,
                      epstats.numOpsDelMetaResolutionFailed);
    collector.addStat(Key::ep_num_ops_set_ret_meta, epstats.numOpsSetRetMeta);
    collector.addStat(Key::ep_num_ops_del_ret_meta, epstats.numOpsDelRetMeta);
    collector.addStat(Key::ep_num_ops_get_meta_on_set_meta,
                      epstats.numOpsGetMetaOnSetWithMeta);
    collector.addStat(Key::ep_workload_pattern,
                      workload->stringOfWorkLoadPattern());

    collector.addStat(Key::ep_defragmenter_num_visited,
                      epstats.defragNumVisited);
    collector.addStat(Key::ep_defragmenter_num_moved, epstats.defragNumMoved);
    collector.addStat(Key::ep_defragmenter_sv_num_moved,
                      epstats.defragStoredValueNumMoved);

    collector.addStat(Key::ep_item_compressor_num_visited,
                      epstats.compressorNumVisited);
    collector.addStat(Key::ep_item_compressor_num_compressed,
                      epstats.compressorNumCompressed);

    collector.addStat(Key::ep_cursor_dropping_lower_threshold,
                      epstats.cursorDroppingLThreshold);
    collector.addStat(Key::ep_cursor_dropping_upper_threshold,
                      epstats.cursorDroppingUThreshold);
    collector.addStat(Key::ep_cursors_dropped, epstats.cursorsDropped);
    collector.addStat(Key::ep_cursor_memory_freed, epstats.cursorMemoryFreed);

    doDiskFailureStats(collector);

    // Note: These are also reported per-shard in 'kvstore' stats, however
    // we want to be able to graph these over time, and hence need to expose
    // to ns_sever at the top-level.
    size_t value = 0;
    if (kvBucket->getKVStoreStat("io_document_write_bytes",
                                 value,
                                 KVBucketIface::KVSOption::RW)) {
        collector.addStat(Key::ep_io_document_write_bytes, value);

        // Lambda to print a Write Amplification stat for the given bytes
        // written counter.
        auto printWriteAmpStat = [this, &collector, docBytes = value](
                                         const char* writeBytesStat,
                                         const char* writeAmpStat) {
            double writeAmp = std::numeric_limits<double>::infinity();
            size_t bytesWritten;
            if (docBytes &&
                kvBucket->getKVStoreStat(writeBytesStat,
                                         bytesWritten,
                                         KVBucketIface::KVSOption::RW)) {
                writeAmp = double(bytesWritten) / docBytes;
            }
            collector.addStat(writeAmpStat, writeAmp);
        };

        printWriteAmpStat("io_flusher_write_bytes",
                          "ep_io_flusher_write_amplification");
        printWriteAmpStat("io_total_write_bytes",
                          "ep_io_total_write_amplification");
    }

    if (kvBucket->getKVStoreStat("io_total_read_bytes", value,
                                 KVBucketIface::KVSOption::BOTH)) {
        collector.addStat(Key::ep_io_total_read_bytes, value);
    }
    if (kvBucket->getKVStoreStat("io_total_write_bytes", value,
                                 KVBucketIface::KVSOption::BOTH)) {
        collector.addStat(Key::ep_io_total_write_bytes, value);
    }
    if (kvBucket->getKVStoreStat("io_compaction_read_bytes", value,
                                 KVBucketIface::KVSOption::BOTH)) {
        collector.addStat(Key::ep_io_compaction_read_bytes, value);
    }
    if (kvBucket->getKVStoreStat("io_compaction_write_bytes", value,
                                 KVBucketIface::KVSOption::BOTH)) {
        collector.addStat(Key::ep_io_compaction_write_bytes, value);
    }

    if (kvBucket->getKVStoreStat("io_bg_fetch_read_count",
                                 value,
                                 KVBucketIface::KVSOption::BOTH)) {
        collector.addStat(Key::ep_io_bg_fetch_read_count, value);
        // Calculate read amplication (RA) in terms of disk reads:
        // ratio of number of reads performed, compared to how many docs
        // fetched.
        //
        // Note: An alternative definition would be in terms of *bytes* read -
        // count of bytes read from disk compared to sizeof(key+meta+body) for
        // for fetched documents. However this is potentially misleading given
        // we perform IO buffering and always read in 4K sized chunks, so it
        // would give very large values.
        auto fetched = epstats.bg_fetched + epstats.bg_meta_fetched;
        double readAmp = fetched ? double(value) / double(fetched) : 0.0;
        collector.addStat(Key::ep_bg_fetch_avg_read_amplification, readAmp);
    }

    // Specific to RocksDB. Cumulative ep-engine stats.
    // Note: These are also reported per-shard in 'kvstore' stats.
    // Memory Usage
    if (kvBucket->getKVStoreStat(
                "kMemTableTotal", value, KVBucketIface::KVSOption::RW)) {
        collector.addStat(Key::ep_rocksdb_kMemTableTotal, value);
    }
    if (kvBucket->getKVStoreStat(
                "kMemTableUnFlushed", value, KVBucketIface::KVSOption::RW)) {
        collector.addStat(Key::ep_rocksdb_kMemTableUnFlushed, value);
    }
    if (kvBucket->getKVStoreStat(
                "kTableReadersTotal", value, KVBucketIface::KVSOption::RW)) {
        collector.addStat(Key::ep_rocksdb_kTableReadersTotal, value);
    }
    if (kvBucket->getKVStoreStat(
                "kCacheTotal", value, KVBucketIface::KVSOption::RW)) {
        collector.addStat(Key::ep_rocksdb_kCacheTotal, value);
    }
    // MemTable Size per-CF
    if (kvBucket->getKVStoreStat("default_kSizeAllMemTables",
                                 value,
                                 KVBucketIface::KVSOption::RW)) {
        collector.addStat(Key::ep_rocksdb_default_kSizeAllMemTables, value);
    }
    if (kvBucket->getKVStoreStat("seqno_kSizeAllMemTables",
                                 value,
                                 KVBucketIface::KVSOption::RW)) {
        collector.addStat(Key::ep_rocksdb_seqno_kSizeAllMemTables, value);
    }
    // BlockCache Hit Ratio
    size_t hit = 0;
    size_t miss = 0;
    if (kvBucket->getKVStoreStat("rocksdb.block.cache.data.hit",
                                 hit,
                                 KVBucketIface::KVSOption::RW) &&
        kvBucket->getKVStoreStat("rocksdb.block.cache.data.miss",
                                 miss,
                                 KVBucketIface::KVSOption::RW) &&
        (hit + miss) != 0) {
        const auto tmpRatio =
                gsl::narrow_cast<int>(float(hit) / (hit + miss) * 10000);
        collector.addStat(Key::ep_rocksdb_block_cache_data_hit_ratio, tmpRatio);
    }
    if (kvBucket->getKVStoreStat("rocksdb.block.cache.index.hit",
                                 hit,
                                 KVBucketIface::KVSOption::RW) &&
        kvBucket->getKVStoreStat("rocksdb.block.cache.index.miss",
                                 miss,
                                 KVBucketIface::KVSOption::RW) &&
        (hit + miss) != 0) {
        const auto tmpRatio =
                gsl::narrow_cast<int>(float(hit) / (hit + miss) * 10000);
        collector.addStat(Key::ep_rocksdb_block_cache_index_hit_ratio,
                          tmpRatio);
    }
    if (kvBucket->getKVStoreStat("rocksdb.block.cache.filter.hit",
                                 hit,
                                 KVBucketIface::KVSOption::RW) &&
        kvBucket->getKVStoreStat("rocksdb.block.cache.filter.miss",
                                 miss,
                                 KVBucketIface::KVSOption::RW) &&
        (hit + miss) != 0) {
        const auto tmpRatio =
                gsl::narrow_cast<int>(float(hit) / (hit + miss) * 10000);
        collector.addStat(Key::ep_rocksdb_block_cache_filter_hit_ratio,
                          tmpRatio);
    }
    // Disk Usage per-CF
    if (kvBucket->getKVStoreStat("default_kTotalSstFilesSize",
                                 value,
                                 KVBucketIface::KVSOption::RW)) {
        collector.addStat(Key::ep_rocksdb_default_kTotalSstFilesSize, value);
    }
    if (kvBucket->getKVStoreStat("seqno_kTotalSstFilesSize",
                                 value,
                                 KVBucketIface::KVSOption::RW)) {
        collector.addStat(Key::ep_rocksdb_seqno_kTotalSstFilesSize, value);
    }
    // Scan stats
    if (kvBucket->getKVStoreStat(
                "scan_totalSeqnoHits", value, KVBucketIface::KVSOption::RW)) {
        collector.addStat(Key::ep_rocksdb_scan_totalSeqnoHits, value);
    }
    if (kvBucket->getKVStoreStat(
                "scan_oldSeqnoHits", value, KVBucketIface::KVSOption::RW)) {
        collector.addStat(Key::ep_rocksdb_scan_oldSeqnoHits, value);
    }

    return ENGINE_SUCCESS;
}

ENGINE_ERROR_CODE EventuallyPersistentEngine::doMemoryStats(
        const void* cookie, const AddStatFn& add_stat) {
    add_casted_stat("mem_used_estimate",
                    stats.getEstimatedTotalMemoryUsed(),
                    add_stat,
                    cookie);
    auto memUsed = stats.getPreciseTotalMemoryUsed();
    add_casted_stat("bytes", memUsed, add_stat, cookie);
    add_casted_stat("mem_used", memUsed, add_stat, cookie);

    add_casted_stat("mem_used_merge_threshold",
                    arena.estimateUpdateThreshold.load(),
                    add_stat,
                    cookie);

    add_casted_stat(
            "ht_mem_used_replica", stats.replicaHTMemory, add_stat, cookie);

    add_casted_stat("replica_checkpoint_memory_overhead",
                    stats.replicaCheckpointOverhead,
                    add_stat,
                    cookie);

    add_casted_stat("ep_kv_size", stats.getCurrentSize(), add_stat, cookie);
    add_casted_stat(
            "ep_value_size", stats.getTotalValueSize(), add_stat, cookie);
    add_casted_stat("ep_overhead", stats.getMemOverhead(), add_stat, cookie);
    add_casted_stat("ep_max_size", stats.getMaxDataSize(), add_stat, cookie);
    add_casted_stat("ep_mem_low_wat", stats.mem_low_wat, add_stat, cookie);
    add_casted_stat("ep_mem_low_wat_percent",
                    stats.mem_low_wat_percent,
                    add_stat,
                    cookie);
    add_casted_stat("ep_mem_high_wat", stats.mem_high_wat, add_stat, cookie);
    add_casted_stat("ep_mem_high_wat_percent",
                    stats.mem_high_wat_percent,
                    add_stat,
                    cookie);
    add_casted_stat("ep_oom_errors", stats.oom_errors, add_stat, cookie);
    add_casted_stat(
            "ep_tmp_oom_errors", stats.tmp_oom_errors, add_stat, cookie);

    add_casted_stat("ep_blob_num", stats.getNumBlob(), add_stat, cookie);
#if defined(HAVE_JEMALLOC) || defined(HAVE_TCMALLOC)
    add_casted_stat(
            "ep_blob_overhead", stats.getBlobOverhead(), add_stat, cookie);
#else
    add_casted_stat("ep_blob_overhead", "unknown", add_stat, cookie);
#endif
    add_casted_stat(
            "ep_storedval_size", stats.getStoredValSize(), add_stat, cookie);
#if defined(HAVE_JEMALLOC) || defined(HAVE_TCMALLOC)
    add_casted_stat(
            "ep_storedval_overhead", stats.getBlobOverhead(), add_stat, cookie);
#else
    add_casted_stat("ep_storedval_overhead", "unknown", add_stat, cookie);
#endif
    add_casted_stat(
            "ep_storedval_num", stats.getNumStoredVal(), add_stat, cookie);
    add_casted_stat("ep_item_num", stats.getNumItem(), add_stat, cookie);

    std::unordered_map<std::string, size_t> alloc_stats;
    bool missing = cb::ArenaMalloc::getStats(arena, alloc_stats);
    for (const auto& it : alloc_stats) {
        add_prefixed_stat(
                "ep_arena", it.first.c_str(), it.second, add_stat, cookie);
    }
    if (missing) {
        add_casted_stat("ep_arena_missing_some_keys", true, add_stat, cookie);
    }
    missing = cb::ArenaMalloc::getGlobalStats(alloc_stats);
    for (const auto& it : alloc_stats) {
        add_prefixed_stat("ep_arena_global",
                          it.first.c_str(),
                          it.second,
                          add_stat,
                          cookie);
    }
    if (missing) {
        add_casted_stat(
                "ep_arena_global_missing_some_keys", true, add_stat, cookie);
    }
    return ENGINE_SUCCESS;
}

ENGINE_ERROR_CODE EventuallyPersistentEngine::doVBucketStats(
        const void* cookie,
        const AddStatFn& add_stat,
        const char* stat_key,
        int nkey,
        VBucketStatsDetailLevel detail) {
    class StatVBucketVisitor : public VBucketVisitor {
    public:
        StatVBucketVisitor(KVBucketIface* store,
                           const void* c,
                           AddStatFn a,
                           VBucketStatsDetailLevel detail)
            : eps(store), cookie(c), add_stat(std::move(a)), detail(detail) {
        }

        void visitBucket(const VBucketPtr& vb) override {
            addVBStats(cookie, add_stat, *vb, eps, detail);
        }

        static void addVBStats(const void* cookie,
                               const AddStatFn& add_stat,
                               VBucket& vb,
                               KVBucketIface* store,
                               VBucketStatsDetailLevel detail) {
            if (detail == VBucketStatsDetailLevel::PreviousState) {
                try {
                    std::array<char, 16> buf;
                    checked_snprintf(
                            buf.data(), buf.size(), "vb_%d", vb.getId().get());
                    add_casted_stat(buf.data(),
                                    VBucket::toString(vb.getInitialState()),
                                    add_stat,
                                    cookie);
                } catch (std::exception& error) {
                    EP_LOG_WARN("addVBStats: Failed building stats: {}",
                                error.what());
                }
            } else {
                vb.addStats(detail, add_stat, cookie);
            }
        }

    private:
        KVBucketIface* eps;
        const void *cookie;
        AddStatFn add_stat;
        VBucketStatsDetailLevel detail;
    };

    if (getKVBucket()->maybeWaitForVBucketWarmup(cookie)) {
        return ENGINE_EWOULDBLOCK;
    }

    if (nkey > 16 && strncmp(stat_key, "vbucket-details", 15) == 0) {
        Expects(detail == VBucketStatsDetailLevel::Full);
        std::string vbid(&stat_key[16], nkey - 16);
        uint16_t vbucket_id(0);
        if (!parseUint16(vbid.c_str(), &vbucket_id)) {
            return ENGINE_EINVAL;
        }
        Vbid vbucketId = Vbid(vbucket_id);
        VBucketPtr vb = getVBucket(vbucketId);
        if (!vb) {
            return ENGINE_NOT_MY_VBUCKET;
        }

        StatVBucketVisitor::addVBStats(cookie,
                                       add_stat,
                                       *vb,
                                       kvBucket.get(),
                                       VBucketStatsDetailLevel::Full);
    } else if (nkey > 25 &&
               strncmp(stat_key, "vbucket-durability-state", 24) == 0) {
        Expects(detail == VBucketStatsDetailLevel::Durability);
        std::string vbid(&stat_key[25], nkey - 25);
        uint16_t vbucket_id(0);
        if (!parseUint16(vbid.c_str(), &vbucket_id)) {
            return ENGINE_EINVAL;
        }
        Vbid vbucketId = Vbid(vbucket_id);
        VBucketPtr vb = getVBucket(vbucketId);
        if (!vb) {
            return ENGINE_NOT_MY_VBUCKET;
        }

        StatVBucketVisitor::addVBStats(cookie,
                                       add_stat,
                                       *vb,
                                       kvBucket.get(),
                                       VBucketStatsDetailLevel::Durability);
    } else {
        StatVBucketVisitor svbv(kvBucket.get(), cookie, add_stat, detail);
        kvBucket->visit(svbv);
    }
    return ENGINE_SUCCESS;
}

ENGINE_ERROR_CODE EventuallyPersistentEngine::doHashStats(
        const void* cookie, const AddStatFn& add_stat) {
    class StatVBucketVisitor : public VBucketVisitor {
    public:
        StatVBucketVisitor(const void* c,
                           AddStatFn a,
                           BucketCompressionMode compressMode)
            : cookie(c), add_stat(std::move(a)), compressionMode(compressMode) {
        }

        void visitBucket(const VBucketPtr& vb) override {
            Vbid vbid = vb->getId();
            std::array<char, 32> buf;
            try {
                checked_snprintf(
                        buf.data(), buf.size(), "vb_%d:state", vbid.get());
                add_casted_stat(buf.data(),
                                VBucket::toString(vb->getState()),
                                add_stat,
                                cookie);
            } catch (std::exception& error) {
                EP_LOG_WARN(
                        "StatVBucketVisitor::visitBucket: Failed to build "
                        "stat: {}",
                        error.what());
            }

            HashTableDepthStatVisitor depthVisitor;
            vb->ht.visitDepth(depthVisitor);

            try {
                checked_snprintf(
                        buf.data(), buf.size(), "vb_%d:size", vbid.get());
                add_casted_stat(buf.data(), vb->ht.getSize(), add_stat, cookie);
                checked_snprintf(
                        buf.data(), buf.size(), "vb_%d:locks", vbid.get());
                add_casted_stat(
                        buf.data(), vb->ht.getNumLocks(), add_stat, cookie);
                checked_snprintf(
                        buf.data(), buf.size(), "vb_%d:min_depth", vbid.get());
                add_casted_stat(buf.data(),
                                depthVisitor.min == -1 ? 0 : depthVisitor.min,
                                add_stat,
                                cookie);
                checked_snprintf(
                        buf.data(), buf.size(), "vb_%d:max_depth", vbid.get());
                add_casted_stat(buf.data(), depthVisitor.max, add_stat, cookie);
                checked_snprintf(
                        buf.data(), buf.size(), "vb_%d:histo", vbid.get());
                add_casted_stat(
                        buf.data(), depthVisitor.depthHisto, add_stat, cookie);
                checked_snprintf(
                        buf.data(), buf.size(), "vb_%d:reported", vbid.get());
                add_casted_stat(buf.data(),
                                vb->ht.getNumInMemoryItems(),
                                add_stat,
                                cookie);
                checked_snprintf(
                        buf.data(), buf.size(), "vb_%d:counted", vbid.get());
                add_casted_stat(
                        buf.data(), depthVisitor.size, add_stat, cookie);
                checked_snprintf(
                        buf.data(), buf.size(), "vb_%d:resized", vbid.get());
                add_casted_stat(
                        buf.data(), vb->ht.getNumResizes(), add_stat, cookie);
                checked_snprintf(
                        buf.data(), buf.size(), "vb_%d:mem_size", vbid.get());
                add_casted_stat(
                        buf.data(), vb->ht.getItemMemory(), add_stat, cookie);

                if (compressionMode != BucketCompressionMode::Off) {
                    checked_snprintf(buf.data(),
                                     buf.size(),
                                     "vb_%d:mem_size_uncompressed",
                                     vbid.get());
                    add_casted_stat(buf.data(),
                                    vb->ht.getUncompressedItemMemory(),
                                    add_stat,
                                    cookie);
                }
                checked_snprintf(buf.data(),
                                 buf.size(),
                                 "vb_%d:mem_size_counted",
                                 vbid.get());
                add_casted_stat(
                        buf.data(), depthVisitor.memUsed, add_stat, cookie);

                checked_snprintf(buf.data(),
                                 buf.size(),
                                 "vb_%d:num_system_items",
                                 vbid.get());
                add_casted_stat(buf.data(),
                                vb->ht.getNumSystemItems(),
                                add_stat,
                                cookie);
            } catch (std::exception& error) {
                EP_LOG_WARN(
                        "StatVBucketVisitor::visitBucket: Failed to build "
                        "stat: {}",
                        error.what());
            }
        }

        const void *cookie;
        AddStatFn add_stat;
        BucketCompressionMode compressionMode;
    };

    StatVBucketVisitor svbv(cookie, add_stat, getCompressionMode());
    kvBucket->visit(svbv);

    return ENGINE_SUCCESS;
}

/**
 * Helper class which sends the contents of an output stream to the ADD_STAT
 * callback.
 *
 * Usage:
 *     {
 *         AddStatsStream as("stat_key", callback, cookie);
 *         as << obj << std::endl;
 *     }
 *     // When 'as' goes out of scope, it will invoke the ADD_STAT callback
 *     // with the key "stat_key" and value of everything streamed to it.
 */
class AddStatsStream : public std::ostream {
public:
    AddStatsStream(std::string key, AddStatFn callback, const void* cookie)
        : std::ostream(&buf),
          key(std::move(key)),
          callback(std::move(callback)),
          cookie(cookie) {
    }

    ~AddStatsStream() override {
        auto value = buf.str();
        callback(key, value, cookie);
    }

private:
    std::string key;
    AddStatFn callback;
    const void* cookie;
    std::stringbuf buf;
};

ENGINE_ERROR_CODE EventuallyPersistentEngine::doHashDump(
        const void* cookie,
        const AddStatFn& addStat,
        std::string_view keyArgs) {
    auto result = getValidVBucketFromString(keyArgs);
    if (result.status != ENGINE_SUCCESS) {
        return result.status;
    }

    AddStatsStream as(result.vb->getId().to_string(), addStat, cookie);
    as << result.vb->ht << std::endl;

    return ENGINE_SUCCESS;
}

ENGINE_ERROR_CODE EventuallyPersistentEngine::doCheckpointDump(
        const void* cookie,
        const AddStatFn& addStat,
        std::string_view keyArgs) {
    auto result = getValidVBucketFromString(keyArgs);
    if (result.status != ENGINE_SUCCESS) {
        return result.status;
    }

    AddStatsStream as(result.vb->getId().to_string(), addStat, cookie);
    as << *result.vb->checkpointManager << std::endl;

    return ENGINE_SUCCESS;
}

ENGINE_ERROR_CODE EventuallyPersistentEngine::doDurabilityMonitorDump(
        const void* cookie,
        const AddStatFn& addStat,
        std::string_view keyArgs) {
    auto result = getValidVBucketFromString(keyArgs);
    if (result.status != ENGINE_SUCCESS) {
        return result.status;
    }

    AddStatsStream as(result.vb->getId().to_string(), addStat, cookie);
    result.vb->dumpDurabilityMonitor(as);
    as << std::endl;

    return ENGINE_SUCCESS;
}

class StatCheckpointVisitor : public VBucketVisitor {
public:
    StatCheckpointVisitor(KVBucketIface* kvs, const void* c, AddStatFn a)
        : kvBucket(kvs), cookie(c), add_stat(std::move(a)) {
    }

    void visitBucket(const VBucketPtr& vb) override {
        addCheckpointStat(cookie, add_stat, kvBucket, *vb);
    }

    static void addCheckpointStat(const void* cookie,
                                  const AddStatFn& add_stat,
                                  KVBucketIface* eps,
                                  VBucket& vb) {
        Vbid vbid = vb.getId();
        std::array<char, 256> buf;
        try {
            checked_snprintf(buf.data(), buf.size(), "vb_%d:state", vbid.get());
            add_casted_stat(buf.data(),
                            VBucket::toString(vb.getState()),
                            add_stat,
                            cookie);
            vb.checkpointManager->addStats(add_stat, cookie);

            auto result = eps->getLastPersistedCheckpointId(vbid);
            if (result.second) {
                checked_snprintf(buf.data(),
                                 buf.size(),
                                 "vb_%d:persisted_checkpoint_id",
                                 vbid.get());
                add_casted_stat(buf.data(), result.first, add_stat, cookie);
            }
        } catch (std::exception& error) {
            EP_LOG_WARN(
                    "StatCheckpointVisitor::addCheckpointStat: error building "
                    "stats: {}",
                    error.what());
        }
    }

    KVBucketIface* kvBucket;
    const void *cookie;
    AddStatFn add_stat;
};


class StatCheckpointTask : public GlobalTask {
public:
    StatCheckpointTask(EventuallyPersistentEngine* e,
                       const void* c,
                       AddStatFn a)
        : GlobalTask(e, TaskId::StatCheckpointTask, 0, false),
          ep(e),
          cookie(c),
          add_stat(std::move(a)) {
    }
    bool run() override {
        TRACE_EVENT0("ep-engine/task", "StatsCheckpointTask");
        StatCheckpointVisitor scv(ep->getKVBucket(), cookie, add_stat);
        ep->getKVBucket()->visit(scv);
        ep->notifyIOComplete(cookie, ENGINE_SUCCESS);
        return false;
    }

    std::string getDescription() override {
        return "checkpoint stats for all vbuckets";
    }

    std::chrono::microseconds maxExpectedDuration() override {
        // Task needed to lookup "checkpoint" stats; so the runtime should only
        // affects the particular stat request. However we don't want this to
        // take /too/ long, so set limit of 100ms.
        return std::chrono::milliseconds(100);
    }

private:
    EventuallyPersistentEngine *ep;
    const void *cookie;
    AddStatFn add_stat;
};
/// @endcond

ENGINE_ERROR_CODE EventuallyPersistentEngine::doCheckpointStats(
        const void* cookie,
        const AddStatFn& add_stat,
        const char* stat_key,
        int nkey) {
    if (nkey == 10) {
        void* es = getEngineSpecific(cookie);
        if (es == nullptr) {
            ExTask task = std::make_shared<StatCheckpointTask>(
                    this, cookie, add_stat);
            ExecutorPool::get()->schedule(task);
            storeEngineSpecific(cookie, this);
            return ENGINE_EWOULDBLOCK;
        } else {
            storeEngineSpecific(cookie, nullptr);
        }
    } else if (nkey > 11) {
        std::string vbid(&stat_key[11], nkey - 11);
        uint16_t vbucket_id(0);
        if (!parseUint16(vbid.c_str(), &vbucket_id)) {
            return ENGINE_EINVAL;
        }
        Vbid vbucketId = Vbid(vbucket_id);
        VBucketPtr vb = getVBucket(vbucketId);
        if (!vb) {
            return ENGINE_NOT_MY_VBUCKET;
        }
        StatCheckpointVisitor::addCheckpointStat(
                cookie, add_stat, kvBucket.get(), *vb);
    }

    return ENGINE_SUCCESS;
}

ENGINE_ERROR_CODE EventuallyPersistentEngine::doDurabilityMonitorStats(
        const void* cookie,
        const AddStatFn& add_stat,
        const char* stat_key,
        int nkey) {
    const uint8_t size = 18; // size  of "durability-monitor"
    if (nkey == size) {
        // Case stat_key = "durability-monitor"
        // @todo: Return aggregated stats for all VBuckets.
        //     Implement as async, we don't what to block for too long.
        return ENGINE_ENOTSUP;
    } else if (nkey > size + 1) {
        // Case stat_key = "durability-monitor <vbid>"
        const uint16_t vbidPos = size + 1;
        std::string vbid_(&stat_key[vbidPos], nkey - vbidPos);
        uint16_t vbid(0);
        if (!parseUint16(vbid_.c_str(), &vbid)) {
            return ENGINE_EINVAL;
        }

        VBucketPtr vb = getVBucket(Vbid(vbid));
        if (!vb) {
            // @todo: I would return an error code, but just replicating the
            //     behaviour of other stats for now
            return ENGINE_SUCCESS;
        }
        vb->addDurabilityMonitorStats(add_stat, cookie);
    }

    return ENGINE_SUCCESS;
}

class DcpStatsFilter {
public:
    explicit DcpStatsFilter(std::string_view value) {
        if (!value.empty()) {
            try {
                auto attributes = nlohmann::json::parse(value);
                auto filter = attributes.find("filter");
                if (filter != attributes.end()) {
                    auto iter = filter->find("user");
                    if (iter != filter->end()) {
                        user = cb::tagUserData(iter->get<std::string>());
                    }
                    iter = filter->find("port");
                    if (iter != filter->end()) {
                        port = iter->get<in_port_t>();
                    }
                }
            } catch (const std::exception& e) {
                EP_LOG_ERR(
                        "Failed to decode provided DCP filter: {}. Filter:{}",
                        e.what(),
                        value);
            }
        }
    }

    bool include(const std::shared_ptr<ConnHandler>& tc) {
        if ((user && *user != tc->getAuthenticatedUser()) ||
            (port && *port != tc->getConnectedPort())) {
            // Connection should not be part of this output
            return false;
        }

        return true;
    }

protected:
    std::optional<std::string> user;
    std::optional<in_port_t> port;
};

/**
 * Function object to send stats for a single dcp connection.
 */
struct ConnStatBuilder {
    ConnStatBuilder(const void* c, AddStatFn as, DcpStatsFilter filter)
        : cookie(c), add_stat(std::move(as)), filter(std::move(filter)) {
    }

    void operator()(std::shared_ptr<ConnHandler> tc) {
        ++aggregator.totalConns;
        if (filter.include(tc)) {
            tc->addStats(add_stat, cookie);
            auto tp = std::dynamic_pointer_cast<DcpProducer>(tc);
            if (tp) {
                tp->aggregateQueueStats(aggregator);
            }
        }
    }

    const auto& getCounter() {
        return aggregator;
    }

    const void *cookie;
    AddStatFn add_stat;
    DcpStatsFilter filter;
    ConnCounter aggregator;
};

struct ConnAggStatBuilder {
    ConnAggStatBuilder(std::string_view sep) : sep(sep) {
    }

    /**
     * Get counter tracking stats for the given connection
     * type (e.g., replication, views).
     *
     * Connection name is expected to meet the pattern:
     *  [^:]*:conn_type<separator>.*
     * E.g., with a separator of ":":
     *   eq_dcpq:replication:ns_0@127.0.0.1->ns_1@127.0.0.1:default
     * maps to
     *   replication
     *
     * If the connection name does not follow this pattern,
     * returns nullptr.
     *
     * @param tc connection
     * @return counter for the given connection, or nullptr
     */
    ConnCounter* getCounterForConnType(std::string_view name) {
        // strip everything upto and including the first colon,
        // e.g., "eq_dcpq:"
        size_t pos1 = name.find(':');
        if (pos1 == std::string_view::npos) {
            return nullptr;
        }

        name.remove_prefix(pos1 + 1);

        // find the given separator
        size_t pos2 = name.find(sep);
        if (pos2 == std::string_view::npos) {
            return nullptr;
        }

        // extract upto given separator e.g.,
        // if the full conn name is:
        //  eq_dcpq:replication:ns_0@127.0.0.1->ns_1@127.0.0.1:default
        // and the given separator is: ":"
        // "eq_dcpq:" was stripped earlier so
        //  prefix is "replication"
        std::string prefix(name.substr(0, pos2));

        return &counters[prefix];
    }

    void aggregate(ConnHandler& conn, ConnCounter* tc) {
        ConnCounter counter;
        ++counter.totalConns;

        conn.aggregateQueueStats(counter);

        ConnCounter& total = getTotalCounter();
        total += counter;

        if (tc) {
            *tc += counter;
        }
    }

    ConnCounter& getTotalCounter() {
        return counters[std::string(sep) + "total"];
    }

    void operator()(std::shared_ptr<ConnHandler> tc) {
        if (tc) {
            ConnCounter* aggregator = getCounterForConnType(tc->getName());
            aggregate(*tc, aggregator);
        }
    }

    const auto& getCounters() {
        return counters;
    }

    std::map<std::string, ConnCounter> counters;
    std::string_view sep;
};

/// @endcond

static void showConnAggStat(const std::string& connType,
                            const ConnCounter& counter,
                            const BucketStatCollector& collector) {
    try {
        auto labelled = collector.withLabels({{"connection_type", connType}});

        using namespace cb::stats;
        labelled.addStat(Key::connagg_connection_count, counter.totalConns);
        labelled.addStat(Key::connagg_backoff, counter.conn_queueBackoff);
        labelled.addStat(Key::connagg_producer_count, counter.totalProducers);
        labelled.addStat(Key::connagg_items_sent, counter.conn_queueDrain);
        labelled.addStat(Key::connagg_items_remaining,
                          counter.conn_queueRemaining);
        labelled.addStat(Key::connagg_total_bytes, counter.conn_totalBytes);
        labelled.addStat(Key::connagg_total_uncompressed_data_size,
                          counter.conn_totalUncompressedDataSize);

    } catch (std::exception& error) {
        EP_LOG_WARN("showConnAggStat: Failed to build stats: {}", error.what());
    }
}

ENGINE_ERROR_CODE EventuallyPersistentEngine::doConnAggStats(
        const BucketStatCollector& collector, std::string_view sep) {
    // The separator is, in all current usage, ":" so the length will
    // normally be 1
    const size_t max_sep_len(8);
    sep = sep.substr(0, max_sep_len);

    ConnAggStatBuilder visitor(sep);
    dcpConnMap_->each(visitor);

    for (const auto& [connType, counter] : visitor.getCounters()) {
        // connType may be "replication", "views" etc. or ":total"
        if (connType == ":total" && !collector.includeAggregateMetrics()) {
            // Prometheus should not expose aggregations under the same
            // metric names, as this makes summing across labels
            // more difficult
            continue;
        }
        showConnAggStat(connType,
                        counter,
                        collector);
    }

    return ENGINE_SUCCESS;
}

ENGINE_ERROR_CODE EventuallyPersistentEngine::doDcpStats(
        const void* cookie, const AddStatFn& add_stat, std::string_view value) {
    ConnStatBuilder dcpVisitor(cookie, add_stat, DcpStatsFilter{value});
    dcpConnMap_->each(dcpVisitor);

    const auto& aggregator = dcpVisitor.getCounter();

    add_casted_stat("ep_dcp_count", aggregator.totalConns, add_stat, cookie);
    add_casted_stat("ep_dcp_producer_count", aggregator.totalProducers, add_stat, cookie);
    add_casted_stat("ep_dcp_total_bytes", aggregator.conn_totalBytes, add_stat, cookie);
    add_casted_stat("ep_dcp_total_uncompressed_data_size", aggregator.conn_totalUncompressedDataSize,
                    add_stat, cookie);
    add_casted_stat("ep_dcp_total_queue", aggregator.conn_queue,
                    add_stat, cookie);
    add_casted_stat("ep_dcp_queue_fill", aggregator.conn_queueFill,
                    add_stat, cookie);
    add_casted_stat("ep_dcp_items_sent", aggregator.conn_queueDrain,
                    add_stat, cookie);
    add_casted_stat("ep_dcp_items_remaining", aggregator.conn_queueRemaining,
                    add_stat, cookie);
    add_casted_stat("ep_dcp_num_running_backfills",
                    dcpConnMap_->getNumActiveSnoozingBackfills(), add_stat, cookie);
    add_casted_stat("ep_dcp_max_running_backfills",
                    dcpConnMap_->getMaxActiveSnoozingBackfills(), add_stat, cookie);

    dcpConnMap_->addStats(add_stat, cookie);
    return ENGINE_SUCCESS;
}

ENGINE_ERROR_CODE EventuallyPersistentEngine::doEvictionStats(
        const void* cookie, const AddStatFn& add_stat) {
    /**
     * The "evicted" histogram stats provide an aggregated view of what the
     * execution frequencies are for all the items that evicted when running
     * the hifi_mfu algorithm.
     */
    add_casted_stat("ep_active_or_pending_eviction_values_evicted",
                    stats.activeOrPendingFrequencyValuesEvictedHisto,
                    add_stat,
                    cookie);
    add_casted_stat("ep_replica_eviction_values_evicted",
                    stats.replicaFrequencyValuesEvictedHisto,
                    add_stat,
                    cookie);
    /**
     * The "snapshot" histogram stats provide a view of what the contents of
     * the frequency histogram is like during the running of the hifi_mfu
     * algorithm.
     */
    add_casted_stat("ep_active_or_pending_eviction_values_snapshot",
                    stats.activeOrPendingFrequencyValuesSnapshotHisto,
                    add_stat,
                    cookie);
    add_casted_stat("ep_replica_eviction_values_snapshot",
                    stats.replicaFrequencyValuesSnapshotHisto,
                    add_stat,
                    cookie);
    return ENGINE_SUCCESS;
}

ENGINE_ERROR_CODE EventuallyPersistentEngine::doKeyStats(
        const void* cookie,
        const AddStatFn& add_stat,
        Vbid vbid,
        const DocKey& key,
        bool validate) {
    auto rv = checkPrivilege(cookie, cb::rbac::Privilege::Read, key);
    if (rv != ENGINE_SUCCESS) {
        return rv;
    }

    std::unique_ptr<Item> it;
    struct key_stats kstats;

    if (fetchLookupResult(cookie, it)) {
        if (!validate) {
            EP_LOG_DEBUG(
                    "Found lookup results for non-validating key "
                    "stat call. Would have leaked");
            it.reset();
        }
    } else if (validate) {
        rv = kvBucket->statsVKey(key, vbid, cookie);
        if (rv == ENGINE_NOT_MY_VBUCKET || rv == ENGINE_KEY_ENOENT) {
            if (isDegradedMode()) {
                return ENGINE_TMPFAIL;
            }
        }
        return rv;
    }

    rv = kvBucket->getKeyStats(key, vbid, cookie, kstats, WantsDeleted::No);
    if (rv == ENGINE_SUCCESS) {
        std::string valid("this_is_a_bug");
        if (validate) {
            if (kstats.dirty) {
                valid.assign("dirty");
            } else if (it) {
                valid.assign(kvBucket->validateKey(key, vbid, *it));
            } else {
                valid.assign("ram_but_not_disk");
            }
            EP_LOG_DEBUG("doKeyStats key {} is {}",
                         cb::UserDataView(key.to_string()),
                         valid);
        }
        add_casted_stat("key_is_dirty", kstats.dirty, add_stat, cookie);
        add_casted_stat("key_exptime", kstats.exptime, add_stat, cookie);
        add_casted_stat("key_flags", kstats.flags, add_stat, cookie);
        add_casted_stat("key_cas", kstats.cas, add_stat, cookie);
        add_casted_stat("key_vb_state", VBucket::toString(kstats.vb_state),
                        add_stat,
                        cookie);
        add_casted_stat("key_is_resident", kstats.resident, add_stat, cookie);
        if (validate) {
            add_casted_stat("key_valid", valid.c_str(), add_stat, cookie);
        }
    }
    return rv;
}

ENGINE_ERROR_CODE EventuallyPersistentEngine::doVbIdFailoverLogStats(
        const void* cookie, const AddStatFn& add_stat, Vbid vbid) {
    VBucketPtr vb = getVBucket(vbid);
    if(!vb) {
        return ENGINE_NOT_MY_VBUCKET;
    }
    vb->failovers->addStats(cookie, vb->getId(), add_stat);
    return ENGINE_SUCCESS;
}

ENGINE_ERROR_CODE EventuallyPersistentEngine::doAllFailoverLogStats(
        const void* cookie, const AddStatFn& add_stat) {
    ENGINE_ERROR_CODE rv = ENGINE_SUCCESS;
    class StatVBucketVisitor : public VBucketVisitor {
    public:
        StatVBucketVisitor(const void* c, AddStatFn a)
            : cookie(c), add_stat(std::move(a)) {
        }

        void visitBucket(const VBucketPtr& vb) override {
            vb->failovers->addStats(cookie, vb->getId(), add_stat);
        }

    private:
        const void *cookie;
        AddStatFn add_stat;
    };

    StatVBucketVisitor svbv(cookie, add_stat);
    kvBucket->visit(svbv);

    return rv;
}

void EventuallyPersistentEngine::doTimingStats(
        const BucketStatCollector& collector) {
    using namespace cb::stats;
    collector.addStat(Key::bg_wait, stats.bgWaitHisto);
    collector.addStat(Key::bg_load, stats.bgLoadHisto);
    collector.addStat(Key::set_with_meta, stats.setWithMetaHisto);
    collector.addStat(Key::pending_ops, stats.pendingOpsHisto);

    // Vbucket visitors
    collector.addStat(Key::checkpoint_remover, stats.checkpointRemoverHisto);
    collector.addStat(Key::item_pager, stats.itemPagerHisto);
    collector.addStat(Key::expiry_pager, stats.expiryPagerHisto);
    collector.addStat(Key::storage_age, stats.dirtyAgeHisto);

    // Regular commands
    collector.addStat(Key::get_cmd, stats.getCmdHisto);
    collector.addStat(Key::store_cmd, stats.storeCmdHisto);
    collector.addStat(Key::arith_cmd, stats.arithCmdHisto);
    collector.addStat(Key::get_stats_cmd, stats.getStatsCmdHisto);

    // Admin commands
    collector.addStat(Key::get_vb_cmd, stats.getVbucketCmdHisto);
    collector.addStat(Key::set_vb_cmd, stats.setVbucketCmdHisto);
    collector.addStat(Key::del_vb_cmd, stats.delVbucketCmdHisto);

    // Misc
    collector.addStat(Key::notify_io, stats.notifyIOHisto);

    // Disk stats
    collector.addStat(Key::disk_insert, stats.diskInsertHisto);
    collector.addStat(Key::disk_update, stats.diskUpdateHisto);
    collector.addStat(Key::disk_del, stats.diskDelHisto);
    collector.addStat(Key::disk_vb_del, stats.diskVBDelHisto);
    collector.addStat(Key::disk_commit, stats.diskCommitHisto);

    // Checkpoint cursor stats
    collector.addStat(Key::persistence_cursor_get_all_items,
                      stats.persistenceCursorGetItemsHisto);
    collector.addStat(Key::dcp_cursors_get_all_items,
                      stats.dcpCursorsGetItemsHisto);

    // SyncWrite stats
    collector.addStat(Key::sync_write_commit_majority,
                      stats.syncWriteCommitTimes.at(0));
    collector.addStat(Key::sync_write_commit_majority_and_persist_on_master,
                      stats.syncWriteCommitTimes.at(1));
    collector.addStat(Key::sync_write_commit_persist_to_majority,
                      stats.syncWriteCommitTimes.at(2));
}

static std::string getTaskDescrForStats(TaskId id) {
    return std::string(GlobalTask::getTaskName(id)) + "[" +
           to_string(GlobalTask::getTaskType(id)) + "]";
}

ENGINE_ERROR_CODE EventuallyPersistentEngine::doSchedulerStats(
        const void* cookie, const AddStatFn& add_stat) {
    for (TaskId id : GlobalTask::allTaskIds) {
        add_casted_stat(getTaskDescrForStats(id).c_str(),
                        stats.schedulingHisto[static_cast<int>(id)],
                        add_stat,
                        cookie);
    }

    return ENGINE_SUCCESS;
}

ENGINE_ERROR_CODE EventuallyPersistentEngine::doRunTimeStats(
        const void* cookie, const AddStatFn& add_stat) {
    for (TaskId id : GlobalTask::allTaskIds) {
        add_casted_stat(getTaskDescrForStats(id).c_str(),
                        stats.taskRuntimeHisto[static_cast<int>(id)],
                        add_stat,
                        cookie);
    }

    return ENGINE_SUCCESS;
}

ENGINE_ERROR_CODE EventuallyPersistentEngine::doDispatcherStats(
        const void* cookie, const AddStatFn& add_stat) {
    ExecutorPool::get()->doWorkerStat(
            ObjectRegistry::getCurrentEngine()->getTaskable(),
            cookie,
            add_stat);
    return ENGINE_SUCCESS;
}

ENGINE_ERROR_CODE EventuallyPersistentEngine::doTasksStats(
        const void* cookie, const AddStatFn& add_stat) {
    ExecutorPool::get()->doTasksStat(
            ObjectRegistry::getCurrentEngine()->getTaskable(),
            cookie,
            add_stat);
    return ENGINE_SUCCESS;
}

ENGINE_ERROR_CODE EventuallyPersistentEngine::doWorkloadStats(
        const void* cookie, const AddStatFn& add_stat) {
    try {
        std::array<char, 80> statname;
        ExecutorPool* expool = ExecutorPool::get();

        int readers = expool->getNumReaders();
        checked_snprintf(
                statname.data(), statname.size(), "ep_workload:num_readers");
        add_casted_stat(statname.data(), readers, add_stat, cookie);

        int writers = expool->getNumWriters();
        checked_snprintf(
                statname.data(), statname.size(), "ep_workload:num_writers");
        add_casted_stat(statname.data(), writers, add_stat, cookie);

        int auxio = expool->getNumAuxIO();
        checked_snprintf(
                statname.data(), statname.size(), "ep_workload:num_auxio");
        add_casted_stat(statname.data(), auxio, add_stat, cookie);

        int nonio = expool->getNumNonIO();
        checked_snprintf(
                statname.data(), statname.size(), "ep_workload:num_nonio");
        add_casted_stat(statname.data(), nonio, add_stat, cookie);

        int shards = workload->getNumShards();
        checked_snprintf(
                statname.data(), statname.size(), "ep_workload:num_shards");
        add_casted_stat(statname.data(), shards, add_stat, cookie);

        int numReadyTasks = expool->getNumReadyTasks();
        checked_snprintf(
                statname.data(), statname.size(), "ep_workload:ready_tasks");
        add_casted_stat(statname.data(), numReadyTasks, add_stat, cookie);

        int numSleepers = expool->getNumSleepers();
        checked_snprintf(
                statname.data(), statname.size(), "ep_workload:num_sleepers");
        add_casted_stat(statname.data(), numSleepers, add_stat, cookie);

        expool->doTaskQStat(ObjectRegistry::getCurrentEngine()->getTaskable(),
                            cookie,
                            add_stat);

    } catch (std::exception& error) {
        EP_LOG_WARN("doWorkloadStats: Error building stats: {}", error.what());
    }

    return ENGINE_SUCCESS;
}

void EventuallyPersistentEngine::addSeqnoVbStats(const void* cookie,
                                                 const AddStatFn& add_stat,
                                                 const VBucketPtr& vb) {
    // MB-19359: An atomic read of vbucket state without acquiring the
    // reader lock for state should suffice here.
    uint64_t relHighSeqno = vb->getHighSeqno();
    if (vb->getState() != vbucket_state_active) {
        snapshot_info_t info = vb->checkpointManager->getSnapshotInfo();
        relHighSeqno = info.range.getEnd();
    }

    try {
        std::array<char, 64> buffer;
        failover_entry_t entry = vb->failovers->getLatestEntry();
        checked_snprintf(buffer.data(),
                         buffer.size(),
                         "vb_%d:high_seqno",
                         vb->getId().get());
        add_casted_stat(buffer.data(), relHighSeqno, add_stat, cookie);
        checked_snprintf(buffer.data(),
                         buffer.size(),
                         "vb_%d:abs_high_seqno",
                         vb->getId().get());
        add_casted_stat(buffer.data(), vb->getHighSeqno(), add_stat, cookie);
        checked_snprintf(buffer.data(),
                         buffer.size(),
                         "vb_%d:last_persisted_seqno",
                         vb->getId().get());
        add_casted_stat(buffer.data(),
                        vb->getPublicPersistenceSeqno(),
                        add_stat,
                        cookie);
        checked_snprintf(
                buffer.data(), buffer.size(), "vb_%d:uuid", vb->getId().get());
        add_casted_stat(buffer.data(), entry.vb_uuid, add_stat, cookie);
        checked_snprintf(buffer.data(),
                         buffer.size(),
                         "vb_%d:purge_seqno",
                         vb->getId().get());
        add_casted_stat(buffer.data(), vb->getPurgeSeqno(), add_stat, cookie);
        const snapshot_range_t range = vb->getPersistedSnapshot();
        checked_snprintf(buffer.data(),
                         buffer.size(),
                         "vb_%d:last_persisted_snap_start",
                         vb->getId().get());
        add_casted_stat(buffer.data(), range.getStart(), add_stat, cookie);
        checked_snprintf(buffer.data(),
                         buffer.size(),
                         "vb_%d:last_persisted_snap_end",
                         vb->getId().get());
        add_casted_stat(buffer.data(), range.getEnd(), add_stat, cookie);

        checked_snprintf(buffer.data(),
                         buffer.size(),
                         "vb_%d:high_prepared_seqno",
                         vb->getId().get());
        add_casted_stat(
                buffer.data(), vb->getHighPreparedSeqno(), add_stat, cookie);
        checked_snprintf(buffer.data(),
                         buffer.size(),
                         "vb_%d:high_completed_seqno",
                         vb->getId().get());
        add_casted_stat(
                buffer.data(), vb->getHighCompletedSeqno(), add_stat, cookie);
        checked_snprintf(buffer.data(),
                         buffer.size(),
                         "vb_%d:max_visible_seqno",
                         vb->getId().get());
        add_casted_stat(
                buffer.data(), vb->getMaxVisibleSeqno(), add_stat, cookie);

    } catch (std::exception& error) {
        EP_LOG_WARN("addSeqnoVbStats: error building stats: {}", error.what());
    }
}

void EventuallyPersistentEngine::addLookupResult(const void* cookie,
                                                 std::unique_ptr<Item> result) {
    LockHolder lh(lookupMutex);
    auto it = lookups.find(cookie);
    if (it != lookups.end()) {
        if (!it->second) {
            EP_LOG_DEBUG("Cleaning up old lookup result for '{}'",
                         it->second->getKey().data());
        } else {
            EP_LOG_DEBUG("Cleaning up old null lookup result");
        }
        lookups.erase(it);
    }
    lookups[cookie] = std::move(result);
}

bool EventuallyPersistentEngine::fetchLookupResult(const void* cookie,
                                                   std::unique_ptr<Item>& itm) {
    // This will return *and erase* the lookup result for a connection.
    // You look it up, you own it.
    LockHolder lh(lookupMutex);
    auto it = lookups.find(cookie);
    if (it != lookups.end()) {
        itm = std::move(it->second);
        lookups.erase(it);
        return true;
    } else {
        return false;
    }
}

EventuallyPersistentEngine::StatusAndVBPtr
EventuallyPersistentEngine::getValidVBucketFromString(std::string_view vbNum) {
    if (vbNum.empty()) {
        // Must specify a vbucket.
        return {ENGINE_EINVAL, {}};
    }
    uint16_t vbucket_id;
    if (!parseUint16(vbNum.data(), &vbucket_id)) {
        return {ENGINE_EINVAL, {}};
    }
    Vbid vbid = Vbid(vbucket_id);
    VBucketPtr vb = getVBucket(vbid);
    if (!vb) {
        return {ENGINE_NOT_MY_VBUCKET, {}};
    }
    return {ENGINE_SUCCESS, vb};
}

ENGINE_ERROR_CODE EventuallyPersistentEngine::doSeqnoStats(
        const void* cookie,
        const AddStatFn& add_stat,
        const char* stat_key,
        int nkey) {
    if (getKVBucket()->maybeWaitForVBucketWarmup(cookie)) {
        return ENGINE_EWOULDBLOCK;
    }

    if (nkey > 14) {
        std::string value(stat_key + 14, nkey - 14);

        try {
            checkNumeric(value.c_str());
        } catch(std::runtime_error &) {
            return ENGINE_EINVAL;
        }

        Vbid vbucket(atoi(value.c_str()));
        VBucketPtr vb = getVBucket(vbucket);
        if (!vb || vb->getState() == vbucket_state_dead) {
            return ENGINE_NOT_MY_VBUCKET;
        }

        addSeqnoVbStats(cookie, add_stat, vb);

        return ENGINE_SUCCESS;
    }

    auto vbuckets = kvBucket->getVBuckets().getBuckets();
    for (auto vbid : vbuckets) {
        VBucketPtr vb = getVBucket(vbid);
        if (vb) {
            addSeqnoVbStats(cookie, add_stat, vb);
        }
    }
    return ENGINE_SUCCESS;
}

void EventuallyPersistentEngine::addLookupAllKeys(const void* cookie,
                                                  ENGINE_ERROR_CODE err) {
    LockHolder lh(lookupMutex);
    allKeysLookups[cookie] = err;
}

void EventuallyPersistentEngine::runDefragmenterTask() {
    kvBucket->runDefragmenterTask();
}

bool EventuallyPersistentEngine::runAccessScannerTask() {
    return kvBucket->runAccessScannerTask();
}

void EventuallyPersistentEngine::runVbStatePersistTask(Vbid vbid) {
    kvBucket->runVbStatePersistTask(vbid);
}

ENGINE_ERROR_CODE EventuallyPersistentEngine::doCollectionStats(
        const void* cookie,
        const AddStatFn& add_stat,
        const std::string& statKey) {
    CBStatCollector collector(add_stat, cookie, getServerApi());
    auto bucketCollector = collector.forBucket(getName());
    auto res = Collections::Manager::doCollectionStats(
            *kvBucket, bucketCollector, statKey);
    if (res.result == cb::engine_errc::unknown_collection ||
        res.result == cb::engine_errc::unknown_scope) {
        setUnknownCollectionErrorContext(cookie,
                                         res.getManifestId());
    }
    return ENGINE_ERROR_CODE(res.result);
}

ENGINE_ERROR_CODE EventuallyPersistentEngine::doScopeStats(
        const void* cookie,
        const AddStatFn& add_stat,
        const std::string& statKey) {
    CBStatCollector collector(add_stat, cookie, getServerApi());
    auto bucketCollector = collector.forBucket(getName());
    auto res = Collections::Manager::doScopeStats(
            *kvBucket, bucketCollector, statKey);
    if (res.result == cb::engine_errc::unknown_scope) {
        setUnknownCollectionErrorContext(cookie,
                                         res.getManifestId());
    }
    return ENGINE_ERROR_CODE(res.result);
}

cb::EngineErrorGetCollectionIDResult
EventuallyPersistentEngine::parseKeyStatCollection(
        std::string_view expectedStatPrefix,
        std::string_view statKeyArg,
        std::string_view collectionStr) {
    CollectionID cid(CollectionID::Default);
    if (statKeyArg == expectedStatPrefix) {
        // provided argument should be a collection path
        auto res = kvBucket->getCollectionsManager().getCollectionID(
                collectionStr);
        cid = res.getCollectionId();
        if (res.result != cb::engine_errc::success) {
            EP_LOG_WARN(
                    "EventuallyPersistentEngine::parseKeyStatCollection could "
                    "not find collection arg:{} error:{}",
                    collectionStr,
                    res.result);
        }
        return res;
    } else if (statKeyArg == (std::string(expectedStatPrefix) + "-byid") &&
               collectionStr.size() > 2) {
        // provided argument should be a hex collection ID N, 0xN or 0XN
        try {
            cid = std::stoul(collectionStr.data(), nullptr, 16);
        } catch (const std::logic_error& e) {
            EP_LOG_WARN(
                    "EventuallyPersistentEngine::parseKeyStatCollection "
                    "invalid collection arg:{}, exception:{}",
                    collectionStr,
                    e.what());
            return cb::EngineErrorGetCollectionIDResult{
                    cb::engine_errc::invalid_arguments};
        }
        // Collection's scope is needed for privilege check
        auto scope = kvBucket->getCollectionsManager().getScopeID(cid);
        if (scope.second) {
            return cb::EngineErrorGetCollectionIDResult(
                    scope.first, scope.second.value(), cid);
        } else {
            return cb::EngineErrorGetCollectionIDResult(
                    cb::engine_errc::unknown_collection, scope.first);
        }
    }
    return cb::EngineErrorGetCollectionIDResult(
            cb::engine_errc::invalid_arguments);
}

std::tuple<ENGINE_ERROR_CODE,
           std::optional<Vbid>,
           std::optional<std::string>,
           std::optional<CollectionID>>
EventuallyPersistentEngine::parseStatKeyArg(const void* cookie,
                                            std::string_view statKeyPrefix,
                                            std::string_view statKey) {
    std::vector<std::string> args;
    std::string trimmedStatKey(statKey);
    boost::algorithm::trim(trimmedStatKey);
    boost::split(args, trimmedStatKey, boost::is_space());
    if (args.size() != 3 && args.size() != 4) {
        return {ENGINE_EINVAL, std::nullopt, std::nullopt, std::nullopt};
    }

    Vbid vbid(0);
    try {
        vbid = Vbid(gsl::narrow<uint16_t>(std::stoi(args[2])));
    } catch (const std::exception& e) {
        EP_LOG_WARN(
                "EventuallyPersistentEngine::doKeyStats invalid "
                "vbucket arg:{}, exception:{}",
                args[2],
                e.what());
        return {ENGINE_EINVAL, std::nullopt, std::nullopt, std::nullopt};
    }

    CollectionID cid(CollectionID::Default);
    if (args.size() == 4) {
        cb::EngineErrorGetCollectionIDResult res{
                cb::engine_errc::unknown_collection};
        // An argument was provided, maybe an id or a 'path'
        auto cidResult =
                parseKeyStatCollection(statKeyPrefix, args[0], args[3]);
        if (cidResult.result != cb::engine_errc::success) {
            if (cidResult.result == cb::engine_errc::unknown_collection) {
                setUnknownCollectionErrorContext(cookie,
                                                 cidResult.getManifestId());
            }
            return {ENGINE_ERROR_CODE(cidResult.result),
                    std::nullopt,
                    std::nullopt,
                    std::nullopt};
        }
        cid = cidResult.getCollectionId();
    }

    return {ENGINE_SUCCESS, vbid, args[1], cid};
}

ENGINE_ERROR_CODE EventuallyPersistentEngine::doKeyStats(
        const void* cookie,
        const AddStatFn& add_stat,
        std::string_view statKey) {
    ENGINE_ERROR_CODE status;
    std::optional<Vbid> vbid;
    std::optional<std::string> key;
    std::optional<CollectionID> cid;
    std::tie(status, vbid, key, cid) = parseStatKeyArg(cookie, "key", statKey);
    if (status != ENGINE_SUCCESS) {
        return status;
    }
    auto docKey = StoredDocKey(*key, *cid);
    return doKeyStats(cookie, add_stat, *vbid, docKey, false);
}

ENGINE_ERROR_CODE EventuallyPersistentEngine::doVKeyStats(
        const void* cookie,
        const AddStatFn& add_stat,
        std::string_view statKey) {
    ENGINE_ERROR_CODE status;
    std::optional<Vbid> vbid;
    std::optional<std::string> key;
    std::optional<CollectionID> cid;
    std::tie(status, vbid, key, cid) = parseStatKeyArg(cookie, "vkey", statKey);
    if (status != ENGINE_SUCCESS) {
        return status;
    }
    auto docKey = StoredDocKey(*key, *cid);
    return doKeyStats(cookie, add_stat, *vbid, docKey, true);
}

ENGINE_ERROR_CODE EventuallyPersistentEngine::doDcpVbTakeoverStats(
        const void* cookie,
        const AddStatFn& add_stat,
        std::string_view statKey) {
    std::string tStream;
    std::string vbid;
    std::string buffer(statKey.data() + 15, statKey.size() - 15);
    std::stringstream ss(buffer);
    ss >> vbid;
    ss >> tStream;
    uint16_t vbucket_id(0);
    parseUint16(vbid.c_str(), &vbucket_id);
    Vbid vbucketId = Vbid(vbucket_id);
    return doDcpVbTakeoverStats(cookie, add_stat, tStream, vbucketId);
}

ENGINE_ERROR_CODE EventuallyPersistentEngine::doFailoversStats(
        const void* cookie, const AddStatFn& add_stat, std::string_view key) {
    const std::string statKey(key.data(), key.size());
    if (key.size() == 9) {
        return doAllFailoverLogStats(cookie, add_stat);
    }

    if (statKey.compare(std::string("failovers").length(),
                        std::string(" ").length(),
                        " ") == 0) {
        std::string vbid;
        std::string s_key(statKey.substr(10, key.size() - 10));
        std::stringstream ss(s_key);
        ss >> vbid;
        uint16_t vbucket_id(0);
        parseUint16(vbid.c_str(), &vbucket_id);
        Vbid vbucketId = Vbid(vbucket_id);
        return doVbIdFailoverLogStats(cookie, add_stat, vbucketId);
    }

    return ENGINE_KEY_ENOENT;
}

ENGINE_ERROR_CODE EventuallyPersistentEngine::doDiskinfoStats(
        const void* cookie, const AddStatFn& add_stat, std::string_view key) {
    const std::string statKey(key.data(), key.size());
    if (key.size() == 8) {
        CBStatCollector collector{add_stat, cookie, getServerApi()};
        auto bucketC = collector.forBucket(getName());
        return kvBucket->getFileStats(bucketC);
    }
    if ((key.size() == 15) &&
        (statKey.compare(std::string("diskinfo").length() + 1,
                         std::string("detail").length(),
                         "detail") == 0)) {
        return kvBucket->getPerVBucketDiskStats(cookie, add_stat);
    }

    return ENGINE_EINVAL;
}

void EventuallyPersistentEngine::doDiskFailureStats(
        const BucketStatCollector& collector) {
    using namespace cb::stats;
    size_t value = 0;
    if (kvBucket->getKVStoreStat(
                "failure_compaction", value, KVBucketIface::KVSOption::BOTH)) {
        // Total data write failures is compaction failures plus commit failures
        auto writeFailure = value + stats.commitFailed;
        collector.addStat(Key::ep_data_write_failed, writeFailure);
    }
    if (kvBucket->getKVStoreStat(
                "failure_get", value, KVBucketIface::KVSOption::BOTH)) {
        collector.addStat(Key::ep_data_read_failed, value);
    }
}

ENGINE_ERROR_CODE EventuallyPersistentEngine::doPrivilegedStats(
        const void* cookie, const AddStatFn& add_stat, std::string_view key) {
    // Privileged stats - need Stats priv (and not just SimpleStats).
    const auto acc = getServerApi()->cookie->check_privilege(
            cookie, cb::rbac::Privilege::Stats, {}, {});

    if (acc.success()) {
        if (cb_isPrefix(key, "_checkpoint-dump")) {
            const size_t keyLen = strlen("_checkpoint-dump");
            std::string_view keyArgs(key.data() + keyLen, key.size() - keyLen);
            return doCheckpointDump(cookie, add_stat, keyArgs);
        }

        if (cb_isPrefix(key, "_hash-dump")) {
            const size_t keyLen = strlen("_hash-dump");
            std::string_view keyArgs(key.data() + keyLen, key.size() - keyLen);
            return doHashDump(cookie, add_stat, keyArgs);
        }

        if (cb_isPrefix(key, "_durability-dump")) {
            const size_t keyLen = strlen("_durability-dump");
            std::string_view keyArgs(key.data() + keyLen, key.size() - keyLen);
            return doDurabilityMonitorDump(cookie, add_stat, keyArgs);
        }

        return ENGINE_KEY_ENOENT;
    }
    return ENGINE_EACCESS;
}

ENGINE_ERROR_CODE EventuallyPersistentEngine::getStats(
        const void* cookie,
        std::string_view key,
        std::string_view value,
        const AddStatFn& add_stat) {
    ScopeTimer2<HdrMicroSecStopwatch, TracerStopwatch> timer(
            std::forward_as_tuple(stats.getStatsCmdHisto),
            std::forward_as_tuple(cookie, cb::tracing::Code::GetStats));

    if (key.empty()) {
        EP_LOG_DEBUG("stats engine");
    } else {
        EP_LOG_DEBUG("stats {}", key);
    }

    // Some stats have been moved to using the stat collector interface,
    // while others have not. Depending on the key, this collector _may_
    // not be used, but creating it here reduces duplication (and it's not
    // expensive to create)
    CBStatCollector collector{add_stat, cookie, getServerApi()};
    auto bucketCollector = collector.forBucket(getName());

    if (key.empty()) {
        return doEngineStats(bucketCollector);
    }
    if (key.size() > 7 && cb_isPrefix(key, "dcpagg ")) {
        return doConnAggStats(bucketCollector, key.substr(7));
    }
    if (key == "dcp"sv) {
        return doDcpStats(cookie, add_stat, value);
    }
    if (key == "eviction"sv) {
        return doEvictionStats(cookie, add_stat);
    }
    if (key == "hash"sv) {
        return doHashStats(cookie, add_stat);
    }
    if (key == "vbucket"sv) {
        return doVBucketStats(cookie,
                              add_stat,
                              key.data(),
                              key.size(),
                              VBucketStatsDetailLevel::State);
    }
    if (key == "prev-vbucket"sv) {
        return doVBucketStats(cookie,
                              add_stat,
                              key.data(),
                              key.size(),
                              VBucketStatsDetailLevel::PreviousState);
    }
    if (cb_isPrefix(key, "vbucket-durability-state")) {
        return doVBucketStats(cookie,
                              add_stat,
                              key.data(),
                              key.size(),
                              VBucketStatsDetailLevel::Durability);
    }
    if (cb_isPrefix(key, "vbucket-details")) {
        return doVBucketStats(cookie,
                              add_stat,
                              key.data(),
                              key.size(),
                              VBucketStatsDetailLevel::Full);
    }
    if (cb_isPrefix(key, "vbucket-seqno")) {
        return doSeqnoStats(cookie, add_stat, key.data(), key.size());
    }
    if (cb_isPrefix(key, "checkpoint")) {
        return doCheckpointStats(cookie, add_stat, key.data(), key.size());
    }
    if (cb_isPrefix(key, "durability-monitor")) {
        return doDurabilityMonitorStats(
                cookie, add_stat, key.data(), key.size());
    }
    if (key == "timings"sv) {
        doTimingStats(bucketCollector);
        return ENGINE_SUCCESS;
    }
    if (key == "dispatcher"sv) {
        return doDispatcherStats(cookie, add_stat);
    }
    if (key == "tasks"sv) {
        return doTasksStats(cookie, add_stat);
    }
    if (key == "scheduler"sv) {
        return doSchedulerStats(cookie, add_stat);
    }
    if (key == "runtimes"sv) {
        return doRunTimeStats(cookie, add_stat);
    }
    if (key == "memory"sv) {
        return doMemoryStats(cookie, add_stat);
    }
    if (key == "uuid"sv) {
        add_casted_stat("uuid", configuration.getUuid(), add_stat, cookie);
        return ENGINE_SUCCESS;
    }
    if (cb_isPrefix(key, "key ") || cb_isPrefix(key, "key-byid ")) {
        return doKeyStats(cookie, add_stat, key);
    }
    if (cb_isPrefix(key, "vkey ") || cb_isPrefix(key, "vkey-byid ")) {
        return doVKeyStats(cookie, add_stat, key);
    }
    if (key == "kvtimings"sv) {
        getKVBucket()->addKVStoreTimingStats(add_stat, cookie);
        return ENGINE_SUCCESS;
    }
    if (key.size() >= 7 && cb_isPrefix(key, "kvstore")) {
        std::string args(key.data() + 7, key.size() - 7);
        getKVBucket()->addKVStoreStats(add_stat, cookie, args);
        return ENGINE_SUCCESS;
    }
    if (key == "warmup"sv) {
        const auto* warmup = getKVBucket()->getWarmup();
        if (warmup != nullptr) {
            warmup->addStats(add_stat, cookie);
            return ENGINE_SUCCESS;
        }
        return ENGINE_KEY_ENOENT;
    }
    if (key == "info"sv) {
        add_casted_stat("info", get_stats_info(), add_stat, cookie);
        return ENGINE_SUCCESS;
    }
    if (key == "config"sv) {
        configuration.addStats(bucketCollector);
        return ENGINE_SUCCESS;
    }
    if (key.size() > 15 && cb_isPrefix(key, "dcp-vbtakeover")) {
        return doDcpVbTakeoverStats(cookie, add_stat, key);
    }
    if (key == "workload"sv) {
        return doWorkloadStats(cookie, add_stat);
    }
    if (cb_isPrefix(key, "failovers")) {
        return doFailoversStats(cookie, add_stat, key);
    }
    if (cb_isPrefix(key, "diskinfo")) {
        return doDiskinfoStats(cookie, add_stat, key);
    }
    if (cb_isPrefix(key, "collections")) {
        return doCollectionStats(
                cookie, add_stat, std::string(key.data(), key.size()));
    }
    if (cb_isPrefix(key, "scopes")) {
        return doScopeStats(
                cookie, add_stat, std::string(key.data(), key.size()));
    }
    if (cb_isPrefix(key, "disk-failures")) {
        doDiskFailureStats(bucketCollector);
        return ENGINE_SUCCESS;
    }
    if (key[0] == '_') {
        return doPrivilegedStats(cookie, add_stat, key);
    }

    // Unknown stat requested
    return ENGINE_KEY_ENOENT;
}

void EventuallyPersistentEngine::resetStats() {
    stats.reset();
    if (kvBucket) {
        kvBucket->resetUnderlyingStats();
    }
}

ENGINE_ERROR_CODE EventuallyPersistentEngine::checkPrivilege(
        const void* cookie, cb::rbac::Privilege priv, DocKey key) const {
    return ENGINE_ERROR_CODE(
            checkPrivilege(cookie, priv, key.getCollectionID()));
}

cb::engine_errc EventuallyPersistentEngine::checkPrivilege(
        const void* cookie, cb::rbac::Privilege priv, CollectionID cid) const {
    ScopeID sid{ScopeID::Default};
    uint64_t manifestUid{0};
    cb::engine_errc status = cb::engine_errc::success;

    if (!cid.isDefaultCollection()) {
        auto res = getKVBucket()->getScopeID(cid);
        manifestUid = res.first;
        if (!res.second) {
            status = cb::engine_errc::unknown_collection;
        } else {
            sid = res.second.value();
        }
    }

    if (status == cb::engine_errc::success) {
        status = checkPrivilege(cookie, priv, sid, cid);
    }

    switch (status) {
    case cb::engine_errc::success:
    case cb::engine_errc::no_access:
        break;
    case cb::engine_errc::unknown_collection:
        setUnknownCollectionErrorContext(cookie,
                                         manifestUid);
        break;
    default:
        EP_LOG_ERR(
                "EPE::checkPrivilege(priv:{}, cid:{}): sid:{} unexpected "
                "status:{}",
                int(priv),
                cid.to_string(),
                sid.to_string(),

                to_string(status));
    }
    return status;
}

cb::engine_errc EventuallyPersistentEngine::checkPrivilege(
        const void* cookie,
        cb::rbac::Privilege priv,
        std::optional<ScopeID> sid,
        std::optional<CollectionID> cid) const {
    try {
        switch (serverApi->cookie->check_privilege(cookie, priv, sid, cid)
                        .getStatus()) {
        case cb::rbac::PrivilegeAccess::Status::Ok:
            return cb::engine_errc::success;
        case cb::rbac::PrivilegeAccess::Status::Fail:
            return cb::engine_errc::no_access;
        case cb::rbac::PrivilegeAccess::Status::FailNoPrivileges:
            return cid ? cb::engine_errc::unknown_collection
                       : cb::engine_errc::unknown_scope;
        }
    } catch (const std::exception& e) {
        EP_LOG_ERR(
                "EPE::checkPrivilege: received exception while checking "
                "privilege for sid:{}: cid:{} {}",
                sid ? sid->to_string() : "no-scope",
                cid ? cid->to_string() : "no-collection",
                e.what());
    }
    return cb::engine_errc::failed;
}

cb::engine_errc EventuallyPersistentEngine::testPrivilege(
        const void* cookie,
        cb::rbac::Privilege priv,
        std::optional<ScopeID> sid,
        std::optional<CollectionID> cid) const {
    try {
        switch (serverApi->cookie->test_privilege(cookie, priv, sid, cid)
                        .getStatus()) {
        case cb::rbac::PrivilegeAccess::Status::Ok:
            return cb::engine_errc::success;
        case cb::rbac::PrivilegeAccess::Status::Fail:
            return cb::engine_errc::no_access;
        case cb::rbac::PrivilegeAccess::Status::FailNoPrivileges:
            return cid ? cb::engine_errc::unknown_collection
                       : cb::engine_errc::unknown_scope;
        }
    } catch (const std::exception& e) {
        EP_LOG_ERR(
                "EPE::testPrivilege: received exception while checking "
                "privilege for sid:{}: cid:{} {}",
                sid ? sid->to_string() : "no-scope",
                cid ? cid->to_string() : "no-collection",
                e.what());
    }
    return cb::engine_errc::failed;
}

/**
 * @return the privilege revision, which changes when privileges do.
 */
uint32_t EventuallyPersistentEngine::getPrivilegeRevision(
        const void* cookie) const {
    return serverApi->cookie->get_privilege_context_revision(cookie);
}

ENGINE_ERROR_CODE EventuallyPersistentEngine::observe(
        const void* cookie,
        const cb::mcbp::Request& req,
        const AddResponseFn& response) {
    size_t offset = 0;

    const auto value = req.getValue();
    const uint8_t* data = value.data();
    std::stringstream result;

    while (offset < value.size()) {
        // Each entry is built up by:
        // 2 bytes vb id
        // 2 bytes key length
        // n bytes key

        // Parse a key
        if (value.size() - offset < 4) {
            setErrorContext(cookie, "Requires vbid and keylen.");
            return ENGINE_EINVAL;
        }

        Vbid vb_id;
        memcpy(&vb_id, data + offset, sizeof(Vbid));
        vb_id = vb_id.ntoh();
        offset += sizeof(Vbid);

        uint16_t keylen;
        memcpy(&keylen, data + offset, sizeof(uint16_t));
        keylen = ntohs(keylen);
        offset += sizeof(uint16_t);

        if (value.size() - offset < keylen) {
            setErrorContext(cookie, "Incorrect keylen");
            return ENGINE_EINVAL;
        }

        DocKey key = makeDocKey(cookie, {data + offset, keylen});
        offset += keylen;
        EP_LOG_DEBUG("Observing key {} in {}",
                     cb::UserDataView(key.to_string()),
                     vb_id);

        auto rv = checkPrivilege(cookie, cb::rbac::Privilege::Read, key);
        if (rv != ENGINE_SUCCESS) {
            return rv;
        }

        // Get key stats
        uint16_t keystatus = 0;
        struct key_stats kstats = {};
        rv = kvBucket->getKeyStats(
                key, vb_id, cookie, kstats, WantsDeleted::Yes);
        if (rv == ENGINE_SUCCESS) {
            if (kstats.logically_deleted) {
                keystatus = OBS_STATE_LOGICAL_DEL;
            } else if (!kstats.dirty) {
                keystatus = OBS_STATE_PERSISTED;
            } else {
                keystatus = OBS_STATE_NOT_PERSISTED;
            }
        } else if (rv == ENGINE_KEY_ENOENT) {
            keystatus = OBS_STATE_NOT_FOUND;
        } else if (rv == ENGINE_NOT_MY_VBUCKET) {
            return ENGINE_NOT_MY_VBUCKET;
        } else if (rv == ENGINE_EWOULDBLOCK) {
            return rv;
        } else if (rv == ENGINE_SYNC_WRITE_RECOMMIT_IN_PROGRESS) {
            return rv;
        } else {
            return ENGINE_FAILED;
        }

        // Put the result into a response buffer
        vb_id = vb_id.hton();
        keylen = htons(keylen);
        uint64_t cas = htonll(kstats.cas);
        result.write((char*)&vb_id, sizeof(Vbid));
        result.write((char*) &keylen, sizeof(uint16_t));
        result.write(reinterpret_cast<const char*>(key.data()), key.size());
        result.write((char*) &keystatus, sizeof(uint8_t));
        result.write((char*) &cas, sizeof(uint64_t));
    }

    uint64_t persist_time = 0;
    auto queue_size = static_cast<double>(stats.diskQueueSize);
    double item_trans_time = kvBucket->getTransactionTimePerItem();

    if (item_trans_time > 0 && queue_size > 0) {
        persist_time = static_cast<uint32_t>(queue_size * item_trans_time);
    }
    persist_time = persist_time << 32;

    const auto result_string = result.str();
    return sendResponse(response,
                        {}, // key
                        {}, // extra
                        result_string, // body
                        PROTOCOL_BINARY_RAW_BYTES,
                        cb::mcbp::Status::Success,
                        persist_time,
                        cookie);
}

ENGINE_ERROR_CODE EventuallyPersistentEngine::observe_seqno(
        const void* cookie,
        const cb::mcbp::Request& request,
        const AddResponseFn& response) {
    Vbid vb_id = request.getVBucket();
    auto value = request.getValue();
    auto vb_uuid = static_cast<uint64_t>(
            ntohll(*reinterpret_cast<const uint64_t*>(value.data())));

    EP_LOG_DEBUG("Observing {} with uuid: {}", vb_id, vb_uuid);

    VBucketPtr vb = kvBucket->getVBucket(vb_id);
    if (!vb) {
        return ENGINE_NOT_MY_VBUCKET;
    }

    folly::SharedMutex::ReadHolder rlh(vb->getStateLock());
    if (vb->getState() == vbucket_state_dead) {
        return ENGINE_NOT_MY_VBUCKET;
    }

    //Check if the vb uuid matches with the latest entry
    failover_entry_t entry = vb->failovers->getLatestEntry();
    std::stringstream result;

    if (vb_uuid != entry.vb_uuid) {
       uint64_t failover_highseqno = 0;
       uint64_t latest_uuid;
       bool found = vb->failovers->getLastSeqnoForUUID(vb_uuid, &failover_highseqno);
       if (!found) {
           return ENGINE_KEY_ENOENT;
       }

       uint8_t format_type = 1;
       uint64_t last_persisted_seqno = htonll(vb->getPublicPersistenceSeqno());
       uint64_t current_seqno = htonll(vb->getHighSeqno());
       latest_uuid = htonll(entry.vb_uuid);
       vb_id = vb_id.hton();
       vb_uuid = htonll(vb_uuid);
       failover_highseqno = htonll(failover_highseqno);

       result.write((char*) &format_type, sizeof(uint8_t));
       result.write((char*)&vb_id, sizeof(Vbid));
       result.write((char*) &latest_uuid, sizeof(uint64_t));
       result.write((char*) &last_persisted_seqno, sizeof(uint64_t));
       result.write((char*) &current_seqno, sizeof(uint64_t));
       result.write((char*) &vb_uuid, sizeof(uint64_t));
       result.write((char*) &failover_highseqno, sizeof(uint64_t));
    } else {
        uint8_t format_type = 0;
        uint64_t last_persisted_seqno = htonll(vb->getPublicPersistenceSeqno());
        uint64_t current_seqno = htonll(vb->getHighSeqno());
        vb_id = vb_id.hton();
        vb_uuid =  htonll(vb_uuid);

        result.write((char*) &format_type, sizeof(uint8_t));
        result.write((char*)&vb_id, sizeof(Vbid));
        result.write((char*) &vb_uuid, sizeof(uint64_t));
        result.write((char*) &last_persisted_seqno, sizeof(uint64_t));
        result.write((char*) &current_seqno, sizeof(uint64_t));
    }

    return sendResponse(response,
                        {}, // key
                        {}, // extra
                        result.str(), // body
                        PROTOCOL_BINARY_RAW_BYTES,
                        cb::mcbp::Status::Success,
                        0,
                        cookie);
}

VBucketPtr EventuallyPersistentEngine::getVBucket(Vbid vbucket) const {
    return kvBucket->getVBucket(vbucket);
}

ENGINE_ERROR_CODE EventuallyPersistentEngine::handleLastClosedCheckpoint(
        const void* cookie,
        const cb::mcbp::Request& request,
        const AddResponseFn& response) {
    VBucketPtr vb = getVBucket(request.getVBucket());
    if (!vb) {
        return ENGINE_NOT_MY_VBUCKET;
    }

    const uint64_t id =
            htonll(vb->checkpointManager->getLastClosedCheckpointId());
    return sendResponse(
            response,
            {}, // key
            {}, // extra
            {reinterpret_cast<const char*>(&id), sizeof(id)}, // body
            PROTOCOL_BINARY_RAW_BYTES,
            cb::mcbp::Status::Success,
            0,
            cookie);
}

ENGINE_ERROR_CODE EventuallyPersistentEngine::handleCreateCheckpoint(
        const void* cookie,
        const cb::mcbp::Request& req,
        const AddResponseFn& response) {
    VBucketPtr vb = getVBucket(req.getVBucket());

    if (!vb || vb->getState() != vbucket_state_active) {
        return ENGINE_NOT_MY_VBUCKET;
    }

    // Create a new checkpoint, notifying flusher.
    const uint64_t checkpointId =
            htonll(vb->checkpointManager->createNewCheckpoint());
    getKVBucket()->wakeUpFlusher();
    const auto lastPersisted =
            kvBucket->getLastPersistedCheckpointId(vb->getId());

    if (lastPersisted.second) {
        const uint64_t persistedChkId = htonll(lastPersisted.first);
        std::array<char, sizeof(checkpointId) + sizeof(persistedChkId)> val;
        memcpy(val.data(), &checkpointId, sizeof(checkpointId));
        memcpy(val.data() + sizeof(checkpointId),
               &persistedChkId,
               sizeof(persistedChkId));
        return sendResponse(response,
                            {}, // key
                            {}, // extra
                            {val.data(), val.size()}, // body
                            PROTOCOL_BINARY_RAW_BYTES,
                            cb::mcbp::Status::Success,
                            0,
                            cookie);
    }

    return sendResponse(response,
                        {}, // key
                        {}, // extra
                        {}, // body
                        PROTOCOL_BINARY_RAW_BYTES,
                        cb::mcbp::Status::Success,
                        0,
                        cookie);
}

ENGINE_ERROR_CODE EventuallyPersistentEngine::handleCheckpointPersistence(
        const void* cookie,
        const cb::mcbp::Request& request,
        const AddResponseFn& response) {
    auto vbucket = request.getVBucket();
    VBucketPtr vb = getVBucket(vbucket);
    if (!vb) {
        return ENGINE_NOT_MY_VBUCKET;
    }

    auto status = cb::mcbp::Status::Success;
    auto extras = request.getExtdata();
    uint64_t chk_id;
    if (extras.size() == sizeof(chk_id)) {
        memcpy(&chk_id, extras.data(), sizeof(chk_id));
    } else {
        auto value = request.getValue();
        memcpy(&chk_id, value.data(), sizeof(chk_id));
    }

    chk_id = ntohll(chk_id);
    if (getEngineSpecific(cookie) == nullptr) {
        auto res = vb->checkAddHighPriorityVBEntry(
                chk_id, cookie, HighPriorityVBNotify::ChkPersistence);

        switch (res) {
        case HighPriorityVBReqStatus::RequestScheduled:
            storeEngineSpecific(cookie, this);
            // Wake up the flusher if it is idle.
            getKVBucket()->wakeUpFlusher();
            return ENGINE_EWOULDBLOCK;

        case HighPriorityVBReqStatus::NotSupported:
            status = cb::mcbp::Status::NotSupported;
            EP_LOG_WARN(
                    "EventuallyPersistentEngine::"
                    "handleCheckpointCmds(): "
                    "High priority async chk request "
                    "for {} is NOT supported",
                    vbucket);
            break;

        case HighPriorityVBReqStatus::RequestNotScheduled:
            // 'HighPriorityVBEntry' was not added, hence just
            // return success
            EP_LOG_INFO(
                    "EventuallyPersistentEngine::"
                    "handleCheckpointCmds(): "
                    "Did NOT add high priority async chk request "
                    "for {}",
                    vbucket);

            break;
        }
    } else {
        storeEngineSpecific(cookie, nullptr);
        EP_LOG_DEBUG("Checkpoint {} persisted for {}", chk_id, vbucket);
    }

    return sendResponse(response,
                        {}, // key
                        {}, // extra
                        {}, // body
                        PROTOCOL_BINARY_RAW_BYTES,
                        status,
                        0,
                        cookie);
}

ENGINE_ERROR_CODE EventuallyPersistentEngine::handleSeqnoPersistence(
        const void* cookie,
        const cb::mcbp::Request& req,
        const AddResponseFn& response) {
    const Vbid vbucket = req.getVBucket();
    VBucketPtr vb = getVBucket(vbucket);
    if (!vb) {
        return ENGINE_NOT_MY_VBUCKET;
    }

    auto status = cb::mcbp::Status::Success;
    auto extras = req.getExtdata();
    uint64_t seqno = ntohll(*reinterpret_cast<const uint64_t*>(extras.data()));

    if (getEngineSpecific(cookie) == nullptr) {
        auto persisted_seqno = vb->getPersistenceSeqno();
        if (seqno > persisted_seqno) {
            auto res = vb->checkAddHighPriorityVBEntry(
                    seqno, cookie, HighPriorityVBNotify::Seqno);

            switch (res) {
            case HighPriorityVBReqStatus::RequestScheduled:
                storeEngineSpecific(cookie, this);
                return ENGINE_EWOULDBLOCK;

            case HighPriorityVBReqStatus::NotSupported:
                status = cb::mcbp::Status::NotSupported;
                EP_LOG_WARN(
                        "EventuallyPersistentEngine::handleSeqnoCmds(): "
                        "High priority async seqno request "
                        "for {} is NOT supported",
                        vbucket);
                break;

            case HighPriorityVBReqStatus::RequestNotScheduled:
                /* 'HighPriorityVBEntry' was not added, hence just return
                   success */
                EP_LOG_INFO(
                        "EventuallyPersistentEngine::handleSeqnoCmds(): "
                        "Did NOT add high priority async seqno request "
                        "for {}, Persisted seqno {} > requested seqno "
                        "{}",
                        vbucket,
                        persisted_seqno,
                        seqno);
                break;
            }
        }
    } else {
        storeEngineSpecific(cookie, nullptr);
        EP_LOG_DEBUG("Sequence number {} persisted for {}", seqno, vbucket);
    }

    return sendResponse(response,
                        {}, // key
                        {}, // extra
                        {}, // body
                        PROTOCOL_BINARY_RAW_BYTES,
                        status,
                        0,
                        cookie);
}

cb::EngineErrorMetadataPair EventuallyPersistentEngine::getMetaInner(
        const void* cookie, const DocKey& key, Vbid vbucket) {
    uint32_t deleted;
    uint8_t datatype;
    ItemMetaData itemMeta;
    ENGINE_ERROR_CODE ret = kvBucket->getMetaData(
            key, vbucket, cookie, itemMeta, deleted, datatype);

    item_info metadata;

    if (ret == ENGINE_SUCCESS) {
        metadata = to_item_info(itemMeta, datatype, deleted);
    } else if (ret == ENGINE_KEY_ENOENT || ret == ENGINE_NOT_MY_VBUCKET) {
        if (isDegradedMode()) {
            ret = ENGINE_TMPFAIL;
        }
    }

    return std::make_pair(cb::engine_errc(ret), metadata);
}
bool EventuallyPersistentEngine::decodeSetWithMetaOptions(
        cb::const_byte_buffer extras,
        GenerateCas& generateCas,
        CheckConflicts& checkConflicts,
        PermittedVBStates& permittedVBStates) {
    // DeleteSource not needed by SetWithMeta, so set to default of explicit
    DeleteSource deleteSource = DeleteSource::Explicit;
    return EventuallyPersistentEngine::decodeWithMetaOptions(extras,
                                                             generateCas,
                                                             checkConflicts,
                                                             permittedVBStates,
                                                             deleteSource);
}
bool EventuallyPersistentEngine::decodeWithMetaOptions(
        cb::const_byte_buffer extras,
        GenerateCas& generateCas,
        CheckConflicts& checkConflicts,
        PermittedVBStates& permittedVBStates,
        DeleteSource& deleteSource) {
    bool forceFlag = false;
    if (extras.size() == 28 || extras.size() == 30) {
        const size_t fixed_extras_size = 24;
        uint32_t options;
        memcpy(&options, extras.data() + fixed_extras_size, sizeof(options));
        options = ntohl(options);

        if (options & SKIP_CONFLICT_RESOLUTION_FLAG) {
            checkConflicts = CheckConflicts::No;
        }

        if (options & FORCE_ACCEPT_WITH_META_OPS) {
            forceFlag = true;
        }

        if (options & REGENERATE_CAS) {
            generateCas = GenerateCas::Yes;
        }

        if (options & FORCE_WITH_META_OP) {
            permittedVBStates.set(vbucket_state_replica);
            permittedVBStates.set(vbucket_state_pending);
            checkConflicts = CheckConflicts::No;
        }

        if (options & IS_EXPIRATION) {
            deleteSource = DeleteSource::TTL;
        }
    }

    // Validate options
    // 1) If GenerateCas::Yes then we must have CheckConflicts::No
    bool check1 = generateCas == GenerateCas::Yes &&
                  checkConflicts == CheckConflicts::Yes;

    // 2) If bucket is LWW/Custom and forceFlag is not set and GenerateCas::No
    bool check2 =
            conflictResolutionMode != ConflictResolutionMode::RevisionId &&
            !forceFlag && generateCas == GenerateCas::No;

    // 3) If bucket is revid then forceFlag must be false.
    bool check3 =
            conflictResolutionMode == ConflictResolutionMode::RevisionId &&
            forceFlag;

    // So if either check1/2/3 is true, return false
    return !(check1 || check2 || check3);
}

/**
 * This is a helper function for set/deleteWithMeta, used to extract nmeta
 * from the packet.
 * @param emd Extended Metadata (edited by this function)
 * @param value nmeta is removed from the value by this function
 * @param extras
 */
void extractNmetaFromExtras(cb::const_byte_buffer& emd,
                            cb::const_byte_buffer& value,
                            cb::const_byte_buffer extras) {
    if (extras.size() == 26 || extras.size() == 30) {
        // 26 = nmeta
        // 30 = options and nmeta (options followed by nmeta)
        // The extras is stored last, so copy out the two last bytes in
        // the extras field and use them as nmeta
        uint16_t nmeta;
        memcpy(&nmeta, extras.end() - sizeof(nmeta), sizeof(nmeta));
        nmeta = ntohs(nmeta);
        // Correct the vallen
        emd = {value.data() + value.size() - nmeta, nmeta};
        value = {value.data(), value.size() - nmeta};
    }
}

protocol_binary_datatype_t EventuallyPersistentEngine::checkForDatatypeJson(
        const void* cookie,
        protocol_binary_datatype_t datatype,
        std::string_view body) {
    if (!isDatatypeSupported(cookie, PROTOCOL_BINARY_DATATYPE_JSON)) {
        // JSON check the body if xattr's are enabled
        if (mcbp::datatype::is_xattr(datatype)) {
            body = cb::xattr::get_body(body);
        }

        if (checkUTF8JSON(reinterpret_cast<const uint8_t*>(body.data()),
                          body.size())) {
            datatype |= PROTOCOL_BINARY_DATATYPE_JSON;
        }
    }
    return datatype;
}

DocKey EventuallyPersistentEngine::makeDocKey(const void* cookie,
                                              cb::const_byte_buffer key) {
    return DocKey{key.data(),
                  key.size(),
                  isCollectionsSupported(cookie)
                          ? DocKeyEncodesCollectionId::Yes
                          : DocKeyEncodesCollectionId::No};
}

ENGINE_ERROR_CODE EventuallyPersistentEngine::setWithMeta(
        const void* cookie,
        const cb::mcbp::Request& request,
        const AddResponseFn& response) {
    if (isDegradedMode()) {
        return ENGINE_TMPFAIL;
    }

    const auto extras = request.getExtdata();

    CheckConflicts checkConflicts = CheckConflicts::Yes;
    PermittedVBStates permittedVBStates{vbucket_state_active};
    GenerateCas generateCas = GenerateCas::No;
    if (!decodeSetWithMetaOptions(
                extras, generateCas, checkConflicts, permittedVBStates)) {
        return ENGINE_EINVAL;
    }

    auto value = request.getValue();
    cb::const_byte_buffer emd;
    extractNmetaFromExtras(emd, value, extras);

    std::chrono::steady_clock::time_point startTime;
    {
        void* startTimeC = getEngineSpecific(cookie);
        if (startTimeC) {
            startTime = std::chrono::steady_clock::time_point(
                    std::chrono::steady_clock::duration(
                            *(static_cast<hrtime_t*>(startTimeC))));
            // Release the allocated memory and store nullptr to avoid
            // memory leak in an error path
            cb_free(startTimeC);
            storeEngineSpecific(cookie, nullptr);
        } else {
            startTime = std::chrono::steady_clock::now();
        }
    }

    const auto opcode = request.getClientOpcode();
    const bool allowExisting = (opcode == cb::mcbp::ClientOpcode::SetWithMeta ||
                                opcode == cb::mcbp::ClientOpcode::SetqWithMeta);

    const auto* payload =
            reinterpret_cast<const cb::mcbp::request::SetWithMetaPayload*>(
                    extras.data());

    uint32_t flags = payload->getFlagsInNetworkByteOrder();
    uint32_t expiration = payload->getExpiration();
    uint64_t seqno = payload->getSeqno();
    uint64_t cas = payload->getCas();
    uint64_t bySeqno = 0;
    ENGINE_ERROR_CODE ret;
    uint64_t commandCas = request.getCas();
    try {
        ret = setWithMeta(request.getVBucket(),
                          makeDocKey(cookie, request.getKey()),
                          value,
                          {cas, seqno, flags, time_t(expiration)},
                          false /*isDeleted*/,
                          uint8_t(request.getDatatype()),
                          commandCas,
                          &bySeqno,
                          cookie,
                          permittedVBStates,
                          checkConflicts,
                          allowExisting,
                          GenerateBySeqno::Yes,
                          generateCas,
                          emd);
    } catch (const std::bad_alloc&) {
        return ENGINE_ENOMEM;
    }

    if (ret == ENGINE_SUCCESS) {
        ServerDocumentIfaceBorderGuard guardedIface(*serverApi->document);
        guardedIface.audit_document_access(
                cookie, cb::audit::document::Operation::Modify);
        ++stats.numOpsSetMeta;
        auto endTime = std::chrono::steady_clock::now();
        auto& traceable = *cookie2traceable(cookie);
        if (traceable.isTracingEnabled()) {
            NonBucketAllocationGuard guard;
            auto& tracer = traceable.getTracer();
            auto spanid = tracer.begin(Code::SetWithMeta, startTime);
            tracer.end(spanid, endTime);
        }
        auto elapsed = std::chrono::duration_cast<std::chrono::microseconds>(
                endTime - startTime);
        stats.setWithMetaHisto.add(elapsed);

        cas = commandCas;
    } else if (ret == ENGINE_ENOMEM) {
        return memoryCondition();
    } else if (ret == ENGINE_EWOULDBLOCK) {
        ++stats.numOpsGetMetaOnSetWithMeta;
        auto* startTimeC = cb_malloc(sizeof(hrtime_t));
        memcpy(startTimeC, &startTime, sizeof(hrtime_t));
        storeEngineSpecific(cookie, startTimeC);
        return ret;
    } else {
        // Let the framework generate the error message
        return ret;
    }

    if (opcode == cb::mcbp::ClientOpcode::SetqWithMeta ||
        opcode == cb::mcbp::ClientOpcode::AddqWithMeta) {
        // quiet ops should not produce output
        return ENGINE_SUCCESS;
    }

    if (isMutationExtrasSupported(cookie)) {
        return sendMutationExtras(response,
                                  request.getVBucket(),
                                  bySeqno,
                                  cb::mcbp::Status::Success,
                                  cas,
                                  cookie);
    }
    return sendErrorResponse(response, cb::mcbp::Status::Success, cas, cookie);
}

ENGINE_ERROR_CODE EventuallyPersistentEngine::setWithMeta(
        Vbid vbucket,
        DocKey key,
        cb::const_byte_buffer value,
        ItemMetaData itemMeta,
        bool isDeleted,
        protocol_binary_datatype_t datatype,
        uint64_t& cas,
        uint64_t* seqno,
        const void* cookie,
        PermittedVBStates permittedVBStates,
        CheckConflicts checkConflicts,
        bool allowExisting,
        GenerateBySeqno genBySeqno,
        GenerateCas genCas,
        cb::const_byte_buffer emd) {
    std::unique_ptr<ExtendedMetaData> extendedMetaData;
    if (!emd.empty()) {
        extendedMetaData =
                std::make_unique<ExtendedMetaData>(emd.data(), emd.size());
        if (extendedMetaData->getStatus() == ENGINE_EINVAL) {
            setErrorContext(cookie, "Invalid extended metadata");
            return ENGINE_EINVAL;
        }
    }

    if (mcbp::datatype::is_snappy(datatype) &&
        !isDatatypeSupported(cookie, PROTOCOL_BINARY_DATATYPE_SNAPPY)) {
        setErrorContext(cookie, "Client did not negotiate Snappy support");
        return ENGINE_EINVAL;
    }

    std::string_view payload(reinterpret_cast<const char*>(value.data()),
                             value.size());

    cb::const_byte_buffer finalValue = value;
    protocol_binary_datatype_t finalDatatype = datatype;
    cb::compression::Buffer uncompressedValue;

    cb::const_byte_buffer inflatedValue = value;
    protocol_binary_datatype_t inflatedDatatype = datatype;

    if (mcbp::datatype::is_snappy(datatype)) {
        if (!cb::compression::inflate(cb::compression::Algorithm::Snappy,
                                      payload, uncompressedValue)) {
            setErrorContext(cookie, "Failed to inflate document");
            return ENGINE_EINVAL;
        }

        inflatedValue = uncompressedValue;
        inflatedDatatype &= ~PROTOCOL_BINARY_DATATYPE_SNAPPY;

        if (compressionMode == BucketCompressionMode::Off ||
            uncompressedValue.size() < value.size()) {
            // If the inflated version version is smaller than the compressed
            // version we should keep it inflated
            finalValue = uncompressedValue;
            finalDatatype &= ~PROTOCOL_BINARY_DATATYPE_SNAPPY;
        }
    }

    size_t system_xattr_size = 0;
    if (mcbp::datatype::is_xattr(datatype)) {
        // the validator ensured that the xattr was valid
        std::string_view xattr;
        xattr = {reinterpret_cast<const char*>(inflatedValue.data()),
                 inflatedValue.size()};
        system_xattr_size =
                cb::xattr::get_system_xattr_size(inflatedDatatype, xattr);
        if (system_xattr_size > cb::limits::PrivilegedBytes) {
            setErrorContext(
                    cookie,
                    "System XATTR (" + std::to_string(system_xattr_size) +
                            ") exceeds the max limit for system xattrs: " +
                            std::to_string(cb::limits::PrivilegedBytes));
            return ENGINE_EINVAL;
        }
    }

    const auto valuesize = inflatedValue.size();
    if ((valuesize - system_xattr_size) > maxItemSize) {
        EP_LOG_WARN(
                "Item value size {} for setWithMeta is bigger than the max "
                "size {} allowed!!!",
                inflatedValue.size(),
                maxItemSize);

        return ENGINE_E2BIG;
    }

    finalDatatype = checkForDatatypeJson(cookie, finalDatatype,
                        mcbp::datatype::is_snappy(datatype) ?
                        uncompressedValue : payload);

    auto item = std::make_unique<Item>(key,
                                       itemMeta.flags,
                                       itemMeta.exptime,
                                       finalValue.data(),
                                       finalValue.size(),
                                       finalDatatype,
                                       itemMeta.cas,
                                       -1,
                                       vbucket);
    item->setRevSeqno(itemMeta.revSeqno);
    if (isDeleted) {
        item->setDeleted();
    }
    auto ret = kvBucket->setWithMeta(*item,
                                     cas,
                                     seqno,
                                     cookie,
                                     permittedVBStates,
                                     checkConflicts,
                                     allowExisting,
                                     genBySeqno,
                                     genCas,
                                     extendedMetaData.get());

    if (ret == ENGINE_SUCCESS) {
        cas = item->getCas();
    } else {
        cas = 0;
    }
    return ret;
}

ENGINE_ERROR_CODE EventuallyPersistentEngine::deleteWithMeta(
        const void* cookie,
        const cb::mcbp::Request& request,
        const AddResponseFn& response) {
    if (isDegradedMode()) {
        return ENGINE_TMPFAIL;
    }

    const auto extras = request.getExtdata();

    CheckConflicts checkConflicts = CheckConflicts::Yes;
    PermittedVBStates permittedVBStates{vbucket_state_active};
    GenerateCas generateCas = GenerateCas::No;
    DeleteSource deleteSource = DeleteSource::Explicit;
    if (!decodeWithMetaOptions(extras,
                               generateCas,
                               checkConflicts,
                               permittedVBStates,
                               deleteSource)) {
        return ENGINE_EINVAL;
    }

    auto value = request.getValue();
    cb::const_byte_buffer emd;
    extractNmetaFromExtras(emd, value, extras);

    auto key = makeDocKey(cookie, request.getKey());
    uint64_t bySeqno = 0;

    const auto* payload =
            reinterpret_cast<const cb::mcbp::request::DelWithMetaPayload*>(
                    extras.data());
    const uint32_t flags = payload->getFlagsInNetworkByteOrder();
    const uint32_t delete_time = payload->getDeleteTime();
    const uint64_t seqno = payload->getSeqno();
    const uint64_t metacas = payload->getCas();
    uint64_t cas = request.getCas();
    ENGINE_ERROR_CODE ret;
    try {
        // MB-37374: Accept user-xattrs, body is still invalid
        auto datatype = uint8_t(request.getDatatype());
        cb::compression::Buffer uncompressedValue;
        if (mcbp::datatype::is_snappy(datatype)) {
            if (!cb::compression::inflate(
                        cb::compression::Algorithm::Snappy,
                        {reinterpret_cast<const char*>(value.data()),
                         value.size()},
                        uncompressedValue)) {
                setErrorContext(cookie, "Failed to inflate data");
                return ENGINE_EINVAL;
            }
            value = uncompressedValue;
            datatype &= ~PROTOCOL_BINARY_DATATYPE_SNAPPY;
        }

        if (allowSanitizeValueInDeletion) {
            if (mcbp::datatype::is_xattr(datatype)) {
                // Whatever we have in the value, just keep Xattrs
                const auto valBuffer = std::string_view{
                        reinterpret_cast<const char*>(value.data()),
                        value.size()};
                value = {value.data(), cb::xattr::get_body_offset(valBuffer)};
            } else {
                // We may have nothing or only a Body, remove everything
                value = {};
            }
        } else {
            // Whether we have Xattrs or not, we just want to fail if we got a
            // value with Body
            if (cb::xattr::get_body_size(
                        datatype,
                        {reinterpret_cast<const char*>(value.data()),
                         value.size()}) > 0) {
                setErrorContext(cookie,
                                "It is only possible to specify Xattrs as a "
                                "value to DeleteWithMeta");
                return ENGINE_EINVAL;
            }
        }

        if (value.empty()) {
            ret = deleteWithMeta(request.getVBucket(),
                                 key,
                                 {metacas, seqno, flags, time_t(delete_time)},
                                 cas,
                                 &bySeqno,
                                 cookie,
                                 permittedVBStates,
                                 checkConflicts,
                                 GenerateBySeqno::Yes,
                                 generateCas,
                                 emd,
                                 deleteSource);
        } else {
            // A delete with a value
            ret = setWithMeta(request.getVBucket(),
                              key,
                              value,
                              {metacas, seqno, flags, time_t(delete_time)},
                              true /*isDeleted*/,
                              PROTOCOL_BINARY_DATATYPE_XATTR,
                              cas,
                              &bySeqno,
                              cookie,
                              permittedVBStates,
                              checkConflicts,
                              true /*allowExisting*/,
                              GenerateBySeqno::Yes,
                              generateCas,
                              emd);
        }
    } catch (const std::bad_alloc&) {
        return ENGINE_ENOMEM;
    }

    if (ret == ENGINE_SUCCESS) {
        ServerDocumentIfaceBorderGuard guardedIface(*serverApi->document);
        guardedIface.audit_document_access(
                cookie, cb::audit::document::Operation::Delete);
        stats.numOpsDelMeta++;
    } else if (ret == ENGINE_ENOMEM) {
        return memoryCondition();
    } else {
        return ret;
    }

    if (request.getClientOpcode() == cb::mcbp::ClientOpcode::DelqWithMeta) {
        return ENGINE_SUCCESS;
    }

    if (isMutationExtrasSupported(cookie)) {
        return sendMutationExtras(response,
                                  request.getVBucket(),
                                  bySeqno,
                                  cb::mcbp::Status::Success,
                                  cas,
                                  cookie);
    }

    return sendErrorResponse(response, cb::mcbp::Status::Success, cas, cookie);
}

ENGINE_ERROR_CODE EventuallyPersistentEngine::deleteWithMeta(
        Vbid vbucket,
        DocKey key,
        ItemMetaData itemMeta,
        uint64_t& cas,
        uint64_t* seqno,
        const void* cookie,
        PermittedVBStates permittedVBStates,
        CheckConflicts checkConflicts,
        GenerateBySeqno genBySeqno,
        GenerateCas genCas,
        cb::const_byte_buffer emd,
        DeleteSource deleteSource) {
    std::unique_ptr<ExtendedMetaData> extendedMetaData;
    if (!emd.empty()) {
        extendedMetaData =
                std::make_unique<ExtendedMetaData>(emd.data(), emd.size());
        if (extendedMetaData->getStatus() == ENGINE_EINVAL) {
            setErrorContext(cookie, "Invalid extended metadata");
            return ENGINE_EINVAL;
        }
    }

    return kvBucket->deleteWithMeta(key,
                                    cas,
                                    seqno,
                                    vbucket,
                                    cookie,
                                    permittedVBStates,
                                    checkConflicts,
                                    itemMeta,
                                    genBySeqno,
                                    genCas,
                                    0 /*bySeqno*/,
                                    extendedMetaData.get(),
                                    deleteSource);
}

ENGINE_ERROR_CODE
EventuallyPersistentEngine::handleTrafficControlCmd(
        const void* cookie,
        const cb::mcbp::Request& request,
        const AddResponseFn& response) {
    switch (request.getClientOpcode()) {
    case cb::mcbp::ClientOpcode::EnableTraffic:
        if (kvBucket->isWarmingUp()) {
            // engine is still warming up, do not turn on data traffic yet
            setErrorContext(cookie, "Persistent engine is still warming up!");
            return ENGINE_TMPFAIL;
        } else if (configuration.isFailpartialwarmup() &&
                   kvBucket->isWarmupOOMFailure()) {
            // engine has completed warm up, but data traffic cannot be
            // turned on due to an OOM failure
            setErrorContext(
                    cookie,
                    "Data traffic to persistent engine cannot be enabled"
                    " due to out of memory failures during warmup");
            return ENGINE_ENOMEM;
        } else {
            if (enableTraffic(true)) {
                EP_LOG_INFO(
                        "EventuallyPersistentEngine::handleTrafficControlCmd() "
                        "Data traffic to persistence engine is enabled");
                setErrorContext(
                        cookie,
                        "Data traffic to persistence engine is enabled");
            } else {
                setErrorContext(cookie,
                                "Data traffic to persistence engine was "
                                "already enabled");
            }
        }
        break;
    case cb::mcbp::ClientOpcode::DisableTraffic:
        if (enableTraffic(false)) {
            setErrorContext(cookie,
                            "Data traffic to persistence engine is disabled");
        } else {
            setErrorContext(
                    cookie,
                    "Data traffic to persistence engine was already disabled");
        }
        break;
    default:
        throw std::invalid_argument(
                "EPE::handleTrafficControlCmd can only be called with "
                "EnableTraffic or DisableTraffic");
    }

    return sendResponse(response,
                        {}, // key
                        {}, // extra
                        {}, // body
                        PROTOCOL_BINARY_RAW_BYTES,
                        cb::mcbp::Status::Success,
                        0,
                        cookie);
}

bool EventuallyPersistentEngine::isDegradedMode() const {
    return kvBucket->isWarmingUp() || !trafficEnabled.load();
}

ENGINE_ERROR_CODE
EventuallyPersistentEngine::doDcpVbTakeoverStats(const void* cookie,
                                                 const AddStatFn& add_stat,
                                                 std::string& key,
                                                 Vbid vbid) {
    VBucketPtr vb = getVBucket(vbid);
    if (!vb) {
        return ENGINE_NOT_MY_VBUCKET;
    }

    std::string dcpName("eq_dcpq:");
    dcpName.append(key);

    const auto conn = dcpConnMap_->findByName(dcpName);
    if (!conn) {
        EP_LOG_DEBUG("doDcpVbTakeoverStats - cannot find connection {} for {}",
                     dcpName,
                     vbid);
        size_t vb_items = vb->getNumItems();

        size_t del_items = 0;
        try {
            del_items = vb->getNumPersistedDeletes();
        } catch (std::runtime_error& e) {
            EP_LOG_WARN(
                    "doDcpVbTakeoverStats: exception while getting num "
                    "persisted deletes for {} - treating as 0 "
                    "deletes. Details: {}",
                    vbid,
                    e.what());
        }
        size_t chk_items =
                vb_items > 0 ? vb->checkpointManager->getNumOpenChkItems() : 0;
        add_casted_stat("status", "does_not_exist", add_stat, cookie);
        add_casted_stat("on_disk_deletes", del_items, add_stat, cookie);
        add_casted_stat("vb_items", vb_items, add_stat, cookie);
        add_casted_stat("chk_items", chk_items, add_stat, cookie);
        add_casted_stat("estimate", vb_items + del_items, add_stat, cookie);
        return ENGINE_SUCCESS;
    }

    auto producer = std::dynamic_pointer_cast<DcpProducer>(conn);
    if (producer) {
        producer->addTakeoverStats(add_stat, cookie, *vb);
    } else {
        /**
          * There is not a legitimate case where a connection is not a
          * DcpProducer.  But just in case it does happen log the event and
          * return ENGINE_KEY_ENOENT.
          */
        EP_LOG_WARN(
                "doDcpVbTakeoverStats: connection {} for "
                "{} is not a DcpProducer",
                dcpName,
                vbid);
        return ENGINE_KEY_ENOENT;
    }

    return ENGINE_SUCCESS;
}

ENGINE_ERROR_CODE
EventuallyPersistentEngine::returnMeta(const void* cookie,
                                       const cb::mcbp::Request& req,
                                       const AddResponseFn& response) {
    using cb::mcbp::request::ReturnMetaPayload;
    using cb::mcbp::request::ReturnMetaType;

    auto* payload =
            reinterpret_cast<const ReturnMetaPayload*>(req.getExtdata().data());

    if (isDegradedMode()) {
        return ENGINE_TMPFAIL;
    }

    auto cas = req.getCas();
    auto datatype = uint8_t(req.getDatatype());
    auto mutate_type = payload->getMutationType();
    auto flags = payload->getFlags();
    auto exp = payload->getExpiration();
    if (exp != 0) {
        exp = ep_abs_time(ep_reltime(exp));
    }

    uint64_t seqno;
    ENGINE_ERROR_CODE ret;
    if (mutate_type == ReturnMetaType::Set ||
        mutate_type == ReturnMetaType::Add) {
        auto value = req.getValue();
        datatype = checkForDatatypeJson(
                cookie,
                datatype,
                {reinterpret_cast<const char*>(value.data()), value.size()});

        auto itm = std::make_unique<Item>(makeDocKey(cookie, req.getKey()),
                                          flags,
                                          exp,
                                          value.data(),
                                          value.size(),
                                          datatype,
                                          cas,
                                          -1,
                                          req.getVBucket());

        if (mutate_type == ReturnMetaType::Set) {
            ret = kvBucket->set(*itm, cookie, {});
        } else {
            ret = kvBucket->add(*itm, cookie);
        }
        if (ret == ENGINE_SUCCESS) {
            ServerDocumentIfaceBorderGuard guardedIface(*serverApi->document);
            guardedIface.audit_document_access(
                    cookie, cb::audit::document::Operation::Modify);
            ++stats.numOpsSetRetMeta;
        }
        cas = itm->getCas();
        seqno = htonll(itm->getRevSeqno());
    } else if (mutate_type == ReturnMetaType::Del) {
        ItemMetaData itm_meta;
        mutation_descr_t mutation_descr;
        ret = kvBucket->deleteItem(makeDocKey(cookie, req.getKey()),
                                   cas,
                                   req.getVBucket(),
                                   cookie,
                                   {},
                                   &itm_meta,
                                   mutation_descr);
        if (ret == ENGINE_SUCCESS) {
            ServerDocumentIfaceBorderGuard guardedIface(*serverApi->document);
            guardedIface.audit_document_access(
                    cookie, cb::audit::document::Operation::Delete);
            ++stats.numOpsDelRetMeta;
        }
        flags = itm_meta.flags;
        exp = gsl::narrow<uint32_t>(itm_meta.exptime);
        cas = itm_meta.cas;
        seqno = htonll(itm_meta.revSeqno);
    } else {
        throw std::runtime_error(
                "returnMeta: Unknown mode passed though the validator");
    }

    if (ret != ENGINE_SUCCESS) {
        return ret;
    }

    std::array<char, 16> meta;
    exp = htonl(exp);
    memcpy(meta.data(), &flags, 4);
    memcpy(meta.data() + 4, &exp, 4);
    memcpy(meta.data() + 8, &seqno, 8);

    return sendResponse(response,
                        {}, // key
                        {meta.data(), meta.size()}, // extra
                        {}, // body
                        datatype,
                        cb::mcbp::Status::Success,
                        cas,
                        cookie);
}

ENGINE_ERROR_CODE
EventuallyPersistentEngine::getAllKeys(const void* cookie,
                                       const cb::mcbp::Request& request,
                                       const AddResponseFn& response) {
    if (!getKVBucket()->isGetAllKeysSupported()) {
        return ENGINE_ENOTSUP;
    }

    {
        LockHolder lh(lookupMutex);
        auto it = allKeysLookups.find(cookie);
        if (it != allKeysLookups.end()) {
            ENGINE_ERROR_CODE err = it->second;
            allKeysLookups.erase(it);
            return err;
        }
    }

    VBucketPtr vb = getVBucket(request.getVBucket());
    if (!vb) {
        return ENGINE_NOT_MY_VBUCKET;
    }

    folly::SharedMutex::ReadHolder rlh(vb->getStateLock());
    if (vb->getState() != vbucket_state_active) {
        return ENGINE_NOT_MY_VBUCKET;
    }

    // key: key, ext: no. of keys to fetch, sorting-order
    uint32_t count = 1000;
    auto extras = request.getExtdata();
    if (!extras.empty()) {
        count = ntohl(*reinterpret_cast<const uint32_t*>(extras.data()));
    }

    DocKey start_key = makeDocKey(cookie, request.getKey());
    auto privTestResult =
            checkPrivilege(cookie, cb::rbac::Privilege::Read, start_key);
    if (privTestResult != ENGINE_SUCCESS) {
        return privTestResult;
    }

    std::optional<CollectionID> keysCollection;
    if (isCollectionsSupported(cookie)) {
        keysCollection = start_key.getCollectionID();
    }

    ExTask task = std::make_shared<FetchAllKeysTask>(this,
                                                     cookie,
                                                     response,
                                                     start_key,
                                                     request.getVBucket(),
                                                     count,
                                                     keysCollection);
    ExecutorPool::get()->schedule(task);
    return ENGINE_EWOULDBLOCK;
}

ConnectionPriority EventuallyPersistentEngine::getDCPPriority(
        const void* cookie) {
    NonBucketAllocationGuard guard;
    auto priority = serverApi->cookie->get_priority(cookie);
    return priority;
}

void EventuallyPersistentEngine::setDCPPriority(const void* cookie,
                                                ConnectionPriority priority) {
    NonBucketAllocationGuard guard;
    serverApi->cookie->set_priority(cookie, priority);
}

void EventuallyPersistentEngine::notifyIOComplete(const void* cookie,
                                                  ENGINE_ERROR_CODE status) {
    if (cookie == nullptr) {
        EP_LOG_WARN("Tried to signal a NULL cookie!");
    } else {
        HdrMicroSecBlockTimer bt(&stats.notifyIOHisto);
        NonBucketAllocationGuard guard;
        serverApi->cookie->notify_io_complete(cookie, status);
    }
}

void EventuallyPersistentEngine::scheduleDcpStep(
        gsl::not_null<const void*> cookie) {
    NonBucketAllocationGuard guard;
    serverApi->cookie->scheduleDcpStep(cookie);
}

ENGINE_ERROR_CODE EventuallyPersistentEngine::getRandomKey(
        const void* cookie,
        const cb::mcbp::Request& request,
        const AddResponseFn& response) {
    CollectionID cid{CollectionID::Default};

    if (request.getExtlen()) {
        const auto& payload =
                reinterpret_cast<const cb::mcbp::request::GetRandomKeyPayload&>(
                        *request.getExtdata().data());
        cid = payload.getCollectionId();
    }

    auto priv = checkPrivilege(cookie, cb::rbac::Privilege::Read, cid);
    if (priv != cb::engine_errc::success) {
        return ENGINE_ERROR_CODE(priv);
    }

    GetValue gv(kvBucket->getRandomKey(cid, cookie));
    ENGINE_ERROR_CODE ret = gv.getStatus();

    if (ret == ENGINE_SUCCESS) {
        Item* it = gv.item.get();
        uint32_t flags = it->getFlags();
        ret = sendResponse(
                response,
                isCollectionsSupported(cookie)
                        ? DocKey{it->getKey()}
                        : it->getKey().makeDocKeyWithoutCollectionID(),
                std::string_view{reinterpret_cast<const char*>(&flags),
                                 sizeof(flags)},
                std::string_view{it->getData(), it->getNBytes()},
                it->getDataType(),
                cb::mcbp::Status::Success,
                it->getCas(),
                cookie);
    }

    return ret;
}

ENGINE_ERROR_CODE EventuallyPersistentEngine::dcpOpen(
        const void* cookie,
        uint32_t opaque,
        uint32_t seqno,
        uint32_t flags,
        std::string_view stream_name,
        std::string_view value) {
    std::string connName{stream_name};
    ConnHandler* handler = nullptr;

    if (flags & cb::mcbp::request::DcpOpenPayload::Producer) {
        if (flags & cb::mcbp::request::DcpOpenPayload::PiTR) {
            auto* store = getKVBucket()->getOneROUnderlying();
            if (!store || !store->supportsHistoricalSnapshots()) {
                EP_LOG_WARN(
                        "Cannot open a DCP connection with PiTR as the "
                        "underlying kvstore don't support historical "
                        "snapshots");
                return ENGINE_DISCONNECT;
            }
        }
        handler = dcpConnMap_->newProducer(cookie, connName, flags);
    } else {
        // dont accept dcp consumer open requests during warm up
        if (!kvBucket->isWarmingUp()) {
            // Check if consumer_name specified in value; if so use in Consumer
            // object.
            nlohmann::json jsonValue;
            std::string consumerName;
            if (!value.empty()) {
                jsonValue = nlohmann::json::parse(value);
                consumerName = jsonValue.at("consumer_name").get<std::string>();
            }
            handler = dcpConnMap_->newConsumer(cookie, connName, consumerName);

            EP_LOG_INFO(
                    "EventuallyPersistentEngine::dcpOpen: opening new DCP "
                    "Consumer handler - stream name:{}, opaque:{}, seqno:{}, "
                    "flags:0b{} value:{}",
                    connName,
                    opaque,
                    seqno,
                    std::bitset<sizeof(flags) * 8>(flags).to_string(),
                    jsonValue.dump());
        } else {
            EP_LOG_WARN(
                    "EventuallyPersistentEngine::dcpOpen: not opening new DCP "
                    "Consumer handler as EPEngine is still warming up");
            return ENGINE_TMPFAIL;
        }
    }

    if (handler == nullptr) {
        EP_LOG_WARN("EPEngine::dcpOpen: failed to create a handler");
        return ENGINE_DISCONNECT;
    }

    // Success creating dcp object which has stored the cookie, now reserve it.
    reserveCookie(cookie);
    return ENGINE_SUCCESS;
}

ENGINE_ERROR_CODE EventuallyPersistentEngine::dcpAddStream(const void* cookie,
                                                           uint32_t opaque,
                                                           Vbid vbucket,
                                                           uint32_t flags) {
    return dcpConnMap_->addPassiveStream(
            getConnHandler(cookie), opaque, vbucket, flags);
}

ConnHandler* EventuallyPersistentEngine::tryGetConnHandler(const void* cookie) {
    auto* iface = getDcpConnHandler(cookie);
    if (iface) {
        auto* handler = dynamic_cast<ConnHandler*>(iface);
        if (handler) {
            return handler;
        }
        throw std::logic_error(
                "EventuallyPersistentEngine::tryGetConnHandler(): The "
                "registered "
                "connection handler is not a ConnHandler");
    }

    return nullptr;
}
ConnHandler& EventuallyPersistentEngine::getConnHandler(const void* cookie) {
    auto* handle = tryGetConnHandler(cookie);
    Expects(handle);
    return *handle;
}

void EventuallyPersistentEngine::handleDisconnect(const void *cookie) {
    dcpConnMap_->disconnect(cookie);
    /**
     * Decrement session_cas's counter, if the connection closes
     * before a control command (that returned ENGINE_EWOULDBLOCK
     * the first time) makes another attempt.
     *
     * Commands to be considered: DEL_VBUCKET, COMPACT_DB
     */
    if (getEngineSpecific(cookie) != nullptr) {
        switch (getOpcodeIfEwouldblockSet(cookie)) {
        case cb::mcbp::ClientOpcode::DelVbucket:
        case cb::mcbp::ClientOpcode::CompactDb: {
            decrementSessionCtr();
            storeEngineSpecific(cookie, nullptr);
            break;
        }
            default:
                break;
            }
    }
}

void EventuallyPersistentEngine::initiate_shutdown() {
    auto eng = acquireEngine(this);
    EP_LOG_INFO(
            "Shutting down all DCP connections in "
            "preparation for bucket deletion.");
    dcpConnMap_->shutdownAllConnections();
}

void EventuallyPersistentEngine::cancel_all_operations_in_ewb_state() {
    auto eng = acquireEngine(this);
    kvBucket->releaseRegisteredSyncWrites();
}

cb::mcbp::Status EventuallyPersistentEngine::stopFlusher(const char** msg,
                                                         size_t* msg_size) {
    (void)msg_size;
    auto rv = cb::mcbp::Status::Success;
    *msg = nullptr;
    if (!kvBucket->pauseFlusher()) {
        EP_LOG_DEBUG("Unable to stop flusher");
        *msg = "Flusher not running.";
        rv = cb::mcbp::Status::Einval;
    }
    return rv;
}

cb::mcbp::Status EventuallyPersistentEngine::startFlusher(const char** msg,
                                                          size_t* msg_size) {
    (void)msg_size;
    auto rv = cb::mcbp::Status::Success;
    *msg = nullptr;
    if (!kvBucket->resumeFlusher()) {
        EP_LOG_DEBUG("Unable to start flusher");
        *msg = "Flusher not shut down.";
        rv = cb::mcbp::Status::Einval;
    }
    return rv;
}

ENGINE_ERROR_CODE EventuallyPersistentEngine::deleteVBucket(
        Vbid vbucket, bool waitForCompletion, const void* cookie) {
    ENGINE_ERROR_CODE status = ENGINE_SUCCESS;
    if (getKVBucket()->maybeWaitForVBucketWarmup(cookie)) {
        return ENGINE_EWOULDBLOCK;
    }

    void* es = getEngineSpecific(cookie);
    if (waitForCompletion) {
        if (es == nullptr) {
            status = kvBucket->deleteVBucket(vbucket, cookie);
        } else {
            storeEngineSpecific(cookie, nullptr);
            EP_LOG_DEBUG("Completed sync deletion of {}", vbucket);
            status = ENGINE_SUCCESS;
        }
    } else {
        status = kvBucket->deleteVBucket(vbucket);
    }

    switch (status) {
    case ENGINE_SUCCESS:
        EP_LOG_INFO("Deletion of {} was completed.", vbucket);
        break;

    case ENGINE_NOT_MY_VBUCKET:
        EP_LOG_WARN(
                "Deletion of {} failed because the vbucket doesn't exist!!!",
                vbucket);
        break;
    case ENGINE_EINVAL:
        EP_LOG_WARN(
                "Deletion of {} failed "
                "because the vbucket is not in a dead state",
                vbucket);
        setErrorContext(
                cookie,
                "Failed to delete vbucket.  Must be in the dead state.");
        break;
    case ENGINE_EWOULDBLOCK:
        EP_LOG_INFO(
                "Request for {} deletion is in"
                " EWOULDBLOCK until the database file is removed from disk",
                vbucket);
        // We don't use the actual value in ewouldblock, just the existence
        // of something there.
        storeEngineSpecific(cookie, static_cast<void*>(this));
        break;
    default:
        EP_LOG_WARN("Deletion of {} failed because of unknown reasons",
                    vbucket);
        setErrorContext(cookie, "Failed to delete vbucket.  Unknown reason.");
        status = ENGINE_FAILED;
        break;
    }
    return status;
}

ENGINE_ERROR_CODE EventuallyPersistentEngine::compactDB(
        Vbid vbid, const CompactionConfig& c, const void* cookie) {
    return kvBucket->scheduleCompaction(
            vbid, c, cookie, std::chrono::seconds(0));
}

ENGINE_ERROR_CODE EventuallyPersistentEngine::getAllVBucketSequenceNumbers(
        const void* cookie,
        const cb::mcbp::Request& request,
        const AddResponseFn& response) {
    static_assert(sizeof(RequestedVBState) == 4,
                  "Unexpected size for RequestedVBState");
    auto extras = request.getExtdata();

    // By default allow any alive states. If reqState has been set then
    // filter on that specific state.
    auto reqState = aliveVBStates;
    std::optional<CollectionID> reqCollection = {};

    // if extlen is non-zero, it limits the result to either only include the
    // vbuckets in the specified vbucket state, or in the specified vbucket
    // state and for the specified collection ID.
    if (!extras.empty()) {
        auto rawState = ntohl(*reinterpret_cast<const uint32_t*>(
                extras.substr(0, sizeof(vbucket_state_t)).data()));

        // If the received vbucket_state isn't 0 (i.e. all alive states) then
        // set the specifically requested states.
        auto desired = static_cast<RequestedVBState>(rawState);
        if (desired != RequestedVBState::Alive) {
            reqState = PermittedVBStates(static_cast<vbucket_state_t>(desired));
        }

        // Only attempt to decode this payload if collections are enabled, i.e.
        // the developer-preview, let's be extra defensive about people
        // assuming this encoding is here.
        if (extras.size() ==
                    (sizeof(RequestedVBState) + sizeof(CollectionIDType)) &&
            serverApi->core->isCollectionsEnabled()) {
            reqCollection = static_cast<CollectionIDType>(
                    ntohl(*reinterpret_cast<const uint32_t*>(
                            extras.substr(sizeof(RequestedVBState),
                                          sizeof(CollectionIDType))
                                    .data())));
        } else if (extras.size() != sizeof(RequestedVBState)) {
            return ENGINE_EINVAL;
        }
    }

    // If the client ISN'T talking collections, we should just give them the
    // high seqno of the default collection as that's all they should be aware
    // of.
    // If the client IS talking collections but hasn't specified a collection,
    // we'll give them the actual vBucket high seqno.
    if (!serverApi->cookie->is_collections_supported(cookie) &&
        serverApi->core->isCollectionsEnabled()) {
        reqCollection = CollectionID::Default;
    }

    // Privilege check either for the collection or the bucket
    auto accessStatus = cb::engine_errc::success;
    if (reqCollection) {
        // This will do the scope lookup
        accessStatus = checkPrivilege(
                cookie, cb::rbac::Privilege::MetaRead, reqCollection.value());
    } else {
        // Do a bucket privilege check
        accessStatus =
                checkPrivilege(cookie, cb::rbac::Privilege::MetaRead, {}, {});
    }
    if (accessStatus != cb::engine_errc::success) {
        return ENGINE_ERROR_CODE(accessStatus);
    }

    auto* connhandler = tryGetConnHandler(cookie);
    bool supportsSyncWrites = connhandler && connhandler->isSyncWritesEnabled();

    std::vector<char> payload;
    auto vbuckets = kvBucket->getVBuckets().getBuckets();

    /* Reserve a buffer that's big enough to hold all of them (we might
     * not use all of them. Each entry in the array occupies 10 bytes
     * (two bytes vbucket id followed by 8 bytes sequence number)
     */
    try {
        payload.reserve(vbuckets.size() * (sizeof(uint16_t) + sizeof(uint64_t)));
    } catch (const std::bad_alloc&) {
        return ENGINE_ENOMEM;
    }

    for (auto id : vbuckets) {
        VBucketPtr vb = getVBucket(id);
        if (vb) {
            if (!reqState.test(vb->getState())) {
                continue;
            }

            Vbid vbid = id.hton();
            uint64_t highSeqno;

            if (reqCollection) {
                // The collection may not exist in any given vBucket.
                // Check this instead of throwing and catching an
                // exception.
                auto handle = vb->lockCollections();
                if (handle.exists(reqCollection.value())) {
                    highSeqno = htonll(handle.getHighSeqno(*reqCollection));
                } else {
                    // If the collection doesn't exist in this
                    // vBucket, return nothing for this vBucket by
                    // not adding anything to the payload during this
                    // iteration.
                    continue;
                }
            } else {
                if (vb->getState() == vbucket_state_active) {
                    highSeqno = supportsSyncWrites ? vb->getHighSeqno()
                                                   : vb->getMaxVisibleSeqno();
                } else {
                    highSeqno =
                            supportsSyncWrites
                                    ? vb->checkpointManager->getSnapshotInfo()
                                              .range.getEnd()
                                    : vb->checkpointManager
                                              ->getVisibleSnapshotEndSeqno();
                }
                highSeqno = htonll(highSeqno);
            }
            auto offset = payload.size();
            payload.resize(offset + sizeof(vbid) + sizeof(highSeqno));
            memcpy(payload.data() + offset, &vbid, sizeof(vbid));
            memcpy(payload.data() + offset + sizeof(vbid),
                   &highSeqno,
                   sizeof(highSeqno));
        }
    }

    return sendResponse(response,
                        {}, /* key */
                        {}, /* ext field */
                        {payload.data(), payload.size()}, /* value */
                        PROTOCOL_BINARY_RAW_BYTES,
                        cb::mcbp::Status::Success,
                        0,
                        cookie);
}

void EventuallyPersistentEngine::updateDcpMinCompressionRatio(float value) {
    if (dcpConnMap_) {
        dcpConnMap_->updateMinCompressionRatioForProducers(value);
    }
}

/**
 * Call the response callback and return the appropriate value so that
 * the core knows what to do..
 */
ENGINE_ERROR_CODE EventuallyPersistentEngine::sendErrorResponse(
        const AddResponseFn& response,
        cb::mcbp::Status status,
        uint64_t cas,
        const void* cookie) {
    // no body/ext data for the error
    return sendResponse(response,
                        {}, // key
                        {}, // extra
                        {}, // body
                        PROTOCOL_BINARY_RAW_BYTES,
                        status,
                        cas,
                        cookie);
}

ENGINE_ERROR_CODE EventuallyPersistentEngine::sendMutationExtras(
        const AddResponseFn& response,
        Vbid vbucket,
        uint64_t bySeqno,
        cb::mcbp::Status status,
        uint64_t cas,
        const void* cookie) {
    VBucketPtr vb = kvBucket->getVBucket(vbucket);
    if (!vb) {
        return sendErrorResponse(
                response, cb::mcbp::Status::NotMyVbucket, cas, cookie);
    }
    const uint64_t uuid = htonll(vb->failovers->getLatestUUID());
    bySeqno = htonll(bySeqno);
    std::array<char, 16> meta;
    memcpy(meta.data(), &uuid, sizeof(uuid));
    memcpy(meta.data() + sizeof(uuid), &bySeqno, sizeof(bySeqno));
    return sendResponse(response,
                        {}, // key
                        {meta.data(), meta.size()}, // extra
                        {}, // body
                        PROTOCOL_BINARY_RAW_BYTES,
                        status,
                        cas,
                        cookie);
}

std::unique_ptr<KVBucket> EventuallyPersistentEngine::makeBucket(
        Configuration& config) {
    const auto bucketType = config.getBucketType();
    if (bucketType == "persistent") {
        return std::make_unique<EPBucket>(*this);
    } else if (bucketType == "ephemeral") {
        EphemeralBucket::reconfigureForEphemeral(configuration);
        return std::make_unique<EphemeralBucket>(*this);
    }
    throw std::invalid_argument(bucketType +
                                " is not a recognized bucket "
                                "type");
}

ENGINE_ERROR_CODE EventuallyPersistentEngine::setVBucketState(
        const void* cookie,
        const AddResponseFn& response,
        Vbid vbid,
        vbucket_state_t to,
        const nlohmann::json* meta,
        TransferVB transfer,
        uint64_t cas) {
    auto status = kvBucket->setVBucketState(vbid, to, meta, transfer, cookie);

    if (status == ENGINE_EWOULDBLOCK) {
        return status;
    } else if (status == ENGINE_ERANGE) {
        setErrorContext(cookie, "VBucket number too big");
    }

    return sendResponse(response,
                        {}, // key
                        {}, // extra
                        {}, // body
                        PROTOCOL_BINARY_RAW_BYTES,
                        serverApi->cookie->engine_error2mcbp(cookie, status),
                        cas,
                        cookie);
}

EventuallyPersistentEngine::~EventuallyPersistentEngine() {
    if (kvBucket) {
        auto tasks = kvBucket->deinitialize();
        // Need to reset the kvBucket as we need our ThreadLocal engine ptr to
        // be valid when destructing Items in CheckpointManagers but we need to
        // reset it before destructing EPStats.
        kvBucket.reset();

        // Ensure tasks are all completed and deleted. This loop keeps checking
        // each task in-turn, rather than spin and wait for each task. This is
        // to be more defensive against deadlock caused by a task referencing
        // another
        EP_LOG_INFO("~EventuallyPersistentEngine: will wait for {} tasks",
                    tasks.size());
        waitForTasks(tasks);
    }
    EP_LOG_INFO("~EPEngine: Completed deinitialize.");
    delete workload;
    delete checkpointConfig;

    // Engine going away, tell ArenaMalloc to unregister
    cb::ArenaMalloc::unregisterClient(arena);
    // Ensure the soon to be invalid engine is no longer in the ObjectRegistry
    ObjectRegistry::onSwitchThread(nullptr);

    /* Unique_ptr(s) are deleted in the reverse order of the initialization */
}

void EventuallyPersistentEngine::waitForTasks(std::vector<ExTask>& tasks) {
    bool taskStillRunning = !tasks.empty();

    while (taskStillRunning) {
        taskStillRunning = false;
        for (auto& task : tasks) {
            if (task && task.use_count() == 1) {
                EP_LOG_DEBUG(
                        "EventuallyPersistentEngine::waitForTasks: RESET {}",
                        task->getDescription());
                task.reset();
            } else if (task) {
                EP_LOG_DEBUG(
                        "EventuallyPersistentEngine::waitForTasks: yielding "
                        "use_count:{} "
                        "for:{}",
                        task.use_count(),
                        task->getDescription());
                std::this_thread::yield();
                taskStillRunning = true;
            }
        }
    }
}

ReplicationThrottle& EventuallyPersistentEngine::getReplicationThrottle() {
    return getKVBucket()->getReplicationThrottle();
}

const std::string& EpEngineTaskable::getName() const {
    return myEngine->getName();
}

task_gid_t EpEngineTaskable::getGID() const {
    return reinterpret_cast<task_gid_t>(myEngine);
}

bucket_priority_t EpEngineTaskable::getWorkloadPriority() const {
    return myEngine->getWorkloadPriority();
}

void  EpEngineTaskable::setWorkloadPriority(bucket_priority_t prio) {
    myEngine->setWorkloadPriority(prio);
}

WorkLoadPolicy&  EpEngineTaskable::getWorkLoadPolicy() {
    return myEngine->getWorkLoadPolicy();
}

void EpEngineTaskable::logQTime(
        TaskId id, const std::chrono::steady_clock::duration enqTime) {
    myEngine->getKVBucket()->logQTime(id, enqTime);
}

void EpEngineTaskable::logRunTime(
        TaskId id, const std::chrono::steady_clock::duration runTime) {
    myEngine->getKVBucket()->logRunTime(id, runTime);
}
bool EpEngineTaskable::isShutdown() {
    return myEngine->getEpStats().isShutdown;
}

item_info EventuallyPersistentEngine::getItemInfo(const Item& item) {
    VBucketPtr vb = getKVBucket()->getVBucket(item.getVBucketId());
    uint64_t uuid = 0;
    int64_t hlcEpoch = HlcCasSeqnoUninitialised;

    if (vb) {
        uuid = vb->failovers->getLatestUUID();
        hlcEpoch = vb->getHLCEpochSeqno();
    }

    return item.toItemInfo(uuid, hlcEpoch);
}

void EventuallyPersistentEngine::setCompressionMode(
        const std::string& compressModeStr) {
    BucketCompressionMode oldCompressionMode = compressionMode;

    try {
        compressionMode = parseCompressionMode(compressModeStr);
        if (oldCompressionMode != compressionMode) {
            EP_LOG_INFO(R"(Transitioning from "{}"->"{}" compression mode)",
                        to_string(oldCompressionMode),
                        compressModeStr);
        }
    } catch (const std::invalid_argument& e) {
        EP_LOG_WARN("{}", e.what());
    }
}

// Set the max_size, low/high water mark (absolute values and percentages)
// and some other interested parties.
void EventuallyPersistentEngine::setMaxDataSize(size_t size) {
    stats.setMaxDataSize(size); // Set first because following code may read

    // Setting the quota must set the water-marks and the new water-mark values
    // must be readable from both the configuration and EPStats. The following
    // is also updating EPStats because the configuration has a change listener
    // that will update EPStats
    configuration.setMemLowWat(percentOf(size, stats.mem_low_wat_percent));
    configuration.setMemHighWat(percentOf(size, stats.mem_high_wat_percent));

    getDcpConnMap().updateMaxActiveSnoozingBackfills(size);
    getKVBucket()->setCursorDroppingLowerUpperThresholds(size);
    getDcpConnMap().updateMaxActiveSnoozingBackfills(size);
    // Pass the max bucket quota size down to the storage layer.
    for (uint16_t ii = 0; ii < getKVBucket()->getVBuckets().getNumShards();
         ++ii) {
        getKVBucket()->getVBuckets().getShard(ii)->forEachKVStore(
                [size](KVStore* kvs) { kvs->setMaxDataSize(size); });
    }

    // Update the ArenaMalloc threshold
    arena.setEstimateUpdateThreshold(
            size, configuration.getMemUsedMergeThresholdPercent());
    cb::ArenaMalloc::setAllocatedThreshold(arena);
}

void EventuallyPersistentEngine::set_num_reader_threads(
        ThreadPoolConfig::ThreadCount num) {
    getConfiguration().setNumReaderThreads(static_cast<int>(num));
    ExecutorPool::get()->setNumReaders(num);
}

void EventuallyPersistentEngine::set_num_writer_threads(
        ThreadPoolConfig::ThreadCount num) {
    getConfiguration().setNumWriterThreads(static_cast<int>(num));
    ExecutorPool::get()->setNumWriters(num);

    auto* epBucket = dynamic_cast<EPBucket*>(getKVBucket());
    if (epBucket) {
        // We just changed number of writers so we also need to refresh the
        // flusher batch split trigger to adjust our limits accordingly.
        epBucket->setFlusherBatchSplitTrigger(
                configuration.getFlusherTotalBatchLimit());
    }
}

void EventuallyPersistentEngine::disconnect(gsl::not_null<const void*> cookie) {
    acquireEngine(this)->handleDisconnect(cookie);
}

void EventuallyPersistentEngine::setStorageThreadCallback(
        std::function<void(size_t)> cb) {
    getServerApi()->core->setStorageThreadCallback(cb);
}<|MERGE_RESOLUTION|>--- conflicted
+++ resolved
@@ -754,9 +754,8 @@
             getConfiguration().setCouchstoreWriteValidation(cb_stob(val));
         } else if (key == "couchstore_mprotect") {
             getConfiguration().setCouchstoreMprotect(cb_stob(val));
-<<<<<<< HEAD
-        } else if (key == "allow_del_with_meta_prune_user_data") {
-            getConfiguration().setAllowDelWithMetaPruneUserData(cb_stob(val));
+        } else if (key == "allow_sanitize_value_in_deletion") {
+            getConfiguration().setAllowSanitizeValueInDeletion(cb_stob(val));
         } else if (key == "pitr_enabled") {
             getConfiguration().setPitrEnabled(cb_stob(val));
         } else if (key == "pitr_max_history_age") {
@@ -801,10 +800,6 @@
             } else {
                 rv = cb::mcbp::Status::Einval;
             }
-=======
-        } else if (key == "allow_sanitize_value_in_deletion") {
-            getConfiguration().setAllowSanitizeValueInDeletion(cb_stob(val));
->>>>>>> 8d13b011
         } else {
             msg = "Unknown config param";
             rv = cb::mcbp::Status::KeyEnoent;
