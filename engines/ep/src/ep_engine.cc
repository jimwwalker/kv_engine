--- conflicted
+++ resolved
@@ -681,7 +681,6 @@
             configuration.setWarmupMinMemoryThreshold(std::stoull(val));
         } else if (key == "warmup_min_items_threshold") {
             configuration.setWarmupMinItemsThreshold(std::stoull(val));
-<<<<<<< HEAD
         } else if (key == "num_reader_threads" || key == "num_writer_threads" ||
                    key == "num_auxio_threads" || key == "num_nonio_threads") {
             msg = fmt::format(
@@ -692,27 +691,6 @@
                     "global with payload {0}=N) should be made instead",
                     key);
             return cb::engine_errc::invalid_arguments;
-=======
-        } else if (key == "num_reader_threads") {
-            ssize_t value = std::stoll(val);
-            configuration.setNumReaderThreads(value);
-            ExecutorPool::get()->setNumReaders(
-                    ThreadPoolConfig::ThreadCount(value));
-        } else if (key == "num_writer_threads") {
-            ssize_t value = std::stoull(val);
-            configuration.setNumWriterThreads(value);
-            ExecutorPool::get()->setNumWriters(
-                    ThreadPoolConfig::ThreadCount(value));
-        } else if (key == "num_auxio_threads") {
-            size_t value = std::stoull(val);
-            configuration.setNumAuxioThreads(value);
-            ExecutorPool::get()->setNumAuxIO(
-                    ThreadPoolConfig::AuxIoThreadCount(value));
-        } else if (key == "num_nonio_threads") {
-            size_t value = std::stoull(val);
-            configuration.setNumNonioThreads(value);
-            ExecutorPool::get()->setNumNonIO(value);
->>>>>>> 5b3d1671
         } else if (key == "bfilter_enabled") {
             configuration.setBfilterEnabled(cb_stob(val));
         } else if (key == "bfilter_residency_threshold") {
