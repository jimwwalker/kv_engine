/* -*- Mode: C++; tab-width: 4; c-basic-offset: 4; indent-tabs-mode: nil -*- */
/*
 *     Copyright 2020-Present Couchbase, Inc.
 *
 *   Use of this software is governed by the Business Source License included
 *   in the file licenses/BSL-Couchbase.txt.  As of the Change Date specified
 *   in that file, in accordance with the Business Source License, use of this
 *   software will be governed by the Apache License, Version 2.0, included in
 *   the file licenses/APL2.txt.
 */

#include "getkeys.h"

<<<<<<< HEAD
#include "callbacks.h"
=======
#include "bucket_logger.h"
>>>>>>> ed7fa44e
#include "ep_engine.h"
#include "kv_bucket.h"
#include "kvstore/kvstore.h"
#include "vbucket.h"

#include <mcbp/protocol/datatype.h>
#include <mcbp/protocol/status.h>
#include <memcached/cookie_iface.h>
#include <phosphor/phosphor.h>

#include <utility>

/**
 * Callback class used by AllKeysAPI, for caching fetched keys
 *
 * As by default (or in most cases), number of keys is 1000,
 * and an average key could be 32B in length, initialize buffersize of
 * allKeys to 34000 (1000 * 32 + 1000 * 2), the additional 2 bytes per
 * key is for the keylength.
 *
 * This initially allocated buffersize is doubled whenever the length
 * of the buffer holding all the keys, crosses the buffersize.
 */
class AllKeysCallback : public StatusCallback<const DiskDocKey&> {
public:
    AllKeysCallback(std::vector<char>& buffer,
                    std::optional<CollectionID> collection,
                    uint32_t maxCount)
        : buffer(buffer),
          collection(std::move(collection)),
          maxCount(maxCount) {
        buffer.reserve(avgKeySize * expNumKeys);
    }

    void callback(const DiskDocKey& key) override;

private:
    std::vector<char>& buffer;
    std::optional<CollectionID> collection;
    uint32_t addedKeyCount = 0;
    uint32_t maxCount = 0;
    static const int avgKeySize = 32 + sizeof(uint16_t);
    static const int expNumKeys = 1000;
};

void AllKeysCallback::callback(const DiskDocKey& key) {
    setStatus(cb::engine_errc::not_stored);
    if (addedKeyCount >= maxCount) {
        return;
    }

    auto outKey = key.getDocKey();
    if (outKey.isInSystemCollection() || key.isPrepared()) {
        // Skip system-event and durability-prepared keys
        return;
    }

    if (collection) {
        if (outKey.getCollectionID() != collection.value()) {
            return;
        }
    } else {
        if (outKey.isInDefaultCollection()) {
            outKey = outKey.makeDocKeyWithoutCollectionID();
        } else {
            // Only default collection key can be sent back if collections is
            // not supported, implied by 'collection' not having a value
            return;
        }
    }

    uint16_t outlen = htons(outKey.size());
    // insert 1 x u16
    const auto* outlenPtr = reinterpret_cast<const char*>(&outlen);
    buffer.insert(buffer.end(), outlenPtr, outlenPtr + sizeof(uint16_t));
    // insert the char buffer
    buffer.insert(buffer.end(), outKey.data(), outKey.data() + outKey.size());

    addedKeyCount++;
    setStatus(cb::engine_errc::success);
    return;
}

<<<<<<< HEAD
FetchAllKeysTask::FetchAllKeysTask(EventuallyPersistentEngine& e,
                                   CookieIface& c,
=======
/// An upper bound for the number of keys to return
static constexpr uint32_t FetchAllKeysLimit = 100000U;
FetchAllKeysTask::FetchAllKeysTask(EventuallyPersistentEngine* e,
                                   const CookieIface* c,
                                   AddResponseFn resp,
>>>>>>> ed7fa44e
                                   const DocKey start_key_,
                                   Vbid vbucket,
                                   uint32_t count_,
                                   std::optional<CollectionID> collection)
    : GlobalTask(e, TaskId::FetchAllKeysTask, 0, false),
      cookie(c),
      description("Running the ALL_DOCS api on " + vbucket.to_string()),
      start_key(start_key_),
      vbid(vbucket),
      count(std::min(count_, FetchAllKeysLimit)),
      collection(std::move(collection)) {
    if (count != count_) {
        EP_LOG_WARN("{}: FetchAllKeysTask: Limit max keys to {}",
                    cookie->getConnectionId(),
                    FetchAllKeysLimit);
    }
}

bool FetchAllKeysTask::run() {
    TRACE_EVENT0("ep-engine/task", "FetchAllKeysTask");
    status = doRun();
    engine->notifyIOComplete(cookie, status);
    return false;
}

cb::engine_errc FetchAllKeysTask::doRun() {
    VBucketPtr vb = engine->getVBucket(vbid);
    if (!vb) {
        return cb::engine_errc::not_my_vbucket;
    }

    folly::SharedMutex::ReadHolder rlh(vb->getStateLock());
    if (vb->getState() != vbucket_state_active) {
        return cb::engine_errc::not_my_vbucket;
    }

    if (!vb->isBucketCreation()) {
        auto cb = std::make_shared<AllKeysCallback>(keys, collection, count);
        return engine->getKVBucket()->getROUnderlying(vbid)->getAllKeys(
                vbid, start_key, count, cb);
    }

    return cb::engine_errc::success;
}<|MERGE_RESOLUTION|>--- conflicted
+++ resolved
@@ -11,21 +11,15 @@
 
 #include "getkeys.h"
 
-<<<<<<< HEAD
+#include "bucket_logger.h"
 #include "callbacks.h"
-=======
-#include "bucket_logger.h"
->>>>>>> ed7fa44e
 #include "ep_engine.h"
 #include "kv_bucket.h"
 #include "kvstore/kvstore.h"
 #include "vbucket.h"
-
-#include <mcbp/protocol/datatype.h>
 #include <mcbp/protocol/status.h>
 #include <memcached/cookie_iface.h>
 #include <phosphor/phosphor.h>
-
 #include <utility>
 
 /**
@@ -99,16 +93,10 @@
     return;
 }
 
-<<<<<<< HEAD
+/// An upper bound for the number of keys to return
+static constexpr uint32_t FetchAllKeysLimit = 100000U;
 FetchAllKeysTask::FetchAllKeysTask(EventuallyPersistentEngine& e,
                                    CookieIface& c,
-=======
-/// An upper bound for the number of keys to return
-static constexpr uint32_t FetchAllKeysLimit = 100000U;
-FetchAllKeysTask::FetchAllKeysTask(EventuallyPersistentEngine* e,
-                                   const CookieIface* c,
-                                   AddResponseFn resp,
->>>>>>> ed7fa44e
                                    const DocKey start_key_,
                                    Vbid vbucket,
                                    uint32_t count_,
@@ -122,7 +110,7 @@
       collection(std::move(collection)) {
     if (count != count_) {
         EP_LOG_WARN("{}: FetchAllKeysTask: Limit max keys to {}",
-                    cookie->getConnectionId(),
+                    cookie.getConnectionId(),
                     FetchAllKeysLimit);
     }
 }
