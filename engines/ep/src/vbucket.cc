--- conflicted
+++ resolved
@@ -458,18 +458,8 @@
     return getActiveDM().prepareTransitionAwayFromActive();
 }
 
-<<<<<<< HEAD
-ItemsToFlush VBucket::getItemsToPersist(size_t approxLimit) {
-=======
-size_t VBucket::size() {
-    HashTableDepthStatVisitor v;
-    ht.visitDepth(v);
-    return v.size;
-}
-
 ItemsToFlush VBucket::getItemsToPersist(size_t approxMaxItems,
                                         size_t approxMaxBytes) {
->>>>>>> 1a9a907d
     ItemsToFlush result;
 
     if (approxMaxItems == 0) {
