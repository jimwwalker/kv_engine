--- conflicted
+++ resolved
@@ -395,16 +395,13 @@
 
     // First add any items from the rejectQueue.
     while (result.items.size() < approxLimit && !rejectQueue.empty()) {
-<<<<<<< HEAD
-        result.items.push_back(rejectQueue.front());
-        result.itemsToRetry++;
-=======
         // @todo: For now just discard items from the rejectQueue as all items
         //  will be retrieved again from the CM, we will process out-of-order
         //  and duplicate items otherwise.
         //  I will completely remove the rejectQueue in a follow-up.
         // result.items.push_back(rejectQueue.front());
->>>>>>> 1f59936f
+
+        result.itemsToRetry++;
         rejectQueue.pop();
     }
 
