/* -*- Mode: C++; tab-width: 4; c-basic-offset: 4; indent-tabs-mode: nil -*- */
/*
 *     Copyright 2015-Present Couchbase, Inc.
 *
 *   Use of this software is governed by the Business Source License included
 *   in the file licenses/BSL-Couchbase.txt.  As of the Change Date specified
 *   in that file, in accordance with the Business Source License, use of this
 *   software will be governed by the Apache License, Version 2.0, included in
 *   the file licenses/APL2.txt.
 */

#include "vbucket.h"
#include "bgfetcher.h"
#include "bucket_logger.h"
#include "checkpoint.h"
#include "checkpoint_manager.h"
#include "collections/vbucket_manifest_handles.h"
#include "conflict_resolution.h"
#include "dcp/dcpconnmap.h"
#include "doc_pre_expiry.h"
#include "durability/active_durability_monitor.h"
#include "durability/dead_durability_monitor.h"
#include "durability/passive_durability_monitor.h"
#include "ep_engine.h"
#include "ep_time.h"
#include "ep_types.h"
#include "failover-table.h"
#include "hash_table.h"
#include "hash_table_stat_visitor.h"
#include "kv_bucket.h"
#include "kvstore/kvstore.h"
#include "objectregistry.h"
#include "pre_link_document_context.h"
#include "rollback_result.h"
#include "stored_value_factories.h"
#include "vb_filter.h"
#include "vbucket_queue_item_ctx.h"
#include "vbucket_state.h"
#include <boost/range/adaptor/strided.hpp>
#include <folly/lang/Assume.h>
#include <gsl/gsl-lite.hpp>
#include <memcached/document_expired.h>
#include <memcached/protocol_binary.h>
#include <platform/atomic.h>
#include <platform/optional.h>
#include <statistics/cbstat_collector.h>
#include <utilities/logtags.h>
#include <vbucket_bgfetch_item.h>
#include <xattr/blob.h>
#include <functional>
#include <list>
#include <set>
#include <string>
#include <utility>
#include <vector>

using namespace std::string_literals;

const SyncWriteTimeoutHandlerFactory NoopSyncWriteTimeoutFactory =
        [](VBucket&) {
            return std::make_unique<NoopEventDrivenDurabilityTimeout>();
        };

std::vector<VBucketFilter> VBucketFilter::split(size_t count) const {
    if (count == 0) {
        throw std::invalid_argument("VBucketFilter::split requires count != 0");
    }

    if (count == 1) {
        return {*this};
    }

    // Do not create more filters than there are acceptable vBuckets.
    count = std::min(acceptable.size(), count);

    std::vector<VBucketFilter> filters(count);

    auto filterIndex = 0;

    for (const Vbid& vbid : acceptable) {
        filters[filterIndex++].addVBucket(vbid);
        filterIndex %= count;
    }

    return filters;
}

VBucketFilter VBucketFilter::slice(size_t start, size_t stride) const {
    using namespace boost::adaptors;
    Expects(start < stride);
    Expects(start < acceptable.size());

    auto it = acceptable.begin();
    std::advance(it, start);

    VBucketFilter filter;
    for (auto vbid : std::make_pair(it, acceptable.end()) | strided(stride)) {
        filter.addVBucket(vbid);
    }
    return filter;
}

static bool isRange(std::set<Vbid>::const_iterator it,
                    const std::set<Vbid>::const_iterator& end,
                    size_t& length) {
    length = 0;
    for (Vbid val = *it; it != end && Vbid(val.get() + length) == *it;
         ++it, ++length) {
        // empty
    }

    --length;

    return length > 1;
}

std::ostream& operator <<(std::ostream &out, const VBucketFilter &filter)
{
    std::set<Vbid>::const_iterator it;

    if (filter.acceptable.empty()) {
        out << "{ empty }";
    } else {
        bool needcomma = false;
        out << "{ ";
        for (it = filter.acceptable.begin();
             it != filter.acceptable.end();
             ++it) {
            if (needcomma) {
                out << ", ";
            }

            size_t length;
            if (isRange(it, filter.acceptable.end(), length)) {
                auto last = it;
                for (size_t i = 0; i < length; ++i) {
                    ++last;
                }
                out << "[" << *it << "," << *last << "]";
                it = last;
            } else {
                out << *it;
            }
            needcomma = true;
        }
        out << " }";
    }

    return out;
}

SeqnoPersistenceRequest::SeqnoPersistenceRequest(
        CookieIface* cookie, uint64_t seqno, std::chrono::milliseconds timeout)
    : cookie(cookie),
      seqno(seqno),
      start(std::chrono::steady_clock::now()),
      timeout(timeout) {
}

SeqnoPersistenceRequest::~SeqnoPersistenceRequest() = default;

std::chrono::steady_clock::duration SeqnoPersistenceRequest::getDuration(
        std::chrono::steady_clock::time_point now) const {
    return start - now;
}

std::chrono::steady_clock::time_point SeqnoPersistenceRequest::getDeadline()
        const {
    return start + timeout;
}

void SeqnoPersistenceRequest::expired() const {
    // do nothing
}

#if defined(linux) || defined(__linux__) || defined(__linux)
// One of the CV build fails due to htonl is defined as a macro:
// error: statement expression not allowed at file scope
#undef htonl
#endif

VBucket::VBucket(Vbid i,
                 vbucket_state_t newState,
                 EPStats& st,
                 CheckpointConfig& chkConfig,
                 int64_t lastSeqno,
                 uint64_t lastSnapStart,
                 uint64_t lastSnapEnd,
                 std::unique_ptr<FailoverTable> table,
                 std::shared_ptr<Callback<Vbid>> flusherCb,
                 std::unique_ptr<AbstractStoredValueFactory> valFact,
                 NewSeqnoCallback newSeqnoCb,
                 SyncWriteResolvedCallback syncWriteResolvedCb,
                 SyncWriteCompleteCallback syncWriteCb,
                 SyncWriteTimeoutHandlerFactory syncWriteTimeoutFactory,
                 SeqnoAckCallback seqnoAckCb,
                 Configuration& config,
                 EvictionPolicy evictionPolicy,
                 std::unique_ptr<Collections::VB::Manifest> manifest,
                 KVBucket* bucket,
                 vbucket_state_t initState,
                 uint64_t purgeSeqno,
                 uint64_t maxCas,
                 int64_t hlcEpochSeqno,
                 bool mightContainXattrs,
                 const nlohmann::json* replTopology,
                 uint64_t maxVisibleSeqno,
                 uint64_t maxPrepareSeqno)
    : ht(
              st,
              std::move(valFact),
              config.getHtSize(),
              config.getHtLocks(),
              config.getFreqCounterIncrementFactor(),
              [this] {
                  return this->bucket ? this->bucket->getInitialMFU()
                                      : HashTable::defaultGetInitialMFU();
              },
              [this](const HashTable::HashBucketLock& lh,
                     const StoredValue& v) {
                  return this->isEligibleForEviction(lh, v);
              }),
      failovers(std::move(table)),
      opsCreate(0),
      opsDelete(0),
      opsGet(0),
      opsReject(0),
      opsUpdate(0),
      dirtyQueueSize(0),
      dirtyQueueMem(0),
      dirtyQueueFill(0),
      dirtyQueueDrain(0),
      dirtyQueueAge(0),
      dirtyQueuePendingWrites(0),
      metaDataDisk(0),
      numExpiredItems(0),
      maxAllowedReplicasForSyncWrites(config.getSyncWritesMaxAllowedReplicas()),
      eviction(evictionPolicy),
      stats(st),
      persistenceSeqno(0),
      numHpVBReqs(0),
      manifest(std::move(manifest)),
      id(i),
      state(newState),
      initialState(initState),
      bucket(bucket),
      checkpointManager(std::make_unique<CheckpointManager>(st,
                                                            *this,
                                                            chkConfig,
                                                            lastSeqno,
                                                            lastSnapStart,
                                                            lastSnapEnd,
                                                            maxVisibleSeqno,
                                                            maxPrepareSeqno,
                                                            flusherCb)),
      syncWriteTimeoutFactory(std::move(syncWriteTimeoutFactory)),
      replicationTopology(nlohmann::json().dump()),
      purge_seqno(purgeSeqno),
      takeover_backed_up(false),
      persistedRange(lastSnapStart, lastSnapEnd),
      receivingInitialDiskSnapshot(false),
      rollbackItemCount(0),
      hlc(maxCas,
          hlcEpochSeqno,
          std::chrono::microseconds(config.getHlcDriftAheadThresholdUs()),
          std::chrono::microseconds(config.getHlcDriftBehindThresholdUs())),
      statPrefix("vb_" + std::to_string(i.get())),
      bucketCreation(false),
      deferredDeletion(false),
      deferredDeletionCookie(nullptr),
      newSeqnoCb(std::move(newSeqnoCb)),
      syncWriteResolvedCb(std::move(syncWriteResolvedCb)),
      syncWriteCompleteCb(std::move(syncWriteCb)),
      seqnoAckCb(std::move(seqnoAckCb)),
      mayContainXattrs(mightContainXattrs) {
    if (config.getConflictResolutionType() == "seqno") {
        conflictResolver = std::make_unique<RevisionSeqnoResolution>();
    } else {
        // Both last-write-wins and custom conflict resolution are treated
        // as LWW from KV-Engine's pov.
        conflictResolver = std::make_unique<LastWriteWinsResolution>();
    }

    pendingOpsStart = std::chrono::steady_clock::time_point();
    stats.coreLocal.get()->memOverhead +=
            sizeof(VBucket) + ht.memorySize() + sizeof(CheckpointManager);

    setupSyncReplication(replTopology);

    EP_LOG_INFO(
            "VBucket: created {} with state:{} initialState:{} lastSeqno:{} "
            "persistedRange:{{{},{}}} purge_seqno:{} max_cas:{} uuid:{} "
            "topology:{}",
            id,
            VBucket::toString(state),
            VBucket::toString(initialState),
            lastSeqno,
            persistedRange.getStart(),
            persistedRange.getEnd(),
            purge_seqno,
            getMaxCas(),
            failovers ? std::to_string(failovers->getLatestUUID()) : "<>",
            getReplicationTopology());
}

VBucket::~VBucket() {
    EP_LOG_INFO("~VBucket(): {}", id);

    if (!pendingOps.empty()) {
        EP_LOG_WARN("~VBucket(): {} has {} pending ops", id, pendingOps.size());
    }

    stats.diskQueueSize.fetch_sub(dirtyQueueSize.load());

    // Clear out the bloomfilter(s)
    clearFilter();

    stats.coreLocal.get()->memOverhead -=
            sizeof(VBucket) + ht.memorySize() + sizeof(CheckpointManager);
}

int64_t VBucket::getHighSeqno() const {
    return checkpointManager->getHighSeqno();
}

int64_t VBucket::getHighPreparedSeqno() const {
    if (!durabilityMonitor) {
        return -1;
    }
    return durabilityMonitor->getHighPreparedSeqno();
}

int64_t VBucket::getHighCompletedSeqno() const {
    if (!durabilityMonitor) {
        return -1;
    }
    return durabilityMonitor->getHighCompletedSeqno();
}

size_t VBucket::getChkMgrMemUsage() const {
    return checkpointManager->getMemUsage();
}

size_t VBucket::getCMQueuedItemsMemUsage() const {
    return checkpointManager->getQueuedItemsMemUsage();
}

size_t VBucket::getCMMemOverhead() const {
    return checkpointManager->getMemOverhead();
}

size_t VBucket::getCMMemOverheadQueue() const {
    return checkpointManager->getMemOverheadQueue();
}

size_t VBucket::getCMMemOverheadIndex() const {
    return checkpointManager->getMemOverheadIndex();
}

size_t VBucket::getCMMemFreedByItemExpel() const {
    return checkpointManager->getMemFreedByItemExpel();
}

size_t VBucket::getCMMemFreedByRemoval() const {
    return checkpointManager->getMemFreedByCheckpointRemoval();
}

size_t VBucket::getSyncWriteAcceptedCount() const {
    folly::SharedMutex::ReadHolder lh(stateLock);
    if (!durabilityMonitor) {
        return 0;
    }
    return durabilityMonitor->getNumAccepted();
}

size_t VBucket::getSyncWriteCommittedCount() const {
    folly::SharedMutex::ReadHolder lh(stateLock);
    if (!durabilityMonitor) {
        return 0;
    }
    return durabilityMonitor->getNumCommitted();
}

size_t VBucket::getSyncWriteAbortedCount() const {
    folly::SharedMutex::ReadHolder lh(stateLock);
    if (!durabilityMonitor) {
        return 0;
    }
    return durabilityMonitor->getNumAborted();
}

void VBucket::fireAllOps(EventuallyPersistentEngine& engine,
                         cb::engine_errc code) {
    std::unique_lock<std::mutex> lh(pendingOpLock);

    if (pendingOpsStart > std::chrono::steady_clock::time_point()) {
        auto now = std::chrono::steady_clock::now();
        if (now > pendingOpsStart) {
            auto d = std::chrono::duration_cast<std::chrono::microseconds>(
                    now - pendingOpsStart);
            stats.pendingOpsHisto.add(d);
            atomic_setIfBigger(stats.pendingOpsMaxDuration,
                               std::make_unsigned<hrtime_t>::type(d.count()));
        }
    } else {
        return;
    }

    pendingOpsStart = std::chrono::steady_clock::time_point();
    stats.pendingOps.fetch_sub(pendingOps.size());
    atomic_setIfBigger(stats.pendingOpsMax, pendingOps.size());

    while (!pendingOps.empty()) {
        auto* pendingOperation = pendingOps.back();
        pendingOps.pop_back();
        // We don't want to hold the pendingOpLock when
        // calling notifyIOComplete.
        lh.unlock();
        engine.notifyIOComplete(pendingOperation, code);
        lh.lock();
    }

    EP_LOG_DEBUG("Fired pendings ops for {} in state {}",
                 id,
                 VBucket::toString(state));
}

void VBucket::fireAllOps(EventuallyPersistentEngine &engine) {

    if (state == vbucket_state_active) {
        fireAllOps(engine, cb::engine_errc::success);
    } else if (state == vbucket_state_pending) {
        // Nothing
    } else {
        fireAllOps(engine, cb::engine_errc::not_my_vbucket);
    }
}

std::vector<CookieIface*> VBucket::getCookiesForInFlightSyncWrites() {
    return getActiveDM().getCookiesForInFlightSyncWrites();
}

std::vector<CookieIface*> VBucket::prepareTransitionAwayFromActive() {
    return getActiveDM().prepareTransitionAwayFromActive();
}

size_t VBucket::size() {
    HashTableDepthStatVisitor v;
    ht.visitDepth(v);
    return v.size;
}

ItemsToFlush VBucket::getItemsToPersist(size_t approxLimit) {
    ItemsToFlush result;

    if (approxLimit == 0) {
        throw std::invalid_argument("VBucket::getItemsToPersist: limit=0");
    }

    // Get up to approxLimit checkpoint items outstanding for the persistence
    // cursor. Note that it is only valid to queue a complete checkpoint, this
    // is where the "approx" in the limit comes from.

    const auto begin = std::chrono::steady_clock::now();

    auto rangeInfo = checkpointManager->getItemsForPersistence(result.items,
                                                               approxLimit);
    result.ranges = std::move(rangeInfo.ranges);
    result.maxDeletedRevSeqno = rangeInfo.maxDeletedRevSeqno;
    result.checkpointType = rangeInfo.checkpointType;
    result.historical = rangeInfo.historical;
    result.flushHandle = std::move(rangeInfo.flushHandle);
    result.moreAvailable = rangeInfo.moreAvailable;
    result.maxCas = rangeInfo.maxCas;

    stats.persistenceCursorGetItemsHisto.add(
            std::chrono::duration_cast<std::chrono::microseconds>(
                    std::chrono::steady_clock::now() - begin));

    return result;
}

const char* VBucket::toString(vbucket_state_t s) {
    switch (s) {
    case vbucket_state_active:
        return "active";
    case vbucket_state_replica:
        return "replica";
    case vbucket_state_pending:
        return "pending";
    case vbucket_state_dead:
        return "dead";
    }
    return "unknown";
}

vbucket_state_t VBucket::fromString(const char* state) {
    if (strcmp(state, "active") == 0) {
        return vbucket_state_active;
    } else if (strcmp(state, "replica") == 0) {
        return vbucket_state_replica;
    } else if (strcmp(state, "pending") == 0) {
        return vbucket_state_pending;
    } else {
        return vbucket_state_dead;
    }
}

void VBucket::setState(vbucket_state_t to, const nlohmann::json* meta) {
    folly::SharedMutex::WriteHolder wlh(getStateLock());
    setState_UNLOCKED(to, meta, wlh);
}

std::string VBucket::validateReplicationTopology(
        const nlohmann::json& topology) {
    // Topology must be an array with 1..2 chain elements; and
    // each chain is an array of 1..4 nodes.
    //   [[<active>, <replica>, ...], [<active>, <replica>, ...]]
    //
    // - The first node (active) must always be a string representing
    //   the node name.
    // - The subsequent nodes (replicas) can either be strings
    //   indicating a defined replica, or Null indicating an undefined
    //   replica.
    if (!topology.is_array()) {
        return "'topology' must be an array, found:"s + topology.dump();
    }
    if ((topology.empty()) || (topology.size() > 2)) {
        return "'topology' must contain 1..2 elements, found:"s +
               topology.dump();
    }
    for (const auto& chain : topology.items()) {
        const auto& chainId = chain.key();
        const auto& nodes = chain.value();
        if (!nodes.is_array()) {
            return "'topology' chain["s + chainId +
                   "] must be an array, found:" + nodes.dump();
        }
        if ((nodes.empty()) || (nodes.size() > 4)) {
            return "'topology' chain["s + chainId +
                   "] must contain 1..4 nodes, found:" + nodes.dump();
        }
        for (const auto& node : nodes.items()) {
            switch (node.value().type()) {
            case nlohmann::json::value_t::string:
                break;
            case nlohmann::json::value_t::null:
                // Null not permitted for active (first) node.
                if (node.key() == "0") {
                    return "'topology' chain[" + chainId + "] node[" +
                           node.key() + "] (active) cannot be null";
                }
                break;
            default:
                return "'topology' chain[" + chainId + "] node[" + node.key() +
                       "] must be a string, found:" + node.value().dump();
            }
        }
    }
    return {};
}

std::string VBucket::validateSetStateMeta(const nlohmann::json& meta) {
    if (!meta.is_object()) {
        return "'meta' must be an object if specified, found:"s + meta.dump();
    }
    for (const auto& el : meta.items()) {
        if (el.key() == "topology") {
            return validateReplicationTopology(el.value());
        } else {
            return "'topology' contains unsupported key:"s + el.key() +
                   " with value:" + el.value().dump();
        }
    }
    return {};
}

void VBucket::setState_UNLOCKED(
        vbucket_state_t to,
        const nlohmann::json* meta,
        const folly::SharedMutex::WriteHolder& vbStateLock) {
    vbucket_state_t oldstate = state;

    // Validate (optional) meta content.
    if (meta) {
        if (to != vbucket_state_active) {
            throw std::invalid_argument(
                    "VBucket::setState: meta only permitted for state:active, "
                    "found state:"s +
                    VBucket::toString(to) + " meta:" + meta->dump());
        }
        auto error = validateSetStateMeta(*meta);
        if (!error.empty()) {
            throw std::invalid_argument("VBucket::setState: " + error);
        }
    }

    EP_LOG_INFO(
            "VBucket::setState: transitioning {} with high seqno:{} from:{} "
            "to:{}{}",
            id,
            getHighSeqno(),
            VBucket::toString(oldstate),
            VBucket::toString(to),
            meta ? (" meta:"s + meta->dump()) : ""s);

    state = to;

    setupSyncReplication(meta ? &meta->at("topology") : nullptr);

    updateStatsForStateChange(oldstate, to);
}

vbucket_transition_state VBucket::getTransitionState() const {
    nlohmann::json topology;
    if (getState() == vbucket_state_active) {
        topology = nlohmann::json::parse(getReplicationTopology());
    }

    return {failovers->getJSON(), topology, getState()};
}

std::string VBucket::getReplicationTopology() const {
    return *replicationTopology.rlock();
}

void VBucket::setupSyncReplication(const nlohmann::json* topology) {
    // First, update the Replication Topology in VBucket
    if (topology) {
        if (state != vbucket_state_active) {
            throw std::invalid_argument(
                    "VBucket::setupSyncReplication: Topology only valid for "
                    "vbucket_state_active");
        }
        auto error = validateReplicationTopology(*topology);
        if (!error.empty()) {
            throw std::invalid_argument(
                    "VBucket::setupSyncReplication: Invalid replication "
                    "topology: " +
                    error);
        }
        *replicationTopology.wlock() = topology->dump();
    } else {
        *replicationTopology.wlock() = nlohmann::json().dump();
    }

    // Then, initialize the DM and propagate the new topology if necessary
    auto* currentPassiveDM =
            dynamic_cast<PassiveDurabilityMonitor*>(durabilityMonitor.get());
    auto* currentActiveDM =
            dynamic_cast<ActiveDurabilityMonitor*>(durabilityMonitor.get());
    auto* currentDeadDM =
            dynamic_cast<DeadDurabilityMonitor*>(durabilityMonitor.get());

    // If we are transitioning away from active then we need to mark all of our
    // prepares as PreparedMaybeVisible to avoid exposing them
    if (currentActiveDM && durabilityMonitor && state != vbucket_state_active) {
        auto& adm = dynamic_cast<ActiveDurabilityMonitor&>(*durabilityMonitor);
        auto trackedWrites = adm.getTrackedKeys();
        for (auto& key : trackedWrites) {
            auto htRes = ht.findOnlyPrepared(key);
            Expects(htRes.storedValue);
            Expects(htRes.storedValue->isPending() ||
                    htRes.storedValue->isPrepareCompleted());
            htRes.storedValue->setCommitted(
                    CommittedState::PreparedMaybeVisible);
        }
    }

    switch (state) {
    case vbucket_state_active: {
        if (!durabilityMonitor) {
            // Change to Active from no previous DurabilityMonitor - create
            // one.
            durabilityMonitor = std::make_unique<ActiveDurabilityMonitor>(
                    stats, *this, syncWriteTimeoutFactory(*this));
        } else if (!currentActiveDM) {
            // Change to active from current DM
            durabilityMonitor = std::make_unique<ActiveDurabilityMonitor>(
                    stats,
                    *this,
                    std::move(*durabilityMonitor),
                    syncWriteTimeoutFactory(*this));
        }

        // @todo: We want to support empty-topology in ActiveDM, that's for
        //     Warmup. Deferred to dedicated patch (tracked under MB-33186).
        if (topology) {
            getActiveDM().setReplicationTopology(*topology);
        }
        return;
    }
    case vbucket_state_replica:
    case vbucket_state_pending:
        if (currentPassiveDM) {
            // Already have a PassiveDM - given topology changes are not
            // applicable to PassiveDM, nothing to do here.
            return;
        }
        // Current DM (if exists) is not Passive; replace it with a Passive one.
        if (durabilityMonitor) {
            durabilityMonitor = std::make_unique<PassiveDurabilityMonitor>(
                    *this, std::move(*durabilityMonitor.get()));
        } else {
            durabilityMonitor =
                    std::make_unique<PassiveDurabilityMonitor>(*this);
        }
        return;
    case vbucket_state_dead:
        if (currentDeadDM) {
            // Already have a DeadDM - just return
            return;
        }
        if (durabilityMonitor) {
            durabilityMonitor = std::make_unique<DeadDurabilityMonitor>(
                    *this, std::move(*durabilityMonitor.get()));
        } else {
            durabilityMonitor = std::make_unique<DeadDurabilityMonitor>(*this);
        }
        return;
    }
    folly::assume_unreachable();
}

ActiveDurabilityMonitor& VBucket::getActiveDM() {
    Expects(state == vbucket_state_active);
    return dynamic_cast<ActiveDurabilityMonitor&>(*durabilityMonitor);
}

PassiveDurabilityMonitor& VBucket::getPassiveDM() {
    Expects(state == vbucket_state_replica || state == vbucket_state_pending);
    return dynamic_cast<PassiveDurabilityMonitor&>(*durabilityMonitor);
}

void VBucket::processDurabilityTimeout(
        const std::chrono::steady_clock::time_point asOf) {
    folly::SharedMutex::ReadHolder lh(stateLock);
    if (getState() != vbucket_state_active) {
        return;
    }
    getActiveDM().processTimeout(asOf);
}

void VBucket::notifySyncWritesPendingCompletion() {
    syncWriteResolvedCb(getId());
}

void VBucket::processResolvedSyncWrites() {
    // Acquire shared access on stateLock as need to ensure the vbucket is
    // active (and we have an ActiveDM).
    folly::SharedMutex::ReadHolder rlh(getStateLock());
    if (getState() != vbucket_state_active) {
        return;
    }
    getActiveDM().processCompletedSyncWriteQueue(rlh);
}

void VBucket::doStatsForQueueing(const Item& qi, size_t itemBytes)
{
    ++dirtyQueueSize;
    dirtyQueueMem.fetch_add(sizeof(Item));
    ++dirtyQueueFill;
    auto ms = std::chrono::duration_cast<std::chrono::milliseconds>(
            qi.getQueuedTime().time_since_epoch());
    dirtyQueueAge.fetch_add(ms.count());
    dirtyQueuePendingWrites.fetch_add(itemBytes);
}

void AggregatedFlushStats::accountItem(const Item& item) {
    Expects(item.getQueuedTime().time_since_epoch().count() != 0);

    ++numItems;
    totalBytes += item.size();
    totalAgeInMilliseconds +=
            std::chrono::duration_cast<std::chrono::milliseconds>(
                    item.getQueuedTime().time_since_epoch())
                    .count();
}

void VBucket::doAggregatedFlushStats(const AggregatedFlushStats& aggStats) {
    const auto numItems = aggStats.getNumItems();
    stats.diskQueueSize -= numItems;
    dirtyQueueSize -= numItems;
    decrDirtyQueueMem(sizeof(Item) * numItems);
    dirtyQueueDrain += numItems;
    decrDirtyQueueAge(aggStats.getTotalAgeInMilliseconds());
    decrDirtyQueuePendingWrites(aggStats.getTotalBytes());
}

void VBucket::incrMetaDataDisk(const Item& qi) {
    metaDataDisk.fetch_add(qi.getKey().size() + sizeof(ItemMetaData));
}

void VBucket::decrMetaDataDisk(const Item& qi) {
    // assume couchstore remove approx this much data from disk
    metaDataDisk.fetch_sub((qi.getKey().size() + sizeof(ItemMetaData)));
}

void VBucket::resetStats() {
    opsCreate.store(0);
    opsDelete.store(0);
    opsGet.store(0);
    opsReject.store(0);
    opsUpdate.store(0);

    stats.diskQueueSize.fetch_sub(dirtyQueueSize.exchange(0));
    dirtyQueueMem.store(0);
    dirtyQueueFill.store(0);
    dirtyQueueAge.store(0);
    dirtyQueuePendingWrites.store(0);
    dirtyQueueDrain.store(0);

    hlc.resetStats();
}

uint64_t VBucket::getQueueAge() {
    uint64_t currDirtyQueueAge = dirtyQueueAge.load();
    // dirtyQueue size is 0, so the queueAge is 0.
    if (currDirtyQueueAge == 0) {
        return 0;
    }

    // Get time now multiplied by the queue size. We need to subtract
    // dirtyQueueAge from this to offset time_since_epoch.
    auto currentAge =
            std::chrono::duration_cast<std::chrono::milliseconds>(
                    std::chrono::steady_clock::now().time_since_epoch())
                    .count() *
            dirtyQueueSize;

    // Return the time in milliseconds
    return (currentAge - currDirtyQueueAge);
}

template <typename T>
void VBucket::addStat(const char* nm,
                      const T& val,
                      const AddStatFn& add_stat,
                      CookieIface& c) {
    std::string stat = statPrefix;
    if (nm != nullptr) {
        add_prefixed_stat(statPrefix, nm, val, add_stat, c);
    } else {
        add_casted_stat(statPrefix.data(), val, add_stat, c);
    }
}

void VBucket::handlePreExpiry(const HashTable::HashBucketLock& hbl,
                              StoredValue& v) {
    // Pending items should not be subject to expiry
    if (v.isPending()) {
        std::stringstream ss;
        ss << v;
        throw std::invalid_argument(
                "VBucket::handlePreExpiry: Cannot expire pending "
                "StoredValues:" +
                cb::UserDataView(ss.str()).getSanitizedValue());
    }

    value_t value = v.getValue();
    if (value) {
        std::unique_ptr<Item> itm(v.toItem(id));
        /* TODO: In order to minimize allocations, the callback needs to
         * allocate an item whose value size will be exactly the size of the
         * value after pre-expiry is performed.
         */
        const auto result =
                document_pre_expiry(itm->getValueView(), itm->getDataType());

        // The API states only uncompressed xattr values are returned, but an
        // empty value has datatype:raw
        const auto datatype = result.empty() ? PROTOCOL_BINARY_RAW_BYTES
                                             : PROTOCOL_BINARY_DATATYPE_XATTR;
        std::unique_ptr<Blob> val(Blob::New(result.data(), result.size()));
        ht.unlocked_replaceValueAndDatatype(hbl, v, std::move(val), datatype);
    }
}

cb::engine_errc VBucket::commit(
        VBucketStateLockRef vbStateLock,
        const DocKey& key,
        uint64_t prepareSeqno,
        std::optional<int64_t> commitSeqno,
        const Collections::VB::CachingReadHandle& cHandle,
        CookieIface* cookie) {
    Expects(cHandle.valid());
    auto res = ht.findForUpdate(key);
    if (!res.pending) {
        std::string committedItemInfo("null");
        if (res.committed) {
            committedItemInfo =
                    fmt::format("seqno:{}, isDeleted:{}, isResident:{}, cas:{}",
                                res.committed->getBySeqno(),
                                res.committed->isDeleted(),
                                res.committed->isResident(),
                                res.committed->getCas());
        }
        // If we are committing we /should/ always find the pending item.
        EP_LOG_ERR(
                "VBucket::commit ({}) failed as no pending HashTable item "
                "found with "
                "key:{}, committed item:[{}], prepare_seqno:{}, "
                "commit_seqno:{}, IsDiskSnapshot:{}, "
                "snapshotInfo:{}, HS:{}, HPS:{}, HCS:{}",
                id,
                cb::UserDataView(key.to_string()),
                committedItemInfo,
                prepareSeqno,
                to_string_or_none(commitSeqno),
                isReceivingDiskSnapshot(),
                checkpointManager->getSnapshotInfo(),
                getHighSeqno(),
                getHighPreparedSeqno(),
                getHighCompletedSeqno());
        return cb::engine_errc::no_such_key;
    }

    Expects(prepareSeqno);

    // Value for Pending must never be ejected
    Expects(res.pending->isResident());

    // If prepare seqno is not the same as our stored seqno then we should be
    // a replica and have missed a completion and a prepare due to de-dupe.
    if (prepareSeqno != static_cast<uint64_t>(res.pending->getBySeqno())) {
        Expects(getState() != vbucket_state_active);
        Expects(isReceivingDiskSnapshot());
        Expects(prepareSeqno >= checkpointManager->getOpenSnapshotStartSeqno());
    }

    VBQueueItemCtx queueItmCtx{cHandle.getCanDeduplicate()};
    if (commitSeqno) {
        queueItmCtx.genBySeqno = GenerateBySeqno::No;
    }
    // Never generate a new cas. We should always take the existing cas because
    // it may have been set explicitly.
    queueItmCtx.genCas = GenerateCas::No;

    queueItmCtx.durability =
            DurabilityItemCtx{res.pending->getBySeqno(), nullptr /*cookie*/};

    queueItmCtx.hcs = res.pending->getBySeqno();
    if (res.pending->isDeleted()) {
        // we are about to commit a sync delete, bump the maxDeletedRevSeqno
        // just as it would be for a non-sync delete
        ht.updateMaxDeletedRevSeqno(res.pending->getRevSeqno());
    }
    auto notify =
            commitStoredValue(res, prepareSeqno, queueItmCtx, commitSeqno);

    notifyNewSeqno(notify);
    doCollectionsStats(cHandle, notify);

    // Cookie representing the client connection, provided only at Active
    if (cookie) {
        notifyClientOfSyncWriteComplete(cookie, cb::engine_errc::success);
    }

    return cb::engine_errc::success;
}

cb::engine_errc VBucket::abort(
        VBucketStateLockRef vbStateLock,
        const DocKey& key,
        uint64_t prepareSeqno,
        std::optional<int64_t> abortSeqno,
        const Collections::VB::CachingReadHandle& cHandle,
        CookieIface* cookie) {
    Expects(cHandle.valid());
    auto htRes = ht.findForUpdate(key);

    // This block handles the case where at Replica we receive an Abort but we
    // do not have any in-flight Prepare in the HT. That is possible when
    // Replica receives a Backfill (Disk) Snapshot (for both EP and Ephemeral
    // bucket).
    // Note that, while for EP we just expect no-pending in the HT, for
    // Ephemeral we may have no-pending or a pre-existing completed (Committed
    // or Aborted) Prepare in the HT.
    if (!htRes.pending ||
        (htRes.pending && htRes.pending->isPrepareCompleted())) {
        // Active should always find the pending item.
        if (getState() == vbucket_state_active) {
            if (htRes.committed) {
                std::stringstream ss;
                ss << *htRes.committed;
                EP_LOG_ERR(
                        "VBucket::abort ({}) - active failed as HashTable "
                        "value is not "
                        "CommittedState::Pending - {}",
                        id,
                        cb::UserData(ss.str()));
                return cb::engine_errc::invalid_arguments;
            } else {
                EP_LOG_ERR(
                        "VBucket::abort ({}) - active failed as no HashTable"
                        "item found with key:{}",
                        id,
                        cb::UserDataView(key.to_string()));
                return cb::engine_errc::no_such_key;
            }
        }

        // If we did not find the corresponding prepare for this abort then we
        // must be receiving a disk snapshot.
        if (!isReceivingDiskSnapshot()) {
            EP_LOG_ERR(
                    "VBucket::abort ({}) - replica - failed as we received "
                    "an abort for a prepare that does not exist and we are not "
                    "currently receiving a disk snapshot. Prepare seqno: {} "
                    "Abort seqno: {}",
                    id,
                    prepareSeqno,
                    to_string_or_none(abortSeqno));
            return cb::engine_errc::invalid_arguments;
        }

        // Replica is receiving a legal Abort but we do not have any in-flight
        // Prepare in the HT.
        // 1) If we do not have any pending in the HT, then we just proceed to
        //     creating a new Abort item
        // 2) Else, if we have a Completed pending in the HT (possible only at
        //     Ephemeral) then we have to convert/update the existing pending
        //     into a new PersistedAborted item
        VBNotifyCtx ctx;
        if (!htRes.pending) {
            ctx = addNewAbort(htRes.pending.getHBL(),
                              key,
                              prepareSeqno,
                              *abortSeqno,
                              cHandle);
        } else {
            // This code path can be reached only at Ephemeral
            Expects(htRes.pending->isPrepareCompleted());
            ctx = abortStoredValue(htRes.pending.getHBL(),
                                   *htRes.pending.release(),
                                   prepareSeqno,
                                   *abortSeqno,
                                   cHandle);
        }

        notifyNewSeqno(ctx);
        doCollectionsStats(cHandle, ctx);

        return cb::engine_errc::success;
    }

    // If prepare seqno is not the same as our stored seqno then we should be
    // a replica and have missed a completion and a prepare due to de-dupe.
    if (prepareSeqno != static_cast<uint64_t>(htRes.pending->getBySeqno())) {
        Expects(getState() != vbucket_state_active);
        Expects(isReceivingDiskSnapshot());
        Expects(prepareSeqno >= checkpointManager->getOpenSnapshotStartSeqno());
    }

    // abortStoredValue deallocates the pending SV, releasing here so
    // ~StoredValueProxy will not attempt to update stats and lead to
    // use-after-free
    auto notify = abortStoredValue(htRes.pending.getHBL(),
                                   *htRes.pending.release(),
                                   prepareSeqno,
                                   abortSeqno,
                                   cHandle);

    notifyNewSeqno(notify);
    doCollectionsStats(cHandle, notify);

    // Cookie representing the client connection, provided only at Active
    if (cookie) {
        notifyClientOfSyncWriteComplete(cookie,
                                        cb::engine_errc::sync_write_ambiguous);
    }

    return cb::engine_errc::success;
}

void VBucket::notifyActiveDMOfLocalSyncWrite() {
    getActiveDM().checkForCommit();
}

void VBucket::notifyClientOfSyncWriteComplete(CookieIface* cookie,
                                              cb::engine_errc result) {
    EP_LOG_DEBUG(
            "VBucket::notifyClientOfSyncWriteComplete ({}) cookie:{} result:{}",
            id,
            static_cast<const void*>(cookie),
            result);
    Expects(cookie);
    syncWriteCompleteCb(cookie, result);
}

void VBucket::notifyPassiveDMOfSnapEndReceived(uint64_t snapEnd) {
    getPassiveDM().notifySnapshotEndReceived(snapEnd);
}

void VBucket::sendSeqnoAck(int64_t seqno) {
    Expects(state == vbucket_state_replica || state == vbucket_state_pending);
    seqnoAckCb(getId(), seqno);
}

bool VBucket::addPendingOp(CookieIface* cookie) {
    std::lock_guard<std::mutex> lh(pendingOpLock);
    if (state != vbucket_state_pending) {
        // State transitioned while we were waiting.
        return false;
    }
    // Start a timer when enqueuing the first client.
    if (pendingOps.empty()) {
        pendingOpsStart = std::chrono::steady_clock::now();
    }
    pendingOps.push_back(cookie);
    ++stats.pendingOps;
    ++stats.pendingOpsTotal;
    return true;
}

bool VBucket::isResidentRatioUnderThreshold(float threshold) {
    if (eviction != EvictionPolicy::Full) {
        throw std::invalid_argument(
                "VBucket::isResidentRatioUnderThreshold: "
                "policy (which is " +
                to_string(eviction) + ") must be EvictionPolicy::Full");
    }
    size_t num_items = getNumItems();
    size_t num_non_resident_items = getNumNonResidentItems();
    float ratio =
            num_items
                    ? ((float)(num_items - num_non_resident_items) / num_items)
                    : 0.0;
    if (threshold >= ratio) {
        return true;
    } else {
        return false;
    }
}

void VBucket::createFilter(size_t key_count, double probability) {
    // Create the actual bloom filter upon vbucket creation during
    // scenarios:
    //      - Bucket creation
    //      - Rebalance
    std::lock_guard<std::mutex> lh(bfMutex);
    if (bFilter == nullptr && tempFilter == nullptr) {
        bFilter = std::make_unique<BloomFilter>(key_count, probability,
                                        BFILTER_ENABLED);
    } else {
        EP_LOG_WARN("({}) Bloom filter / Temp filter already exist!", id);
    }
}

void VBucket::initTempFilter(size_t key_count, double probability) {
    // Create a temp bloom filter with status as COMPACTING,
    // if the main filter is found to exist, set its state to
    // COMPACTING as well.
    std::lock_guard<std::mutex> lh(bfMutex);
    tempFilter = std::make_unique<BloomFilter>(key_count, probability,
                                     BFILTER_COMPACTING);
    if (bFilter) {
        bFilter->setStatus(BFILTER_COMPACTING);
    }
}

void VBucket::addToFilter(const DocKey& key) {
    std::lock_guard<std::mutex> lh(bfMutex);
    if (bFilter) {
        bFilter->addKey(key);
    }

    // If the temp bloom filter is not found to be nullptr,
    // it means that compaction is running on the particular
    // vbucket. Therefore add the key to the temp filter as
    // well, as once compaction completes the temp filter
    // will replace the main bloom filter.
    if (tempFilter) {
        tempFilter->addKey(key);
    }
}

bool VBucket::maybeKeyExistsInFilter(const DocKey& key) {
    std::lock_guard<std::mutex> lh(bfMutex);
    if (bFilter) {
        return bFilter->maybeKeyExists(key);
    } else {
        // If filter doesn't exist, allow the BgFetch to go through.
        return true;
    }
}

bool VBucket::isTempFilterAvailable() {
    std::lock_guard<std::mutex> lh(bfMutex);
    if (tempFilter &&
        (tempFilter->getStatus() == BFILTER_COMPACTING ||
         tempFilter->getStatus() == BFILTER_ENABLED)) {
        return true;
    } else {
        return false;
    }
}

void VBucket::addToTempFilter(const DocKey& key) {
    // Keys will be added to only the temp filter during
    // compaction.
    std::lock_guard<std::mutex> lh(bfMutex);
    if (tempFilter) {
        tempFilter->addKey(key);
    }
}

void VBucket::swapFilter() {
    // Delete the main bloom filter and replace it with
    // the temp filter that was populated during compaction,
    // only if the temp filter's state is found to be either at
    // COMPACTING or ENABLED (if in the case the user enables
    // bloomfilters for some reason while compaction was running).
    // Otherwise, it indicates that the filter's state was
    // possibly disabled during compaction, therefore clear out
    // the temp filter. If it gets enabled at some point, a new
    // bloom filter will be made available after the next
    // compaction.

    std::lock_guard<std::mutex> lh(bfMutex);
    if (tempFilter) {
        bFilter.reset();

        if (tempFilter->getStatus() == BFILTER_COMPACTING ||
             tempFilter->getStatus() == BFILTER_ENABLED) {
            bFilter = std::move(tempFilter);
            bFilter->setStatus(BFILTER_ENABLED);
        }
        tempFilter.reset();
    }
}

void VBucket::clearFilter() {
    std::lock_guard<std::mutex> lh(bfMutex);
    bFilter.reset();
    tempFilter.reset();
}

void VBucket::setFilterStatus(bfilter_status_t to) {
    std::lock_guard<std::mutex> lh(bfMutex);
    if (bFilter) {
        bFilter->setStatus(to);
    }
    if (tempFilter) {
        tempFilter->setStatus(to);
    }
}

std::string VBucket::getFilterStatusString() {
    std::lock_guard<std::mutex> lh(bfMutex);
    if (bFilter) {
        return bFilter->getStatusString();
    } else if (tempFilter) {
        return tempFilter->getStatusString();
    } else {
        return "DOESN'T EXIST";
    }
}

size_t VBucket::getFilterSize() {
    std::lock_guard<std::mutex> lh(bfMutex);
    if (bFilter) {
        return bFilter->getFilterSize();
    } else {
        return 0;
    }
}

size_t VBucket::getNumOfKeysInFilter() {
    std::lock_guard<std::mutex> lh(bfMutex);
    if (bFilter) {
        return bFilter->getNumOfKeysInFilter();
    } else {
        return 0;
    }
}

size_t VBucket::getFilterMemoryFootprint() {
    std::lock_guard<std::mutex> lh(bfMutex);
    size_t memFootprint{0};
    if (bFilter) {
        memFootprint += bFilter->getMemoryFootprint();
    }
    if (tempFilter) {
        memFootprint += tempFilter->getMemoryFootprint();
    }
    return memFootprint;
}

void VBucket::addBloomFilterStats(const AddStatFn& add_stat, CookieIface& c) {
    std::lock_guard<std::mutex> lh(bfMutex);
    if (bFilter) {
        addBloomFilterStats_UNLOCKED(add_stat, c, *bFilter);
    } else if (tempFilter) {
        addBloomFilterStats_UNLOCKED(add_stat, c, *tempFilter);
    }
}

void VBucket::addBloomFilterStats_UNLOCKED(const AddStatFn& add_stat,
                                           CookieIface& c,
                                           const BloomFilter& filter) {
    addStat("bloom_filter", filter.getStatusString(), add_stat, c);
    addStat("bloom_filter_size", filter.getFilterSize(), add_stat, c);
    addStat("bloom_filter_key_count",
            filter.getNumOfKeysInFilter(),
            add_stat,
            c);
    addStat("bloom_filter_memory", filter.getMemoryFootprint(), add_stat, c);
}

VBNotifyCtx VBucket::queueItem(queued_item& item, const VBQueueItemCtx& ctx) {
    if (bucket && bucket->isHistoryRetentionEnabled()) {
        item->setCanDeduplicate(ctx.deduplicate);
    }

    // Set queue time to now. Why not in the ctor of the Item? We only need to
    // do this in certain places for new items as it's used to determine how
    // long it took an item to get flushed.
    item->setQueuedTime();

    // Ensure that durable writes are queued with the same seqno-order in both
    // Backfill/CheckpointManager Queues and DurabilityMonitor. Note that
    // bySeqno may be generated by Queues when the item is queued.
    // Lock only for durable writes to minimize front-end thread contention.
    std::unique_lock<std::mutex> durLock(dmQueueMutex, std::defer_lock);
    if (item->isPending()) {
        durLock.lock();
    }

    VBNotifyCtx notifyCtx;
    notifyCtx.notifyFlusher = checkpointManager->queueDirty(
            item, ctx.genBySeqno, ctx.genCas, ctx.preLinkDocumentContext);
    notifyCtx.notifyReplication = true;
    notifyCtx.bySeqno = item->getBySeqno();
    notifyCtx.syncWrite = item->isPending() || item->isAbort()
                                  ? SyncWriteOperation::Yes
                                  : SyncWriteOperation::No;

    // Process Durability items (notify the DurabilityMonitor of
    // Prepare/Commit/Abort)
    switch (state) {
    case vbucket_state_active:
        if (item->isPending()) {
            Expects(ctx.durability.has_value());
            getActiveDM().addSyncWrite(ctx.durability->cookie, item);
        }
        break;
    case vbucket_state_replica:
    case vbucket_state_pending: {
        auto& pdm = getPassiveDM();
        if (item->isPending()) {
            pdm.addSyncWrite(item, ctx.overwritingPrepareSeqno);
        } else if (item->isCommitSyncWrite()) {
            pdm.completeSyncWrite(
                    item->getKey(),
                    PassiveDurabilityMonitor::Resolution::Commit,
                    std::get<int64_t>(
                            ctx.durability->requirementsOrPreparedSeqno));
        } else if (item->isAbort()) {
            pdm.completeSyncWrite(item->getKey(),
                                  PassiveDurabilityMonitor::Resolution::Abort,
                                  {} /* no prepareSeqno*/);
        }
        break;
    }
    case vbucket_state_dead:
        // Do nothing, the vbucket is dead and the DM shouldn't be used
        break;
    }

    return notifyCtx;
}

VBNotifyCtx VBucket::queueDirty(const HashTable::HashBucketLock& hbl,
                                StoredValue& v,
                                const VBQueueItemCtx& ctx) {
    if (ctx.trackCasDrift == TrackCasDrift::Yes) {
        setMaxCasAndTrackDrift(v.getCas());
    }

    // If we are queueing a SyncWrite StoredValue; extract the durability
    // requirements to use to create the Item.
    std::optional<cb::durability::Requirements> durabilityReqs;
    if (v.isPending()) {
        Expects(ctx.durability.has_value());
        durabilityReqs = std::get<cb::durability::Requirements>(
                ctx.durability->requirementsOrPreparedSeqno);
    }

    queued_item qi(v.toItem(getId(),
                            StoredValue::HideLockedCas::No,
                            StoredValue::IncludeValue::Yes,
                            durabilityReqs));

    if (qi->isCommitSyncWrite()) {
        Expects(ctx.durability.has_value());
        qi->setPrepareSeqno(
                std::get<int64_t>(ctx.durability->requirementsOrPreparedSeqno));
    }

    // MB-27457: Timestamp deletes only when they don't already have a timestamp
    // assigned. This is here to ensure all deleted items have a timestamp which
    // our tombstone purger can use to determine which tombstones to purge. A
    // DCP replicated or deleteWithMeta created delete may already have a time
    // assigned to it.
    if (qi->isDeleted() && (ctx.generateDeleteTime == GenerateDeleteTime::Yes ||
                            qi->getExptime() == 0)) {
        qi->setExpTime(ep_real_time());
    }

    if (!mightContainXattrs() &&
        cb::mcbp::datatype::is_xattr(v.getDatatype())) {
        setMightContainXattrs();
    }

    // Enqueue the item for persistence and replication
    VBNotifyCtx notifyCtx = queueItem(qi, ctx);

    // Some StoredValue adjustments now..
    if (ctx.genCas == GenerateCas::Yes) {
        v.setCas(qi->getCas());
        }
    if (ctx.genBySeqno == GenerateBySeqno::Yes) {
        v.setBySeqno(qi->getBySeqno());
    }

    return notifyCtx;
}

VBNotifyCtx VBucket::queueAbort(const HashTable::HashBucketLock& hbl,
                                const StoredValue& v,
                                int64_t prepareSeqno,
                                const VBQueueItemCtx& ctx) {
    if (ctx.trackCasDrift == TrackCasDrift::Yes) {
        setMaxCasAndTrackDrift(v.getCas());
    }

    queued_item item(v.toItemAbort(getId()));
    item->setPrepareSeqno(prepareSeqno);
    item->setExpTime(ep_real_time());

    Expects(item->isAbort());
    Expects(item->isDeleted());

    return queueItem(item, ctx);
}

VBNotifyCtx VBucket::queueAbortForUnseenPrepare(queued_item item,
                                                const VBQueueItemCtx& ctx) {
    item->setExpTime(ep_real_time());

    Expects(item->isAbort());
    Expects(item->isDeleted());
    Expects(item->getPrepareSeqno());

    return queueItem(item, ctx);
}

queued_item VBucket::createNewAbortedItem(const DocKey& key,
                                          int64_t prepareSeqno,
                                          int64_t abortSeqno) {
    auto item = make_STRCPtr<Item>(key,
                                   0 /*flags*/,
                                   ep_real_time() /*exp*/,
                                   value_t{},
                                   PROTOCOL_BINARY_RAW_BYTES,
                                   0,
                                   abortSeqno,
                                   getId());

    item->setAbortSyncWrite();
    item->setPrepareSeqno(prepareSeqno);

    return item;
}

HashTable::FindResult VBucket::fetchValidValue(
        VBucketStateLockRef vbStateLock,
        WantsDeleted wantsDeleted,
        TrackReference trackReference,
        const Collections::VB::CachingReadHandle& cHandle,
        const ForGetReplicaOp fetchRequestedForReplicaItem) {
    fetchValidValueHook(getStateLock());

    const auto& key = cHandle.getKey();

    // Whilst fetchValidValue is used for reads it also processes expiries which
    // means that it can update StoredValues
    auto res = ht.findForUpdate(key);
    auto* v = res.selectSVForRead(
            trackReference, wantsDeleted, fetchRequestedForReplicaItem);

    // We don't expire if:
    //  - the item is already deleted
    //  - it is a temp item
    //  - the item is a pending Prepare -> TTL will apply if/when the item is
    //    committed
    //  - it isn't logically expired
    if (!v || v->isDeleted() || v->isTempItem() || !v->isCommitted() ||
        !v->isExpired(ep_real_time())) {
        // Nothing to expire, just return the access result
        return {v, std::move(res.getHBL())};
    }

    // Expiry path

    // Note that only the master actively expires items, and only if the item's
    // collection is alive and there's mem available in checkpoints.
    const auto cmAvailable =
            bucket && !KVBucket::isCheckpointMemoryStateFull(
                              bucket->verifyCheckpointMemoryState());
    if (getState() == vbucket_state_active && cHandle.valid() && cmAvailable) {
        handlePreExpiry(res.getHBL(), *v);
        VBNotifyCtx notifyCtx;
        std::tie(std::ignore, v, notifyCtx) =
                processExpiredItem(res, cHandle, ExpireBy::Access);
        notifyNewSeqno(notifyCtx);
        doCollectionsStats(cHandle, notifyCtx);
    }

    // When reached here we know for sure that the item is logically expired, so
    // apply the WantsDeleted logic regardless of whether the fetch is for an
    // active or replica vbucket
    return {(wantsDeleted == WantsDeleted::Yes) ? v : nullptr,
            std::move(res.getHBL())};
}

VBucket::FetchForWriteResult VBucket::fetchValueForWrite(
        const Collections::VB::CachingReadHandle& cHandle) {
    Expects(getState() == vbucket_state_active);

    auto res = ht.findForUpdate(cHandle.getKey());
    auto* sv = res.selectSVToModify(false /*durability*/);

    if (!sv) {
        // No item found.
        return {FetchForWriteResult::Status::OkVacant,
                {},
                std::move(res.getHBL())};
    }

    if (sv->isPending()) {
        // Attempted to write and found a Pending SyncWrite. Cannot write until
        // the in-flight one has completed.
        return {FetchForWriteResult::Status::ESyncWriteInProgress, nullptr, {}};
    }

    if (sv->isDeleted()) {
        // If we got a deleted value then can return directly (and skip
        // expiration checks because deleted items are not subject
        // to expiration).
        return {FetchForWriteResult::Status::OkFound,
                sv,
                std::move(res.getHBL())};
    }

    if (sv->isTempItem()) {
        // No expiry check needed for temps.
        return {FetchForWriteResult::Status::OkFound,
                sv,
                std::move(res.getHBL())};
    }

    if (!sv->isExpired(ep_real_time())) {
        // Not expired, good to return as-is.
        return {FetchForWriteResult::Status::OkFound,
                sv,
                std::move(res.getHBL())};
    }

    // Expired - but queueDirty only allowed on active VB and only if the item's
    // collection is alive
    if (cHandle.valid()) {
        handlePreExpiry(res.getHBL(), *sv);
        VBNotifyCtx notifyCtx;
        std::tie(std::ignore, sv, notifyCtx) =
                processExpiredItem(res, cHandle, ExpireBy::Access);
        notifyNewSeqno(notifyCtx);
        doCollectionsStats(cHandle, notifyCtx);
    }

    // Item found (but now deleted via expiration).
    return {FetchForWriteResult::Status::OkFound, sv, std::move(res.getHBL())};
}

HashTable::FindResult VBucket::fetchPreparedValue(
        const Collections::VB::CachingReadHandle& cHandle) {
    auto res = ht.findForWrite(cHandle.getKey(), WantsDeleted::Yes);
    if (res.storedValue && res.storedValue->isPending()) {
        return res;
    }
    return {nullptr, std::move(res.lock)};
}

void VBucket::incExpirationStat(const ExpireBy source) {
    switch (source) {
    case ExpireBy::Pager:
        ++stats.expired_pager;
        break;
    case ExpireBy::Compactor:
        ++stats.expired_compactor;
        break;
    case ExpireBy::Access:
        ++stats.expired_access;
        break;
    }
    ++numExpiredItems;
}

MutationStatus VBucket::setFromInternal(const Item& itm) {
    if (!hasMemoryForStoredValue(itm)) {
        return MutationStatus::NoMem;
    }
    ht.rollbackItem(itm);
    return MutationStatus::WasClean;
}

cb::StoreIfStatus VBucket::callPredicate(cb::StoreIfPredicate predicate,
                                         StoredValue* v) {
    cb::StoreIfStatus storeIfStatus = cb::StoreIfStatus::Continue;
    if (v) {
        auto info = v->getItemInfo(failovers->getLatestUUID());
        storeIfStatus = predicate(info, getInfo());
        // No no, you can't ask for it again
        if (storeIfStatus == cb::StoreIfStatus::GetItemInfo &&
            info.has_value()) {
            throw std::logic_error(
                    "VBucket::callPredicate invalid result of GetItemInfo");
        }
    } else {
        storeIfStatus = predicate({/*no info*/}, getInfo());
    }

    if (storeIfStatus == cb::StoreIfStatus::GetItemInfo &&
        eviction == EvictionPolicy::Value) {
        // We're VE, if we don't have, we don't have it.
        storeIfStatus = cb::StoreIfStatus::Continue;
    }

    return storeIfStatus;
}

cb::engine_errc VBucket::set(
        VBucketStateLockRef vbStateLock,
        Item& itm,
        CookieIface* cookie,
        EventuallyPersistentEngine& engine,
        cb::StoreIfPredicate predicate,
        const Collections::VB::CachingReadHandle& cHandle) {
    auto ret = checkDurabilityRequirements(itm);
    if (ret != cb::engine_errc::success) {
        return ret;
    }

    bool cas_op = (itm.getCas() != 0);

    { // HashBucketLock scope
        auto htRes = ht.findForUpdate(itm.getKey());
        auto* v = htRes.selectSVToModify(itm);
        auto& hbl = htRes.getHBL();

        cb::StoreIfStatus storeIfStatus = cb::StoreIfStatus::Continue;
        if (predicate && (storeIfStatus = callPredicate(predicate, v)) ==
                                 cb::StoreIfStatus::Fail) {
            return cb::engine_errc::predicate_failed;
        }

        if (v && v->isLocked(ep_current_time()) &&
            (getState() == vbucket_state_replica ||
             getState() == vbucket_state_pending)) {
            v->unlock();
        }

        bool maybeKeyExists = true;
        // If we didn't find a valid item then check the bloom filter, but only
        // if we're full-eviction with a CAS operation or a have a predicate
        // that requires the item's info
        if ((v == nullptr || v->isTempInitialItem()) &&
            (eviction == EvictionPolicy::Full) &&
            (cas_op || storeIfStatus == cb::StoreIfStatus::GetItemInfo ||
             itm.shouldPreserveTtl())) {
            // Check Bloomfilter's prediction
            if (!maybeKeyExistsInFilter(itm.getKey())) {
                maybeKeyExists = false;
            }
        }

        PreLinkDocumentContext preLinkDocumentContext(engine, cookie, &itm);
        VBQueueItemCtx queueItmCtx{cHandle.getCanDeduplicate()};
        if (itm.isPending()) {
            queueItmCtx.durability =
                    DurabilityItemCtx{itm.getDurabilityReqs(), cookie};
        }
        queueItmCtx.preLinkDocumentContext = &preLinkDocumentContext;
        MutationStatus status;
        std::optional<VBNotifyCtx> notifyCtx;
        std::tie(status, notifyCtx) = processSet(htRes,
                                                 v,
                                                 itm,
                                                 itm.getCas(),
                                                 /*allowExisting*/ true,
                                                 /*hashMetaData*/ false,
                                                 queueItmCtx,
                                                 storeIfStatus,
                                                 maybeKeyExists);

        // For pending SyncWrites we initially return
        // cb::engine_errc::sync_write_pending; will notify client when request
        // is committed / aborted later. This is effectively EWOULDBLOCK, but
        // needs to be distinguishable by the ep-engine caller (storeIfInner)
        // from EWOULDBLOCK for bg-fetch
        ret = itm.isPending() ? cb::engine_errc::sync_write_pending
                              : cb::engine_errc::success;
        switch (status) {
        case MutationStatus::NoMem:
            ret = cb::engine_errc::no_memory;
            break;
        case MutationStatus::InvalidCas:
            ret = cb::engine_errc::key_already_exists;
            break;
        case MutationStatus::IsLocked:
            ret = cb::engine_errc::locked;
            break;
        case MutationStatus::NotFound:
            if (cas_op) {
                ret = cb::engine_errc::no_such_key;
                break;
            }
            // FALLTHROUGH
        case MutationStatus::WasDirty:
            // Even if the item was dirty, push it into the vbucket's open
            // checkpoint.
        case MutationStatus::WasClean:
            notifyNewSeqno(*notifyCtx);
            doCollectionsStats(cHandle, *notifyCtx);

            itm.setBySeqno(v->getBySeqno());
            itm.setCas(v->getCas());
            break;
        case MutationStatus::NeedBgFetch: { // CAS operation with non-resident
                                            // item
            // +
            // full eviction.
            if (v) {
                // temp item is already created. Simply schedule a bg fetch job
                bgFetch(std::move(hbl), itm.getKey(), *v, cookie, engine, true);
                return cb::engine_errc::would_block;
            }
            ret = addTempItemAndBGFetch(
                    std::move(hbl), itm.getKey(), cookie, engine, true);
            break;
        }

        case MutationStatus::IsPendingSyncWrite:
            ret = cb::engine_errc::sync_write_in_progress;
            break;
        }
    }

    return ret;
}

cb::engine_errc VBucket::replace(
        VBucketStateLockRef vbStateLock,
        Item& itm,
        CookieIface* cookie,
        EventuallyPersistentEngine& engine,
        cb::StoreIfPredicate predicate,
        const Collections::VB::CachingReadHandle& cHandle) {
    auto ret = checkDurabilityRequirements(itm);
    if (ret != cb::engine_errc::success) {
        return ret;
    }

    { // HashBucketLock scope
        auto htRes = ht.findForUpdate(itm.getKey());
        auto& hbl = htRes.getHBL();

        cb::StoreIfStatus storeIfStatus = cb::StoreIfStatus::Continue;
        if (predicate &&
            (storeIfStatus = callPredicate(predicate, htRes.committed)) ==
                    cb::StoreIfStatus::Fail) {
            return cb::engine_errc::predicate_failed;
        }

        if (htRes.committed) {
            if (isLogicallyNonExistent(*htRes.committed, cHandle) ||
                htRes.committed->isExpired(ep_real_time())) {
                ht.cleanupIfTemporaryItem(hbl, *htRes.committed);
                return cb::engine_errc::no_such_key;
            }

            auto* v = htRes.selectSVToModify(itm);
            MutationStatus mtype;
            std::optional<VBNotifyCtx> notifyCtx;
            if (eviction == EvictionPolicy::Full &&
                htRes.committed->isTempInitialItem()) {
                mtype = MutationStatus::NeedBgFetch;
            } else {
                // If a pending SV was found and it's not yet complete, then we
                // cannot perform another mutation while the first is in
                // progress.
                //
                // MB-37342: The semantic of replace must not change. Ie, we try
                //  the set only /after/ having verified that the doc exists,
                //  which is also the right time to check for any pending SW
                //  (and to reject the operation if a prepare is in-flight).
                if (htRes.pending && !htRes.pending->isPrepareCompleted()) {
                    return cb::engine_errc::sync_write_in_progress;
                }

                PreLinkDocumentContext preLinkDocumentContext(
                        engine, cookie, &itm);
                VBQueueItemCtx queueItmCtx{cHandle.getCanDeduplicate()};
                queueItmCtx.preLinkDocumentContext = &preLinkDocumentContext;
                if (itm.isPending()) {
                    queueItmCtx.durability =
                            DurabilityItemCtx{itm.getDurabilityReqs(), cookie};
                }
                std::tie(mtype, notifyCtx) = processSet(htRes,
                                                        v,
                                                        itm,
                                                        0,
                                                        /*allowExisting*/ true,
                                                        /*hasMetaData*/ false,
                                                        queueItmCtx,
                                                        storeIfStatus);
            }

            // For pending SyncWrites we initially return
            // cb::engine_errc::sync_write_pending; will notify client when
            // request is committed / aborted later. This is effectively
            // EWOULDBLOCK, but needs to be distinguishable by the ep-engine
            // caller (storeIfInner) from EWOULDBLOCK for bg-fetch
            ret = itm.isPending() ? cb::engine_errc::sync_write_pending
                                  : cb::engine_errc::success;
            switch (mtype) {
            case MutationStatus::NoMem:
                ret = cb::engine_errc::no_memory;
                break;
            case MutationStatus::IsLocked:
                ret = cb::engine_errc::locked;
                break;
            case MutationStatus::InvalidCas:
            case MutationStatus::NotFound:
                ret = cb::engine_errc::not_stored;
                break;
                // FALLTHROUGH
            case MutationStatus::WasDirty:
                // Even if the item was dirty, push it into the vbucket's open
                // checkpoint.
            case MutationStatus::WasClean:
                notifyNewSeqno(*notifyCtx);
                doCollectionsStats(cHandle, *notifyCtx);

                itm.setBySeqno(v->getBySeqno());
                itm.setCas(v->getCas());
                break;
            case MutationStatus::NeedBgFetch: {
                // temp item is already created. Simply schedule a bg fetch job
                bgFetch(std::move(hbl), itm.getKey(), *v, cookie, engine, true);
                ret = cb::engine_errc::would_block;
                break;
            }
            case MutationStatus::IsPendingSyncWrite:
                ret = cb::engine_errc::sync_write_in_progress;
                break;
            }
        } else {
            if (eviction == EvictionPolicy::Value) {
                return cb::engine_errc::no_such_key;
            }

            if (maybeKeyExistsInFilter(itm.getKey())) {
                return addTempItemAndBGFetch(
                        std::move(hbl), itm.getKey(), cookie, engine, false);
            } else {
                // As bloomfilter predicted that item surely doesn't exist
                // on disk, return ENOENT for replace().
                return cb::engine_errc::no_such_key;
            }
        }
    }

    return ret;
}

void VBucket::addDurabilityMonitorStats(const AddStatFn& addStat,
                                        CookieIface& cookie) const {
    durabilityMonitor->addStats(addStat, cookie);
}

void VBucket::dumpDurabilityMonitor(std::ostream& os) const {
    os << *durabilityMonitor;
}

Collections::VB::ReadHandle VBucket::lockCollections() const {
    return manifest->lock();
}

Collections::VB::CachingReadHandle VBucket::lockCollections(
        const DocKey& key) const {
    return manifest->lock(key);
}

Collections::VB::ManifestUpdateStatus VBucket::updateFromManifest(
        VBucketStateLockRef vbStateLock, const Collections::Manifest& m) {
    return manifest->update(vbStateLock, *this, m);
}

void VBucket::replicaCreateCollection(Collections::ManifestUid uid,
                                      ScopeCollectionPair identifiers,
                                      std::string_view collectionName,
                                      cb::ExpiryLimit maxTtl,
                                      Collections::Metered metered,
                                      CanDeduplicate canDeduplicate,
                                      int64_t bySeqno) {
    // The state of the VBucket should not change here, because replicaCreate
    // will generate SystemEvent items.
    // NOTE: We kill all streams when changing the VBucket state and this
    // function is only called from PassiveStream, so the lock is not
    // technically required for now.
    folly::SharedMutex::ReadHolder rlh(stateLock);
    manifest->wlock(rlh).replicaCreate(*this,
                                       uid,
                                       identifiers,
                                       collectionName,
                                       maxTtl,
                                       metered,
                                       canDeduplicate,
                                       bySeqno);
}

void VBucket::replicaModifyCollection(Collections::ManifestUid uid,
                                      CollectionID cid,
                                      cb::ExpiryLimit maxTtl,
                                      Collections::Metered metered,
                                      CanDeduplicate canDeduplicate,
                                      int64_t bySeqno) {
    // The state of the VBucket must not change here, because
    // replicaModifyCollection will generate SystemEvent items.
    // NOTE: We kill all streams when changing the VBucket state and this
    // function is only called from PassiveStream, so the lock is not
    // technically required for now.
    folly::SharedMutex::ReadHolder rlh(stateLock);
    manifest->wlock(rlh).replicaModifyCollection(
            *this, uid, cid, maxTtl, metered, canDeduplicate, bySeqno);
}

void VBucket::replicaDropCollection(Collections::ManifestUid uid,
                                    CollectionID cid,
                                    int64_t bySeqno) {
    // The state of the VBucket should not change here, because replicaDrop
    // will generate SystemEvent items.
    // NOTE: We kill all streams when changing the VBucket state and this
    // function is only called from PassiveStream, so the lock is not
    // technically required for now.
    folly::SharedMutex::ReadHolder rlh(stateLock);
    manifest->wlock(rlh).replicaDrop(*this, uid, cid, bySeqno);
}

void VBucket::replicaCreateScope(Collections::ManifestUid uid,
                                 ScopeID sid,
                                 std::string_view scopeName,
                                 int64_t bySeqno) {
    // The state of the VBucket should not change here, because
    // replicaCreateScope will generate SystemEvent items.
    // NOTE: We kill all streams when changing the VBucket state and this
    // function is only called from PassiveStream, so the lock is not
    // technically required for now.
    folly::SharedMutex::ReadHolder rlh(stateLock);
    manifest->wlock(rlh).replicaCreateScope(
            *this, uid, sid, scopeName, bySeqno);
}

void VBucket::replicaDropScope(Collections::ManifestUid uid,
                               ScopeID sid,
                               int64_t bySeqno) {
    // The state of the VBucket should not change here, because
    // replicaDropScope will generate SystemEvent items.
    // NOTE: We kill all streams when changing the VBucket state and this
    // function is only called from PassiveStream, so the lock is not
    // technically required for now.
    folly::SharedMutex::ReadHolder rlh(stateLock);
    manifest->wlock(rlh).replicaDropScope(*this, uid, sid, bySeqno);
}

cb::engine_errc VBucket::prepare(
        VBucketStateLockRef vbStateLock,
        Item& itm,
        uint64_t cas,
        uint64_t* seqno,
        CookieIface* cookie,
        EventuallyPersistentEngine& engine,
        CheckConflicts checkConflicts,
        bool allowExisting,
        GenerateBySeqno genBySeqno,
        GenerateCas genCas,
        const Collections::VB::CachingReadHandle& cHandle) {
    auto htRes = ht.findForUpdate(itm.getKey());
    auto* v = htRes.pending.getSV();
    auto& hbl = htRes.getHBL();
    bool maybeKeyExists = true;
    MutationStatus status;
    std::optional<VBNotifyCtx> notifyCtx;
    VBQueueItemCtx queueItmCtx{
            genBySeqno,
            genCas,
            GenerateDeleteTime::No,
            TrackCasDrift::Yes,
            DurabilityItemCtx{itm.getDurabilityReqs(), cookie},
            nullptr /* No pre link step needed */,
            {} /*overwritingPrepareSeqno*/,
            cHandle.getCanDeduplicate()};

    if (v && v->getBySeqno() <= allowedDuplicatePrepareThreshold) {
        // Valid duplicate prepare - call processSetInner and skip the
        // SyncWrite checks.
        queueItmCtx.overwritingPrepareSeqno = v->getBySeqno();
        std::tie(status, notifyCtx) = processSetInner(htRes,
                                                      v,
                                                      itm,
                                                      cas,
                                                      allowExisting,
                                                      true,
                                                      queueItmCtx,
                                                      {/*no predicate*/},
                                                      maybeKeyExists);
    } else {
        // Not a valid duplicate prepare, call processSet and hit the SyncWrite
        // checks.
        std::tie(status, notifyCtx) = processSet(htRes,
                                                 v,
                                                 itm,
                                                 cas,
                                                 allowExisting,
                                                 true,
                                                 queueItmCtx,
                                                 {},
                                                 maybeKeyExists);
    }

    cb::engine_errc ret = cb::engine_errc::success;
    switch (status) {
    case MutationStatus::NoMem:
        ret = cb::engine_errc::no_memory;
        break;
    case MutationStatus::InvalidCas:
        ret = cb::engine_errc::key_already_exists;
        break;
    case MutationStatus::IsLocked:
        ret = cb::engine_errc::locked;
        break;
    case MutationStatus::WasDirty:
    case MutationStatus::WasClean: {
        if (v == nullptr) {
            // Scan build thinks v could be nullptr - check to suppress warning
            throw std::logic_error(
                    "VBucket::prepare: "
                    "StoredValue should not be null if status WasClean");
        }
        if (seqno) {
            *seqno = static_cast<uint64_t>(v->getBySeqno());
        }
        // we unlock ht lock here because we want to avoid potential lock
        // inversions arising from notifyNewSeqno() call
        hbl.getHTLock().unlock();
        notifyNewSeqno(*notifyCtx);
        doCollectionsStats(cHandle, *notifyCtx);
    } break;
    case MutationStatus::NotFound:
        ret = cb::engine_errc::no_such_key;
        break;
    case MutationStatus::NeedBgFetch: { // CAS operation with non-resident item
        // + full eviction.
        if (v) { // temp item is already created. Simply schedule a bg fetch job
            bgFetch(std::move(hbl), itm.getKey(), *v, cookie, engine, true);
            return cb::engine_errc::would_block;
        }
        ret = addTempItemAndBGFetch(
                std::move(hbl), itm.getKey(), cookie, engine, true);
        break;
    }
    case MutationStatus::IsPendingSyncWrite:
        ret = cb::engine_errc::sync_write_in_progress;
        break;
    }

    return ret;
}

cb::engine_errc VBucket::setWithMeta(
        VBucketStateLockRef vbStateLock,
        Item& itm,
        uint64_t cas,
        uint64_t* seqno,
        CookieIface* cookie,
        EventuallyPersistentEngine& engine,
        CheckConflicts checkConflicts,
        bool allowExisting,
        GenerateBySeqno genBySeqno,
        GenerateCas genCas,
        const Collections::VB::CachingReadHandle& cHandle) {
    auto htRes = ht.findForUpdate(itm.getKey());
    auto* v = htRes.selectSVToModify(itm);
    auto& hbl = htRes.getHBL();
    bool maybeKeyExists = true;

    // Effectively ignore logically deleted keys, they cannot stop the op
    if (v && cHandle.isLogicallyDeleted(v->getBySeqno())) {
        // v is not really here, operate like it's not and skip conflict checks
        checkConflicts = CheckConflicts::No;
        // And ensure ADD_W_META works like SET_W_META, just overwrite existing
        allowExisting = true;
    }

    if (checkConflicts == CheckConflicts::Yes) {
        if (v) {
            if (v->isTempInitialItem()) {
                bgFetch(std::move(hbl), itm.getKey(), *v, cookie, engine, true);
                return cb::engine_errc::would_block;
            }

            switch (conflictResolver->resolve(*v,
                                              itm.getMetaData(),
                                              itm.getDataType(),
                                              itm.isDeleted())) {
            case ConflictResolution::Result::RejectBehind:
                ++stats.numOpsSetMetaResolutionFailed;
                // If the existing item happens to be a temporary item,
                // delete the item to save memory in the hash table
                if (v->isTempItem()) {
                    deleteStoredValue(hbl, *v);
                }
                return cb::engine_errc::key_already_exists;
            case ConflictResolution::Result::RejectIdentical:
                ++stats.numOpsSetMetaResolutionFailedIdentical;
                if (v->isTempItem()) {
                    deleteStoredValue(hbl, *v);
                }
                return cb::engine_errc::key_already_exists;
            case ConflictResolution::Result::Accept:;
            }
        } else {
            if (maybeKeyExistsInFilter(itm.getKey())) {
                return addTempItemAndBGFetch(
                        std::move(hbl), itm.getKey(), cookie, engine, true);
            } else {
                maybeKeyExists = false;
            }
        }
    } else {
        if (eviction == EvictionPolicy::Full) {
            // Check Bloomfilter's prediction
            if (!maybeKeyExistsInFilter(itm.getKey())) {
                maybeKeyExists = false;
            }
        }
    }

    if (v && v->isLocked(ep_current_time()) &&
        (getState() == vbucket_state_replica ||
         getState() == vbucket_state_pending)) {
        v->unlock();
    }

    // MB-33919: Do not generate the delete-time - delete's can come through
    // this path and the delete time from the input should be used (unless it
    // is 0, where it must be regenerated)
    VBQueueItemCtx queueItmCtx{
            genBySeqno,
            genCas,
            GenerateDeleteTime::No,
            TrackCasDrift::Yes,
            DurabilityItemCtx{itm.getDurabilityReqs(), cookie},
            nullptr /* No pre link step needed */,
            {} /*overwritingPrepareSeqno*/,
            cHandle.getCanDeduplicate()};

    MutationStatus status;
    std::optional<VBNotifyCtx> notifyCtx;
    std::tie(status, notifyCtx) = processSet(htRes,
                                             v,
                                             itm,
                                             cas,
                                             allowExisting,
                                             true,
                                             queueItmCtx,
                                             {/*no predicate*/},
                                             maybeKeyExists);

    cb::engine_errc ret = cb::engine_errc::success;
    switch (status) {
    case MutationStatus::NoMem:
        ret = cb::engine_errc::no_memory;
        break;
    case MutationStatus::InvalidCas:
        ret = cb::engine_errc::key_already_exists;
        break;
    case MutationStatus::IsLocked:
        ret = cb::engine_errc::locked;
        break;
    case MutationStatus::WasDirty:
    case MutationStatus::WasClean: {
        if (v == nullptr) {
            // Scan build thinks v could be nullptr - check to suppress warning
            throw std::logic_error(
                    "VBucket::setWithMeta: "
                    "StoredValue should not be null if status WasClean");
        }
        if (seqno) {
            *seqno = static_cast<uint64_t>(v->getBySeqno());
        }
        // we unlock ht lock here because we want to avoid potential lock
        // inversions arising from notifyNewSeqno() call
        hbl.getHTLock().unlock();
        notifyNewSeqno(*notifyCtx);
        doCollectionsStats(cHandle, *notifyCtx);
    } break;
    case MutationStatus::NotFound:
        ret = cb::engine_errc::no_such_key;
        break;
    case MutationStatus::NeedBgFetch: { // CAS operation with non-resident item
        // + full eviction.
        if (v) { // temp item is already created. Simply schedule a bg fetch job
            bgFetch(std::move(hbl), itm.getKey(), *v, cookie, engine, true);
            return cb::engine_errc::would_block;
        }
        ret = addTempItemAndBGFetch(
                std::move(hbl), itm.getKey(), cookie, engine, true);
        break;
    }
    case MutationStatus::IsPendingSyncWrite:
        ret = cb::engine_errc::sync_write_in_progress;
        break;
    }

    return ret;
}

cb::engine_errc VBucket::deleteItem(
        VBucketStateLockRef vbStateLock,
        uint64_t& cas,
        CookieIface* cookie,
        EventuallyPersistentEngine& engine,
        std::optional<cb::durability::Requirements> durability,
        ItemMetaData* itemMeta,
        mutation_descr_t& mutInfo,
        const Collections::VB::CachingReadHandle& cHandle) {
    if (durability && durability->isValid()) {
        auto ret = checkDurabilityRequirements(*durability);
        if (ret != cb::engine_errc::success) {
            return ret;
        }
    }

    // For pending SyncDeletes we initially return
    // cb::engine_errc::sync_write_pending; will notify client when request is
    // committed / aborted later. This is effectively EWOULDBLOCK, but needs to
    // be distinguishable by the ep-engine caller (removeInner) from EWOULDBLOCK
    // for bg-fetch
    auto ret = durability ? cb::engine_errc::sync_write_pending
                          : cb::engine_errc::success;

    { // HashBucketLock scope
        auto htRes = ht.findForUpdate(cHandle.getKey());
        auto& hbl = htRes.getHBL();

        if (htRes.pending && htRes.pending->isPending()) {
            // Existing item is an in-flight SyncWrite
            return cb::engine_errc::sync_write_in_progress;
        }

        // When deleting an item, always use the StoredValue which is committed
        // for the various logic checks.
        if (!htRes.committed || htRes.committed->isTempInitialItem() ||
            isLogicallyNonExistent(*htRes.committed, cHandle)) {
            if (eviction == EvictionPolicy::Value) {
                return cb::engine_errc::no_such_key;
            } else { // Full eviction.
                if (!htRes.committed) { // Item might be evicted from cache.
                    if (maybeKeyExistsInFilter(cHandle.getKey())) {
                        return addTempItemAndBGFetch(std::move(hbl),
                                                     cHandle.getKey(),
                                                     cookie,
                                                     engine,
                                                     true);
                    } else {
                        // As bloomfilter predicted that item surely doesn't
                        // exist on disk, return ENOENT for deleteItem().
                        return cb::engine_errc::no_such_key;
                    }
                } else if (htRes.committed->isTempInitialItem()) {
                    bgFetch(std::move(hbl),
                            cHandle.getKey(),
                            *htRes.committed,
                            cookie,
                            engine,
                            true);
                    return cb::engine_errc::would_block;
                } else { // Non-existent or deleted key.
                    if (htRes.committed->isTempNonExistentItem() ||
                        htRes.committed->isTempDeletedItem()) {
                        // Delete a temp non-existent item to ensure that
                        // if a delete were issued over an item that doesn't
                        // exist, then we don't preserve a temp item.
                        deleteStoredValue(hbl, *htRes.committed);
                    }
                    return cb::engine_errc::no_such_key;
                }
            }
        }

        if (htRes.committed->isLocked(ep_current_time()) &&
            (getState() == vbucket_state_replica ||
             getState() == vbucket_state_pending)) {
            htRes.committed->unlock();
        }

        if (itemMeta != nullptr) {
            itemMeta->cas = htRes.committed->getCas();
        }

        MutationStatus delrv;
        std::optional<VBNotifyCtx> notifyCtx;

        // Determine which of committed / prepared SV to modify.
        auto* v = htRes.selectSVToModify(durability.has_value());

        if (htRes.committed->isExpired(ep_real_time())) {
            std::tie(delrv, v, notifyCtx) =
                    processExpiredItem(htRes, cHandle, ExpireBy::Access);
        } else {
            ItemMetaData metadata;
            metadata.revSeqno = htRes.committed->getRevSeqno() + 1;
            VBQueueItemCtx queueItmCtx{cHandle.getCanDeduplicate()};
            if (durability) {
                queueItmCtx.durability = DurabilityItemCtx{*durability, cookie};
            }
            std::tie(delrv, v, notifyCtx) =
                    processSoftDelete(htRes,
                                      *v,
                                      cas,
                                      metadata,
                                      queueItmCtx,
                                      /*use_meta*/ false,
                                      /*bySeqno*/ v->getBySeqno(),
                                      DeleteSource::Explicit);
        }

        uint64_t seqno = 0;

        switch (delrv) {
        case MutationStatus::NoMem:
            ret = cb::engine_errc::no_memory;
            break;
        case MutationStatus::InvalidCas:
            ret = cb::engine_errc::key_already_exists;
            break;
        case MutationStatus::IsLocked:
            ret = cb::engine_errc::locked_tmpfail;
            break;
        case MutationStatus::NotFound:
            ret = cb::engine_errc::no_such_key;
            /* Fallthrough:
             * A NotFound return value at this point indicates that the
             * item has expired. But, a deletion still needs to be queued
             * for the item in order to persist it.
             */
        case MutationStatus::WasClean:
        case MutationStatus::WasDirty:
            if (itemMeta != nullptr) {
                itemMeta->revSeqno = v->getRevSeqno();
                itemMeta->flags = v->getFlags();
                itemMeta->exptime = v->getExptime();
            }

            notifyNewSeqno(*notifyCtx);
            doCollectionsStats(cHandle, *notifyCtx);
            seqno = static_cast<uint64_t>(v->getBySeqno());
            cas = v->getCas();

            if (delrv != MutationStatus::NotFound) {
                mutInfo.seqno = seqno;
                mutInfo.vbucket_uuid = failovers->getLatestUUID();
                if (itemMeta != nullptr) {
                    itemMeta->cas = v->getCas();
                }
            }
            break;
        case MutationStatus::NeedBgFetch:
            // We already figured out if a bg fetch is requred for a
            // full-evicted item above.
            throw std::logic_error(
                    "VBucket::deleteItem: "
                    "Unexpected NEEDS_BG_FETCH from processSoftDelete");

        case MutationStatus::IsPendingSyncWrite:
            ret = cb::engine_errc::sync_write_in_progress;
            break;
        }
    }

    if (ret == cb::engine_errc::success) {
        cHandle.incrementOpsDelete();
    }

    return ret;
}

cb::engine_errc VBucket::deleteWithMeta(
        VBucketStateLockRef vbStateLock,
        uint64_t& cas,
        uint64_t* seqno,
        CookieIface* cookie,
        EventuallyPersistentEngine& engine,
        CheckConflicts checkConflicts,
        const ItemMetaData& itemMeta,
        GenerateBySeqno genBySeqno,
        GenerateCas generateCas,
        uint64_t bySeqno,
        const Collections::VB::CachingReadHandle& cHandle,
        DeleteSource deleteSource) {
    const auto& key = cHandle.getKey();
    auto htRes = ht.findForUpdate(key);
    auto* v = htRes.selectSVToModify(false);
    auto& hbl = htRes.pending.getHBL();

    if (v && cHandle.isLogicallyDeleted(v->getBySeqno())) {
        // v is not really here, operate like it's not and skip conflict checks
        checkConflicts = CheckConflicts::No;
    }

    // Need conflict resolution?
    if (checkConflicts == CheckConflicts::Yes) {
        if (v) {
            if (v->isTempInitialItem()) {
                bgFetch(std::move(hbl), key, *v, cookie, engine, true);
                return cb::engine_errc::would_block;
            }

            switch (conflictResolver->resolve(
                    *v, itemMeta, PROTOCOL_BINARY_RAW_BYTES, true)) {
            case ConflictResolution::Result::RejectBehind:
                ++stats.numOpsDelMetaResolutionFailed;
                return cb::engine_errc::key_already_exists;
            case ConflictResolution::Result::RejectIdentical:
                ++stats.numOpsDelMetaResolutionFailedIdentical;
                return cb::engine_errc::key_already_exists;
            case ConflictResolution::Result::Accept:;
                // continue
            }
        } else {
            // Item is 1) deleted or not existent in the value eviction case OR
            // 2) deleted or evicted in the full eviction.
            if (maybeKeyExistsInFilter(key)) {
                return addTempItemAndBGFetch(
                        std::move(hbl), key, cookie, engine, true);
            } else {
                // Even though bloomfilter predicted that item doesn't exist
                // on disk, we must put this delete on disk if the cas is valid.
                auto rv = addTempStoredValue(hbl, key);
                if (rv.status == TempAddStatus::NoMem) {
                    return cb::engine_errc::no_memory;
                }
                v = rv.storedValue;
                v->setTempDeleted();
            }
        }
    } else {
        if (!v) {
            // We should always try to persist a delete here.
            auto rv = addTempStoredValue(hbl, key);
            if (rv.status == TempAddStatus::NoMem) {
                return cb::engine_errc::no_memory;
            }
            v = rv.storedValue;
            v->setTempDeleted();
            v->setCas(cas);
        } else if (v->isTempInitialItem()) {
            v->setTempDeleted();
            v->setCas(cas);
        }
    }

    if (v && v->isLocked(ep_current_time()) &&
        (getState() == vbucket_state_replica ||
         getState() == vbucket_state_pending)) {
        v->unlock();
    }

    MutationStatus delrv;
    std::optional<VBNotifyCtx> notifyCtx;
    bool metaBgFetch = true;
    const auto cachedVbState = getState(); // read cachedVbState once
    const bool mayNeedXattrsPreserving =
            v && cachedVbState == vbucket_state_active &&
            mcbp::datatype::is_xattr(v->getDatatype()) &&
            !v->isTempNonExistentItem();

    std::unique_ptr<Item> itm;
    // MB-33919: The incoming meta.exptime should be used as the delete-time
    // so request GenerateDeleteTime::No, if the incoming value is 0, a new
    // delete-time will be generated.
    VBQueueItemCtx queueItmCtx{genBySeqno,
                               generateCas,
                               GenerateDeleteTime::No,
                               TrackCasDrift::Yes,
                               {},
                               nullptr /* No pre link step needed */,
                               {} /*overwritingPrepareSeqno*/};

    if (!v) {
        if (eviction == EvictionPolicy::Full) {
            delrv = MutationStatus::NeedBgFetch;
        } else {
            delrv = MutationStatus::NotFound;
        }
<<<<<<< HEAD
    } else if (cachedVbState == vbucket_state_active &&
               cb::mcbp::datatype::is_xattr(v->getDatatype()) &&
               !v->isResident()) {
=======
    } else if (mayNeedXattrsPreserving && !v->isResident()) {
>>>>>>> 6e4a2964
        // MB-25671: A temp deleted xattr with no value must be fetched before
        // the deleteWithMeta can be applied.
        // MB-36087: Any non-resident value
        // MB-56970: Any non-resident value, which _actually exists_
        delrv = MutationStatus::NeedBgFetch;
        metaBgFetch = false;
    } else if (mayNeedXattrsPreserving &&
               (itm = pruneXattrDocument(*v, itemMeta))) {
        // A new item has been generated and must be given a new seqno
        queueItmCtx.genBySeqno = GenerateBySeqno::Yes;

        // MB-36101: The result should always be a deleted item
        itm->setDeleted();
        std::tie(v, delrv, notifyCtx) =
                updateStoredValue(hbl, *v, *itm, queueItmCtx);
    } else {
<<<<<<< HEAD
        // MB-33919: The incoming meta.exptime should be used as the delete-time
        // so request GenerateDeleteTime::No, if the incoming value is 0, a new
        // delete-time will be generated.
        VBQueueItemCtx queueItmCtx{genBySeqno,
                                   generateCas,
                                   GenerateDeleteTime::No,
                                   TrackCasDrift::Yes,
                                   {},
                                   nullptr /* No pre link step needed */,
                                   {} /*overwritingPrepareSeqno*/,
                                   cHandle.getCanDeduplicate()};

        std::unique_ptr<Item> itm;
        if (cachedVbState == vbucket_state_active &&
            cb::mcbp::datatype::is_xattr(v->getDatatype()) &&
            (itm = pruneXattrDocument(*v, itemMeta))) {
            // A new item has been generated and must be given a new seqno
            queueItmCtx.genBySeqno = GenerateBySeqno::Yes;

            // MB-36101: The result should always be a deleted item
            itm->setDeleted();
            std::tie(v, delrv, notifyCtx) =
                    updateStoredValue(hbl, *v, *itm, queueItmCtx);
        } else {
            // system xattrs must remain, however no need to prune xattrs if
            // this is a replication call (i.e. not to an active vbucket),
            // the active has done this and we must just store what we're
            // given.
            std::tie(delrv, v, notifyCtx) = processSoftDelete(htRes,
                                                              *v,
                                                              cas,
                                                              itemMeta,
                                                              queueItmCtx,
                                                              /*use_meta*/ true,
                                                              bySeqno,
                                                              deleteSource);
        }
=======
        // system xattrs must remain, however no need to prune xattrs if
        // this is a replication call (i.e. not to an active vbucket),
        // the active has done this and we must just store what we're
        // given.
        std::tie(delrv, v, notifyCtx) = processSoftDelete(htRes,
                                                          *v,
                                                          cas,
                                                          itemMeta,
                                                          queueItmCtx,
                                                          /*use_meta*/ true,
                                                          bySeqno,
                                                          deleteSource);
>>>>>>> 6e4a2964
    }
    cas = v ? v->getCas() : 0;

    switch (delrv) {
    case MutationStatus::NoMem:
        return cb::engine_errc::no_memory;
    case MutationStatus::InvalidCas:
        return cb::engine_errc::key_already_exists;
    case MutationStatus::IsLocked:
        return cb::engine_errc::locked_tmpfail;
    case MutationStatus::NotFound:
        return cb::engine_errc::no_such_key;
    case MutationStatus::WasDirty:
    case MutationStatus::WasClean: {
        if (v == nullptr) {
            // Scan build thinks v could be nullptr - check to suppress warning
            throw std::logic_error(
                    "VBucket::addBackfillItem: "
                    "StoredValue should not be null if status WasClean");
        }
        if (seqno) {
            *seqno = static_cast<uint64_t>(v->getBySeqno());
        }
        // we unlock ht lock here because we want to avoid potential lock
        // inversions arising from notifyNewSeqno() call
        hbl.getHTLock().unlock();
        notifyNewSeqno(*notifyCtx);
        doCollectionsStats(cHandle, *notifyCtx);
        break;
    }
    case MutationStatus::NeedBgFetch:
        bgFetch(std::move(hbl), key, *v, cookie, engine, metaBgFetch);
        return cb::engine_errc::would_block;

    case MutationStatus::IsPendingSyncWrite:
        return cb::engine_errc::sync_write_in_progress;
    }
    return cb::engine_errc::success;
}

std::unique_ptr<CompactionBGFetchItem> VBucket::processExpiredItem(
        const Item& it, time_t startTime, ExpireBy source) {
    // Pending items should not be subject to expiry
    if (it.isPending()) {
        std::stringstream ss;
        ss << it;
        throw std::invalid_argument(
                "VBucket::processExpiredItem: Cannot expire pending item:" +
                cb::UserDataView(ss.str()).getSanitizedValue());
    }

    const DocKey& key = it.getKey();

    // Must obtain collection handle and hold it to ensure any queued item is
    // interlocked with collection membership changes.
    auto cHandle = manifest->lock(key);
    if (!cHandle.valid()) {
        // The collection has now been dropped, no action required
        return nullptr;
    }

    // The item is correctly trimmed (by the caller). Fetch the one in the
    // hashtable and replace it if the CAS match (same item; no race).
    // If not found in the hashtable we should add it as a deleted item
    auto htRes = ht.findForUpdate(key);
    auto* v = htRes.selectSVToModify(false);
    auto& hbl = htRes.getHBL();

    if (v) {
        if (v->getCas() != it.getCas()) {
            return nullptr;
        }

        if (v->isPending()) {
            // If cas is the same (above statement) and the HashTable has
            // returned a prepare then we must have loaded a logically complete
            // prepare (as we remove them from the HashTable at completion) for
            // some reason. The prepare should be in a maybe visible state but
            // it probably isn't a good idea to assert that here. In this case
            // we must do nothing as we MUST commit any maybe visible prepares.
            return nullptr;
        }

        if (v->isTempNonExistentItem() || v->isTempDeletedItem()) {
            bool deleted = deleteStoredValue(hbl, *v);
            if (!deleted) {
                throw std::logic_error(
                        "VBucket::processExpiredItem: "
                        "Failed to delete seqno:" +
                        std::to_string(v->getBySeqno()) + " from bucket " +
                        std::to_string(hbl.getBucketNum()));
            }
            incExpirationStat(source);
        } else if (v->isExpired(startTime) && !v->isDeleted()) {
            VBNotifyCtx notifyCtx;
            ht.unlocked_updateStoredValue(hbl, *v, it);
            std::tie(std::ignore, std::ignore, notifyCtx) =
                    processExpiredItem(htRes, cHandle, source);
            // we unlock ht lock here because we want to avoid potential lock
            // inversions arising from notifyNewSeqno() call
            hbl.getHTLock().unlock();
            notifyNewSeqno(notifyCtx);
            doCollectionsStats(cHandle, notifyCtx);
        }
    } else if (eviction == EvictionPolicy::Full) {
        // If this expiration is from the compactor then we need to perform a
        // BGFetch to see if we need to expire the item
        if (source == ExpireBy::Compactor) {
            // Need to bg fetch the latest copy from disk and only expire if it
            // is the same as this item (i.e. same cas). This is an issue as
            // magma background compaction can run whilst writes are happening
            // and call the expiry callback on an old item after we have already
            // ejected the newer version of it. See MB-36373 for more details.
            //
            // There's no point in checking the bloom filter here. We're getting
            // called back from compaction so we know that the Item currently
            // exists on disk in some form.

            if (bucket->isCompactionExpiryFetchInline()) {
                // fetches should be completed in this thread, "inline"
                // during compaction, rather than being queued separately
                // as bgfetches.
                // This avoids compaction expiry fetches monopolising
                // bgfetcher time and adding excessive frontend latency.
                // Allow the caller to complete the fetch.
                return createBgFetchForCompactionExpiry(hbl, key, it);
            }

            bgFetchForCompactionExpiry(hbl, key, it);

            // Early return, don't want to bump any expiration stats here as we
            // need to bg fetch our item in first.
            return nullptr;
        }

        if (maybeKeyExistsInFilter(key)) {
            auto addTemp = addTempStoredValue(hbl, key);
            if (addTemp.status == TempAddStatus::NoMem) {
                return nullptr;
            }
            v = addTemp.storedValue;
            v->setTempDeleted();
            v->setRevSeqno(it.getRevSeqno());

            // @TODO perf: Investigate if it is necessary to add this to the
            //  HashTable
            ht.unlocked_updateStoredValue(hbl, *v, it);
            VBNotifyCtx notifyCtx;

            // processExpiredItem expires the StoredValue at htRes.committed so
            // we must set it to our new StoredValue
            htRes.committed = v;

            std::tie(std::ignore, std::ignore, notifyCtx) =
                    processExpiredItem(htRes, cHandle, source);
            // we unlock ht lock here because we want to avoid potential
            // lock inversions arising from notifyNewSeqno() call
            hbl.getHTLock().unlock();
            notifyNewSeqno(notifyCtx);
            doCollectionsStats(cHandle, notifyCtx);
        }
    }
    return nullptr;
}

cb::engine_errc VBucket::add(
        VBucketStateLockRef vbStateLock,
        Item& itm,
        CookieIface* cookie,
        EventuallyPersistentEngine& engine,
        const Collections::VB::CachingReadHandle& cHandle) {
    auto ret = checkDurabilityRequirements(itm);
    if (ret != cb::engine_errc::success) {
        return ret;
    }

    { // HashBucketLock scope
        auto htRes = ht.findForUpdate(itm.getKey());
        auto* v = htRes.selectSVToModify(itm);
        auto& hbl = htRes.getHBL();

        if (htRes.pending && htRes.pending->isPending()) {
            // If an existing item was found and it is prepared, then cannot
            // (yet) perform an Add (Add would only succeed if prepared
            // SyncWrite was subsequently aborted).
            return cb::engine_errc::sync_write_in_progress;
        }

        bool maybeKeyExists = true;
        if ((v == nullptr || v->isTempInitialItem()) &&
            (eviction == EvictionPolicy::Full)) {
            // Check bloomfilter's prediction
            if (!maybeKeyExistsInFilter(itm.getKey())) {
                maybeKeyExists = false;
            }
        }

        PreLinkDocumentContext preLinkDocumentContext(engine, cookie, &itm);
        VBQueueItemCtx queueItmCtx{cHandle.getCanDeduplicate()};
        queueItmCtx.preLinkDocumentContext = &preLinkDocumentContext;
        if (itm.isPending()) {
            queueItmCtx.durability =
                    DurabilityItemCtx{itm.getDurabilityReqs(), cookie};
        }
        AddStatus status;
        std::optional<VBNotifyCtx> notifyCtx;
        std::tie(status, notifyCtx) =
                processAdd(htRes, v, itm, maybeKeyExists, queueItmCtx, cHandle);

        switch (status) {
        case AddStatus::NoMem:
            return cb::engine_errc::no_memory;
        case AddStatus::Exists:
            return cb::engine_errc::not_stored;
        case AddStatus::AddTmpAndBgFetch:
            return addTempItemAndBGFetch(
                    std::move(hbl), itm.getKey(), cookie, engine, true);
        case AddStatus::BgFetch:
            bgFetch(std::move(hbl), itm.getKey(), *v, cookie, engine, true);
            return cb::engine_errc::would_block;
        case AddStatus::Success:
        case AddStatus::UnDel:
            Expects(v &&
                    "VBucket::add: Expect a non-null StoredValue upon Success "
                    "or Undel result");
            notifyNewSeqno(*notifyCtx);
            doCollectionsStats(cHandle, *notifyCtx);
            itm.setBySeqno(v->getBySeqno());
            itm.setCas(v->getCas());
            break;
        }
    }

    // For pending SyncWrites we initially return
    // cb::engine_errc::sync_write_pending; will notify client when request is
    // committed / aborted later. This is effectively EWOULDBLOCK, but needs to
    // be distinguishable by the ep-engine caller (storeIfInner) from
    // EWOULDBLOCK for bg-fetch
    return itm.isPending() ? cb::engine_errc::sync_write_pending
                           : cb::engine_errc::success;
}

std::pair<MutationStatus, GetValue> VBucket::processGetAndUpdateTtl(
        HashTable::HashBucketLock& hbl,
        StoredValue* v,
        time_t exptime,
        const Collections::VB::CachingReadHandle& cHandle) {
    if (v) {
        if (isLogicallyNonExistent(*v, cHandle)) {
            ht.cleanupIfTemporaryItem(hbl, *v);
            return {MutationStatus::NotFound, GetValue()};
        }

        if (!v->isResident()) {
            return {MutationStatus::NeedBgFetch, GetValue()};
        }

        if (v->isLocked(ep_current_time())) {
            return {MutationStatus::IsLocked,
                    GetValue(nullptr, cb::engine_errc::key_already_exists, 0)};
        }

        const bool exptime_mutated = exptime != v->getExptime();
        auto bySeqNo = v->getBySeqno();
        if (exptime_mutated) {
            v->markDirty();
            v->setExptime(exptime);
            v->setRevSeqno(v->getRevSeqno() + 1);

            auto committedState = v->getCommitted();

            Expects(committedState == CommittedState::CommittedViaMutation ||
                    committedState == CommittedState::CommittedViaPrepare);

            if (committedState == CommittedState::CommittedViaPrepare) {
                // we are updating an item which was set through a sync write
                // we should not queueDirty a queue_op::commit_sync_write
                // because this touch op is *not* a sync write, and doesn't
                // even support durability. queueDirty expects durability reqs
                // for a commit, as a real commit would have a prepareSeqno.
                // Change the committed state to reflect that the new
                // value is from a non-sync write op.
                v->setCommitted(CommittedState::CommittedViaMutation);
            }
        }

        const auto hideLockedCas = (v->isLocked(ep_current_time())
                                            ? StoredValue::HideLockedCas::Yes
                                            : StoredValue::HideLockedCas::No);
        GetValue rv(v->toItem(getId(), hideLockedCas),
                    cb::engine_errc::success,
                    bySeqNo);

        if (exptime_mutated) {
            VBQueueItemCtx qItemCtx{cHandle.getCanDeduplicate()};
            VBNotifyCtx notifyCtx;
            std::tie(v, std::ignore, notifyCtx) =
                    updateStoredValue(hbl, *v, *rv.item, qItemCtx, true);
            rv.item->setCas(v->getCas());
            // we unlock ht lock here because we want to avoid potential lock
            // inversions arising from notifyNewSeqno() call
            hbl.getHTLock().unlock();
            notifyNewSeqno(notifyCtx);
            doCollectionsStats(cHandle, notifyCtx);
        }

        return {MutationStatus::WasClean, std::move(rv)};
    } else {
        if (eviction == EvictionPolicy::Value) {
            return {MutationStatus::NotFound, GetValue()};
        } else {
            if (maybeKeyExistsInFilter(cHandle.getKey())) {
                return {MutationStatus::NeedBgFetch, GetValue()};
            } else {
                // As bloomfilter predicted that item surely doesn't exist
                // on disk, return ENOENT for getAndUpdateTtl().
                return {MutationStatus::NotFound, GetValue()};
            }
        }
    }
}

GetValue VBucket::getAndUpdateTtl(
        VBucketStateLockRef vbStateLock,
        CookieIface* cookie,
        EventuallyPersistentEngine& engine,
        time_t exptime,
        const Collections::VB::CachingReadHandle& cHandle) {
    auto res = fetchValueForWrite(cHandle);
    switch (res.status) {
    case FetchForWriteResult::Status::OkFound:
    case FetchForWriteResult::Status::OkVacant: {
        // In both OkFound and OkVacent, call processGetAndUpdateTtl - even
        // if currently vacant it might exist after bgfetch.
        GetValue gv;
        MutationStatus status;
        std::tie(status, gv) = processGetAndUpdateTtl(
                res.lock, res.storedValue, exptime, cHandle);

        if (status == MutationStatus::NeedBgFetch) {
            if (res.storedValue) {
                bgFetch(std::move(res.lock),
                        cHandle.getKey(),
                        *res.storedValue,
                        cookie,
                        engine);
                return GetValue(nullptr,
                                cb::engine_errc::would_block,
                                res.storedValue->getBySeqno());
            } else {
                cb::engine_errc ec = addTempItemAndBGFetch(std::move(res.lock),
                                                           cHandle.getKey(),
                                                           cookie,
                                                           engine,
                                                           false);
                return GetValue(nullptr, ec, -1, true);
            }
        }
        return gv;
    }
    case FetchForWriteResult::Status::ESyncWriteInProgress:
        return GetValue(nullptr, cb::engine_errc::sync_write_in_progress);
    }
    folly::assume_unreachable();
}

GetValue VBucket::getInternal(VBucketStateLockRef vbStateLock,
                              CookieIface* cookie,
                              EventuallyPersistentEngine& engine,
                              get_options_t options,
                              GetKeyOnly getKeyOnly,
                              const Collections::VB::CachingReadHandle& cHandle,
                              const ForGetReplicaOp getReplicaItem) {
    const TrackReference trackReference = (options & TRACK_REFERENCE)
                                                  ? TrackReference::Yes
                                                  : TrackReference::No;
    const bool metadataOnly = (options & ALLOW_META_ONLY);
    const bool getDeletedValue = (options & GET_DELETED_VALUE);
    const bool bgFetchRequired = (options & QUEUE_BG_FETCH);

    auto res = fetchValidValue(vbStateLock,
                               WantsDeleted::Yes,
                               trackReference,
                               cHandle,
                               getReplicaItem);

    this->isCalledHook();
    auto* v = res.storedValue;
    if (v) {
        // If the fetched value is a Prepared SyncWrite which may already have
        // been made visible to clients, then we cannot yet report _any_
        // value for this key until the Prepare has bee re-committed.
        if (v->isPreparedMaybeVisible()) {
            return GetValue(nullptr,
                            cb::engine_errc::sync_write_re_commit_in_progress);
        }

        // 1 If SV is deleted or expired and user didn't request deleted items
        // 2 (or) If collection says this key is gone.
        // then return ENOENT.
        if (((v->isDeleted() || v->isExpired(ep_real_time())) &&
             !getDeletedValue) ||
            cHandle.isLogicallyDeleted(v->getBySeqno())) {
            return {};
        }

        // If SV is a temp deleted item (i.e. marker added after a BgFetch to
        // note that the item has been deleted), *but* the user requested
        // full deleted items, then we need to fetch the complete deleted item
        // (including body) from disk.
        if (v->isTempDeletedItem() && getDeletedValue && !metadataOnly) {
            const auto queueBgFetch =
                    (bgFetchRequired) ? QueueBgFetch::Yes : QueueBgFetch::No;
            return getInternalNonResident(std::move(res.lock),
                                          cHandle.getKey(),
                                          cookie,
                                          engine,
                                          queueBgFetch,
                                          *v);
        }

        // If SV is otherwise a temp non-existent (i.e. a marker added after a
        // BgFetch to note that no such item exists) or temp deleted, then we
        // should cleanup the SV (if requested) before returning ENOENT (so we
        // don't keep temp items in HT).
        if (v->isTempDeletedItem() || v->isTempNonExistentItem()) {
            if (options & DELETE_TEMP) {
                deleteStoredValue(res.lock, *v);
            }
            return {};
        }

        // If the value is not resident (and it was requested), wait for it...
        if (!v->isResident() && !metadataOnly) {
            auto queueBgFetch = (bgFetchRequired) ?
                    QueueBgFetch::Yes :
                    QueueBgFetch::No;
            return getInternalNonResident(std::move(res.lock),
                                          cHandle.getKey(),
                                          cookie,
                                          engine,
                                          queueBgFetch,
                                          *v);
        }

        std::unique_ptr<Item> item;
        if (getKeyOnly == GetKeyOnly::Yes) {
            item = v->toItem(getId(),
                             StoredValue::HideLockedCas::No,
                             StoredValue::IncludeValue::No);
        } else {
            const auto hideLockedCas =
                    ((options & HIDE_LOCKED_CAS) &&
                                     v->isLocked(ep_current_time())
                             ? StoredValue::HideLockedCas::Yes
                             : StoredValue::HideLockedCas::No);
            item = v->toItem(getId(), hideLockedCas);
        }

        if (options & TRACK_STATISTICS) {
            opsGet++;
        }

        return GetValue(std::move(item),
                        cb::engine_errc::success,
                        v->getBySeqno(),
                        !v->isResident());
    } else {
        if (!getDeletedValue && (eviction == EvictionPolicy::Value)) {
            return {};
        }

        if (maybeKeyExistsInFilter(cHandle.getKey())) {
            cb::engine_errc ec = cb::engine_errc::would_block;
            if (bgFetchRequired) { // Full eviction and need a bg fetch.
                ec = addTempItemAndBGFetch(std::move(res.lock),
                                           cHandle.getKey(),
                                           cookie,
                                           engine,
                                           metadataOnly);
            }
            return GetValue(nullptr, ec, -1, true);
        } else {
            // As bloomfilter predicted that item surely doesn't exist
            // on disk, return ENOENT, for getInternal().
            return {};
        }
    }
}

cb::engine_errc VBucket::getMetaData(
        CookieIface* cookie,
        EventuallyPersistentEngine& engine,
        const Collections::VB::CachingReadHandle& cHandle,
        ItemMetaData& metadata,
        uint32_t& deleted,
        uint8_t& datatype) {
    deleted = 0;
    auto htRes = ht.findForRead(
            cHandle.getKey(), TrackReference::Yes, WantsDeleted::Yes);
    auto* v = htRes.storedValue;
    auto& hbl = htRes.lock;

    if (v) {
        if (v->isPreparedMaybeVisible()) {
            return cb::engine_errc::sync_write_re_commit_in_progress;
        }
        stats.numOpsGetMeta++;
        if (v->isTempInitialItem()) {
            // Need bg meta fetch.
            bgFetch(std::move(hbl), cHandle.getKey(), *v, cookie, engine, true);
            return cb::engine_errc::would_block;
        } else if (v->isTempNonExistentItem()) {
            metadata.cas = v->getCas();
            return cb::engine_errc::no_such_key;
        } else if (cHandle.isLogicallyDeleted(v->getBySeqno())) {
            return cb::engine_errc::no_such_key;
        } else {
            if (v->isTempDeletedItem() || v->isDeleted() ||
                v->isExpired(ep_real_time())) {
                deleted |= GET_META_ITEM_DELETED_FLAG;
            }

            if (v->isLocked(ep_current_time())) {
                metadata.cas = static_cast<uint64_t>(-1);
            } else {
                metadata.cas = v->getCas();
            }
            metadata.flags = v->getFlags();
            metadata.exptime = v->getExptime();
            metadata.revSeqno = v->getRevSeqno();
            datatype = v->getDatatype();

            return cb::engine_errc::success;
        }
    } else {
        // The key wasn't found. However, this may be because it was previously
        // deleted or evicted with the full eviction strategy.
        // So, add a temporary item corresponding to the key to the hash table
        // and schedule a background fetch for its metadata from the persistent
        // store. The item's state will be updated after the fetch completes.
        //
        // Schedule this bgFetch only if the key is predicted to be may-be
        // existent on disk by the bloomfilter.

        if (maybeKeyExistsInFilter(cHandle.getKey())) {
            return addTempItemAndBGFetch(
                    std::move(hbl), cHandle.getKey(), cookie, engine, true);
        } else {
            stats.numOpsGetMeta++;
            return cb::engine_errc::no_such_key;
        }
    }
}

cb::engine_errc VBucket::getKeyStats(
        VBucketStateLockRef vbStateLock,
        CookieIface& cookie,
        EventuallyPersistentEngine& engine,
        struct key_stats& kstats,
        WantsDeleted wantsDeleted,
        const Collections::VB::CachingReadHandle& cHandle) {
    auto res = fetchValidValue(
            vbStateLock, WantsDeleted::Yes, TrackReference::Yes, cHandle);
    auto* v = res.storedValue;

    if (v) {
        if (v->isPreparedMaybeVisible()) {
            return cb::engine_errc::sync_write_re_commit_in_progress;
        }
        if ((v->isDeleted() || cHandle.isLogicallyDeleted(v->getBySeqno())) &&
            wantsDeleted == WantsDeleted::No) {
            return cb::engine_errc::no_such_key;
        }

        if (v->isTempNonExistentItem() || v->isTempDeletedItem()) {
            deleteStoredValue(res.lock, *v);
            return cb::engine_errc::no_such_key;
        }
        if (eviction == EvictionPolicy::Full && v->isTempInitialItem()) {
            bgFetch(std::move(res.lock),
                    cHandle.getKey(),
                    *v,
                    &cookie,
                    engine,
                    true);
            return cb::engine_errc::would_block;
        }
        kstats.logically_deleted =
                v->isDeleted() || cHandle.isLogicallyDeleted(v->getBySeqno());
        kstats.dirty = v->isDirty();
        kstats.exptime = v->getExptime();
        kstats.datatype = v->getDatatype();
        kstats.flags = v->getFlags();
        kstats.cas = v->getCas();
        kstats.vb_state = getState();
        kstats.resident = v->isResident();

        return cb::engine_errc::success;
    } else {
        if (eviction == EvictionPolicy::Value) {
            return cb::engine_errc::no_such_key;
        } else {
            if (maybeKeyExistsInFilter(cHandle.getKey())) {
                return addTempItemAndBGFetch(std::move(res.lock),
                                             cHandle.getKey(),
                                             &cookie,
                                             engine,
                                             true);
            } else {
                // If bgFetch were false, or bloomfilter predicted that
                // item surely doesn't exist on disk, return ENOENT for
                // getKeyStats().
                return cb::engine_errc::no_such_key;
            }
        }
    }
}

GetValue VBucket::getLocked(rel_time_t currentTime,
                            uint32_t lockTimeout,
                            CookieIface* cookie,
                            EventuallyPersistentEngine& engine,
                            const Collections::VB::CachingReadHandle& cHandle) {
    auto res = fetchValueForWrite(cHandle);
    switch (res.status) {
    case FetchForWriteResult::Status::OkFound: {
        auto* v = res.storedValue;
        if (isLogicallyNonExistent(*v, cHandle)) {
            ht.cleanupIfTemporaryItem(res.lock, *v);
            return GetValue(nullptr, cb::engine_errc::no_such_key);
        }

        // if v is locked return error
        if (v->isLocked(currentTime)) {
            return GetValue(nullptr, cb::engine_errc::locked_tmpfail);
        }

        // If the value is not resident, wait for it...
        if (!v->isResident()) {
            if (cookie) {
                bgFetch(std::move(res.lock),
                        cHandle.getKey(),
                        *v,
                        cookie,
                        engine);
            }
            return GetValue(nullptr, cb::engine_errc::would_block, -1, true);
        }

        // acquire lock and increment cas value
        v->lock(currentTime + lockTimeout);

        auto it = v->toItem(getId());
        it->setCas(nextHLCCas());
        v->setCas(it->getCas());

        return GetValue(std::move(it));
    }
    case FetchForWriteResult::Status::OkVacant:
        // No value found in the hashtable.
        switch (eviction) {
        case EvictionPolicy::Value:
            return GetValue(nullptr, cb::engine_errc::no_such_key);

        case EvictionPolicy::Full:
            if (maybeKeyExistsInFilter(cHandle.getKey())) {
                cb::engine_errc ec = addTempItemAndBGFetch(std::move(res.lock),
                                                           cHandle.getKey(),
                                                           cookie,
                                                           engine,
                                                           false);
                return GetValue(nullptr, ec, -1, true);
            } else {
                // As bloomfilter predicted that item surely doesn't exist
                // on disk, return ENOENT for getLocked().
                return GetValue(nullptr, cb::engine_errc::no_such_key);
            }
        }
        folly::assume_unreachable();
    case FetchForWriteResult::Status::ESyncWriteInProgress:
        return GetValue(nullptr, cb::engine_errc::sync_write_in_progress);
    }
    folly::assume_unreachable();
}

void VBucket::deletedOnDiskCbk(const Item& queuedItem, bool deleted) {
    auto res = ht.findItem(queuedItem);
    auto* v = res.storedValue;

    // Delete the item in the hash table iff:
    //  1. Item is existent in hashtable, and deleted flag is true
    //  2. seqno of queued item matches seqno of hash table item
    if (v && v->isDeleted() && queuedItem.getBySeqno() == v->getBySeqno()) {
        bool isDeleted = deleteStoredValue(res.lock, *v);
        if (!isDeleted) {
            throw std::logic_error(
                    "deletedOnDiskCbk:callback: "
                    "Failed to delete key with seqno:" +
                    std::to_string(v->getBySeqno()) + "' from bucket " +
                    std::to_string(res.lock.getBucketNum()));
        }

        /**
         * Deleted items are to be added to the bloomfilter,
         * in either eviction policy.
         */
        addToFilter(queuedItem.getKey());
    }

    if (deleted) {
        ++stats.totalPersisted;

        /**
         * MB-30137: Decrement the total number of on-disk items. This needs to
         * be done to ensure that the item count is accurate in the case of full
         * eviction. We should only decrement the counter for committed (via
         * mutation or commit) items as we only increment for these.
         */
        if (v && queuedItem.isCommitted()) {
            decrNumTotalItems();
            ++opsDelete;
        }
    }
    decrMetaDataDisk(queuedItem);
}

bool VBucket::removeItemFromMemory(const Item& item) {
    auto htRes = ht.findItem(item);
    if (!htRes.storedValue) {
        return false;
    }
    return deleteStoredValue(htRes.lock, *htRes.storedValue);
}

void VBucket::dump(std::ostream& ostream) const {
    ostream << "VBucket[" << this << "] with state: " << toString(getState())
            << " numItems:" << getNumItems()
            << " numNonResident:" << getNumNonResidentItems()
            << " ht: " << std::endl
            << "  " << ht << std::endl
            << "]" << std::endl;
}

bool VBucket::hasMemoryForStoredValue(const Item& item) {
    if (!bucket) {
        // Code-path used during testing of the VBucket class, when bucket is
        // nullptr.
        return stats.getEstimatedTotalMemoryUsed() +
                       estimateRequiredMemory(item) <
               stats.getMaxDataSize();
    }

    size_t requiredMemory = estimateRequiredMemory(item);
    return bucket->getEPEngine().getMemoryTracker().isBelowMutationMemoryQuota(
            requiredMemory);
}

void VBucket::_addStats(VBucketStatsDetailLevel detail,
                        const AddStatFn& add_stat,
                        CookieIface& c) {
    switch (detail) {
    case VBucketStatsDetailLevel::Full: {
        size_t numItems = getNumItems();
        size_t tempItems = getNumTempItems();
        addStat("num_items", numItems, add_stat, c);
        addStat("num_temp_items", tempItems, add_stat, c);
        addStat("num_non_resident", getNumNonResidentItems(), add_stat, c);
        addStat("num_prepared_sync_writes",
                ht.getNumPreparedSyncWrites(),
                add_stat,
                c);
        addStat("ht_memory", ht.memorySize(), add_stat, c);
        addStat("ht_num_items", ht.getNumItems(), add_stat, c);
        addStat("ht_num_deleted_items", ht.getNumDeletedItems(), add_stat, c);
        addStat("ht_num_in_memory_items",
                ht.getNumInMemoryItems(),
                add_stat,
                c);
        addStat("ht_num_in_memory_non_resident_items",
                ht.getNumInMemoryNonResItems(),
                add_stat,
                c);
        addStat("ht_num_temp_items", ht.getNumTempItems(), add_stat, c);
        addStat("ht_item_memory", ht.getItemMemory(), add_stat, c);
        addStat("ht_item_memory_uncompressed",
                ht.getUncompressedItemMemory(),
                add_stat,
                c);
        addStat("ht_cache_size", ht.getItemMemory(), add_stat, c);
        addStat("ht_size", ht.getSize(), add_stat, c);
        addStat("num_ejects", ht.getNumEjects(), add_stat, c);
        addStat("ops_create", opsCreate.load(), add_stat, c);
        addStat("ops_delete", opsDelete.load(), add_stat, c);
        addStat("ops_get", opsGet.load(), add_stat, c);
        addStat("ops_reject", opsReject.load(), add_stat, c);
        addStat("ops_update", opsUpdate.load(), add_stat, c);
        addStat("queue_size", dirtyQueueSize.load(), add_stat, c);
        addStat("queue_memory", dirtyQueueMem.load(), add_stat, c);
        addStat("queue_fill", dirtyQueueFill.load(), add_stat, c);
        addStat("queue_drain", dirtyQueueDrain.load(), add_stat, c);
        addStat("queue_age", getQueueAge(), add_stat, c);
        addStat("pending_writes", dirtyQueuePendingWrites.load(), add_stat, c);

        addStat("uuid", failovers->getLatestUUID(), add_stat, c);
        addStat("purge_seqno", getPurgeSeqno(), add_stat, c);
        addBloomFilterStats(add_stat, c);
        addStat("rollback_item_count", getRollbackItemCount(), add_stat, c);
        addStat("hp_vb_req_size", getHighPriorityChkSize(), add_stat, c);
        addStat("might_contain_xattrs", mightContainXattrs(), add_stat, c);
        addStat("max_deleted_revid", ht.getMaxDeletedRevSeqno(), add_stat, c);

        addStat("high_completed_seqno", getHighCompletedSeqno(), add_stat, c);
        addStat("sync_write_accepted_count",
                getSyncWriteAcceptedCount(),
                add_stat,
                c);
        addStat("sync_write_committed_count",
                getSyncWriteCommittedCount(),
                add_stat,
                c);
        addStat("sync_write_aborted_count",
                getSyncWriteAbortedCount(),
                add_stat,
                c);
        addStat("max_visible_seqno",
                checkpointManager->getMaxVisibleSeqno(),
                add_stat,
                c);
        addStat("persistence_seqno", getPersistenceSeqno(), add_stat, c);
        hlc.addStats(statPrefix, add_stat, c);
    }
        // fallthrough
    case VBucketStatsDetailLevel::Durability:
        addStat("high_seqno", getHighSeqno(), add_stat, c);
        addStat("topology", getReplicationTopology(), add_stat, c);
        addStat("high_prepared_seqno", getHighPreparedSeqno(), add_stat, c);
        // fallthrough
    case VBucketStatsDetailLevel::State:
        // adds the vbucket state stat (unnamed stat)
        addStat(nullptr, toString(state), add_stat, c);
        break;
    case VBucketStatsDetailLevel::PreviousState:
        throw std::invalid_argument(
                "VBucket::_addStats: unexpected detail level");
        break;
    }
}

void VBucket::decrDirtyQueueMem(size_t decrementBy)
{
    size_t oldVal, newVal;
    do {
        oldVal = dirtyQueueMem.load(std::memory_order_relaxed);
        if (oldVal < decrementBy) {
            newVal = 0;
        } else {
            newVal = oldVal - decrementBy;
        }
    } while (!dirtyQueueMem.compare_exchange_strong(oldVal, newVal));
}

void VBucket::decrDirtyQueueAge(size_t decrementBy) {
    dirtyQueueAge.fetch_sub(decrementBy);
}

void VBucket::decrDirtyQueuePendingWrites(size_t decrementBy) {
    dirtyQueuePendingWrites.fetch_sub(decrementBy);
}

std::pair<MutationStatus, std::optional<VBNotifyCtx>> VBucket::processSet(
        HashTable::FindUpdateResult& htRes,
        StoredValue*& v,
        Item& itm,
        uint64_t cas,
        bool allowExisting,
        bool hasMetaData,
        const VBQueueItemCtx& queueItmCtx,
        cb::StoreIfStatus storeIfStatus,
        bool maybeKeyExists) {
    if (v && v->isPending()) {
        // It is not valid for an active vBucket to attempt to overwrite an
        // in flight SyncWrite. If this vBucket is not active, we are
        // allowed to overwrite an in flight SyncWrite iff we are receiving
        // a disk snapshot. This is due to disk based de-dupe that allows
        // only 1 value per key. In this case, the active node may send a
        // mutation instead of a commit if it knows that this replica may be
        // missing a prepare. This code allows this mutation to be accepted
        // and overwrites the existing prepare.
        if (getState() == vbucket_state_active || !isReceivingDiskSnapshot()) {
            return {MutationStatus::IsPendingSyncWrite, {}};
        }

        if (!itm.isCommitted()) {
            // We always expect that the item we are trying to store is in the
            // committed namespace here because we complete associated prepares.
            throw std::logic_error(
                    fmt::format("VBucket::processSet: {} expected a complete "
                                "item but the item is a prepare {} with "
                                "seqno:{}. Existing prepare has seqno:{}",
                                getId(),
                                cb::UserData(itm.getKey().to_string()),
                                itm.getBySeqno(),
                                v->getBySeqno()));
        }
        getPassiveDM().completeSyncWrite(
                itm.getKey(),
                PassiveDurabilityMonitor::Resolution::Commit,
                v->getBySeqno() /* prepareSeqno */);

        // Deal with the already existing prepare
        processImplicitlyCompletedPrepare(htRes.pending);

        // Add a new or overwrite the existing mutation
        return processSetInner(htRes,
                               htRes.committed,
                               itm,
                               cas,
                               allowExisting,
                               hasMetaData,
                               queueItmCtx,
                               storeIfStatus,
                               maybeKeyExists);
    }

    return processSetInner(htRes,
                           v,
                           itm,
                           cas,
                           allowExisting,
                           hasMetaData,
                           queueItmCtx,
                           storeIfStatus,
                           maybeKeyExists);
}

std::pair<MutationStatus, std::optional<VBNotifyCtx>> VBucket::processSetInner(
        HashTable::FindUpdateResult& htRes,
        StoredValue*& v,
        Item& itm,
        uint64_t cas,
        bool allowExisting,
        bool hasMetaData,
        const VBQueueItemCtx& queueItmCtx,
        cb::StoreIfStatus storeIfStatus,
        bool maybeKeyExists) {
    if (!htRes.getHBL().getHTLock()) {
        throw std::invalid_argument(
                "VBucket::processSet: htLock not held for " +
                getId().to_string());
    }

    if (bucket && KVBucket::isCheckpointMemoryStateFull(
                          bucket->verifyCheckpointMemoryState())) {
        return {MutationStatus::NoMem, {}};
    }

    if (!hasMemoryForStoredValue(itm)) {
        return {MutationStatus::NoMem, {}};
    }

    if (v == nullptr && itm.isDeleted() && cas &&
        !areDeletedItemsAlwaysResident()) {
        // Request to perform a CAS operation on a deleted body which may
        // not be resident. Need a bg_fetch to be able to perform this request.
        return {MutationStatus::NeedBgFetch, VBNotifyCtx()};
    }

    // bgFetch only in FE, only if the bloom-filter thinks the key may exist.
    // But only for cas operations or if a store_if is requiring the item_info.
    if (eviction == EvictionPolicy::Full && maybeKeyExists &&
        (cas || storeIfStatus == cb::StoreIfStatus::GetItemInfo ||
         itm.shouldPreserveTtl())) {
        if (!v || v->isTempInitialItem()) {
            return {MutationStatus::NeedBgFetch, {}};
        }
    }

    /*
     * prior to checking for the lock, we should check if this object
     * has expired. If so, then check if CAS value has been provided
     * for this set op. In this case the operation should be denied since
     * a cas operation for a key that doesn't exist is not a very cool
     * thing to do. See MB 3252
     */
    // need to test cas and locking against the committed value
    // explicitly, as v may be a completed prepare (to be modified)
    // with a cas, deleted status, expiry etc. different from the committed
    auto* committed = htRes.committed;
    if (committed && committed->isExpired(ep_real_time()) && !hasMetaData &&
        !itm.isDeleted()) {
        if (committed->isLocked(ep_current_time())) {
            committed->unlock();
        }
        if (cas) {
            /* item has expired and cas value provided. Deny ! */
            return {MutationStatus::NotFound, {}};
        }
    }

    if (committed) {
        if (!allowExisting && !committed->isTempItem() &&
            !committed->isDeleted()) {
            return {MutationStatus::InvalidCas, {}};
        }
        if (committed->isLocked(ep_current_time())) {
            /*
             * item is locked, deny if there is cas value mismatch
             * or no cas value is provided by the user
             */
            if (cas != committed->getCas()) {
                return {MutationStatus::IsLocked, {}};
            }
            /* allow operation*/
            committed->unlock();
        } else if (cas && cas != committed->getCas()) {
            if (committed->isTempNonExistentItem()) {
                // This is a temporary item which marks a key as non-existent;
                // therefore specifying a non-matching CAS should be exposed
                // as item not existing.
                return {MutationStatus::NotFound, {}};
            }
            if ((committed->isTempDeletedItem() || committed->isDeleted()) &&
                !itm.isDeleted()) {
                // Existing item is deleted, and we are not replacing it with
                // a (different) deleted value - return not existing.
                return {MutationStatus::NotFound, {}};
            }
            // None of the above special cases; the existing item cannot be
            // modified with the specified CAS.
            return {MutationStatus::InvalidCas, {}};
        }
        if (!hasMetaData) {
            itm.setRevSeqno(committed->getRevSeqno() + 1);
            /* MB-23530: We must ensure that a replace operation (i.e.
             * set with a CAS) /fails/ if the old document is deleted; it
             * logically "doesn't exist". However, if the new value is deleted
             * this op is a /delete/ with a CAS and we must permit a
             * deleted -> deleted transition for Deleted Bodies.
             */
            if (cas &&
                (committed->isDeleted() || committed->isTempDeletedItem()) &&
                !itm.isDeleted()) {
                return {MutationStatus::NotFound, {}};
            }
        }
    } else if (cas != 0) {
        // if a cas has been specified but there is no committed item
        // the op should fail
        return {MutationStatus::NotFound, {}};
    }

    MutationStatus status;
    VBNotifyCtx notifyCtx;
    if (v) {
        if (itm.shouldPreserveTtl()) {
            // copy the expiry time for the existing item over
            itm.setExpTime(v->getExptime());
        }

        // This is a new SyncWrite, we just want to add a new prepare unless we
        // still have a completed prepare (Ephemeral) which we should replace
        // instead.
        if (v->isCommitted() && !v->isPrepareCompleted() && itm.isPending()) {
            std::tie(v, notifyCtx) = addNewStoredValue(
                    htRes.getHBL(), itm, queueItmCtx, GenerateRevSeqno::No);
            // Add should always be clean
            status = MutationStatus::WasClean;
        } else {
            std::tie(v, status, notifyCtx) =
                    updateStoredValue(htRes.getHBL(), *v, itm, queueItmCtx);
        }
    } else {
        auto genRevSeqno = hasMetaData ? GenerateRevSeqno::No :
                           GenerateRevSeqno::Yes;
        std::tie(v, notifyCtx) = addNewStoredValue(
                htRes.getHBL(), itm, queueItmCtx, genRevSeqno);
        itm.setRevSeqno(v->getRevSeqno());
        status = MutationStatus::WasClean;
    }
    return {status, notifyCtx};
}

std::pair<AddStatus, std::optional<VBNotifyCtx>> VBucket::processAdd(
        HashTable::FindUpdateResult& htRes,
        StoredValue*& v,
        Item& itm,
        bool maybeKeyExists,
        const VBQueueItemCtx& queueItmCtx,
        const Collections::VB::CachingReadHandle& cHandle) {
    if (!htRes.getHBL().getHTLock()) {
        throw std::invalid_argument(
                "VBucket::processAdd: htLock not held for " +
                getId().to_string());
    }
    auto* committed = htRes.committed;
    // must specifically check the committed item here rather than v
    // as v may be a completed prepare (only in ephemeral).
    if (committed && !committed->isDeleted() &&
        !committed->isExpired(ep_real_time()) && !committed->isTempItem() &&
        !cHandle.isLogicallyDeleted(committed->getBySeqno())) {
        return {AddStatus::Exists, {}};
    }

    // If attempting to add a deleted item, then there cannot be _any_
    // StoredValue present - alive or deleted - including a tombstone.
    if (itm.isDeleted()) {
        if (!committed && !areDeletedItemsAlwaysResident()) {
            // No committed item resident, but tombstone could exist. Must
            // bgfetch to confirm / deny.
            return {AddStatus::AddTmpAndBgFetch, {}};
        }
        if (committed) {
            if (committed->isTempInitialItem()) {
                // We have a tempInitialItem - need to wait for bgFetch to
                // complete to see if a tombstone exists or not...
                return {AddStatus::BgFetch, {}};
            }
            if (!committed->isTempNonExistentItem()) {
                // .. anything apart from TempNonExistent (alive, deleted,
                // tempDeleted, ...) means there is an existing item of some
                // form (alive or deleted) and hence an add() of a Deleted item
                // must fail.
                return {AddStatus::Exists, {}};
            }
        }
    }

    if (bucket && KVBucket::isCheckpointMemoryStateFull(
                          bucket->verifyCheckpointMemoryState())) {
        return {AddStatus::NoMem, {}};
    }

    if (!hasMemoryForStoredValue(itm)) {
        return {AddStatus::NoMem, {}};
    }

    std::pair<AddStatus, VBNotifyCtx> rv = {AddStatus::Success, {}};

    // We cannot replace a committed SV with a pending one. If we were to do
    // so then a delete that has not yet been persisted could be replaced
    // with a prepare. A subsequent get could trigger a bg fetch that may
    // return the old (not deleted) document from disk if it runs before the
    // flusher. As such, we must keep the unpersisted delete and add a new
    // prepare for the SyncWrite. Any get will see the unpersisted delete
    // and return KEYNOENT.
    auto replacingCommittedItemWithPending =
            v && v == htRes.committed && itm.isPending();
    if (v && !replacingCommittedItemWithPending) {
        if (v->isTempInitialItem() && eviction == EvictionPolicy::Full &&
            maybeKeyExists) {
            // Need to figure out if an item exists on disk
            return {AddStatus::BgFetch, {}};
        }

        rv.first = (v->isDeleted() || v->isExpired(ep_real_time()))
                           ? AddStatus::UnDel
                           : AddStatus::Success;

        // this is an add operation; if we have reached this stage then
        // either:
        //  * there is an existing committed version of the item but it is:
        //    * deleted
        //    * temporary and deleted
        //    * logically deleted (collections)
        //    * expired
        // or:
        //  * there is no existing committed version of this item
        //
        // The presence or absence of a completed prepare (ephemeral) does not
        // change what revSeqno we should use. An incomplete prepare would
        // have blocked this operation already as sync write in progress.
        if (committed && !(committed->isTempNonExistentItem() ||
                           committed->isTempInitialItem())) {
            // the new item's revSeqno can be set to exactly one greater than
            // the old deleted value.
            itm.setRevSeqno(committed->getRevSeqno() + 1);
        } else {
            // This item may have previously existed and been deleted, but is
            // no longer available. To ensure rev seqno monotonicity, set the
            // rev seqno of the new item to one greater than any previously seen
            // delete.
            itm.setRevSeqno(ht.getMaxDeletedRevSeqno() + 1);
        }

        std::tie(v, std::ignore, rv.second) =
                updateStoredValue(htRes.getHBL(), *v, itm, queueItmCtx);
    } else {
        if (itm.getBySeqno() != StoredValue::state_temp_init &&
            !replacingCommittedItemWithPending) {
            if (eviction == EvictionPolicy::Full && maybeKeyExists) {
                return {AddStatus::AddTmpAndBgFetch, VBNotifyCtx()};
            }
        }

        if (itm.getBySeqno() == StoredValue::state_temp_init) {
            /* A 'temp initial item' is just added to the hash table. It is
             not put on checkpoint manager or sequence list */
            v = ht.unlocked_addNewStoredValue(htRes.getHBL(), itm);
            updateRevSeqNoOfNewStoredValue(*v);
        } else {
            std::tie(v, rv.second) = addNewStoredValue(
                    htRes.getHBL(), itm, queueItmCtx, GenerateRevSeqno::Yes);
        }

        itm.setRevSeqno(v->getRevSeqno());

        if (v->isTempItem()) {
            rv.first = AddStatus::BgFetch;
        } else if (replacingCommittedItemWithPending) {
            rv.first = AddStatus::UnDel;
        }
    }

    return rv;
}

std::tuple<MutationStatus, StoredValue*, std::optional<VBNotifyCtx>>
VBucket::processSoftDelete(HashTable::FindUpdateResult& htRes,
                           StoredValue& v,
                           uint64_t cas,
                           const ItemMetaData& metadata,
                           const VBQueueItemCtx& queueItmCtx,
                           bool use_meta,
                           uint64_t bySeqno,
                           DeleteSource deleteSource) {
    StoredValue* deleteValue = &v;
    if (v.isPending()) {
        // It is not valid for an active vBucket to attempt to overwrite an
        // in flight SyncWrite. If this vBucket is not active, we are
        // allowed to overwrite an in flight SyncWrite iff we are receiving
        // a disk snapshot. This is due to disk based de-dupe that allows
        // only 1 value per key. In this case, the active node may send a
        // mutation instead of a commit if it knows that this replica may be
        // missing a prepare. This code allows this mutation to be accepted
        // and overwrites the existing prepare.
        if (getState() == vbucket_state_active || !isReceivingDiskSnapshot()) {
            return {MutationStatus::IsPendingSyncWrite, &v, std::nullopt};
        }

        getPassiveDM().completeSyncWrite(
                StoredDocKey(v.getKey()),
                PassiveDurabilityMonitor::Resolution::Commit,
                v.getBySeqno() /* prepareSeqno */);

        if (htRes.committed) {
            // A committed value exists:
            // Firstly deal with the existing prepare
            processImplicitlyCompletedPrepare(htRes.pending);
            // Secondly proceed to delete the committed value
            deleteValue = htRes.committed;
        } else if (isReceivingDiskSnapshot()) {
            // No committed value, but we are processing a disk-snapshot
            // Must continue to create a delete so that we create an accurate
            // replica. htRes must no longer own the pending pointer as it's
            // going to be deleted below
            htRes.pending.release();
        }
    }

    return processSoftDeleteInner(htRes.getHBL(),
                                  *deleteValue,
                                  cas,
                                  metadata,
                                  queueItmCtx,
                                  use_meta,
                                  bySeqno,
                                  deleteSource);
}

std::tuple<MutationStatus, StoredValue*, std::optional<VBNotifyCtx>>
VBucket::processSoftDeleteInner(const HashTable::HashBucketLock& hbl,
                                StoredValue& v,
                                uint64_t cas,
                                const ItemMetaData& metadata,
                                const VBQueueItemCtx& queueItmCtx,
                                bool use_meta,
                                uint64_t bySeqno,
                                DeleteSource deleteSource) {
    std::optional<VBNotifyCtx> empty;
    if (v.isTempInitialItem() && eviction == EvictionPolicy::Full) {
        return std::make_tuple(MutationStatus::NeedBgFetch, &v, empty);
    }

    if (v.isLocked(ep_current_time())) {
        if (cas != v.getCas()) {
            return std::make_tuple(MutationStatus::IsLocked, &v, empty);
        }
        v.unlock();
    }

    if (cas != 0 && cas != v.getCas()) {
        return std::make_tuple(MutationStatus::InvalidCas, &v, empty);
    }

    /* allow operation */
    v.unlock();

    MutationStatus rv =
            v.isDirty() ? MutationStatus::WasDirty : MutationStatus::WasClean;

    if (use_meta) {
        v.setCas(metadata.cas);
        v.setFlags(metadata.flags);
        v.setExptime(metadata.exptime);
    }

    v.setRevSeqno(metadata.revSeqno);
    VBNotifyCtx notifyCtx;
    StoredValue* newSv;
    DeletionStatus delStatus;

    // SyncDeletes are special cases. We actually want to add a new prepare.
    if (queueItmCtx.durability) {
        auto requirements = std::get<cb::durability::Requirements>(
                queueItmCtx.durability->requirementsOrPreparedSeqno);

        // @TODO potentially inefficient to recreate the item in the below
        // update/add cases. Could rework ht.unlocked_softDeleteStoredValue
        // to only mark CommittedViaPrepares as CommittedViaMutation and use
        // softDeletedStoredValue instead.
        if (v.isPrepareCompleted()) {
            auto itm = v.toItem(getId(),
                                StoredValue::HideLockedCas::No,
                                StoredValue::IncludeValue::No,
                                requirements);
            itm->setDeleted(DeleteSource::Explicit);

            // The StoredValue 'v' we are softDeleting could be an aborted
            // prepare - in which case we need to reset the item created to
            // be a pending (not aborted) SyncWrite.
            itm->setPendingSyncWrite(requirements);

            std::tie(newSv, std::ignore, notifyCtx) =
                    updateStoredValue(hbl, v, *itm, queueItmCtx);
            return std::make_tuple(rv, newSv, notifyCtx);
        }

        auto deletedPrepare =
                ht.unlocked_createSyncDeletePrepare(hbl, v, deleteSource);
        auto itm = deletedPrepare->toItem(getId(),
                                          StoredValue::HideLockedCas::No,
                                          StoredValue::IncludeValue::Yes,
                                          requirements);
        std::tie(newSv, notifyCtx) =
                addNewStoredValue(hbl, *itm, queueItmCtx, GenerateRevSeqno::No);
        return std::make_tuple(rv, newSv, notifyCtx);
    }

    std::tie(newSv, delStatus, notifyCtx) =
            softDeleteStoredValue(hbl,
                                  v,
                                  /*onlyMarkDeleted*/ false,
                                  queueItmCtx,
                                  bySeqno,
                                  deleteSource);

    switch (delStatus) {
    case DeletionStatus::Success:
        ht.updateMaxDeletedRevSeqno(metadata.revSeqno);
        return std::make_tuple(rv, newSv, notifyCtx);

    case DeletionStatus::IsPendingSyncWrite:
        return std::make_tuple(MutationStatus::IsPendingSyncWrite, &v, empty);
    }
    folly::assume_unreachable();
}

std::tuple<MutationStatus, StoredValue*, VBNotifyCtx>
VBucket::processExpiredItem(HashTable::FindUpdateResult& htRes,
                            const Collections::VB::CachingReadHandle& cHandle,
                            ExpireBy expirySource) {
    if (!htRes.getHBL().getHTLock()) {
        throw std::invalid_argument(
                "VBucket::processExpiredItem: htLock not held for " +
                getId().to_string());
    }

    if (!cHandle.valid()) {
        throw std::invalid_argument(
                "VBucket::processExpiredItem: cHandle not valid for cid:" +
                cHandle.getKey().getCollectionID().to_string());
    }

    if (htRes.pending && !htRes.pending->isPrepareCompleted()) {
        return std::make_tuple(MutationStatus::IsPendingSyncWrite,
                               htRes.committed,
                               VBNotifyCtx{});
    }

    // Callers should have ensured that v exists
    Expects(htRes.committed);
    auto& v = *htRes.committed;

    if (cHandle.isLogicallyDeleted(v.getBySeqno())) {
        return std::make_tuple(
                MutationStatus::NotFound, nullptr, VBNotifyCtx{});
    }

    if (v.isTempInitialItem() && eviction == EvictionPolicy::Full) {
        incExpirationStat(expirySource);
        return std::make_tuple(
                MutationStatus::NeedBgFetch,
                &v,
                queueDirty(htRes.getHBL(),
                           v,
                           VBQueueItemCtx{cHandle.getCanDeduplicate()}));
    }

    /* If the datatype is XATTR, mark the item as deleted
     * but don't delete the value as system xattrs can
     * still be queried by mobile clients even after
     * deletion.
     * TODO: The current implementation is inefficient
     * but functionally correct and for performance reasons
     * only the system xattrs need to be stored.
     */
    value_t value = v.getValue();
    bool onlyMarkDeleted =
            value && cb::mcbp::datatype::is_xattr(v.getDatatype());
    v.setRevSeqno(v.getRevSeqno() + 1);
    VBNotifyCtx notifyCtx;
    StoredValue* newSv;
    DeletionStatus delStatus;
    std::tie(newSv, delStatus, notifyCtx) =
            softDeleteStoredValue(htRes.getHBL(),
                                  v,
                                  onlyMarkDeleted,
                                  VBQueueItemCtx{cHandle.getCanDeduplicate()},
                                  v.getBySeqno(),
                                  DeleteSource::TTL);
    switch (delStatus) {
    case DeletionStatus::Success:
        ht.updateMaxDeletedRevSeqno(newSv->getRevSeqno() + 1);
        incExpirationStat(expirySource);
        return std::make_tuple(MutationStatus::NotFound, newSv, notifyCtx);
    case DeletionStatus::IsPendingSyncWrite:
        return std::make_tuple(
                MutationStatus::IsPendingSyncWrite, newSv, VBNotifyCtx{});
    }
    folly::assume_unreachable();
}

bool VBucket::deleteStoredValue(const HashTable::HashBucketLock& hbl,
                                StoredValue& v) {
    if (!v.isDeleted() && v.isLocked(ep_current_time())) {
        return false;
    }

    /* StoredValue deleted here. If any other in-memory data structures are
       using the StoredValue intrusively then they must have handled the delete
       by this point */
    ht.unlocked_del(hbl, v);
    return true;
}

VBucket::AddTempSVResult VBucket::addTempStoredValue(
        const HashTable::HashBucketLock& hbl, const DocKey& key) {
    if (!hbl.getHTLock()) {
        throw std::invalid_argument(
                "VBucket::addTempStoredValue: htLock not held for " +
                getId().to_string());
    }

    Item itm(key,
             /*flags*/ 0,
             /*exp*/ 0,
             /*data*/ nullptr,
             /*size*/ 0,
             PROTOCOL_BINARY_RAW_BYTES,
             0,
             StoredValue::state_temp_init);

    if (!hasMemoryForStoredValue(itm)) {
        return {TempAddStatus::NoMem, nullptr};
    }

    /* A 'temp initial item' is just added to the hash table. It is
       not put on checkpoint manager or sequence list */
    StoredValue* v = ht.unlocked_addNewStoredValue(hbl, itm);

    updateRevSeqNoOfNewStoredValue(*v);

    // MB-49207: We set the cas of temp items so that when we complete a BGFetch
    // we can check that we are replacing the correct temp item with the one
    // that triggered the BGFetch. If we didn't then we'd run the risk of
    // fetching older revisions of documents back into memory.
    v->setCas(nextHLCCas());

    return {TempAddStatus::BgFetch, v};
}

void VBucket::notifyNewSeqno(
        const VBNotifyCtx& notifyCtx) {
    if (newSeqnoCb) {
        newSeqnoCb->callback(getId(), notifyCtx);
    }
}

void VBucket::doCollectionsStats(
        const Collections::VB::CachingReadHandle& cHandle,
        const VBNotifyCtx& notifyCtx) {
    cHandle.setHighSeqno(notifyCtx.bySeqno,
                         notifyCtx.isSyncWrite()
                                 ? Collections::VB::HighSeqnoType::PrepareAbort
                                 : Collections::VB::HighSeqnoType::Committed);

    if (notifyCtx.itemCountDifference == 1) {
        cHandle.incrementItemCount();
    } else if (notifyCtx.itemCountDifference == -1) {
        cHandle.decrementItemCount();
    }
}

void VBucket::updateRevSeqNoOfNewStoredValue(StoredValue& v) {
    /**
     * Possibly, this item is being recreated. Conservatively assign it
     * a seqno that is greater than the greatest seqno of all deleted
     * items seen so far.
     */
    uint64_t seqno = ht.getMaxDeletedRevSeqno();
    if (!v.isTempItem()) {
        ++seqno;
    }
    v.setRevSeqno(seqno);
}

std::chrono::steady_clock::time_point VBucket::addHighPriorityVBEntry(
        std::unique_ptr<SeqnoPersistenceRequest> request) {
    std::unique_lock<std::mutex> lh(hpVBReqsMutex);
    hpVBReqs.emplace_back(std::move(request));
    numHpVBReqs.store(hpVBReqs.size());

    EP_LOG_INFO(
            "Added SeqnoPersistence request for {}, requested-seqno:{}, "
            "high-seqno: {}, persisted-seqno:{}, cookie:{}, timeout:{}",
            getId(),
            hpVBReqs.back()->seqno,
            getHighSeqno(),
            getPersistenceSeqno(),
            static_cast<const void*>(hpVBReqs.back()->cookie),
            hpVBReqs.back()->timeout.count());

    return hpVBReqs.back()->getDeadline();
}

SeqnoPersistenceRequestNotifications
VBucket::getSeqnoPersistenceRequestsToNotify(EventuallyPersistentEngine& engine,
                                             uint64_t seqno) {
    std::unique_lock<std::mutex> lh(hpVBReqsMutex);
    std::unordered_map<CookieIface*, cb::engine_errc> toNotify;

    auto itr = hpVBReqs.begin();
    std::optional<std::chrono::steady_clock::time_point> nextDeadline;

    while (itr != hpVBReqs.end()) {
        Expects(*itr);
        const auto& req = *itr;
        const auto now = std::chrono::steady_clock::now();
        if (req->seqno <= seqno) {
            toNotify[req->cookie] = cb::engine_errc::success;
            stats.seqnoPersistenceHisto.add(
                    std::chrono::duration_cast<std::chrono::microseconds>(
                            req->getDuration(now)));
            EP_LOG_INFO(
                    "Notified SeqnoPersistence completion for {} Check for: "
                    "{}, "
                    "Persisted upto: {}, cookie {}",
                    getId(),
                    req->seqno,
                    seqno,
                    static_cast<const void*>(req->cookie));
            itr = hpVBReqs.erase(itr);
        } else if (now >= req->getDeadline()) { // >= permits a 0 wait for tests
            toNotify[req->cookie] = cb::engine_errc::temporary_failure;
            EP_LOG_WARN(
                    "Notified SeqnoPersistence timeout for {} Check for: {}, "
                    "Persisted upto: {}, cookie {}",
                    getId(),
                    req->seqno,
                    seqno,
                    static_cast<const void*>(req->cookie));

            req->expired();

            itr = hpVBReqs.erase(itr);
        } else {
            if (!nextDeadline) {
                nextDeadline = req->getDeadline();
            } else {
                nextDeadline =
                        std::min(req->getDeadline(), nextDeadline.value());
            }
            ++itr;
        }
    }
    numHpVBReqs.store(hpVBReqs.size());
    return {toNotify, nextDeadline};
}

bool VBucket::doesSeqnoSatisfyAnySeqnoPersistenceRequest(uint64_t seqno) {
    std::unique_lock<std::mutex> lh(hpVBReqsMutex);
    for (const auto& req : hpVBReqs) {
        if (req->seqno <= seqno) {
            return true;
        }
    }
    return false;
}

std::optional<std::chrono::steady_clock::time_point>
VBucket::notifyHighPriorityRequests(EventuallyPersistentEngine& engine,
                                    uint64_t seqno) {
    auto toNotify = getSeqnoPersistenceRequestsToNotify(engine, seqno);

    for (auto& notify : toNotify.notifications) {
        engine.notifyIOComplete(notify.first, notify.second);
    }

    return toNotify.nextDeadline;
}

std::map<CookieIface*, cb::engine_errc> VBucket::tmpFailAndGetAllHpNotifies(
        EventuallyPersistentEngine& engine) {
    std::map<CookieIface*, cb::engine_errc> toNotify;

    std::lock_guard<std::mutex> lh(hpVBReqsMutex);

    for (auto& entry : hpVBReqs) {
        toNotify[entry->cookie] = cb::engine_errc::temporary_failure;
        engine.clearEngineSpecific(*entry->cookie);
    }
    hpVBReqs.clear();

    return toNotify;
}

std::unique_ptr<Item> VBucket::pruneXattrDocument(
        StoredValue& v, const ItemMetaData& itemMeta) {
    // Need to take a copy of the value, prune it, and add it back

    // Create work-space document
    std::vector<char> workspace(
            v.getValue()->getData(),
            v.getValue()->getData() + v.getValue()->valueSize());

    // Now attach to the XATTRs in the document
    cb::xattr::Blob xattr({workspace.data(), workspace.size()},
                          cb::mcbp::datatype::is_snappy(v.getDatatype()));
    xattr.prune_user_keys();

    auto prunedXattrs = xattr.finalize();

    if (!prunedXattrs.empty()) {
        // Something remains - Create a Blob and copy-in just the XATTRs
        auto newValue =
                Blob::New(reinterpret_cast<const char*>(prunedXattrs.data()),
                          prunedXattrs.size());
        auto rv = v.toItem(getId());
        rv->setCas(itemMeta.cas);
        rv->setFlags(itemMeta.flags);
        rv->setExpTime(itemMeta.exptime);
        rv->setRevSeqno(itemMeta.revSeqno);
        rv->replaceValue(TaggedPtr<Blob>(newValue, TaggedPtrBase::NoTagValue));
        rv->setDataType(PROTOCOL_BINARY_DATATYPE_XATTR);
        return rv;
    } else {
        return {};
    }
}

bool VBucket::isLogicallyNonExistent(
        const StoredValue& v,
        const Collections::VB::CachingReadHandle& cHandle) {
    Expects(v.isCommitted());
    return v.isDeleted() || v.isTempDeletedItem() ||
           v.isTempNonExistentItem() ||
           cHandle.isLogicallyDeleted(v.getBySeqno());
}

cb::engine_errc VBucket::seqnoAcknowledged(
        const folly::SharedMutex::ReadHolder& vbStateLock,
        const std::string& replicaId,
        uint64_t preparedSeqno) {
    // We may receive an ack after we have set a vBucket to dead during a
    // takeover; just ignore it.
    if (getState() == vbucket_state_dead) {
        return cb::engine_errc::success;
    }
    return getActiveDM().seqnoAckReceived(replicaId, preparedSeqno);
}

void VBucket::notifyPersistenceToDurabilityMonitor() {
    folly::SharedMutex::ReadHolder wlh(stateLock);

    if (state == vbucket_state_dead) {
        return;
    }

    durabilityMonitor->notifyLocalPersistence();
}

const DurabilityMonitor& VBucket::getDurabilityMonitor() const {
    return *durabilityMonitor;
}

void VBucket::DeferredDeleter::operator()(VBucket* vb) const {
    // If the vbucket is marked as deleting then we must schedule task to
    // perform the resource destruction (memory/disk).
    if (vb->isDeletionDeferred()) {
        vb->scheduleDeferredDeletion(engine);
        return;
    }
    delete vb;
}

void VBucket::setFreqSaturatedCallback(std::function<void()> callbackFunction) {
    ht.setFreqSaturatedCallback(callbackFunction);
}

cb::engine_errc VBucket::checkDurabilityRequirements(const Item& item) {
    if (item.isPending()) {
        return checkDurabilityRequirements(item.getDurabilityReqs());
    }
    return cb::engine_errc::success;
}

cb::engine_errc VBucket::checkDurabilityRequirements(
        const cb::durability::Requirements& reqs) {
    if (!isValidDurabilityLevel(reqs.getLevel())) {
        return cb::engine_errc::durability_invalid_level;
    }
    if (!getActiveDM().isDurabilityPossible()) {
        return cb::engine_errc::durability_impossible;
    }
    return cb::engine_errc::success;
}

void VBucket::removeAcksFromADM(const std::string& node) {
    if (state == vbucket_state_active) {
        getActiveDM().removedQueuedAck(node);
    }
}

void VBucket::removeAcksFromADM(
        const std::string& node,
        const folly::SharedMutex::WriteHolder& vbstateLock) {
    removeAcksFromADM(node);
}

void VBucket::removeAcksFromADM(
        const std::string& node,
        const folly::SharedMutex::ReadHolder& vbstateLock) {
    removeAcksFromADM(node);
}

void VBucket::setDuplicatePrepareWindow() {
    const auto& pdm = getPassiveDM();
    // We should only see duplicates for prepares currently in trackedWrites;
    // prepares which are not in trackedWrites are either
    //  - Completed: A new prepare would be valid anyway, as the item is
    //  completed
    //  - New: Added after this setup, and should not be followed by another
    //  prepare without an intervening Commit/Abort
    // As a sanity check, store the current highTrackedSeqno and assert that
    // any prepares attempting to replace an existing prepare have a seqno
    // less than or equal to this value.
    // If no SyncWrites are being tracked, nothing can be duplicated
    allowedDuplicatePrepareThreshold = pdm.getHighestTrackedSeqno();
}

bool VBucket::isReceivingDiskSnapshot() const {
    return checkpointManager->isOpenCheckpointDisk();
}

uint64_t VBucket::getMaxVisibleSeqno() const {
    return checkpointManager->getMaxVisibleSeqno();
}

void VBucket::dropPendingKey(const DocKey& key, int64_t seqno) {
    folly::SharedMutex::ReadHolder vbStateLh(getStateLock());
    switch (state) {
    case vbucket_state_active:
        getActiveDM().eraseSyncWrite(key, seqno);
        return;
    case vbucket_state_replica:
    case vbucket_state_pending:
        getPassiveDM().eraseSyncWrite(key, seqno);
        return;
    case vbucket_state_dead:
        // Do nothing, the vbucket is dead and the DM shouldn't be used
        return;
    }
    folly::assume_unreachable();
}

void VBucket::scheduleDestruction(CheckpointList&& checkpoints) const {
    if (bucket) {
        bucket->scheduleDestruction(std::move(checkpoints), id);
    }
}

void VBucket::createFailoverEntry(uint64_t seqno) {
    failovers->createEntry(seqno);
    checkpointManager->queueSetVBState();
}

void VBucket::failAllSeqnoPersistenceReqs(EventuallyPersistentEngine& engine) {
    auto toNotify = tmpFailAndGetAllHpNotifies(engine);

    for (auto& notify : toNotify) {
        engine.notifyIOComplete(notify.first, notify.second);
    }
}

void VBucket::notifyReplication() {
    if (bucket) {
        bucket->notifyReplication(getId(), SyncWriteOperation::No);
    }
}

bool VBucket::isHistoryRetentionEnabled() const {
    if (!bucket) {
        // Test only path
        return true;
    }
    return bucket->isHistoryRetentionEnabled();
}

void VBucket::forceMaxCas(uint64_t cas) {
    hlc.forceMaxHLC(cas);
    checkpointManager->queueSetVBState();
}<|MERGE_RESOLUTION|>--- conflicted
+++ resolved
@@ -2495,7 +2495,7 @@
     const auto cachedVbState = getState(); // read cachedVbState once
     const bool mayNeedXattrsPreserving =
             v && cachedVbState == vbucket_state_active &&
-            mcbp::datatype::is_xattr(v->getDatatype()) &&
+            cb::mcbp::datatype::is_xattr(v->getDatatype()) &&
             !v->isTempNonExistentItem();
 
     std::unique_ptr<Item> itm;
@@ -2508,7 +2508,8 @@
                                TrackCasDrift::Yes,
                                {},
                                nullptr /* No pre link step needed */,
-                               {} /*overwritingPrepareSeqno*/};
+                               {} /*overwritingPrepareSeqno*/,
+                               cHandle.getCanDeduplicate()};
 
     if (!v) {
         if (eviction == EvictionPolicy::Full) {
@@ -2516,13 +2517,7 @@
         } else {
             delrv = MutationStatus::NotFound;
         }
-<<<<<<< HEAD
-    } else if (cachedVbState == vbucket_state_active &&
-               cb::mcbp::datatype::is_xattr(v->getDatatype()) &&
-               !v->isResident()) {
-=======
     } else if (mayNeedXattrsPreserving && !v->isResident()) {
->>>>>>> 6e4a2964
         // MB-25671: A temp deleted xattr with no value must be fetched before
         // the deleteWithMeta can be applied.
         // MB-36087: Any non-resident value
@@ -2539,45 +2534,6 @@
         std::tie(v, delrv, notifyCtx) =
                 updateStoredValue(hbl, *v, *itm, queueItmCtx);
     } else {
-<<<<<<< HEAD
-        // MB-33919: The incoming meta.exptime should be used as the delete-time
-        // so request GenerateDeleteTime::No, if the incoming value is 0, a new
-        // delete-time will be generated.
-        VBQueueItemCtx queueItmCtx{genBySeqno,
-                                   generateCas,
-                                   GenerateDeleteTime::No,
-                                   TrackCasDrift::Yes,
-                                   {},
-                                   nullptr /* No pre link step needed */,
-                                   {} /*overwritingPrepareSeqno*/,
-                                   cHandle.getCanDeduplicate()};
-
-        std::unique_ptr<Item> itm;
-        if (cachedVbState == vbucket_state_active &&
-            cb::mcbp::datatype::is_xattr(v->getDatatype()) &&
-            (itm = pruneXattrDocument(*v, itemMeta))) {
-            // A new item has been generated and must be given a new seqno
-            queueItmCtx.genBySeqno = GenerateBySeqno::Yes;
-
-            // MB-36101: The result should always be a deleted item
-            itm->setDeleted();
-            std::tie(v, delrv, notifyCtx) =
-                    updateStoredValue(hbl, *v, *itm, queueItmCtx);
-        } else {
-            // system xattrs must remain, however no need to prune xattrs if
-            // this is a replication call (i.e. not to an active vbucket),
-            // the active has done this and we must just store what we're
-            // given.
-            std::tie(delrv, v, notifyCtx) = processSoftDelete(htRes,
-                                                              *v,
-                                                              cas,
-                                                              itemMeta,
-                                                              queueItmCtx,
-                                                              /*use_meta*/ true,
-                                                              bySeqno,
-                                                              deleteSource);
-        }
-=======
         // system xattrs must remain, however no need to prune xattrs if
         // this is a replication call (i.e. not to an active vbucket),
         // the active has done this and we must just store what we're
@@ -2590,7 +2546,6 @@
                                                           /*use_meta*/ true,
                                                           bySeqno,
                                                           deleteSource);
->>>>>>> 6e4a2964
     }
     cas = v ? v->getCas() : 0;
 
