/* -*- Mode: C++; tab-width: 4; c-basic-offset: 4; indent-tabs-mode: nil -*- */
/*
 *     Copyright 2015-Present Couchbase, Inc.
 *
 *   Use of this software is governed by the Business Source License included
 *   in the file licenses/BSL-Couchbase.txt.  As of the Change Date specified
 *   in that file, in accordance with the Business Source License, use of this
 *   software will be governed by the Apache License, Version 2.0, included in
 *   the file licenses/APL2.txt.
 */

#include "kv_bucket.h"
#include "access_scanner.h"
#include "bucket_logger.h"
#include "bucket_quota_change_task.h"
#include "checkpoint_config.h"
#include "checkpoint_manager.h"
#include "checkpoint_remover.h"
#include "collections/manager.h"
#include "collections/vbucket_manifest_handles.h"
#include "conflict_resolution.h"
#include "connmap.h"
#include "dcp/dcpconnmap.h"
#include "defragmenter.h"
#include "doc_pre_expiry.h"
#include "durability/durability_completion_task.h"
#include "durability_timeout_task.h"
#include "ep_engine.h"
#include "ep_time.h"
#include "ep_vb.h"
#include "event_driven_timeout_task.h"
#include "ext_meta_parser.h"
#include "failover-table.h"
#include "flusher.h"
#include "htresizer.h"
#include "item.h"
#include "item_compressor.h"
#include "item_freq_decayer.h"
#include "kvshard.h"
#include "kvstore/kvstore.h"
#include "range_scans/range_scan_callbacks.h"
#include "replicationthrottle.h"
#include "rollback_result.h"
#include "seqno_persistence_notify_task.h"
#include "tasks.h"
#include "trace_helpers.h"
#include "vb_adapters.h"
#include "vb_count_visitor.h"
#include "vbucket.h"
#include "vbucket_bgfetch_item.h"
#include "vbucketdeletiontask.h"
#include <executor/executorpool.h>
#include <executor/notifiable_task.h>

#include <folly/CancellationToken.h>
#include <memcached/collections.h>
#include <memcached/cookie_iface.h>
#include <memcached/document_expired.h>
#include <memcached/range_scan_optional_configuration.h>
#include <nlohmann/json.hpp>
#include <phosphor/phosphor.h>
#include <platform/timeutils.h>
#include <statistics/collector.h>
#include <statistics/labelled_collector.h>

#include <chrono>
#include <cstring>
#include <ctime>
#include <map>
#include <memory>
#include <string>
#include <utility>
#include <vector>

class StatsValueChangeListener : public ValueChangedListener {
public:
    StatsValueChangeListener(EPStats& st, KVBucket& str)
        : stats(st), store(str) {
        // EMPTY
    }

    void sizeValueChanged(const std::string& key, size_t value) override {
        if (key == "mem_low_wat") {
            stats.setLowWaterMark(value);
        } else if (key == "mem_high_wat") {
            stats.setHighWaterMark(value);
        } else if (key == "warmup_min_memory_threshold") {
            stats.warmupMemUsedCap.store(static_cast<double>(value) / 100.0);
        } else if (key == "warmup_min_items_threshold") {
            stats.warmupNumReadCap.store(static_cast<double>(value) / 100.0);
        } else {
            EP_LOG_WARN(
                    "StatsValueChangeListener(size_t) failed to change value "
                    "for "
                    "unknown variable, {}",
                    key);
        }
    }

    void floatValueChanged(const std::string& key, float value) override {
        if (key == "mem_used_merge_threshold_percent") {
            store.getEPEngine()
                    .getArenaMallocClient()
                    .setEstimateUpdateThreshold(stats.getMaxDataSize(), value);
        } else {
            EP_LOG_WARN(
                    "StatsValueChangeListener(float) failed to change value "
                    "for "
                    "unknown variable, {}",
                    key);
        }
    }

private:
    EPStats& stats;
    KVBucket& store;
};

/**
 * A configuration value changed listener that responds to ep-engine
 * parameter changes by invoking engine-specific methods on
 * configuration change events.
 */
class EPStoreValueChangeListener : public ValueChangedListener {
public:
    explicit EPStoreValueChangeListener(KVBucket& st) : store(st) {
    }

    void sizeValueChanged(const std::string& key, size_t value) override {
        if (key == "exp_pager_stime") {
            store.setExpiryPagerSleeptime(value);
        } else if (key == "backfill_mem_threshold") {
            double backfill_threshold = static_cast<double>(value) / 100;
            store.setBackfillMemoryThreshold(backfill_threshold);
        } else if (key == "max_ttl") {
            store.setMaxTtl(value);
        } else if (key == "checkpoint_max_size") {
            store.setCheckpointMaxSize(value);
        } else if (key == "seqno_persistence_timeout") {
            store.setSeqnoPersistenceTimeout(std::chrono::seconds(value));
        } else if (key == "history_retention_seconds") {
            store.setHistoryRetentionSeconds(std::chrono::seconds(value));
        } else if (key == "history_retention_bytes") {
            store.setHistoryRetentionBytes(value);
        } else {
            EP_LOG_WARN("Failed to change value for unknown variable, {}", key);
        }
    }

    void ssizeValueChanged(const std::string& key, ssize_t value) override {
        if (key == "exp_pager_initial_run_time") {
            store.setExpiryPagerTasktime(value);
        }
    }

    void booleanValueChanged(const std::string& key, bool value) override {
        if (key == "bfilter_enabled") {
            store.setAllBloomFilters(value);
        } else if (key == "exp_pager_enabled") {
            if (value) {
                store.enableExpiryPager();
            } else {
                store.disableExpiryPager();
            }
        } else if (key == "xattr_enabled") {
            store.setXattrEnabled(value);
        }
    }

    void floatValueChanged(const std::string& key, float value) override {
        if (key == "bfilter_residency_threshold") {
            store.setBfiltersResidencyThreshold(value);
        } else if (key == "dcp_min_compression_ratio") {
            store.getEPEngine().updateDcpMinCompressionRatio(value);
        } else if (key == "checkpoint_memory_ratio") {
            store.setCheckpointMemoryRatio(value);
        } else if (key == "checkpoint_memory_recovery_upper_mark") {
            store.setCheckpointMemoryRecoveryUpperMark(value);
        } else if (key == "checkpoint_memory_recovery_lower_mark") {
            store.setCheckpointMemoryRecoveryLowerMark(value);
        } else if (key == "compaction_max_concurrent_ratio") {
            store.setCompactionMaxConcurrency(value);
        } else if (key == "mutation_mem_ratio") {
            store.setMutationMemRatio(value);
        }
    }

    void stringValueChanged(const std::string& key,
                            const char* value) override {
        if (key == "durability_min_level") {
            const auto res = store.setMinDurabilityLevel(
                    cb::durability::to_level(value));
            if (res != cb::engine_errc::success) {
                throw std::invalid_argument(
                        "Failed to set durability_min_level: " +
                        to_string(res));
            }
        }
    }

private:
    KVBucket& store;
};

class PendingOpsNotification : public GlobalTask {
public:
    PendingOpsNotification(EventuallyPersistentEngine& e, VBucketPtr& vb)
        : GlobalTask(e, TaskId::PendingOpsNotification, 0, false),
          engine(e),
          vbucket(vb),
          description("Notify pending operations for " +
                      vbucket->getId().to_string()) {
    }

    std::string getDescription() const override {
        return description;
    }

    std::chrono::microseconds maxExpectedDuration() const override {
        // This should be a very fast operation (p50 under 10us), however we
        // have observed long tails: p99.9 of 20ms; so use a threshold of 100ms.
        return std::chrono::milliseconds(100);
    }

    bool run() override {
        TRACE_EVENT1("ep-engine/task",
                     "PendingOpsNotification",
                     "vb",
                     (vbucket->getId()).get());
        vbucket->fireAllOps(engine);
        return false;
    }

private:
    EventuallyPersistentEngine &engine;
    VBucketPtr vbucket;
    const std::string description;
};

class RespondAmbiguousNotification : public GlobalTask {
public:
    RespondAmbiguousNotification(EventuallyPersistentEngine& e,
                                 VBucketPtr& vb,
                                 std::vector<CookieIface*>&& cookies_)
        : GlobalTask(e, TaskId::RespondAmbiguousNotification, 0, false),
          weakVb(vb),
          cookies(std::move(cookies_)),
          description("Notify clients of Sync Write Ambiguous " +
                      vb->getId().to_string()) {
        for (const auto* cookie : cookies) {
            if (!cookie) {
                throw std::invalid_argument(
                        "RespondAmbiguousNotification: Null cookie specified "
                        "for notification");
            }
        }
    }

    std::string getDescription() const override {
        return description;
    }

    std::chrono::microseconds maxExpectedDuration() const override {
        // Copied from PendingOpsNotification as this task is very similar
        return std::chrono::milliseconds(100);
    }

    bool run() override {
        auto vbucket = weakVb.lock();
        if (!vbucket) {
            return false;
        }

        TRACE_EVENT1("ep-engine/task",
                     "RespondAmbiguousNotification",
                     "vb",
                     (vbucket->getId()).get());

        for (auto* cookie : cookies) {
            vbucket->notifyClientOfSyncWriteComplete(
                    cookie, cb::engine_errc::sync_write_ambiguous);
        }

        return false;
    }

private:
    std::weak_ptr<VBucket> weakVb;
    std::vector<CookieIface*> cookies;
    const std::string description;
};

KVBucket::KVBucket(EventuallyPersistentEngine& theEngine)
    : engine(theEngine),
      stats(engine.getEpStats()),
      vbMap(*this),
      defragmenterTask(nullptr),
      itemCompressorTask(nullptr),
      itemFreqDecayerTask(nullptr),
      vb_mutexes(engine.getConfiguration().getMaxVbuckets()),
      paused(false),
      backfillMemoryThreshold(0.95),
      lastTransTimePerItem(0),
      collectionsManager(std::make_shared<Collections::Manager>()),
      xattrEnabled(true),
      crossBucketHtQuotaSharing(
              engine.getConfiguration().isCrossBucketHtQuotaSharing()),
      maxTtl(engine.getConfiguration().getMaxTtl()),
      checkpointMemoryRatio(
              engine.getConfiguration().getCheckpointMemoryRatio()),
      checkpointMemoryRecoveryUpperMark(
              engine.getConfiguration().getCheckpointMemoryRecoveryUpperMark()),
      checkpointMemoryRecoveryLowerMark(
              engine.getConfiguration()
                      .getCheckpointMemoryRecoveryLowerMark()) {
    cachedResidentRatio.activeRatio.store(0);
    cachedResidentRatio.replicaRatio.store(0);

    Configuration &config = engine.getConfiguration();

    const size_t size = GlobalTask::allTaskIds.size();
    stats.schedulingHisto.resize(size);
    stats.taskRuntimeHisto.resize(size);

    ExecutorPool::get()->registerTaskable(ObjectRegistry::getCurrentEngine()->getTaskable());

    // Reset memory overhead when bucket is created.
    for (auto& core : stats.coreLocal) {
        core->memOverhead = 0;
    }
    stats.coreLocal.get()->memOverhead = sizeof(KVBucket);

    config.addValueChangedListener(
            "mem_used_merge_threshold_percent",
            std::make_unique<StatsValueChangeListener>(stats, *this));

    getKVStoreScanTracker().updateMaxRunningScans(
            config.getMaxSize(), config.getRangeScanKvStoreScanRatio());

    config.addValueChangedListener(
            "mem_low_wat",
            std::make_unique<StatsValueChangeListener>(stats, *this));
    config.addValueChangedListener(
            "mem_high_wat",
            std::make_unique<StatsValueChangeListener>(stats, *this));

    stats.warmupMemUsedCap.store(static_cast<double>
                               (config.getWarmupMinMemoryThreshold()) / 100.0);
    config.addValueChangedListener(
            "warmup_min_memory_threshold",
            std::make_unique<StatsValueChangeListener>(stats, *this));
    stats.warmupNumReadCap.store(static_cast<double>
                                (config.getWarmupMinItemsThreshold()) / 100.0);
    config.addValueChangedListener(
            "warmup_min_items_threshold",
            std::make_unique<StatsValueChangeListener>(stats, *this));

    setMutationMemRatio(config.getMutationMemRatio());
    config.addValueChangedListener(
            "mutation_mem_ratio",
            std::make_unique<EPStoreValueChangeListener>(*this));

    double backfill_threshold = static_cast<double>
                                      (config.getBackfillMemThreshold()) / 100;
    setBackfillMemoryThreshold(backfill_threshold);
    config.addValueChangedListener(
            "backfill_mem_threshold",
            std::make_unique<EPStoreValueChangeListener>(*this));

    config.addValueChangedListener(
            "bfilter_enabled",
            std::make_unique<EPStoreValueChangeListener>(*this));

    bfilterResidencyThreshold = config.getBfilterResidencyThreshold();
    config.addValueChangedListener(
            "bfilter_residency_threshold",
            std::make_unique<EPStoreValueChangeListener>(*this));

    compactionMaxConcurrency = config.getCompactionMaxConcurrentRatio();
    config.addValueChangedListener(
            "compaction_max_concurrent_ratio",
            std::make_unique<EPStoreValueChangeListener>(*this));

    config.addValueChangedListener(
            "dcp_min_compression_ratio",
            std::make_unique<EPStoreValueChangeListener>(*this));

    config.addValueChangedListener(
            "xattr_enabled",
            std::make_unique<EPStoreValueChangeListener>(*this));

    config.addValueChangedListener(
            "max_ttl", std::make_unique<EPStoreValueChangeListener>(*this));

    xattrEnabled = config.isXattrEnabled();

    itemPagerTask = engine.createItemPager();

    minDurabilityLevel =
            cb::durability::to_level(config.getDurabilityMinLevel());
    config.addValueChangedListener(
            "durability_min_level",
            std::make_unique<EPStoreValueChangeListener>(*this));

    config.addValueChangedListener(
            "checkpoint_memory_ratio",
            std::make_unique<EPStoreValueChangeListener>(*this));

    config.addValueChangedListener(
            "checkpoint_memory_recovery_upper_mark",
            std::make_unique<EPStoreValueChangeListener>(*this));

    config.addValueChangedListener(
            "checkpoint_memory_recovery_lower_mark",
            std::make_unique<EPStoreValueChangeListener>(*this));

    // Note: setting via setter for handling auto-setup. See setter for details.
    setCheckpointMaxSize(config.getCheckpointMaxSize());
    config.addValueChangedListener(
            "checkpoint_max_size",
            std::make_unique<EPStoreValueChangeListener>(*this));

    setSeqnoPersistenceTimeout(
            std::chrono::seconds(config.getSeqnoPersistenceTimeout()));
    config.addValueChangedListener(
            "seqno_persistence_timeout",
            std::make_unique<EPStoreValueChangeListener>(*this));

    setHistoryRetentionSeconds(
            std::chrono::seconds(config.getHistoryRetentionSeconds()));
    config.addValueChangedListener(
            "history_retention_seconds",
            std::make_unique<EPStoreValueChangeListener>(*this));

    setHistoryRetentionBytes(config.getHistoryRetentionBytes());
    config.addValueChangedListener(
            "history_retention_bytes",
            std::make_unique<EPStoreValueChangeListener>(*this));
}

bool KVBucket::initialize() {
    // We should nuke everything unless we want warmup
    Configuration &config = engine.getConfiguration();
    if ((config.getBucketType() == "ephemeral") || (!config.isWarmup())) {
        reset();
    }

    initializeExpiryPager(config);

    ExTask htrTask = std::make_shared<HashtableResizerTask>(*this, 10);
    ExecutorPool::get()->schedule(htrTask);

    createAndScheduleCheckpointRemoverTasks();

    createAndScheduleCheckpointDestroyerTasks();

    // Setup tasks related to SyncWrite timeout handling.
    // We use a task per vBucket; each of which is scheduled to run when the
    // next SyncWrite to be completed is due to exceed its timeout. If that
    // SyncWrite is completed before the timeout then the task is re-scheduled
    // (and doesn't run).
    syncWriteTimeoutFactory =
            [&taskable = this->getEPEngine().getTaskable()](VBucket& vbucket) {
                return std::make_unique<EventDrivenTimeoutTask>(
                        std::make_shared<VBucketSyncWriteTimeoutTask>(taskable,
                                                                      vbucket));
            };

    durabilityCompletionTask =
            std::make_shared<DurabilityCompletionTask>(engine);
    ExecutorPool::get()->schedule(durabilityCompletionTask);

    ExTask workloadMonitorTask =
            std::make_shared<WorkLoadMonitor>(engine, false);
    ExecutorPool::get()->schedule(workloadMonitorTask);

#if HAVE_JEMALLOC
    /* Only create the defragmenter task if we have an underlying memory
     * allocator which can facilitate defragmenting memory.
     */
    defragmenterTask = std::make_shared<DefragmenterTask>(engine, stats);
    ExecutorPool::get()->schedule(defragmenterTask);
#endif

    enableItemCompressor();

    /*
     * Creates the ItemFreqDecayer task which is used to ensure that the
     * frequency counters of items stored in the hash table do not all
     * become saturated.  Once the task runs it will snooze for int max
     * seconds and will only be woken up when the frequency counter of an
     * item in the hash table becomes saturated.
     */
    itemFreqDecayerTask = ItemFreqDecayerTaskManager::get().create(
            engine, config.getItemFreqDecayerPercent());
    ExecutorPool::get()->schedule(itemFreqDecayerTask);

    createAndScheduleSeqnoPersistenceNotifier();

    bucketQuotaChangeTask = std::make_shared<BucketQuotaChangeTask>(engine);
    ExecutorPool::get()->schedule(bucketQuotaChangeTask);

    return true;
}

void KVBucket::deinitialize() {
    EP_LOG_INFO("KVBucket::deinitialize forceShutdown:{}", stats.forceShutdown);
    ExecutorPool::get()->unregisterTaskable(engine.getTaskable(),
                                            stats.forceShutdown);
}

KVBucket::~KVBucket() {
    EP_LOG_INFO_RAW("Deleting vb_mutexes");
    EP_LOG_INFO_RAW("Deleting defragmenterTask");
    defragmenterTask.reset();
    EP_LOG_INFO_RAW("Deleting itemCompressorTask");
    itemCompressorTask.reset();
    EP_LOG_INFO_RAW("Deleting itemFreqDecayerTask");
    itemFreqDecayerTask.reset();
    EP_LOG_INFO_RAW("Deleted KvBucket.");
}

Warmup* KVBucket::getWarmup() const {
    return nullptr;
}

bool KVBucket::pauseFlusher() {
    // Nothing do to - no flusher in this class
    return false;
}

bool KVBucket::resumeFlusher() {
    // Nothing do to - no flusher in this class
    return false;
}

void KVBucket::wakeUpFlusher() {
    // Nothing do to - no flusher in this class
}

cb::engine_errc KVBucket::evictKey(const DocKey& key,
                                   Vbid vbucket,
                                   const char** msg) {
    auto vb = getVBucket(vbucket);
    if (!vb) {
        ++stats.numNotMyVBuckets;
        return cb::engine_errc::not_my_vbucket;
    }

    folly::SharedMutex::ReadHolder rlh(vb->getStateLock());
    if (vb->getState() != vbucket_state_active) {
        return cb::engine_errc::not_my_vbucket;
    }

    // collections read-lock scope
    auto cHandle = vb->lockCollections(key);
    if (!cHandle.valid()) {
        return cb::engine_errc::unknown_collection;
    } // now hold collections read access for the duration of the eviction

    return vb->evictKey(msg, rlh, cHandle);
}

void KVBucket::getValue(Item& it) {
    auto gv = getROUnderlying(it.getVBucketId())
                      ->get(DiskDocKey{it}, it.getVBucketId());

    if (gv.getStatus() != cb::engine_errc::success) {
        // Cannot continue to pre_expiry, log this failed get and return
        EP_LOG_WARN(
                "KVBucket::getValue failed get for item {}, it.seqno:{}, "
                "status:{}",
                it.getVBucketId(),
                it.getBySeqno(),
                gv.getStatus());
        return;
    } else if (!gv.item->isDeleted()) {
        it.replaceValue(gv.item->getValue().get());
    }

    // Ensure the datatype is set from what we loaded. MB-32669 was an example
    // of an issue where they could differ.
    it.setDataType(gv.item->getDataType());
}

const StorageProperties KVBucket::getStorageProperties() const {
    const auto* store = vbMap.shards[0]->getROUnderlying();
    return store->getStorageProperties();
}

void KVBucket::runPreExpiryHook(VBucket& vb, Item& it) {
    it.decompressValue(); // A no-op for already decompressed items
    auto result = document_pre_expiry(it.getValueView(), it.getDataType());
    if (!result.empty()) {
        // A modified value was returned, use it
        it.replaceValue(TaggedPtr<Blob>(Blob::New(result.data(), result.size()),
                                        TaggedPtrBase::NoTagValue));
        // The API states only uncompressed xattr values are returned
        it.setDataType(PROTOCOL_BINARY_DATATYPE_XATTR);
    } else {
        // Make the document empty and raw
        it.replaceValue(
                TaggedPtr<Blob>(Blob::New(0), TaggedPtrBase::NoTagValue));
        it.setDataType(PROTOCOL_BINARY_RAW_BYTES);
    }
}

void KVBucket::processExpiredItem(Item& it, time_t startTime, ExpireBy source) {
    // Yield if checkpoint's full - The call also wakes up the mem recovery task
    if (isCheckpointMemoryStateFull(verifyCheckpointMemoryState())) {
        return;
    }

    auto vb = getVBucket(it.getVBucketId());
    if (!vb) {
        return;
    }

    // MB-25931: Empty XATTR items need their value before we can call
    // pre_expiry. These occur because the value has been evicted.
    if (cb::mcbp::datatype::is_xattr(it.getDataType()) && it.getNBytes() == 0) {
        getValue(it);
    }

    // Process positive seqnos (ignoring special *temp* items) and only those
    // items with a value
    if (it.getBySeqno() >= 0 && it.getNBytes()) {
        runPreExpiryHook(*vb, it);
    }

    // Obtain reader access to the VB state change lock so that the VB can't
    // switch state whilst we're processing
    folly::SharedMutex::ReadHolder rlh(vb->getStateLock());
    if (vb->getState() == vbucket_state_active) {
        vb->processExpiredItem(it, startTime, source);
    }
}

bool KVBucket::isMetaDataResident(VBucketPtr &vb, const DocKey& key) {

    if (!vb) {
        throw std::invalid_argument("EPStore::isMetaDataResident: vb is NULL");
    }

    auto result = vb->ht.findForRead(key, TrackReference::No, WantsDeleted::No);

    return result.storedValue && !result.storedValue->isTempItem();
}

void KVBucket::logQTime(const GlobalTask& task,
                        std::string_view threadName,
                        std::chrono::steady_clock::duration enqTime) {
    // MB-25822: It could be useful to have the exact datetime of long
    // schedule times, in the same way we have for long runtimes.
    // It is more difficult to estimate the expected schedule time than
    // the runtime for a task, because the schedule times depends on
    // things "external" to the task itself (e.g., how many tasks are
    // in queue in the same priority-group).
    // Also, the schedule time depends on the runtime of the previous
    // run. That means that for Read/Write/AuxIO tasks it is even more
    // difficult to predict because that do IO.
    // So, for now we log long schedule times for AUX_IO and NON_IO tasks.
    // We consider 1 second a sensible schedule overhead limit for NON_IO
    // tasks, and 10 seconds a generous (but hopefully not overly common)
    // schedule overhead for AUX_IO tasks.
    const auto taskType = GlobalTask::getTaskType(task.getTaskId());
    if ((taskType == task_type_t::NONIO_TASK_IDX &&
         enqTime > std::chrono::seconds(1)) ||
        (taskType == task_type_t::AUXIO_TASK_IDX &&
         enqTime > std::chrono::seconds(10))) {
        EP_LOG_WARN(
                "Slow scheduling for {} task '{}' on thread {}. "
                "Schedule overhead: {}",
                to_string(taskType),
                task.getDescription(),
                threadName,
                cb::time2text(enqTime));
    }

    auto us = std::chrono::duration_cast<std::chrono::microseconds>(enqTime);
    stats.schedulingHisto[static_cast<int>(task.getTaskId())].add(us);
}

void KVBucket::logRunTime(const GlobalTask& task,
                          std::string_view threadName,
                          std::chrono::steady_clock::duration runTime) {
    // Check if exceeded expected duration; and if so log.
    if (runTime > task.maxExpectedDuration()) {
        EP_LOG_WARN("Slow runtime for '{}' on thread {}: {}",
                    task.getDescription(),
                    threadName,
                    cb::time2text(runTime));
    }

    auto us = std::chrono::duration_cast<std::chrono::microseconds>(runTime);
    stats.taskRuntimeHisto[static_cast<int>(task.getTaskId())].add(us);
}

cb::engine_errc KVBucket::set(Item& itm,
                              CookieIface* cookie,
                              cb::StoreIfPredicate predicate) {
    Expects(cookie);
    VBucketPtr vb = getVBucket(itm.getVBucketId());
    if (!vb) {
        ++stats.numNotMyVBuckets;
        return cb::engine_errc::not_my_vbucket;
    }

    // Obtain read-lock on VB state to ensure VB state changes are interlocked
    // with this set
    folly::SharedMutex::ReadHolder rlh(vb->getStateLock());
    if (vb->getState() == vbucket_state_dead) {
        ++stats.numNotMyVBuckets;
        return cb::engine_errc::not_my_vbucket;
    } else if (vb->getState() == vbucket_state_replica) {
        ++stats.numNotMyVBuckets;
        return cb::engine_errc::not_my_vbucket;
    } else if (vb->getState() == vbucket_state_pending) {
        if (vb->addPendingOp(cookie)) {
            return cb::engine_errc::would_block;
        }
    } else if (vb->isTakeoverBackedUp()) {
        EP_LOG_DEBUG(
                "({}) Returned TMPFAIL to a set op, because "
                "takeover is lagging",
                vb->getId());
        return cb::engine_errc::temporary_failure;
    }

    cb::engine_errc result;
    { // collections read-lock scope
        auto cHandle = vb->lockCollections(itm.getKey());
        auto status =
                cHandle.handleWriteStatus(engine, cookie, itm.getNBytes());
        if (status != cb::engine_errc::success) {
            return status;
        } // now hold collections read access for the duration of the set

        // maybe need to adjust expiry of item
        cHandle.processExpiryTime(itm, getMaxTtl());

        result = vb->set(rlh, itm, cookie, engine, predicate, cHandle);
        if (result == cb::engine_errc::success) {
            itm.isDeleted() ? cHandle.incrementOpsDelete()
                            : cHandle.incrementOpsStore();
        }
    }

    if (itm.isPending()) {
        vb->notifyActiveDMOfLocalSyncWrite();
    }

    return result;
}

cb::engine_errc KVBucket::add(Item& itm, CookieIface* cookie) {
    Expects(cookie);
    VBucketPtr vb = getVBucket(itm.getVBucketId());
    if (!vb) {
        ++stats.numNotMyVBuckets;
        return cb::engine_errc::not_my_vbucket;
    }

    // Obtain read-lock on VB state to ensure VB state changes are interlocked
    // with this add
    folly::SharedMutex::ReadHolder rlh(vb->getStateLock());
    if (vb->getState() == vbucket_state_dead ||
        vb->getState() == vbucket_state_replica) {
        ++stats.numNotMyVBuckets;
        return cb::engine_errc::not_my_vbucket;
    } else if (vb->getState() == vbucket_state_pending) {
        if (vb->addPendingOp(cookie)) {
            return cb::engine_errc::would_block;
        }
    } else if (vb->isTakeoverBackedUp()) {
        EP_LOG_DEBUG(
                "({}) Returned TMPFAIL to a add op"
                ", becuase takeover is lagging",
                vb->getId());
        return cb::engine_errc::temporary_failure;
    }

    if (itm.getCas() != 0) {
        // Adding with a cas value doesn't make sense..
        return cb::engine_errc::not_stored;
    }

    cb::engine_errc result;
    { // collections read-lock scope
        auto cHandle = vb->lockCollections(itm.getKey());
        auto status =
                cHandle.handleWriteStatus(engine, cookie, itm.getNBytes());
        if (status != cb::engine_errc::success) {
            return status;
        } // now hold collections read access for the duration of the add

        // maybe need to adjust expiry of item
        cHandle.processExpiryTime(itm, getMaxTtl());
        result = vb->add(rlh, itm, cookie, engine, cHandle);
        if (result == cb::engine_errc::success) {
            itm.isDeleted() ? cHandle.incrementOpsDelete()
                            : cHandle.incrementOpsStore();
        }
    }

    if (itm.isPending()) {
        vb->notifyActiveDMOfLocalSyncWrite();
    }

    return result;
}

cb::engine_errc KVBucket::replace(Item& itm,
                                  CookieIface* cookie,
                                  cb::StoreIfPredicate predicate) {
    Expects(cookie);
    VBucketPtr vb = getVBucket(itm.getVBucketId());
    if (!vb) {
        ++stats.numNotMyVBuckets;
        return cb::engine_errc::not_my_vbucket;
    }

    // Obtain read-lock on VB state to ensure VB state changes are interlocked
    // with this replace
    folly::SharedMutex::ReadHolder rlh(vb->getStateLock());
    if (vb->getState() == vbucket_state_dead ||
        vb->getState() == vbucket_state_replica) {
        ++stats.numNotMyVBuckets;
        return cb::engine_errc::not_my_vbucket;
    } else if (vb->getState() == vbucket_state_pending) {
        if (vb->addPendingOp(cookie)) {
            return cb::engine_errc::would_block;
        }
    }

    cb::engine_errc result;
    { // collections read-lock scope
        auto cHandle = vb->lockCollections(itm.getKey());
        auto status =
                cHandle.handleWriteStatus(engine, cookie, itm.getNBytes());
        if (status != cb::engine_errc::success) {
            return status;
        } // now hold collections read access for the duration of the replace

        // maybe need to adjust expiry of item
        cHandle.processExpiryTime(itm, getMaxTtl());
        result = vb->replace(rlh, itm, cookie, engine, predicate, cHandle);
        if (result == cb::engine_errc::success) {
            itm.isDeleted() ? cHandle.incrementOpsDelete()
                            : cHandle.incrementOpsStore();
        }
    }

    if (itm.isPending()) {
        vb->notifyActiveDMOfLocalSyncWrite();
    }

    return result;
}

GetValue KVBucket::get(const DocKey& key,
                       Vbid vbucket,
                       CookieIface* cookie,
                       get_options_t options) {
    return getInternal(key, vbucket, cookie, ForGetReplicaOp::No, options);
}

GetValue KVBucket::getReplica(const DocKey& key,
                              Vbid vbucket,
                              CookieIface* cookie,
                              get_options_t options) {
    return getInternal(key, vbucket, cookie, ForGetReplicaOp::Yes, options);
}

uint64_t KVBucket::getLastPersistedSeqno(Vbid vb) {
    auto vbucket = vbMap.getBucket(vb);
    if (vbucket) {
        return vbucket->getPersistenceSeqno();
    } else {
        return 0;
    }
}

void KVBucket::releaseBlockedCookies() {
    for (size_t vbid = 0; vbid < vbMap.size; ++vbid) {
        VBucketPtr vb = vbMap.getBucket(Vbid{gsl::narrow<uint16_t>(vbid)});
        if (!vb) {
            continue;
        }
        // tmp_fail and remove all current seqno_persistence requests, they
        // are unlikely to be completed successfully at this stage of bucket
        // deletion, and the associated connection could block deletion if
        // not notified now.
        vb->failAllSeqnoPersistenceReqs(engine);

        folly::SharedMutex::ReadHolder rlh(vb->getStateLock());
        if (vb->getState() != vbucket_state_active) {
            continue;
        }

        auto cookies = vb->getCookiesForInFlightSyncWrites();
        if (!cookies.empty()) {
            EP_LOG_INFO("{} Cancel {} blocked durability requests",
                        vb->getId(),
                        cookies.size());
            ExTask notifyTask = std::make_shared<RespondAmbiguousNotification>(
                    engine, vb, std::move(cookies));
            ExecutorPool::get()->schedule(notifyTask);
        }
    }
}

cb::engine_errc KVBucket::setVBucketState(Vbid vbid,
                                          vbucket_state_t to,
                                          const nlohmann::json* meta,
                                          TransferVB transfer,
                                          CookieIface* cookie) {
    // MB-25197: we shouldn't process setVBState if warmup hasn't yet loaded
    // the vbucket state data.
    if (cookie && maybeWaitForVBucketWarmup(cookie)) {
        EP_LOG_INFO(
                "KVBucket::setVBucketState blocking {}, to:{}, transfer:{}, "
                "cookie:{}",
                vbid,
                VBucket::toString(to),
                transfer,
                static_cast<const void*>(cookie));
        return cb::engine_errc::would_block;
    }

    // Lock to prevent a race condition between a failed update and add.
    std::unique_lock<std::mutex> lh(vbsetMutex);
    VBucketPtr vb = vbMap.getBucket(vbid);
    if (vb) {
        folly::SharedMutex::WriteHolder vbStateLock(vb->getStateLock());
        setVBucketState_UNLOCKED(
                vb, to, meta, transfer, true /*notifyDcp*/, lh, vbStateLock);
    } else if (vbid.get() < vbMap.getSize()) {
        return createVBucket_UNLOCKED(vbid, to, meta, lh);
    } else {
        return cb::engine_errc::out_of_range;
    }
    return cb::engine_errc::success;
}

void KVBucket::setVBucketState_UNLOCKED(
        VBucketPtr& vb,
        vbucket_state_t to,
        const nlohmann::json* meta,
        TransferVB transfer,
        bool notify_dcp,
        std::unique_lock<std::mutex>& vbset,
        folly::SharedMutex::WriteHolder& vbStateLock) {
    // Return success immediately if the new state is the same as the old,
    // and no extra metadata was included.
    if (to == vb->getState() && !meta) {
        return;
    }

    // We need to process any outstanding SyncWrites before we set the
    // vBucket state so that we can keep our invariant that we do not use
    // an ActiveDurabilityMonitor in a state other than active. This is done
    // under a write lock of the vbState and we will set the vBucket state
    // under the same lock so we will not attempt to queue any more
    // SyncWrites after sending these notifications.
    if (vb->getState() == vbucket_state_active && to != vb->getState()) {
        // At state change to !active we should return
        // cb::engine_errc::sync_write_ambiguous to any clients waiting for the
        // result of a SyncWrite as they will timeout anyway.

        // Get a list of cookies that we should respond to
        auto connectionsToRespondTo = vb->prepareTransitionAwayFromActive();
        if (!connectionsToRespondTo.empty()) {
            ExTask notifyTask = std::make_shared<RespondAmbiguousNotification>(
                    engine, vb, std::move(connectionsToRespondTo));
            ExecutorPool::get()->schedule(notifyTask);
        }
    }

    auto oldstate = vbMap.setState_UNLOCKED(*vb, to, meta, vbStateLock);
    vb->updateStatsForStateChange(oldstate, to);

    if (oldstate != to && notify_dcp) {
        bool closeInboundStreams = false;
        if (to == vbucket_state_active && transfer == TransferVB::No) {
            /**
             * Close inbound (passive) streams into the vbucket
             * only in case of a failover.
             */
            closeInboundStreams = true;
        }
        engine.getDcpConnMap().vbucketStateChanged(
                vb->getId(), to, closeInboundStreams, &vbStateLock);
    }

    /**
     * Expect this to happen for failover
     */
    if (to == vbucket_state_active && oldstate != vbucket_state_active) {
        /**
         * Create a new checkpoint to ensure that we do not now write to a
         * Disk checkpoint. This updates the snapshot range to maintain the
         * correct snapshot sequence numbers even in a failover scenario.
         */
        vb->checkpointManager->createNewCheckpoint();

        /**
         * Update the manifest of this vBucket from the
         * collectionsManager to ensure that it did not miss a manifest
         * that was not replicated via DCP.
         */
        collectionsManager->maybeUpdate(vbStateLock, *vb);

        // MB-37917: The vBucket is becoming an active and can no longer be
        // receiving an initial disk snapshot. It is now the source of truth so
        // we should not prevent any Consumer from streaming from it.
        vb->setReceivingInitialDiskSnapshot(false);
    }

    if (to == vbucket_state_active && oldstate != vbucket_state_active &&
        transfer == TransferVB::No) {
        // Changed state to active and this isn't a transfer (i.e.
        // takeover), which means this is a new fork in the vBucket history
        // - create a new failover table entry.
        const snapshot_range_t range = vb->getPersistedSnapshot();
        auto highSeqno = range.getEnd() == vb->getPersistenceSeqno()
                                 ? range.getEnd()
                                 : range.getStart();
        vb->createFailoverEntry(highSeqno);

        auto entry = vb->failovers->getLatestEntry();
        EP_LOG_INFO(
                "KVBucket::setVBucketState: {} created new failover entry "
                "with uuid:{} and seqno:{}",
                vb->getId(),
                entry.vb_uuid,
                entry.by_seqno);
    }

    if (oldstate == vbucket_state_pending && to == vbucket_state_active) {
        ExTask notifyTask =
                std::make_shared<PendingOpsNotification>(engine, vb);
        ExecutorPool::get()->schedule(notifyTask);
    }

    if (to == vbucket_state_dead) {
        // Reset takeover state (which sets vBucket to dead)
        vb->setTakeoverBackedUpState(false);
    }

    scheduleVBStatePersist(vb->getId());
}

cb::engine_errc KVBucket::createVBucket_UNLOCKED(
        Vbid vbid,
        vbucket_state_t to,
        const nlohmann::json* meta,
        std::unique_lock<std::mutex>& vbset) {
    auto ft = std::make_unique<FailoverTable>(engine.getMaxFailoverEntries());
    KVShard* shard = vbMap.getShardByVbId(vbid);

    VBucketPtr newvb = makeVBucket(
            vbid,
            to,
            shard,
            std::move(ft),
            std::make_unique<NotifyNewSeqnoCB>(*this),
            std::make_unique<Collections::VB::Manifest>(collectionsManager));

    newvb->setFreqSaturatedCallback(
            [this] { itemFrequencyCounterSaturated(); });

    Configuration& config = engine.getConfiguration();
    if (config.isBfilterEnabled()) {
        // Initialize bloom filters upon vbucket creation during
        // bucket creation and rebalance
        newvb->createFilter(config.getBfilterKeyCount(),
                            config.getBfilterFpProb());
    }

    // Before adding the VB to the map, notify KVStore of the create
    vbMap.getShardByVbId(vbid)->forEachKVStore(
            [vbid](KVStoreIface* kvs) { kvs->prepareToCreate(vbid); });

    // If active, update the VB from the bucket's collection state.
    // Note: Must be done /before/ adding the new VBucket to vbMap so that
    // it has the correct collections state when it is exposed to operations
    if (to == vbucket_state_active) {
        folly::SharedMutex::ReadHolder rlh(newvb->getStateLock());
        collectionsManager->maybeUpdate(rlh, *newvb);
    }

    if (vbMap.addBucket(newvb) == cb::engine_errc::out_of_range) {
        return cb::engine_errc::out_of_range;
    }

    // @todo-durability: Can the following happen?
    //     For now necessary at least for tests.
    // Durability: Re-set vb-state for applying the ReplicationChain
    //     encoded in 'meta'. This is for supporting the case where
    //     ns_server issues a single set-vb-state call for creating a VB.
    // Note: Must be done /after/ the new VBucket has been added to vbMap.
    if (to == vbucket_state_active || to == vbucket_state_replica) {
        vbMap.setState(*newvb, to, meta);
    }

    // When the VBucket is constructed we initialize
    // persistenceSeqno(0) && persistenceCheckpointId(0)
    newvb->setBucketCreation(true);
    scheduleVBStatePersist(vbid);
    return cb::engine_errc::success;
}

void KVBucket::scheduleVBStatePersist() {
    for (auto vbid : vbMap.getBuckets()) {
        scheduleVBStatePersist(vbid);
    }
}

void KVBucket::scheduleVBStatePersist(Vbid vbid) {
    VBucketPtr vb = getVBucket(vbid);

    if (!vb) {
        EP_LOG_WARN(
                "EPStore::scheduleVBStatePersist: {} does not not exist. "
                "Unable to schedule persistence.",
                vbid);
        return;
    }

    vb->checkpointManager->queueSetVBState();
}

VBucketStateLockMap<folly::SharedMutex::ReadHolder>
KVBucket::lockAllVBucketStates() {
    VBucketStateLockMap<folly::SharedMutex::ReadHolder> vbStateLocks;
    vbStateLocks.reserve(getVBuckets().getSize());
    for (Vbid::id_type i = 0; i < getVBuckets().getSize(); i++) {
        auto vb = getVBuckets().getBucket(Vbid(i));
        if (vb) {
            vbStateLocks.emplace(Vbid(i), vb->getStateLock());
        }
    }
    return vbStateLocks;
}

cb::engine_errc KVBucket::deleteVBucket(Vbid vbid, CookieIface* c) {
    {
        std::unique_lock<std::mutex> vbSetLh(vbsetMutex);
        // Obtain a locked VBucket to ensure we interlock with other
        // threads that are manipulating the VB (particularly ones which may
        // try and change the disk revision e.g. deleteAll and compaction).
        auto lockedVB = getLockedVBucket(vbid);
        if (!lockedVB) {
            return cb::engine_errc::not_my_vbucket;
        }

        vbMap.setState(*lockedVB, vbucket_state_dead, nullptr);
        getRWUnderlying(vbid)->abortCompactionIfRunning(lockedVB.getLock(),
                                                        vbid);
        engine.getDcpConnMap().vbucketStateChanged(vbid, vbucket_state_dead);

        // Drop the VB to begin the delete, the last holder of the VB will
        // unknowingly trigger the destructor which schedules a deletion task.
        vbMap.dropVBucketAndSetupDeferredDeletion(vbid, c);
    }

    if (c) {
        return cb::engine_errc::would_block;
    }
    return cb::engine_errc::success;
}

cb::engine_errc KVBucket::checkForDBExistence(Vbid db_file_id) {
    std::string backend = engine.getConfiguration().getBackend();
    if (backend == "couchdb" || backend == "magma" || backend == "nexus") {
        VBucketPtr vb = vbMap.getBucket(db_file_id);
        if (!vb) {
            return cb::engine_errc::not_my_vbucket;
        }
    } else {
        EP_LOG_WARN("Unknown backend specified for db file id: {}",
                    db_file_id.get());
        return cb::engine_errc::failed;
    }

    return cb::engine_errc::success;
}

bool KVBucket::resetVBucket(Vbid vbid) {
    std::unique_lock<std::mutex> vbsetLock(vbsetMutex);
    // Obtain a locked VBucket to ensure we interlock with other
    // threads that are manipulating the VB (particularly ones which may
    // try and change the disk revision).
    auto lockedVB = getLockedVBucket(vbid);
    return resetVBucket_UNLOCKED(lockedVB, vbsetLock);
}

bool KVBucket::resetVBucket_UNLOCKED(LockedVBucketPtr& vb,
                                     std::unique_lock<std::mutex>& vbset) {
    bool rv(false);

    if (vb) {
        vbucket_state_t vbstate = vb->getState();

        // 1) Remove the vb from the map and begin the deferred deletion
        getRWUnderlying(vb->getId())
                ->abortCompactionIfRunning(vb.getLock(), vb->getId());
        vbMap.dropVBucketAndSetupDeferredDeletion(vb->getId(),
                                                  nullptr /*no cookie*/);

        // 2) Create a new vbucket
        createVBucket_UNLOCKED(vb->getId(), vbstate, {}, vbset);

        // Move the cursors from the old vbucket into the new vbucket
        VBucketPtr newvb = vbMap.getBucket(vb->getId());
        newvb->checkpointManager->takeAndResetCursors(*vb->checkpointManager);
        rv = true;
    }
    return rv;
}

void KVBucket::persistShutdownContext() {
    nlohmann::json snapshotStats = {
            {"ep_force_shutdown", stats.forceShutdown ? "true" : "false"},
            {"ep_shutdown_time", fmt::format("{}", ep_real_time())}};
    getOneRWUnderlying()->snapshotStats(snapshotStats);
}

void KVBucket::getAggregatedVBucketStats(
        const BucketStatCollector& collector,
        cb::prometheus::MetricGroup metricGroup) {
    // track whether high or low cardinality stats should be collected
    auto doHigh = metricGroup == cb::prometheus::MetricGroup::All ||
                  metricGroup == cb::prometheus::MetricGroup::High;
    auto doLow = metricGroup == cb::prometheus::MetricGroup::All ||
                 metricGroup == cb::prometheus::MetricGroup::Low;

    // Create visitors for each of the four vBucket states, and collect
    // stats for each.
    auto active = makeVBCountVisitor(vbucket_state_active);
    auto replica = makeVBCountVisitor(vbucket_state_replica);
    auto pending = makeVBCountVisitor(vbucket_state_pending);
    auto dead = makeVBCountVisitor(vbucket_state_dead);

    DatatypeStatVisitor activeDatatype(vbucket_state_active);
    DatatypeStatVisitor replicaDatatype(vbucket_state_replica);

    VBucketStatAggregator aggregator;
    if (doLow) {
        // aggregate the important stats which need frequent updating
        aggregator.addVisitor(active.get());
        aggregator.addVisitor(replica.get());
        aggregator.addVisitor(pending.get());
        aggregator.addVisitor(dead.get());
    }

    if (doHigh) {
        // aggregate the datatype stats, which produce a lot of results and can
        // be collected less frequently
        aggregator.addVisitor(&activeDatatype);
        aggregator.addVisitor(&replicaDatatype);
    }
    visit(aggregator);

    if (doLow) {
        updateCachedResidentRatio(active->getMemResidentPer(),
                                  replica->getMemResidentPer());
        updateCachedResidentRatio(active->getMemResidentPer(),
                                  replica->getMemResidentPer());

        // And finally actually return the stats using the AddStatFn callback.
        appendAggregatedVBucketStats(
                *active, *replica, *pending, *dead, collector);
    }

    if (doHigh) {
        appendDatatypeStats(activeDatatype, replicaDatatype, collector);
    }
}

std::unique_ptr<VBucketCountVisitor> KVBucket::makeVBCountVisitor(
        vbucket_state_t state) {
    return std::make_unique<VBucketCountVisitor>(state);
}

void KVBucket::appendAggregatedVBucketStats(
        const VBucketCountVisitor& active,
        const VBucketCountVisitor& replica,
        const VBucketCountVisitor& pending,
        const VBucketCountVisitor& dead,
        const BucketStatCollector& collector) {
    using namespace cb::stats;
    // Top-level stats:
    collector.addStat(Key::curr_items, active.getNumItems());
    collector.addStat(Key::curr_temp_items, active.getNumTempItems());
    collector.addStat(Key::curr_items_tot,
                      active.getNumItems() + replica.getNumItems() +
                              pending.getNumItems());

    for (const auto& visitor : {active, replica, pending}) {
        auto state = VBucket::toString(visitor.getVBucketState());
        auto stateCol = collector.withLabels({{"state", state}});

        stateCol.addStat(Key::logical_data_size, visitor.getLogicalDiskSize());

        stateCol.addStat(Key::vb_num, visitor.getVBucketNumber());
        stateCol.addStat(Key::vb_curr_items, visitor.getNumItems());
        stateCol.addStat(Key::vb_hp_vb_req_size, visitor.getNumHpVBReqs());
        stateCol.addStat(Key::vb_num_non_resident, visitor.getNonResident());
        stateCol.addStat(Key::vb_perc_mem_resident,
                         visitor.getMemResidentPer());
        stateCol.addStat(Key::vb_eject, visitor.getEjects());
        stateCol.addStat(Key::vb_expired, visitor.getExpired());
        stateCol.addStat(Key::vb_meta_data_memory, visitor.getMetaDataMemory());
        stateCol.addStat(Key::vb_meta_data_disk, visitor.getMetaDataDisk());

        stateCol.addStat(Key::vb_checkpoint_memory,
                         visitor.getCheckpointMemory());
        stateCol.addStat(Key::vb_checkpoint_memory_queue,
                         visitor.getCheckpointMemoryQueue());

        stateCol.addStat(Key::vb_checkpoint_memory_overhead_allocator,
                         visitor.getCheckpointMemOverheadAllocatorBytes());
        stateCol.addStat(Key::vb_checkpoint_memory_overhead_allocator_queue,
                         visitor.getCheckpointMemOverheadAllocatorBytesQueue());
        stateCol.addStat(Key::vb_checkpoint_memory_overhead_allocator_index,
                         visitor.getCheckpointMemOverheadAllocatorBytesIndex());

        stateCol.addStat(Key::vb_checkpoint_memory_overhead,
                         visitor.getCheckpointMemOverhead());
        stateCol.addStat(Key::vb_checkpoint_memory_overhead_queue,
                         visitor.getCheckpointMemOverheadQueue());
        stateCol.addStat(Key::vb_checkpoint_memory_overhead_index,
                         visitor.getCheckpointMemOverheadIndex());

        stateCol.addStat(Key::vb_mem_freed_by_checkpoint_item_expel,
                         visitor.getCheckpointMemFreedByItemExpel());
        stateCol.addStat(Key::vb_mem_freed_by_checkpoint_removal,
                         visitor.getCheckpointMemFreedByRemoval());

        stateCol.addStat(Key::vb_ht_memory, visitor.getHashtableMemory());
        stateCol.addStat(Key::vb_ht_item_memory, visitor.getItemMemory());
        stateCol.addStat(Key::vb_ht_item_memory_uncompressed,
                         visitor.getUncompressedItemMemory());
        stateCol.addStat(Key::vb_bloom_filter_memory,
                         visitor.getBloomFilterMemory());
        stateCol.addStat(Key::vb_ops_create, visitor.getOpsCreate());
        stateCol.addStat(Key::vb_ops_update, visitor.getOpsUpdate());
        stateCol.addStat(Key::vb_ops_delete, visitor.getOpsDelete());
        stateCol.addStat(Key::vb_ops_get, visitor.getOpsGet());
        stateCol.addStat(Key::vb_ops_reject, visitor.getOpsReject());
        stateCol.addStat(Key::vb_queue_size, visitor.getQueueSize());
        stateCol.addStat(Key::vb_queue_memory, visitor.getQueueMemory());
        stateCol.addStat(Key::vb_queue_age, visitor.getAge());
        stateCol.addStat(Key::vb_queue_pending, visitor.getPendingWrites());
        stateCol.addStat(Key::vb_queue_fill, visitor.getQueueFill());
        stateCol.addStat(Key::vb_queue_drain, visitor.getQueueDrain());
        stateCol.addStat(Key::vb_rollback_item_count,
                         visitor.getRollbackItemCount());
    }

    for (const auto& visitor : {active, replica}) {
        auto state = VBucket::toString(visitor.getVBucketState());
        auto stateCol = collector.withLabels({{"state", state}});

        stateCol.addStat(Key::vb_sync_write_accepted_count,
                         visitor.getSyncWriteAcceptedCount());
        stateCol.addStat(Key::vb_sync_write_committed_count,
                         visitor.getSyncWriteCommittedCount());
        stateCol.addStat(Key::vb_sync_write_aborted_count,
                         visitor.getSyncWriteAbortedCount());
    }

    // Dead vBuckets:
    collector.withLabels({{"state", "dead"}})
            .addStat(Key::vb_num, dead.getVBucketNumber());

    // Totals:
    collector.addStat(Key::ep_vb_total,
                      active.getVBucketNumber() + replica.getVBucketNumber() +
                              pending.getVBucketNumber() +
                              dead.getVBucketNumber());
    collector.addStat(Key::ep_total_new_items,
                      active.getOpsCreate() + replica.getOpsCreate() +
                              pending.getOpsCreate());
    collector.addStat(Key::ep_total_del_items,
                      active.getOpsDelete() + replica.getOpsDelete() +
                              pending.getOpsDelete());
    collector.addStat(Key::ep_diskqueue_memory,
                      active.getQueueMemory() + replica.getQueueMemory() +
                              pending.getQueueMemory());
    collector.addStat(Key::ep_diskqueue_fill,
                      active.getQueueFill() + replica.getQueueFill() +
                              pending.getQueueFill());
    collector.addStat(Key::ep_diskqueue_drain,
                      active.getQueueDrain() + replica.getQueueDrain() +
                              pending.getQueueDrain());
    collector.addStat(Key::ep_diskqueue_pending,
                      active.getPendingWrites() + replica.getPendingWrites() +
                              pending.getPendingWrites());
    collector.addStat(Key::ep_ht_item_memory,
                      active.getItemMemory() + replica.getItemMemory() +
                              pending.getItemMemory());
    collector.addStat(Key::ep_meta_data_memory,
                      active.getMetaDataMemory() + replica.getMetaDataMemory() +
                              pending.getMetaDataMemory());
    collector.addStat(Key::ep_meta_data_disk,
                      active.getMetaDataDisk() + replica.getMetaDataDisk() +
                              pending.getMetaDataDisk());
    collector.addStat(Key::ep_checkpoint_memory,
                      active.getCheckpointMemory() +
                              replica.getCheckpointMemory() +
                              pending.getCheckpointMemory());
    collector.addStat(Key::ep_checkpoint_memory_overhead_allocator,
                      active.getCheckpointMemOverheadAllocatorBytes() +
                              replica.getCheckpointMemOverheadAllocatorBytes() +
                              pending.getCheckpointMemOverheadAllocatorBytes());
    collector.addStat(Key::ep_total_cache_size,
                      active.getCacheSize() + replica.getCacheSize() +
                              pending.getCacheSize());
    collector.addStat(Key::rollback_item_count,
                      active.getRollbackItemCount() +
                              replica.getRollbackItemCount() +
                              pending.getRollbackItemCount());
    collector.addStat(Key::ep_num_non_resident,
                      active.getNonResident() + pending.getNonResident() +
                              replica.getNonResident());
    collector.addStat(Key::ep_chk_persistence_remains,
                      active.getChkPersistRemaining() +
                              pending.getChkPersistRemaining() +
                              replica.getChkPersistRemaining());

    // Add stats for tracking HLC drift
    for (const auto& visitor : {active, replica}) {
        auto state = VBucket::toString(visitor.getVBucketState());
        auto stateCol = collector.withLabels({{"state", state}});
        stateCol.addStat(Key::ep_hlc_drift,
                         visitor.getTotalAbsHLCDrift().total);
        stateCol.addStat(Key::ep_hlc_drift_count,
                         visitor.getTotalAbsHLCDrift().updates);

        stateCol.addStat(Key::ep_ahead_exceptions,
                         visitor.getTotalHLCDriftExceptionCounters().ahead);
        stateCol.addStat(Key::ep_behind_exceptions,
                         visitor.getTotalHLCDriftExceptionCounters().behind);
    }

    // A single total for ahead exceptions accross all active/replicas
    collector.addStat(
            Key::ep_clock_cas_drift_threshold_exceeded,
            active.getTotalHLCDriftExceptionCounters().ahead +
                    replica.getTotalHLCDriftExceptionCounters().ahead);
}

void KVBucket::appendDatatypeStats(const DatatypeStatVisitor& active,
                                   const DatatypeStatVisitor& replica,
                                   const BucketStatCollector& collector) {
    using namespace cb::stats;

    for (uint8_t ii = 0; ii < active.getNumDatatypes(); ++ii) {
        auto datatypeStr = cb::mcbp::datatype::to_string(ii);
        auto labelled = collector.withLabels(
                {{"datatype", datatypeStr}, {"vbucket_state", "active"}});

        labelled.addStat(Key::datatype_count, active.getDatatypeCount(ii));
    }

    for (uint8_t ii = 0; ii < replica.getNumDatatypes(); ++ii) {
        auto datatypeStr = cb::mcbp::datatype::to_string(ii);
        auto labelled = collector.withLabels(
                {{"datatype", datatypeStr}, {"vbucket_state", "replica"}});

        labelled.addStat(Key::datatype_count, replica.getDatatypeCount(ii));
    }
}

void KVBucket::completeBGFetchMulti(
        Vbid vbId,
        std::vector<bgfetched_item_t>& fetchedItems,
        std::chrono::steady_clock::time_point startTime) {
    VBucketPtr vb = getVBucket(vbId);
    if (vb) {
        for (const auto& item : fetchedItems) {
            auto& key = item.first;
            item.second->complete(engine, vb, startTime, key);
        }
        EP_LOG_DEBUG(
                "EP Store completes {} of batched background fetch "
                "for {} endTime = {}",
                uint64_t(fetchedItems.size()),
                vbId,
                std::chrono::duration_cast<std::chrono::milliseconds>(
                        std::chrono::steady_clock::now().time_since_epoch())
                        .count());
    } else {
        std::map<CookieIface*, cb::engine_errc> toNotify;
        for (const auto& item : fetchedItems) {
            item.second->abort(
                    engine, cb::engine_errc::not_my_vbucket, toNotify);
        }
        for (auto& notify : toNotify) {
            engine.notifyIOComplete(notify.first, notify.second);
        }
        EP_LOG_WARN(
                "EP Store completes {} of batched background fetch for "
                "for {} that is already deleted",
                (int)fetchedItems.size(),
                vbId);
    }
}

GetValue KVBucket::getInternal(const DocKey& key,
                               Vbid vbucket,
                               CookieIface* cookie,
                               const ForGetReplicaOp getReplicaItem,
                               get_options_t options) {
    Expects(cookie);
    VBucketPtr vb = getVBucket(vbucket);

    if (!vb) {
        ++stats.numNotMyVBuckets;
        return GetValue(nullptr, cb::engine_errc::not_my_vbucket);
    }

    const bool honorStates = (options & HONOR_STATES);

    folly::SharedMutex::ReadHolder rlh(vb->getStateLock());
    if (honorStates) {
        vbucket_state_t disallowedState =
                (getReplicaItem == ForGetReplicaOp::Yes)
                        ? vbucket_state_active
                        : vbucket_state_replica;
        vbucket_state_t vbState = vb->getState();
        if (vbState == vbucket_state_dead) {
            ++stats.numNotMyVBuckets;
            return GetValue(nullptr, cb::engine_errc::not_my_vbucket);
        } else if (vbState == disallowedState) {
            ++stats.numNotMyVBuckets;
            return GetValue(nullptr, cb::engine_errc::not_my_vbucket);
        } else if (vbState == vbucket_state_pending) {
            /*
             * If the vbucket is in a pending state and
             * we are performing a getReplica then instead of adding the
             * operation to the pendingOps list return
             * cb::engine_errc::not_my_vbucket.
             */
            if (getReplicaItem == ForGetReplicaOp::Yes) {
                ++stats.numNotMyVBuckets;
                return GetValue(nullptr, cb::engine_errc::not_my_vbucket);
            }
            if (vb->addPendingOp(cookie)) {
                if (options & TRACK_STATISTICS) {
                    vb->opsGet++;
                }
                return GetValue(nullptr, cb::engine_errc::would_block);
            }
        }
    }

    { // hold collections read handle for duration of get
        auto cHandle = vb->lockCollections(key);
        if (!cHandle.valid()) {
            engine.setUnknownCollectionErrorContext(*cookie,
                                                    cHandle.getManifestUid());
            return GetValue(nullptr, cb::engine_errc::unknown_collection);
        }

        auto result = vb->getInternal(rlh,
                                      cookie,
                                      engine,
                                      options,
                                      VBucket::GetKeyOnly::No,
                                      cHandle,
                                      getReplicaItem);

        if (result.getStatus() != cb::engine_errc::would_block) {
            cHandle.incrementOpsGet();
        }
        return result;
    }
}

GetValue KVBucket::getRandomKey(CollectionID cid, CookieIface& cookie) {
    size_t max = vbMap.getSize();
    const Vbid::id_type start = labs(getRandom()) % max;
    Vbid::id_type curr = start;
    std::unique_ptr<Item> itm;

    // Must setup cookie metering state, do this by checking the Manifest
    auto [uid, entry] = getCollectionEntry(cid);
    if (!entry) {
        engine.setUnknownCollectionErrorContext(cookie, uid);
        return GetValue(nullptr, cb::engine_errc::unknown_collection);
    } else {
        cookie.setCurrentCollectionInfo(
                entry->sid,
                cid,
                uid,
                entry->metered == Collections::Metered::Yes);
    }

    while (itm == nullptr) {
        VBucketPtr vb = getVBucket(Vbid(curr++));
        if (vb) {
            folly::SharedMutex::ReadHolder rlh(vb->getStateLock());
            if (vb->getState() == vbucket_state_active) {
                auto cHandle = vb->lockCollections();
                if (!cHandle.exists(cid)) {
                    // even after successfully checking the manifest, the vb
                    // may not know the collection (could be dropped after the
                    // getCollectionEntry check)
                    engine.setUnknownCollectionErrorContext(
                            cookie, cHandle.getManifestUid());
                    return GetValue(nullptr,
                                    cb::engine_errc::unknown_collection);
                }
                if (cHandle.getItemCount(cid) != 0) {
                    if (auto retItm = vb->ht.getRandomKey(cid, getRandom());
                        retItm) {
                        return GetValue(std::move(retItm),
                                        cb::engine_errc::success);
                    }
                }
            }
        }

        if (curr == max) {
            curr = 0;
        }
        if (curr == start) {
            break;
        }
        // Search next vbucket
    }

    return GetValue(nullptr, cb::engine_errc::no_such_key);
}

cb::engine_errc KVBucket::getMetaData(const DocKey& key,
                                      Vbid vbucket,
                                      CookieIface* cookie,
                                      ItemMetaData& metadata,
                                      uint32_t& deleted,
                                      uint8_t& datatype) {
    Expects(cookie);
    VBucketPtr vb = getVBucket(vbucket);

    if (!vb) {
        ++stats.numNotMyVBuckets;
        return cb::engine_errc::not_my_vbucket;
    }

    folly::SharedMutex::ReadHolder rlh(vb->getStateLock());
    if (vb->getState() == vbucket_state_dead ||
        vb->getState() == vbucket_state_replica) {
        ++stats.numNotMyVBuckets;
        return cb::engine_errc::not_my_vbucket;
    }

    { // collections read scope
        auto cHandle = vb->lockCollections(key);
        if (!cHandle.valid()) {
            engine.setUnknownCollectionErrorContext(*cookie,
                                                    cHandle.getManifestUid());
            return cb::engine_errc::unknown_collection;
        }

        return vb->getMetaData(
                cookie, engine, cHandle, metadata, deleted, datatype);
    }
}

cb::engine_errc KVBucket::setWithMeta(Item& itm,
                                      uint64_t cas,
                                      uint64_t* seqno,
                                      CookieIface* cookie,
                                      PermittedVBStates permittedVBStates,
                                      CheckConflicts checkConflicts,
                                      bool allowExisting,
                                      GenerateBySeqno genBySeqno,
                                      GenerateCas genCas,
                                      ExtendedMetaData* emd) {
    Expects(cookie);
    VBucketPtr vb = getVBucket(itm.getVBucketId());
    if (!vb) {
        ++stats.numNotMyVBuckets;
        return cb::engine_errc::not_my_vbucket;
    }

    folly::SharedMutex::ReadHolder rlh(vb->getStateLock());
    if (!permittedVBStates.test(vb->getState())) {
        if (vb->getState() == vbucket_state_pending) {
            if (vb->addPendingOp(cookie)) {
                return cb::engine_errc::would_block;
            }
        } else {
            ++stats.numNotMyVBuckets;
            return cb::engine_errc::not_my_vbucket;
        }
    } else if (vb->isTakeoverBackedUp()) {
        EP_LOG_DEBUG(
                "({}) Returned TMPFAIL to a setWithMeta op"
                ", becuase takeover is lagging",
                vb->getId());
        return cb::engine_errc::temporary_failure;
    }

    //check for the incoming item's CAS validity
    if (!Item::isValidCas(itm.getCas())) {
        return cb::engine_errc::key_already_exists;
    }

    cb::engine_errc rv = cb::engine_errc::success;
    {
        folly::SharedMutex::ReadHolder rlh(vb->getStateLock());
        // hold collections read lock for duration of set
        auto cHandle = vb->lockCollections(itm.getKey());
        rv = cHandle.handleWriteStatus(
                engine, cookie, vb->getState(), itm.getNBytes());

        if (rv == cb::engine_errc::success) {
            cHandle.processExpiryTime(itm, getMaxTtl());
            rv = vb->setWithMeta(rlh,
                                 itm,
                                 cas,
                                 seqno,
                                 cookie,
                                 engine,
                                 checkConflicts,
                                 allowExisting,
                                 genBySeqno,
                                 genCas,
                                 cHandle);
        }
    }

    if (rv == cb::engine_errc::success) {
        checkAndMaybeFreeMemory();
    }
    return rv;
}

cb::engine_errc KVBucket::prepare(Item& itm, CookieIface* cookie) {
    Expects(cookie);
    VBucketPtr vb = getVBucket(itm.getVBucketId());
    if (!vb) {
        ++stats.numNotMyVBuckets;
        return cb::engine_errc::not_my_vbucket;
    }

    folly::SharedMutex::ReadHolder rlh(vb->getStateLock());
    PermittedVBStates permittedVBStates = {vbucket_state_replica,
                                           vbucket_state_pending};
    if (!permittedVBStates.test(vb->getState())) {
        ++stats.numNotMyVBuckets;
        return cb::engine_errc::not_my_vbucket;
    }

    // check for the incoming item's CAS validity
    if (!Item::isValidCas(itm.getCas())) {
        return cb::engine_errc::key_already_exists;
    }

    cb::engine_errc rv = cb::engine_errc::success;
    { // hold collections read lock for duration of prepare

        auto cHandle = vb->lockCollections(itm.getKey());
        rv = cHandle.handleWriteStatus(engine, cookie, itm.getNBytes());
        if (rv == cb::engine_errc::success) {
            cHandle.processExpiryTime(itm, getMaxTtl());
            rv = vb->prepare(rlh,
                             itm,
                             0,
                             nullptr,
                             cookie,
                             engine,
                             CheckConflicts::No,
                             true /*allowExisting*/,
                             GenerateBySeqno::No,
                             GenerateCas::No,
                             cHandle);
        }
    }

    if (rv == cb::engine_errc::success) {
        checkAndMaybeFreeMemory();
    }
    return rv;
}

GetValue KVBucket::getAndUpdateTtl(const DocKey& key,
                                   Vbid vbucket,
                                   CookieIface* cookie,
                                   time_t exptime) {
    Expects(cookie);
    VBucketPtr vb = getVBucket(vbucket);
    if (!vb) {
        ++stats.numNotMyVBuckets;
        return GetValue(nullptr, cb::engine_errc::not_my_vbucket);
    }

    folly::SharedMutex::ReadHolder rlh(vb->getStateLock());
    if (vb->getState() == vbucket_state_dead) {
        ++stats.numNotMyVBuckets;
        return GetValue(nullptr, cb::engine_errc::not_my_vbucket);
    } else if (vb->getState() == vbucket_state_replica) {
        ++stats.numNotMyVBuckets;
        return GetValue(nullptr, cb::engine_errc::not_my_vbucket);
    } else if (vb->getState() == vbucket_state_pending) {
        if (vb->addPendingOp(cookie)) {
            return GetValue(nullptr, cb::engine_errc::would_block);
        }
    }

    {
        folly::SharedMutex::ReadHolder rlh(vb->getStateLock());
        // collections read scope
        auto cHandle = vb->lockCollections(key);
        if (!cHandle.valid()) {
            engine.setUnknownCollectionErrorContext(*cookie,
                                                    cHandle.getManifestUid());
            return GetValue(nullptr, cb::engine_errc::unknown_collection);
        }

        auto result = vb->getAndUpdateTtl(
                rlh,
                cookie,
                engine,
                cHandle.processExpiryTime(exptime, getMaxTtl()),
                cHandle);

        if (result.getStatus() == cb::engine_errc::success) {
            cHandle.incrementOpsStore();
            cHandle.incrementOpsGet();
        }
        return result;
    }
}

GetValue KVBucket::getLocked(const DocKey& key,
                             Vbid vbucket,
                             rel_time_t currentTime,
                             uint32_t lockTimeout,
                             CookieIface* cookie) {
    Expects(cookie);
    auto vb = getVBucket(vbucket);
    if (!vb) {
        ++stats.numNotMyVBuckets;
        return GetValue(nullptr, cb::engine_errc::not_my_vbucket);
    }

    folly::SharedMutex::ReadHolder rlh(vb->getStateLock());
    if (vb->getState() != vbucket_state_active) {
        ++stats.numNotMyVBuckets;
        return GetValue(nullptr, cb::engine_errc::not_my_vbucket);
    }

    auto cHandle = vb->lockCollections(key);
    if (!cHandle.valid()) {
        engine.setUnknownCollectionErrorContext(*cookie,
                                                cHandle.getManifestUid());
        return GetValue(nullptr, cb::engine_errc::unknown_collection);
    }

    auto result =
            vb->getLocked(currentTime, lockTimeout, cookie, engine, cHandle);
    if (result.getStatus() == cb::engine_errc::success) {
        cHandle.incrementOpsGet();
    }
    return result;
}

cb::engine_errc KVBucket::unlockKey(const DocKey& key,
                                    Vbid vbucket,
                                    uint64_t cas,
                                    rel_time_t currentTime,
                                    CookieIface* cookie) {
    Expects(cookie);
    auto vb = getVBucket(vbucket);
    if (!vb) {
        ++stats.numNotMyVBuckets;
        return cb::engine_errc::not_my_vbucket;
    }

    folly::SharedMutex::ReadHolder rlh(vb->getStateLock());
    if (vb->getState() != vbucket_state_active) {
        ++stats.numNotMyVBuckets;
        return cb::engine_errc::not_my_vbucket;
    }

    auto cHandle = vb->lockCollections(key);
    if (!cHandle.valid()) {
        engine.setUnknownCollectionErrorContext(*cookie,
                                                cHandle.getManifestUid());
        return cb::engine_errc::unknown_collection;
    }

    auto res = vb->fetchValueForWrite(cHandle);
    switch (res.status) {
    case VBucket::FetchForWriteResult::Status::OkFound: {
        auto* v = res.storedValue;
        if (VBucket::isLogicallyNonExistent(*v, cHandle)) {
            vb->ht.cleanupIfTemporaryItem(res.lock, *v);
            return cb::engine_errc::no_such_key;
        }
        if (v->isLocked(currentTime)) {
            if (v->getCas() == cas) {
                v->unlock();
                return cb::engine_errc::success;
            }
            return cb::engine_errc::locked_tmpfail;
        }
        return cb::engine_errc::temporary_failure;
    }
    case VBucket::FetchForWriteResult::Status::OkVacant:
        if (eviction_policy == EvictionPolicy::Value) {
            return cb::engine_errc::no_such_key;
        } else {
            // With the full eviction, an item's lock is automatically
            // released when the item is evicted from memory. Therefore,
            // we simply return cb::engine_errc::temporary_failure when we
            // receive unlockKey for an item that is not in memocy cache. Note
            // that we don't spawn any bg fetch job to figure out if an item
            // actually exists in disk or not.
            return cb::engine_errc::temporary_failure;
        }

    case VBucket::FetchForWriteResult::Status::ESyncWriteInProgress:
        return cb::engine_errc::sync_write_in_progress;
    }
    folly::assume_unreachable();
}

cb::engine_errc KVBucket::getKeyStats(const DocKey& key,
                                      Vbid vbucket,
                                      CookieIface& cookie,
                                      struct key_stats& kstats,
                                      WantsDeleted wantsDeleted) {
    auto vb = getVBucket(vbucket);
    if (!vb) {
        ++stats.numNotMyVBuckets;
        return cb::engine_errc::not_my_vbucket;
    }

    folly::SharedMutex::ReadHolder rlh(vb->getStateLock());
    auto cHandle = vb->lockCollections(key);
    if (!cHandle.valid()) {
        engine.setUnknownCollectionErrorContext(cookie,
                                                cHandle.getManifestUid());
        return cb::engine_errc::unknown_collection;
    }

    return vb->getKeyStats(rlh, cookie, engine, kstats, wantsDeleted, cHandle);
}

std::string KVBucket::validateKey(const DocKey& key,
                                  Vbid vbucket,
                                  Item& diskItem) {
    VBucketPtr vb = getVBucket(vbucket);
    folly::SharedMutex::ReadHolder rlh(vb->getStateLock());

    auto cHandle = vb->lockCollections(key);
    if (!cHandle.valid()) {
        return "collection_unknown";
    }

    auto res = vb->fetchValidValue(
            rlh, WantsDeleted::Yes, TrackReference::No, cHandle);
    auto* v = res.storedValue;
    if (v) {
        if (VBucket::isLogicallyNonExistent(*v, cHandle)) {
            vb->ht.cleanupIfTemporaryItem(res.lock, *v);
            return "item_deleted";
        }

        if (diskItem.getFlags() != v->getFlags()) {
            return "flags_mismatch";
        } else if (v->isResident() && memcmp(diskItem.getData(),
                                             v->getValue()->getData(),
                                             diskItem.getNBytes())) {
            return "data_mismatch";
        } else {
            return "valid";
        }
    } else {
        return "item_deleted";
    }
}

cb::engine_errc KVBucket::deleteItem(
        const DocKey& key,
        uint64_t& cas,
        Vbid vbucket,
        CookieIface* cookie,
        std::optional<cb::durability::Requirements> durability,
        ItemMetaData* itemMeta,
        mutation_descr_t& mutInfo) {
    Expects(cookie);
    auto vb = getVBucket(vbucket);
    if (!vb) {
        ++stats.numNotMyVBuckets;
        return cb::engine_errc::not_my_vbucket;
    }

    folly::SharedMutex::ReadHolder rlh(vb->getStateLock());
    if (vb->getState() == vbucket_state_dead) {
        ++stats.numNotMyVBuckets;
        return cb::engine_errc::not_my_vbucket;
    } else if (vb->getState() == vbucket_state_replica) {
        ++stats.numNotMyVBuckets;
        return cb::engine_errc::not_my_vbucket;
    } else if (vb->getState() == vbucket_state_pending) {
        if (vb->addPendingOp(cookie)) {
            return cb::engine_errc::would_block;
        }
    } else if (vb->isTakeoverBackedUp()) {
        EP_LOG_DEBUG(
                "({}) Returned TMPFAIL to a delete op"
                ", becuase takeover is lagging",
                vb->getId());
        return cb::engine_errc::temporary_failure;
    }

    // Yield if checkpoint's full - The call also wakes up the mem recovery task
    if (isCheckpointMemoryStateFull(verifyCheckpointMemoryState())) {
        return cb::engine_errc::temporary_failure;
    }

    cb::engine_errc result;
    {
        folly::SharedMutex::ReadHolder rlh(vb->getStateLock());
        auto cHandle = vb->lockCollections(key);
        if (!cHandle.valid()) {
            engine.setUnknownCollectionErrorContext(*cookie,
                                                    cHandle.getManifestUid());
            return cb::engine_errc::unknown_collection;
        }

        result = vb->deleteItem(rlh,
                                cas,
                                cookie,
                                engine,
                                durability,
                                itemMeta,
                                mutInfo,
                                cHandle);
    }

    if (durability) {
        vb->notifyActiveDMOfLocalSyncWrite();
    }

    return result;
}

cb::engine_errc KVBucket::deleteWithMeta(const DocKey& key,
                                         uint64_t& cas,
                                         uint64_t* seqno,
                                         Vbid vbucket,
                                         CookieIface* cookie,
                                         PermittedVBStates permittedVBStates,
                                         CheckConflicts checkConflicts,
                                         const ItemMetaData& itemMeta,
                                         GenerateBySeqno genBySeqno,
                                         GenerateCas generateCas,
                                         uint64_t bySeqno,
                                         ExtendedMetaData* emd,
                                         DeleteSource deleteSource) {
    Expects(cookie);
    VBucketPtr vb = getVBucket(vbucket);

    if (!vb) {
        ++stats.numNotMyVBuckets;
        return cb::engine_errc::not_my_vbucket;
    }

    folly::SharedMutex::ReadHolder rlh(vb->getStateLock());
    if (!permittedVBStates.test(vb->getState())) {
        if (vb->getState() == vbucket_state_pending) {
            if (vb->addPendingOp(cookie)) {
                return cb::engine_errc::would_block;
            }
        } else {
            ++stats.numNotMyVBuckets;
            return cb::engine_errc::not_my_vbucket;
        }
    } else if (vb->isTakeoverBackedUp()) {
        EP_LOG_DEBUG(
                "({}) Returned TMPFAIL to a deleteWithMeta op"
                ", becuase takeover is lagging",
                vb->getId());
        return cb::engine_errc::temporary_failure;
    }

    //check for the incoming item's CAS validity
    if (!Item::isValidCas(itemMeta.cas)) {
        return cb::engine_errc::key_already_exists;
    }

    {
        folly::SharedMutex::ReadHolder rlh(vb->getStateLock());
        // hold collections read lock for duration of delete
        auto cHandle = vb->lockCollections(key);
        if (!cHandle.valid()) {
            engine.setUnknownCollectionErrorContext(*cookie,
                                                    cHandle.getManifestUid());
            return cb::engine_errc::unknown_collection;
        }

        return vb->deleteWithMeta(rlh,
                                  cas,
                                  seqno,
                                  cookie,
                                  engine,
                                  checkConflicts,
                                  itemMeta,
                                  genBySeqno,
                                  generateCas,
                                  bySeqno,
                                  cHandle,
                                  deleteSource);
    }
}

void KVBucket::reset() {
    auto buckets = vbMap.getBuckets();
    for (auto vbid : buckets) {
        auto vb = getLockedVBucket(vbid);
        if (vb) {
            vb->ht.clear();
            vb->checkpointManager->clear();
            vb->resetStats();
            vb->setPersistedSnapshot({0, 0});
            EP_LOG_INFO("KVBucket::reset(): Successfully flushed {}", vbid);
        }
    }
    EP_LOG_INFO_RAW("KVBucket::reset(): Successfully flushed bucket");
}

bool KVBucket::isWarmupLoadingData() {
    return false;
}

bool KVBucket::isWarmupComplete() {
    return false;
}

bool KVBucket::isWarmupOOMFailure() {
    return false;
}

bool KVBucket::hasWarmupSetVbucketStateFailed() const {
    return false;
}

bool KVBucket::maybeWaitForVBucketWarmup(CookieIface* cookie) {
    return false;
}

bool KVBucket::isMemUsageAboveBackfillThreshold() {
    auto memoryUsed =
            static_cast<double>(stats.getEstimatedTotalMemoryUsed());
    auto maxSize = static_cast<double>(stats.getMaxDataSize());
    return memoryUsed > (maxSize * backfillMemoryThreshold);
}

// Trigger memory reduction (ItemPager) if we've exceeded the pageable high
// watermark.
void KVBucket::checkAndMaybeFreeMemory() {
    if (getPageableMemCurrent() > getPageableMemHighWatermark()) {
        attemptToFreeMemory();
    }
}

void KVBucket::setBackfillMemoryThreshold(double threshold) {
    backfillMemoryThreshold = threshold;
}

void KVBucket::setExpiryPagerSleeptime(size_t val) {
    expiryPagerTask->updateSleepTime(std::chrono::seconds(val));
    if (!expiryPagerTask->isEnabled()) {
        EP_LOG_DEBUG(
                "Expiry pager disabled, "
                "enabling it will make exp_pager_stime ({})"
                "to go into effect!",
                val);
    }
}

void KVBucket::setExpiryPagerTasktime(ssize_t val) {
    expiryPagerTask->updateInitialRunTime(val);
    if (!expiryPagerTask->isEnabled()) {
        EP_LOG_DEBUG(
                "Expiry pager disabled, "
                "enabling it will make exp_pager_initial_run_time ({})"
                "to go into effect!",
                val);
    }
}

void KVBucket::enableExpiryPager() {
    if (!expiryPagerTask->enable()) {
        EP_LOG_DEBUG_RAW("Expiry Pager already enabled!");
    }
}

void KVBucket::disableExpiryPager() {
    if (!expiryPagerTask->disable()) {
        EP_LOG_DEBUG_RAW("Expiry Pager already disabled!");
    }
}

void KVBucket::wakeUpExpiryPager() {
    if (expiryPagerTask->isEnabled()) {
        ExecutorPool::get()->wake(expiryPagerTask->getId());
    }
}

void KVBucket::wakeItemPager() {
    if (itemPagerTask->getState() == TASK_SNOOZED) {
        ExecutorPool::get()->wake(itemPagerTask->getId());
    }
}

void KVBucket::enableItemPager() {
    ExecutorPool::get()->cancel(itemPagerTask->getId());
    ExecutorPool::get()->schedule(itemPagerTask);
}

void KVBucket::disableItemPager() {
    Expects(!isCrossBucketHtQuotaSharing());
    ExecutorPool::get()->cancel(itemPagerTask->getId());
}

void KVBucket::wakeItemFreqDecayerTask() {
    if (crossBucketHtQuotaSharing) {
        // Run the cross bucket decayer, which is going to wakeup the
        // ItemFreqDecayerTasks of all buckets sharing memory.
        ItemFreqDecayerTaskManager::get().getCrossBucketDecayer()->schedule();
    } else {
        auto& t = dynamic_cast<ItemFreqDecayerTask&>(*itemFreqDecayerTask);
        t.wakeup();
    }
}

void KVBucket::itemFrequencyCounterSaturated() {
    wakeItemFreqDecayerTask();
}

void KVBucket::enableAccessScannerTask() {
    auto acLock = accessScanner.wlock();
    if (!acLock->enabled) {
        acLock->enabled = true;

        if (acLock->sleeptime != 0) {
            ExecutorPool::get()->cancel(acLock->task);
        }

        size_t alogSleepTime = engine.getConfiguration().getAlogSleepTime();
        acLock->sleeptime = alogSleepTime * 60;
        if (acLock->sleeptime != 0) {
            ExTask task =
                    std::make_shared<AccessScanner>(*this,
                                                    engine.getConfiguration(),
                                                    stats,
                                                    acLock->sleeptime,
                                                    true);
            acLock->task = ExecutorPool::get()->schedule(task);
        } else {
            EP_LOG_INFO_RAW(
                    "Did not enable access scanner task, "
                    "as alog_sleep_time is set to zero!");
        }
    } else {
        EP_LOG_DEBUG_RAW("Access scanner already enabled!");
    }
}

void KVBucket::disableAccessScannerTask() {
    auto acLock = accessScanner.wlock();
    if (acLock->enabled) {
        ExecutorPool::get()->cancel(acLock->task);
        acLock->sleeptime = 0;
        acLock->enabled = false;
    } else {
        EP_LOG_DEBUG_RAW("Access scanner already disabled!");
    }
}

void KVBucket::setAccessScannerSleeptime(size_t val, bool useStartTime) {
    auto acLock = accessScanner.wlock();

    if (acLock->enabled) {
        if (acLock->sleeptime != 0) {
            ExecutorPool::get()->cancel(acLock->task);
        }

        // store sleeptime in seconds
        acLock->sleeptime = val * 60;
        if (acLock->sleeptime != 0) {
            auto task =
                    std::make_shared<AccessScanner>(*this,
                                                    engine.getConfiguration(),
                                                    stats,
                                                    acLock->sleeptime,
                                                    useStartTime);
            acLock->task = ExecutorPool::get()->schedule(task);
        }
    }
}

void KVBucket::resetAccessScannerStartTime() {
    auto acLock = accessScanner.wlock();

    if (acLock->enabled) {
        if (acLock->sleeptime != 0) {
            ExecutorPool::get()->cancel(acLock->task);
            // re-schedule task according to the new task start hour
            ExTask task =
                    std::make_shared<AccessScanner>(*this,
                                                    engine.getConfiguration(),
                                                    stats,
                                                    acLock->sleeptime,
                                                    true);
            acLock->task = ExecutorPool::get()->schedule(task);
        }
    }
}

void KVBucket::enableItemCompressor() {
    itemCompressorTask = std::make_shared<ItemCompressorTask>(engine, stats);
    ExecutorPool::get()->schedule(itemCompressorTask);
}

void KVBucket::setAllBloomFilters(bool to) {
    for (auto vbid : vbMap.getBuckets()) {
        VBucketPtr vb = vbMap.getBucket(vbid);
        if (vb) {
            if (to) {
                vb->setFilterStatus(BFILTER_ENABLED);
            } else {
                vb->setFilterStatus(BFILTER_DISABLED);
            }
        }
    }
}

void KVBucket::visit(VBucketVisitor& visitor) {
    for (auto vbid : vbMap.getBuckets()) {
        if (visitor.getVBucketFilter()(Vbid(vbid))) {
            VBucketPtr vb = vbMap.getBucket(vbid);
            if (vb) {
                visitor.visitBucket(*vb);
            }
        }
    }
}

size_t KVBucket::visitAsync(
        std::unique_ptr<InterruptableVBucketVisitor> visitor,
        const char* lbl,
        TaskId id,
        std::chrono::microseconds maxExpectedDuration) {
    auto task = std::make_shared<VBCBAdaptor>(this,
                                              id,
                                              std::move(visitor),
                                              lbl,
                                              /*shutdown*/ false);
    task->setMaxExpectedDuration(maxExpectedDuration);
    return ExecutorPool::get()->schedule(task);
}

KVBucket::Position KVBucket::pauseResumeVisit(PauseResumeVBVisitor& visitor,
                                              Position& start_pos,
                                              VBucketFilter* filter) {
    Vbid vbid = start_pos.vbucket_id;
    for (; vbid.get() < vbMap.getSize(); ++vbid) {
        if (!filter || (*filter)(vbid)) {
            VBucketPtr vb = vbMap.getBucket(vbid);
            if (vb) {
                bool paused = !visitor.visit(*vb);
                if (paused) {
                    break;
                }
            }
        }
    }

    return KVBucket::Position(vbid);
}

KVBucket::Position KVBucket::startPosition() const
{
    return KVBucket::Position(Vbid(0));
}

KVBucket::Position KVBucket::endPosition() const
{
    return KVBucket::Position(Vbid(vbMap.getSize()));
}

void KVBucket::resetUnderlyingStats()
{
    for (auto& i : vbMap.shards) {
        KVShard* shard = i.get();
        shard->getRWUnderlying()->resetStats();
    }

    for (size_t i = 0; i < GlobalTask::allTaskIds.size(); i++) {
        stats.schedulingHisto[i].reset();
        stats.taskRuntimeHisto[i].reset();
    }
}

void KVBucket::addKVStoreStats(const AddStatFn& add_stat, CookieIface& cookie) {
    for (const auto& shard : vbMap.shards) {
        /* Add the different KVStore instances into a set and then
         * retrieve the stats from each instance separately. This
         * is because CouchKVStore has separate read only and read
         * write instance whereas RocksDBKVStore has only instance
         * for both read write and read-only.
         */
        std::set<const KVStoreIface*> underlyingSet;
        underlyingSet.insert(shard->getRWUnderlying());

        for (auto* store : underlyingSet) {
            store->addStats(add_stat, cookie);
        }
    }
}

void KVBucket::addKVStoreTimingStats(const AddStatFn& add_stat,
                                     CookieIface& cookie) {
    for (const auto& shard : vbMap.shards) {
        std::set<const KVStoreIface*> underlyingSet;
        underlyingSet.insert(shard->getRWUnderlying());

        for (auto* store : underlyingSet) {
            store->addTimingStats(add_stat, cookie);
        }
    }
}

bool KVBucket::getKVStoreStat(std::string_view name, size_t& value) {
    std::array<std::string_view, 1> keys = {{name}};
    auto kvStats = getKVStoreStats(keys);
    auto stat = kvStats.find(name);
    if (stat != kvStats.end()) {
        value = stat->second;
        return true;
    }
    return false;
}

GetStatsMap KVBucket::getKVStoreStats(gsl::span<const std::string_view> keys) {
    GetStatsMap statsMap;
    auto aggShardStats = [&](const KVStoreIface* store) {
        auto shardStats = store->getStats(keys);
        for (const auto& [name, value] : shardStats) {
            auto [itr, emplaced] = statsMap.try_emplace(name, value);
            if (!emplaced) {
                itr->second += value;
            }
        }
    };
    for (const auto& shard : vbMap.shards) {
        aggShardStats(shard->getRWUnderlying());
    }
    return statsMap;
}

const KVStoreIface* KVBucket::getOneROUnderlying() const {
    return vbMap.shards[EP_PRIMARY_SHARD]->getROUnderlying();
}

KVStoreIface* KVBucket::getOneRWUnderlying() {
    return vbMap.shards[EP_PRIMARY_SHARD]->getRWUnderlying();
}

TaskStatus KVBucket::rollback(Vbid vbid, uint64_t rollbackSeqno) {
    std::unique_lock<std::mutex> vbset(vbsetMutex);

    auto vb = getLockedVBucket(vbid, std::try_to_lock);

    if (!vb.owns_lock()) {
        return TaskStatus::Reschedule; // Reschedule a vbucket rollback task.
    }

    if (!vb.getVB()) {
        EP_LOG_WARN("{} Aborting rollback as the vbucket was not found", vbid);
        return TaskStatus::Abort;
    }

    auto ctx = prepareToRollback(vbid);

    // Acquire the vb stateLock in exclusive mode as we will recreate the
    // DurabilityMonitor in the vBucket as part of rollback and this could race
    // with stats calls.
    folly::SharedMutex::WriteHolder wlh(vb->getStateLock());
    if ((vb->getState() == vbucket_state_replica) ||
        (vb->getState() == vbucket_state_pending)) {
        auto prevHighSeqno =
                static_cast<uint64_t>(vb->checkpointManager->getHighSeqno());
        if (rollbackSeqno != 0) {
            RollbackResult result = doRollback(vbid, rollbackSeqno);
            if (result.success) {
                if (result.highSeqno > 0) {
                    rollbackUnpersistedItems(*vb, result.highSeqno);
                    const auto loadResult = loadPreparedSyncWrites(*vb);
                    if (loadResult.success) {
                        auto& epVb = static_cast<EPVBucket&>(*vb.getVB());
                        epVb.postProcessRollback(
                                wlh, result, prevHighSeqno, *this);
                        engine.getDcpConnMap().closeStreamsDueToRollback(vbid);
                        return TaskStatus::Complete;
                    }
                    EP_LOG_WARN(
                            "{} KVBucket::rollback(): loadPreparedSyncWrites() "
                            "failed to scan for prepares, resetting vbucket",
                            vbid);
                }
                // if 0, reset vbucket for a clean start instead of deleting
                // everything in it
            } else {
                // not success hence reset vbucket to avoid data loss
                EP_LOG_WARN(
                        "{} KVBucket::rollback(): on disk rollback failed, "
                        "resetting vbucket",
                        vbid);
            }
        }

        if (resetVBucket_UNLOCKED(vb, vbset)) {
            VBucketPtr newVb = vbMap.getBucket(vbid);
            newVb->incrRollbackItemCount(prevHighSeqno);
            engine.getDcpConnMap().closeStreamsDueToRollback(vbid);
            return TaskStatus::Complete;
        }
        EP_LOG_WARN("{} Aborting rollback as reset of the vbucket failed",
                    vbid);
        return TaskStatus::Abort;
    } else {
        EP_LOG_WARN("{} Rollback not supported on the vbucket state {}",
                    vbid,
                    VBucket::toString(vb->getState()));
        return TaskStatus::Abort;
    }
}

void KVBucket::attemptToFreeMemory() {
    static_cast<NotifiableTask*>(itemPagerTask.get())->wakeup();
}

void KVBucket::wakeUpCheckpointMemRecoveryTask() {
    for (const auto& task : chkRemovers) {
        if (task) {
            task->wakeup();
        }
    }
}

void KVBucket::runDefragmenterTask() {
    defragmenterTask->execute("");
}

void KVBucket::runItemFreqDecayerTask() {
    itemFreqDecayerTask->execute("");
}

bool KVBucket::runAccessScannerTask() {
    return ExecutorPool::get()->wakeAndWait(accessScanner.rlock()->task);
}

void KVBucket::runVbStatePersistTask(Vbid vbid) {
    scheduleVBStatePersist(vbid);
}

size_t KVBucket::getActiveResidentRatio() const {
    return cachedResidentRatio.activeRatio.load();
}

size_t KVBucket::getReplicaResidentRatio() const {
    return cachedResidentRatio.replicaRatio.load();
}

cb::engine_errc KVBucket::forceMaxCas(Vbid vbucket, uint64_t cas) {
    VBucketPtr vb = vbMap.getBucket(vbucket);
    if (vb) {
        vb->forceMaxCas(cas);
        return cb::engine_errc::success;
    }
    return cb::engine_errc::not_my_vbucket;
}

std::ostream& operator<<(std::ostream& os, const KVBucket::Position& pos) {
    os << pos.vbucket_id;
    return os;
}
cb::engine_errc KVBucketIface::prepareForPause(
        folly::CancellationToken cancellationToken) {
    // By default nothing to do.
    return cb::engine_errc::success;
}

void KVBucket::notifyFlusher(const Vbid vbid) {
    auto vb = getVBucket(vbid);
    // Can't assert vb here as this may be called from Warmup before we add the
    // VBucket to the VBucketMap
    if (vb) {
        auto* flusher = vb->getFlusher();
        // Can't assert flusher here as this may be called for ephemeral
        // VBuckets which do not have a flusher
        if (flusher) {
            flusher->notifyFlushEvent(vb);
        }
    }
}

void KVBucket::notifyReplication(const Vbid vbid,
                                 SyncWriteOperation syncWrite) {
    engine.getDcpConnMap().notifyVBConnections(vbid, syncWrite);
}

void KVBucket::initializeExpiryPager(Configuration& config) {
    expiryPagerTask = std::make_shared<ExpiredItemPager>(
            engine,
            stats,
            config.getExpPagerStime(),
            config.getExpPagerInitialRunTime(),
            config.getExpiryPagerConcurrency());

    if (config.isExpPagerEnabled()) {
        enableExpiryPager();
    }

    config.addValueChangedListener(
            "exp_pager_stime",
            std::make_unique<EPStoreValueChangeListener>(*this));
    config.addValueChangedListener(
            "exp_pager_enabled",
            std::make_unique<EPStoreValueChangeListener>(*this));
    config.addValueChangedListener(
            "exp_pager_initial_run_time",
            std::make_unique<EPStoreValueChangeListener>(*this));
}

cb::engine_error KVBucket::setCollections(std::string_view manifest,
                                          CookieIface* cookie) {
    // Only allow a new manifest once warmup has progressed past vbucket warmup
    // 1) This means any prior manifest has been loaded
    // 2) All vbuckets can have the new manifest applied
    if (cookie && maybeWaitForVBucketWarmup(cookie)) {
        EP_LOG_INFO("KVBucket::setCollections blocking for warmup cookie:{}",
                    static_cast<const void*>(cookie));
        return cb::engine_error(cb::engine_errc::would_block,
                                "KVBucket::setCollections waiting for warmup");
    }

    // Inhibit VB state changes whilst updating the vbuckets
    std::lock_guard<std::mutex> lh(vbsetMutex);
    // Lock all VB states individually. While the VB state cannot be changed
    // under the vbsetMutex lock, we do need to take all locks here so that we
    // pass the locks down to functions that expect a VBucketStateLockRef.
    // In addition, we take these locks here because:
    // 1) vbStateLock must be locked after vbsetMutex
    // 2) vbStateLock must be locked before the manifest is locked in update()
    auto vbStateLocks = lockAllVBucketStates();

    auto status =
            collectionsManager->update(vbStateLocks, *this, manifest, cookie);
    if (status.code() != cb::engine_errc::success &&
        status.code() != cb::engine_errc::would_block) {
        EP_LOG_WARN("KVBucket::setCollections error:{} {}",
                    status.code(),
                    status.what());
    }
    return status;
}

std::pair<cb::mcbp::Status, nlohmann::json> KVBucket::getCollections(
        const Collections::IsVisibleFunction& isVisible) const {
    return collectionsManager->getManifest(isVisible);
}

cb::EngineErrorGetCollectionIDResult KVBucket::getCollectionID(
        std::string_view path) const {
    try {
        return collectionsManager->getCollectionID(path);
    } catch (const cb::engine_error& e) {
        return cb::EngineErrorGetCollectionIDResult{
                cb::engine_errc(e.code().value())};
    }
}

cb::EngineErrorGetScopeIDResult KVBucket::getScopeID(
        std::string_view path) const {
    try {
        return collectionsManager->getScopeID(path);
    } catch (const cb::engine_error& e) {
        return cb::EngineErrorGetScopeIDResult{
                cb::engine_errc(e.code().value())};
    }
}

std::pair<uint64_t, std::optional<ScopeID>> KVBucket::getScopeID(
        CollectionID cid) const {
    return collectionsManager->getScopeID(cid);
}

std::pair<uint64_t, std::optional<Collections::CollectionMetaData>>
KVBucket::getCollectionEntry(CollectionID cid) const {
    return collectionsManager->getCollectionEntry(cid);
}

const Collections::Manager& KVBucket::getCollectionsManager() const {
    return *collectionsManager;
}

Collections::Manager& KVBucket::getCollectionsManager() {
    return *collectionsManager;
}

const std::shared_ptr<Collections::Manager>&
KVBucket::getSharedCollectionsManager() const {
    return collectionsManager;
}

bool KVBucket::isXattrEnabled() const {
    return xattrEnabled;
}

void KVBucket::setXattrEnabled(bool value) {
    xattrEnabled = value;
}

bool KVBucket::isCrossBucketHtQuotaSharing() const {
    return crossBucketHtQuotaSharing;
}

std::chrono::seconds KVBucket::getMaxTtl() const {
    return std::chrono::seconds{maxTtl.load()};
}

void KVBucket::setMaxTtl(size_t max) {
    maxTtl = max;
}

uint16_t KVBucket::getNumOfVBucketsInState(vbucket_state_t state) const {
    return vbMap.getVBStateCount(state);
}

size_t KVBucket::getMemFootPrint() {
    size_t mem = 0;
    for (auto& i : vbMap.shards) {
        KVShard* shard = i.get();
        mem += shard->getRWUnderlying()->getMemFootPrint();
    }
    return mem;
}

SyncWriteResolvedCallback KVBucket::makeSyncWriteResolvedCB() {
    return [this](Vbid vbid) {
        if (this->durabilityCompletionTask) {
            this->durabilityCompletionTask->notifySyncWritesToComplete(vbid);
        }
    };
}

SyncWriteCompleteCallback KVBucket::makeSyncWriteCompleteCB() {
    return [&engine = this->engine](CookieIface* cookie,
                                    cb::engine_errc status) {
        if (status != cb::engine_errc::success) {
            // For non-success status codes clear the cookie's engine_specific;
            // as the operation is now complete. This ensures that any
            // subsequent call by the same cookie to store() is treated as a new
            // operation (and not the completion of the previous one).
            engine.clearEngineSpecific(*cookie);
        }
        engine.notifyIOComplete(cookie, status);
    };
}

SeqnoAckCallback KVBucket::makeSeqnoAckCB() const {
    return [&engine = this->engine](Vbid vbid, int64_t seqno) {
        engine.getDcpConnMap().seqnoAckVBPassiveStream(vbid, seqno);
    };
}

void KVBucket::scheduleDestruction(CheckpointList&& checkpoints, Vbid vbid) {
    getCkptDestroyerTask(vbid)->queueForDestruction(std::move(checkpoints));
}

std::unique_ptr<KVStoreIface> KVBucket::takeRW(size_t shardId) {
    return vbMap.shards[shardId]->takeRW();
}

void KVBucket::setRW(size_t shardId, std::unique_ptr<KVStoreIface> rw) {
    vbMap.shards[shardId]->setRWUnderlying(std::move(rw));
}

cb::engine_errc KVBucket::setMinDurabilityLevel(cb::durability::Level level) {
    if (!isValidBucketDurabilityLevel(level)) {
        return cb::engine_errc::durability_invalid_level;
    }

    minDurabilityLevel = level;

    return cb::engine_errc::success;
}

cb::durability::Level KVBucket::getMinDurabilityLevel() const {
    return minDurabilityLevel;
}

KVShard::id_type KVBucket::getShardId(Vbid vbid) const {
    return vbMap.getShardByVbId(vbid)->getId();
}

cb::engine_errc KVBucket::setCheckpointMemoryRatio(float ratio) {
    if (ratio < 0.0 || ratio > 1.0) {
        EP_LOG_ERR("KVBucket::setCheckpointMemoryRatio: invalid argument {}",
                   ratio);
        return cb::engine_errc::invalid_arguments;
    }
    checkpointMemoryRatio = ratio;
    return cb::engine_errc::success;
}

float KVBucket::getCheckpointMemoryRatio() const {
    return checkpointMemoryRatio;
}

cb::engine_errc KVBucket::setCheckpointMemoryRecoveryUpperMark(float ratio) {
    if (ratio < 0.0 || ratio > 1.0) {
        EP_LOG_ERR(
                "KVBucket::setCheckpointMemoryRecoveryUpperMark: invalid "
                "argument {}",
                ratio);
        return cb::engine_errc::invalid_arguments;
    }
    if (ratio < checkpointMemoryRecoveryLowerMark) {
        EP_LOG_ERR(
                "KVBucket::setCheckpointMemoryRecoveryUpperMark: invalid "
                "argument {}, lower than lower-mark {}",
                ratio,
                checkpointMemoryRecoveryLowerMark);
        return cb::engine_errc::invalid_arguments;
    }

    checkpointMemoryRecoveryUpperMark = ratio;
    return cb::engine_errc::success;
}

float KVBucket::getCheckpointMemoryRecoveryUpperMark() const {
    return checkpointMemoryRecoveryUpperMark;
}

cb::engine_errc KVBucket::setCheckpointMemoryRecoveryLowerMark(float ratio) {
    if (ratio < 0.0 || ratio > 1.0) {
        EP_LOG_ERR(
                "KVBucket::setCheckpointMemoryRecoveryLowerMark: invalid "
                "argument {}",
                ratio);
        return cb::engine_errc::invalid_arguments;
    }
    if (ratio > checkpointMemoryRecoveryUpperMark) {
        EP_LOG_ERR(
                "KVBucket::setCheckpointMemoryRecoveryLowerMark: invalid "
                "argument {}, greater than upper-mark {}",
                ratio,
                checkpointMemoryRecoveryUpperMark);
        return cb::engine_errc::invalid_arguments;
    }

    checkpointMemoryRecoveryLowerMark = ratio;
    return cb::engine_errc::success;
}

float KVBucket::getCheckpointMemoryRecoveryLowerMark() const {
    return checkpointMemoryRecoveryLowerMark;
}

cb::engine_errc KVBucket::setCheckpointMaxSize(size_t size) {
    if (size == 0) {
        return autoConfigCheckpointMaxSize();
    }

    engine.getCheckpointConfig().setCheckpointMaxSize(size);
    return cb::engine_errc::success;
}

cb::engine_errc KVBucket::autoConfigCheckpointMaxSize() {
    // Note: We don't account dead vbuckets as that identifies VBucket objects
    // set-up for deferred deletion on disk but that have already been destroyed
    // in memory.
    const auto numVBuckets = vbMap.getNumAliveVBuckets();

    if (numVBuckets == 0) {
        // Temporary/benign state - before the first VBucket is created
        return cb::engine_errc::success;
    }

    const auto& config = engine.getConfiguration();
    const auto maxSize = config.getMaxSize();
    const auto ckptMemRatio = checkpointMemoryRatio.load();
    const auto numCheckpointsPerVB = config.getMaxCheckpoints();

    const auto checkpointQuota = maxSize * ckptMemRatio;
    Expects(checkpointQuota > 0);

    size_t newCheckpointMaxSize =
            checkpointQuota / numVBuckets / numCheckpointsPerVB;
    if (newCheckpointMaxSize < 1) {
        throw std::invalid_argument(
                fmt::format("KVBucket::autoConfigCheckpointMaxSize: "
                            "newCheckpointMaxSize:{} is < 1. "
                            "max_size:{}, "
                            "checkpoint mem ratio:{}, "
                            "checkpoint quota:{}, "
                            "numVBuckets:{}, "
                            "numCheckpointsPerVB:{}",
                            newCheckpointMaxSize,
                            maxSize,
                            ckptMemRatio,
                            checkpointQuota,
                            numVBuckets,
                            numCheckpointsPerVB));
    }

    engine.getCheckpointConfig().setCheckpointMaxSize(
            checkpointQuota / numVBuckets / numCheckpointsPerVB);

    return cb::engine_errc::success;
}

bool KVBucket::isCheckpointMaxSizeAutoConfig() const {
    return engine.getConfiguration().getCheckpointMaxSize() == 0;
}

size_t KVBucket::getVBMapSize() const {
    return vbMap.getSize();
}

KVBucket::CheckpointMemoryState KVBucket::getCheckpointMemoryState() const {
    const auto checkpointQuota = stats.getMaxDataSize() * checkpointMemoryRatio;
    const auto recoveryThreshold =
            checkpointQuota * checkpointMemoryRecoveryUpperMark;
    const auto usage = stats.getCheckpointManagerEstimatedMemUsage() +
                       getCheckpointPendingDestructionMemoryUsage();

    if (usage < recoveryThreshold) {
        return CheckpointMemoryState::Available;
    } else if (usage < checkpointQuota) {
        return isCMMemoryReductionRequired()
                       ? CheckpointMemoryState::HighAndNeedsRecovery
                       : CheckpointMemoryState::High;
    } else {
        return isCMMemoryReductionRequired()
                       ? CheckpointMemoryState::FullAndNeedsRecovery
                       : CheckpointMemoryState::Full;
    }

    folly::assume_unreachable();
}

KVBucket::CheckpointMemoryState KVBucket::verifyCheckpointMemoryState() {
    const auto state = getCheckpointMemoryState();
    switch (state) {
    case CheckpointMemoryState::Available:
    case CheckpointMemoryState::High:
    case CheckpointMemoryState::Full:
        break;
    case CheckpointMemoryState::HighAndNeedsRecovery:
    case CheckpointMemoryState::FullAndNeedsRecovery:
        wakeUpCheckpointMemRecoveryTask();
        break;
    }

    return state;
}

size_t KVBucket::getCMQuota() const {
    return stats.getMaxDataSize() * checkpointMemoryRatio;
}

size_t KVBucket::getCMRecoveryUpperMarkBytes() const {
    return getCMQuota() * checkpointMemoryRecoveryUpperMark;
}

size_t KVBucket::getCMRecoveryLowerMarkBytes() const {
    return getCMQuota() * checkpointMemoryRecoveryLowerMark;
}

size_t KVBucket::getRequiredCMMemoryReduction() const {
    const auto recoveryThreshold = getCMRecoveryUpperMarkBytes();
    const auto recoveryTarget = getCMRecoveryLowerMarkBytes();
    const auto cmUsage = stats.getCheckpointManagerEstimatedMemUsage();
    const auto pendingDealloc = getCheckpointPendingDestructionMemoryUsage();
    const auto usage = cmUsage + pendingDealloc;

    if (usage <= recoveryTarget) {
        return 0;
    }

    const size_t toClear = usage - recoveryTarget;

    if (toClear <= pendingDealloc) {
        return 0;
    }

    const size_t cmToClear = toClear - pendingDealloc;

    const auto toMB = [](size_t bytes) { return bytes / (1024 * 1024); };
    EP_LOG_DEBUG(
            "Triggering memory recovery as CM memory usage ({} MB) plus "
            "detached checkpoint usage ({} MB) ({} MB in total) exceeds the "
            "upper_mark ({}, {} MB) - total checkpoint quota {}, {} MB . "
            "Attempting to free {} MB of memory.",
            toMB(cmUsage),
            toMB(pendingDealloc),
            toMB(usage),
            checkpointMemoryRecoveryUpperMark,
            toMB(recoveryThreshold),
            checkpointMemoryRatio,
            toMB(getCMQuota()),
            toMB(cmToClear));

    return cmToClear;
}

bool KVBucket::isCMMemoryReductionRequired() const {
    return getRequiredCMMemoryReduction() > 0;
}

KVBucket::CheckpointDestroyer KVBucket::getCkptDestroyerTask(Vbid vbid) const {
    const auto locked = ckptDestroyerTasks.rlock();
    Expects(!locked->empty());
    return locked->at(vbid.get() % locked->size());
}

size_t KVBucket::getCheckpointPendingDestructionMemoryUsage() const {
    size_t memoryUsage = 0;
    const auto locked = ckptDestroyerTasks.rlock();
    for (const auto& task : *locked) {
        memoryUsage += task->getMemoryUsage();
    }
    return memoryUsage;
}

size_t KVBucket::getNumCheckpointsPendingDestruction() const {
    size_t count = 0;
    const auto locked = ckptDestroyerTasks.rlock();
    for (const auto& task : *locked) {
        count += task->getNumCheckpoints();
    }
    return count;
}

void NotifyNewSeqnoCB::callback(const Vbid& vbid,
                                const VBNotifyCtx& notifyCtx) {
    kvBucket.notifyNewSeqno(vbid, notifyCtx);
}

void KVBucket::setSeqnoPersistenceTimeout(std::chrono::seconds timeout) {
    seqnoPersistenceTimeout = timeout;
}

std::chrono::seconds KVBucket::getSeqnoPersistenceTimeout() const {
    return seqnoPersistenceTimeout;
}

std::shared_ptr<SeqnoPersistenceNotifyTask>
KVBucket::createAndScheduleSeqnoPersistenceNotifier() {
    Expects(!seqnoPersistenceNotifyTask);
    seqnoPersistenceNotifyTask =
            std::make_shared<SeqnoPersistenceNotifyTask>(*this);
    ExecutorPool::get()->schedule(seqnoPersistenceNotifyTask);
    return seqnoPersistenceNotifyTask;
}

void KVBucket::createAndScheduleCheckpointDestroyerTasks() {
    const auto numCkptDestroyers =
            engine.getConfiguration().getCheckpointDestructionTasks();
    auto locked = ckptDestroyerTasks.wlock();
    for (size_t i = 0; i < numCkptDestroyers; ++i) {
        locked->push_back(std::make_shared<CheckpointDestroyerTask>(engine));
        ExecutorPool::get()->schedule(locked->back());
    }
}

void KVBucket::createAndScheduleCheckpointRemoverTasks() {
    const auto checkpointRemoverInterval =
            engine.getConfiguration().getChkRemoverStime();
    const auto numChkRemovers =
            engine.getConfiguration().getCheckpointRemoverTaskCount();
    for (size_t id = 0; id < numChkRemovers; ++id) {
        auto task = std::make_shared<CheckpointMemRecoveryTask>(
                engine, stats, checkpointRemoverInterval, id);
        chkRemovers.emplace_back(task);
        ExecutorPool::get()->schedule(task);
    }
}

void KVBucket::createAndScheduleBucketQuotaChangeTask() {
    Expects(!bucketQuotaChangeTask);
    bucketQuotaChangeTask =
            std::make_shared<BucketQuotaChangeTask>(getEPEngine());
    ExecutorPool::get()->schedule(bucketQuotaChangeTask);
}

void KVBucket::addVbucketWithSeqnoPersistenceRequest(
        Vbid vbid, std::chrono::steady_clock::time_point deadline) {
    if (seqnoPersistenceNotifyTask) {
        seqnoPersistenceNotifyTask->addVbucket(vbid, deadline);
    }
}

std::chrono::steady_clock::time_point
KVBucket::getSeqnoPersistenceNotifyTaskWakeTime() const {
    // Added for unit-testing, so expect the task to exist
    Expects(seqnoPersistenceNotifyTask);
    return seqnoPersistenceNotifyTask->getWaketime();
}

<<<<<<< HEAD
std::pair<cb::engine_errc, cb::rangescan::Id> KVBucket::createRangeScan(
        Vbid,
        CollectionID,
        cb::rangescan::KeyView,
        cb::rangescan::KeyView,
        std::unique_ptr<RangeScanDataHandlerIFace>,
        CookieIface&,
        cb::rangescan::KeyOnly,
        std::optional<cb::rangescan::SnapshotRequirements>,
        std::optional<cb::rangescan::SamplingConfiguration>) {
    return {cb::engine_errc::not_supported, {}};
}

cb::engine_errc KVBucket::continueRangeScan(Vbid,
                                            cb::rangescan::Id,
                                            CookieIface&,
                                            size_t,
                                            std::chrono::milliseconds,
                                            size_t) {
    return cb::engine_errc::not_supported;
}

cb::engine_errc KVBucket::cancelRangeScan(Vbid,
                                          cb::rangescan::Id,
                                          CookieIface&) {
    return cb::engine_errc::not_supported;
}

void KVBucket::processBucketQuotaChange(size_t desiredQuota) {
    Expects(bucketQuotaChangeTask);
    bucketQuotaChangeTask->notifyNewQuotaChange(desiredQuota);
}

float KVBucket::getMutationMemRatio() const {
    return mutationMemRatio;
}

void KVBucket::setMutationMemRatio(float ratio) {
    mutationMemRatio = ratio;
}

void KVBucket::setHistoryRetentionSeconds(std::chrono::seconds secs) {
    historyRetentionSeconds = secs;
=======
void KVBucket::setHistoryRetentionSeconds(std::chrono::seconds seconds) {
    for (auto& i : vbMap.shards) {
        KVShard* shard = i.get();
        shard->getRWUnderlying()->setHistoryRetentionSeconds(seconds);
    }
    historyRetentionSeconds = seconds;
>>>>>>> 1a59dd03
}

std::chrono::seconds KVBucket::getHistoryRetentionSeconds() const {
    return historyRetentionSeconds;
}

void KVBucket::setHistoryRetentionBytes(size_t bytes) {
    // KVStore needs to know bytes per vbucket. However for simpler small-scale
    // or unit testing just use the bytes directly.
    auto vbucketBytes =
            bytes && vbMap.getSize() > bytes ? bytes / vbMap.getSize() : bytes;

    for (auto& i : vbMap.shards) {
        KVShard* shard = i.get();
        shard->getRWUnderlying()->setHistoryRetentionBytes(vbucketBytes);
    }
    historyRetentionBytes = bytes;
}

size_t KVBucket::getHistoryRetentionBytes() const {
    return historyRetentionBytes;
}

bool KVBucket::isHistoryRetentionEnabled() const {
    return historyRetentionBytes > 0 ||
           historyRetentionSeconds.load().count() > 0;
}<|MERGE_RESOLUTION|>--- conflicted
+++ resolved
@@ -3123,7 +3123,6 @@
     return seqnoPersistenceNotifyTask->getWaketime();
 }
 
-<<<<<<< HEAD
 std::pair<cb::engine_errc, cb::rangescan::Id> KVBucket::createRangeScan(
         Vbid,
         CollectionID,
@@ -3165,16 +3164,12 @@
     mutationMemRatio = ratio;
 }
 
-void KVBucket::setHistoryRetentionSeconds(std::chrono::seconds secs) {
-    historyRetentionSeconds = secs;
-=======
 void KVBucket::setHistoryRetentionSeconds(std::chrono::seconds seconds) {
     for (auto& i : vbMap.shards) {
         KVShard* shard = i.get();
         shard->getRWUnderlying()->setHistoryRetentionSeconds(seconds);
     }
     historyRetentionSeconds = seconds;
->>>>>>> 1a59dd03
 }
 
 std::chrono::seconds KVBucket::getHistoryRetentionSeconds() const {
