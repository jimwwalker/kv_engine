--- conflicted
+++ resolved
@@ -136,14 +136,9 @@
                      double freqCounterIncFactor,
                      std::function<uint8_t()> getInitialMFU,
                      ShouldTrackMFUCallback shouldTrackMfuCallback)
-<<<<<<< HEAD
-    : initialSize(initialSize),
+    : minimumSize([initialSize]() { return initialSize; }),
       valuesSize(initialSize),
       values(initialSize),
-=======
-    : minimumSize([initialSize]() { return initialSize; }),
-      size(initialSize),
->>>>>>> ff696599
       mutexes(locks),
       resizingMutexes(locks),
       stats(st),
@@ -238,22 +233,10 @@
     return (distance(n, a) < distance(b, n)) ? a : b;
 }
 
-<<<<<<< HEAD
 size_t HashTable::getPreferredSize() const {
+    const size_t minSize = minimumSize();
     const size_t numItems = getNumInMemoryItems();
     const size_t currSize = getSize();
-=======
-static bool isCurrently(size_t size, ssize_t a, ssize_t b) {
-    auto current(static_cast<ssize_t>(size));
-    return (current == a || current == b);
-}
-
-void HashTable::resize() {
-    const size_t minSize = minimumSize();
-    size_t ni = getNumInMemoryItems();
-    int i(0);
-    size_t new_size(0);
->>>>>>> ff696599
 
     // Figure out where in the prime table we are.
     const auto candidate =
@@ -263,24 +246,13 @@
 
     if (candidate == prime_size_table.end()) {
         // We're at the end, take the biggest
-<<<<<<< HEAD
         return prime_size_table.back();
-    } else if (*candidate < initialSize) {
-        // Was going to be smaller than the initial size.
-        return initialSize;
+    } else if (*candidate < minSize) {
+        // Was going to be smaller than the minimum size.
+        return minSize;
     } else if (candidate == prime_size_table.begin()) {
         return *candidate;
     } else if (currSize == *(candidate - 1) || currSize == *candidate) {
-=======
-        new_size = prime_size_table[i-1];
-    } else if (prime_size_table[i] < static_cast<ssize_t>(minSize)) {
-        // Was going to be smaller than the minimum size.
-        new_size = minSize;
-    } else if (0 == i) {
-        new_size = prime_size_table[i];
-    } else if (isCurrently(
-                       size, prime_size_table[i - 1], prime_size_table[i])) {
->>>>>>> ff696599
         // If one of the candidate sizes is the current size, maintain
         // the current size in order to remain stable.
         return currSize;
