--- conflicted
+++ resolved
@@ -155,10 +155,7 @@
     }
     if (v.isTempDeletedItem() || v.isTempNonExistentItem()) {
         unlocked_del(hbl, v);
-<<<<<<< HEAD
-=======
         return true;
->>>>>>> b6ddc958
     }
     return false;
 }
@@ -813,11 +810,7 @@
 void HashTable::Statistics::reset() {
     // We are about to reset stats to 0, memory usage should be changing
     // accordingly, so call the mem changed callback with the new amount.
-<<<<<<< HEAD
     getMemChangedCallback()(-getMemSize());
-=======
-    getMemChangedCallback()(-getCacheSize());
->>>>>>> b6ddc958
 
     for (auto& core : llcLocal) {
         core = {};
@@ -900,11 +893,7 @@
         throw std::invalid_argument(
                 "HashTable::unlocked_abortPrepare: htLock not held");
     }
-<<<<<<< HEAD
     const auto preProps = valueStats.prologue(hbl, &v);
-=======
-    const auto preProps = valueStats.prologue(&v);
->>>>>>> b6ddc958
     // We consider a prepare that is non-resident to be a completed abort.
     v.setCommitted(CommittedState::PrepareAborted);
 
@@ -1414,12 +1403,7 @@
 std::unique_ptr<Item> HashTable::getRandomKey(CollectionID cid,
                                               const HashBucketLock& hbl) {
     if (!hbl.getHTLock()) {
-<<<<<<< HEAD
         throw std::invalid_argument("HashTable::getRandomKey: htLock not held");
-=======
-        throw std::invalid_argument(
-                "HashTable::getRandomKey: htLock not held");
->>>>>>> b6ddc958
     }
     for (StoredValue* v = values.at(hbl.getBucketNum()).get().get(); v;
          v = v->getNext().get().get()) {
@@ -1484,11 +1468,7 @@
         throw std::invalid_argument(
                 "HashTable::unlocked_setCommitted: htLock not held");
     }
-<<<<<<< HEAD
     const auto preProps = valueStats.prologue(hbl, &value);
-=======
-    const auto preProps = valueStats.prologue(&value);
->>>>>>> b6ddc958
     value.setCommitted(state);
     value.markDirty();
     value.setCompletedOrDeletedTime(ep_real_time());
