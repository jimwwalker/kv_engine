--- conflicted
+++ resolved
@@ -340,26 +340,11 @@
     return values[hbl.getBucketNum()].get().get();
 }
 
-<<<<<<< HEAD
 HashTable::Statistics::StoredValueProperties::StoredValueProperties(
         const StoredValue* sv) {
     // If no previous StoredValue exists; return default constructed object.
     if (sv == nullptr) {
         return;
-=======
-void HashTable::Statistics::prologue(const StoredValue& v) {
-    // Decrease all statistics which sv matches.
-
-    metaDataMemory.fetch_sub(v.metaDataSize());
-    epStats.coreLocal.get()->currentSize.fetch_sub(v.metaDataSize());
-
-    cacheSize.fetch_sub(v.size());
-    memSize.fetch_sub(v.size());
-    uncompressedMemSize.fetch_sub(v.uncompressedSize());
-
-    if (!v.isResident() && !v.isDeleted() && !v.isTempItem()) {
-        --numNonResidentItems;
->>>>>>> 53b5abdb
     }
 
     // Record all properties of the stored value which statistics require.
@@ -367,15 +352,7 @@
     size = sv->size();
     metaDataSize = sv->metaDataSize();
     datatype = sv->getDatatype();
-    if (mcbp::datatype::is_snappy(datatype)) {
-        uncompressedSize =
-                cb::compression::get_uncompressed_length(
-                        cb::compression::Algorithm::Snappy,
-                        {sv->getValue()->getData(), sv->valuelen()}) +
-                metaDataSize;
-    } else {
-        uncompressedSize = size;
-    }
+    uncompressedSize = sv->uncompressedSize();
     isResident = sv->isResident();
     isDeleted = sv->isDeleted();
     isTempItem = sv->isTempItem();
@@ -391,7 +368,6 @@
     // After performing updates to sv; compare with the previous properties and
     // update all statistics for all properties which have changed.
 
-<<<<<<< HEAD
     const auto post = StoredValueProperties(v);
 
     // Update size, metadataSize & uncompressed size if pre/post differ.
@@ -408,11 +384,6 @@
         uncompressedMemSize.fetch_add(post.uncompressedSize -
                                       pre.uncompressedSize);
     }
-=======
-    cacheSize.fetch_add(v.size());
-    memSize.fetch_add(v.size());
-    uncompressedMemSize.fetch_add(v.uncompressedSize());
->>>>>>> 53b5abdb
 
     // Determine if valid, non resident; and update numNonResidentItems if
     // differ.
