/* -*- Mode: C++; tab-width: 4; c-basic-offset: 4; indent-tabs-mode: nil -*- */
/*
 *     Copyright 2016-Present Couchbase, Inc.
 *
 *   Use of this software is governed by the Business Source License included
 *   in the file licenses/BSL-Couchbase.txt.  As of the Change Date specified
 *   in that file, in accordance with the Business Source License, use of this
 *   software will be governed by the Apache License, Version 2.0, included in
 *   the file licenses/APL2.txt.
 */

#include "hash_table.h"

#include "ep_time.h"
#include "item.h"
#include "multi_lock_holder.h"
#include "stats.h"
#include "stored_value_factories.h"

#include <folly/lang/Assume.h>
#include <phosphor/phosphor.h>
#include <platform/compress.h>

#include <logtags.h>
#include <nlohmann/json.hpp>
#include <cstring>

static const ssize_t prime_size_table[] = {
    3, 7, 13, 23, 47, 97, 193, 383, 769, 1531, 3079, 6143, 12289, 24571, 49157,
    98299, 196613, 393209, 786433, 1572869, 3145721, 6291449, 12582917,
    25165813, 50331653, 100663291, 201326611, 402653189, 805306357,
    1610612741, -1
};

/**
 * Define the increment factor for the ProbabilisticCounter being used for
 * the frequency counter.  The value is set such that it allows an 8-bit
 * ProbabilisticCounter to mimic a uint16 counter.
 *
 * The value was reached by running the following code using a variety of
 * incFactor values.
 *
 * ProbabilisticCounter<uint8_t> probabilisticCounter(incFactor);
 * uint64_t iterationCount{0};
 * uint8_t counter{0};
 *     while (counter != std::numeric_limits<uint8_t>::max()) {
 *         counter = probabilisticCounter.generateValue(counter);
 *         iterationCount++;
 *     }
 * std::cerr << "iterationCount=" <<  iterationCount << std::endl;
 *
 * To mimic a uint16 counter, iterationCount needs to be ~65000 (the maximum
 * value of a uint16_t is 65,536).  Through experimentation this was found to be
 * achieved with an incFactor of 0.012.
 */
static const double freqCounterIncFactor = 0.012;

std::string to_string(MutationStatus status) {
    switch (status) {
    case MutationStatus::NotFound:
        return "NotFound";
    case MutationStatus::InvalidCas:
        return "InvalidCas";
    case MutationStatus::WasClean:
        return "WasClean";
    case MutationStatus::WasDirty:
        return "WasDirty";
    case MutationStatus::IsLocked:
        return "IsLocked";
    case MutationStatus::NoMem:
        return "NoMem";
    case MutationStatus::NeedBgFetch:
        return "NeedBgFetch";
    case MutationStatus::IsPendingSyncWrite:
        return "IsPendingSyncWrite";
    }
    return "<invalid>(" + std::to_string(int(status)) + ")";
}

std::ostream& operator<<(std::ostream& os, const HashTable::Position& pos) {
    os << "{lock:" << pos.lock << " bucket:" << pos.hash_bucket << "/" << pos.ht_size << "}";
    return os;
}

HashTable::StoredValueProxy::StoredValueProxy(HashBucketLock&& hbl,
                                              StoredValue* sv)
    : lock(std::move(hbl)), value(sv) {
    if (!lock.getHTLock()) {
        throw std::invalid_argument(
                "StoredValueProxy::StoredValueProxy: htLock not held");
    }
}

StoredValue* HashTable::StoredValueProxy::release() {
    auto* tmp = value;
    value = nullptr;
    return tmp;
}

HashTable::FindUpdateResult::FindUpdateResult(
        HashTable::StoredValueProxy&& prepare,
        StoredValue* committed,
        HashTable& ht)
    : pending(std::move(prepare)), committed(committed), ht(ht) {
}

StoredValue* HashTable::FindUpdateResult::selectSVToModify(bool durability) {
    if (durability) {
        if (pending) {
            return pending.getSV();
        } else {
            return committed;
        }
    } else {
        if (pending && !pending->isPrepareCompleted()) {
            return pending.getSV();
        } else {
            return committed;
        }
    }
}

StoredValue* HashTable::FindUpdateResult::selectSVToModify(const Item& itm) {
    return selectSVToModify(itm.isPending());
}

StoredValue* HashTable::FindUpdateResult::selectSVForRead(
        TrackReference trackReference,
        WantsDeleted wantsDeleted,
        ForGetReplicaOp forGetReplicaOp) {
    return ht.selectSVForRead(trackReference,
                              wantsDeleted,
                              forGetReplicaOp,
                              getHBL(),
                              committed,
                              pending.getSV());
}

HashTable::HashTable(EPStats& st,
                     std::unique_ptr<AbstractStoredValueFactory> svFactory,
                     size_t initialSize,
                     size_t locks)
    : initialSize(initialSize),
      size(initialSize),
      mutexes(locks),
      stats(st),
      valFact(std::move(svFactory)),
      visitors(0),
      valueStats(stats),
      numEjects(0),
      numResizes(0),
      maxDeletedRevSeqno(0),
      probabilisticCounter(freqCounterIncFactor) {
    values.resize(size);
    activeState = true;
}

HashTable::~HashTable() {
    Expects(visitors == 0);

    // Use unlocked clear for the destructor, avoids lock inversions on VBucket
    // delete
    clear_UNLOCKED(true);
}

bool HashTable::cleanupIfTemporaryItem(const HashBucketLock& hbl,
                                       StoredValue& v) {
    if (!hbl.getHTLock()) {
        throw std::invalid_argument(
                "HashTable::cleanupIfTemporaryItem: htLock not held");
    }
    if (v.isTempDeletedItem() || v.isTempNonExistentItem()) {
<<<<<<< HEAD
        unlocked_del(hbl, v);
=======
        unlocked_del(hbl, &v);
        return true;
>>>>>>> b68b0d05
    }
    return false;
}

void HashTable::clear(bool deactivate) {
    if (!deactivate) {
        // If not deactivating, assert we're already active.
        if (!isActive()) {
            throw std::logic_error("HashTable::clear: Cannot call on a "
                    "non-active object");
        }
    }
    MultiLockHolder mlh(mutexes);
    clear_UNLOCKED(deactivate);
}

void HashTable::clear_UNLOCKED(bool deactivate) {
    if (deactivate) {
        setActiveState(false);
    }

    // Account collection sizes so we can adjust the collection mem_used
    std::unordered_map<CollectionID, size_t> memUsedAdjustment;
    for (auto& chain : values) {
        if (chain) {
            for (StoredValue* sv = chain.get().get(); sv != nullptr;
                 sv = sv->getNext().get().get()) {
                auto [itr, emplaced] = memUsedAdjustment.try_emplace(
                        sv->getKey().getCollectionID(), sv->size());
                if (!emplaced) {
                    itr->second += sv->size();
                }
            }
        }

        chain.reset();
    }

    for (const auto& [cid, size] : memUsedAdjustment) {
        // Note: can't capture a structured binding, but can if we explicitly
        // copy, these are just u32 and u64 types so copy is fine. c++20 fixes
        stats.coreLocal.get()->collectionMemUsed.withLock(
                [cid = cid, size = size](auto& map) {
                    auto itr = map.find(cid);
                    if (itr != map.end()) {
                        itr->second -= size;
                    }
                });
    }

    const auto metadataMemory = valueStats.getMetaDataMemory();
    stats.coreLocal.get()->currentSize.fetch_sub(metadataMemory);
    valueStats.reset();
}

static size_t distance(size_t a, size_t b) {
    return std::max(a, b) - std::min(a, b);
}

static size_t nearest(size_t n, size_t a, size_t b) {
    return (distance(n, a) < distance(b, n)) ? a : b;
}

static bool isCurrently(size_t size, ssize_t a, ssize_t b) {
    auto current(static_cast<ssize_t>(size));
    return (current == a || current == b);
}

void HashTable::resize() {
    size_t ni = getNumInMemoryItems();
    int i(0);
    size_t new_size(0);

    // Figure out where in the prime table we are.
    auto target(static_cast<ssize_t>(ni));
    for (i = 0; prime_size_table[i] > 0 && prime_size_table[i] < target; ++i) {
        // Just looking...
    }

    if (prime_size_table[i] == -1) {
        // We're at the end, take the biggest
        new_size = prime_size_table[i-1];
    } else if (prime_size_table[i] < static_cast<ssize_t>(initialSize)) {
        // Was going to be smaller than the initial size.
        new_size = initialSize;
    } else if (0 == i) {
        new_size = prime_size_table[i];
    }else if (isCurrently(size, prime_size_table[i-1], prime_size_table[i])) {
        // If one of the candidate sizes is the current size, maintain
        // the current size in order to remain stable.
        new_size = size;
    } else {
        // Somewhere in the middle, use the one we're closer to.
        new_size = nearest(ni, prime_size_table[i-1], prime_size_table[i]);
    }

    resize(new_size);
}

void HashTable::resize(size_t newSize) {
    if (!isActive()) {
        throw std::logic_error("HashTable::resize: Cannot call on a "
                "non-active object");
    }

    // Due to the way hashing works, we can't fit anything larger than
    // an int.
    if (newSize > static_cast<size_t>(std::numeric_limits<int>::max())) {
        return;
    }

    // Don't resize to the same size, either.
    if (newSize == size) {
        return;
    }

    TRACE_EVENT2(
            "HashTable", "resize", "size", size.load(), "newSize", newSize);

    MultiLockHolder mlh(mutexes);
    if (visitors.load() > 0) {
        // Do not allow a resize while any visitors are actually
        // processing.  The next attempt will have to pick it up.  New
        // visitors cannot start doing meaningful work (we own all
        // locks at this point).
        return;
    }

    // Get a place for the new items.
    table_type newValues(newSize);

    stats.coreLocal.get()->memOverhead.fetch_sub(memorySize());
    ++numResizes;

    // Set the new size so all the hashy stuff works.
    size_t oldSize = size;
    size.store(newSize);

    // Move existing records into the new space.
    for (size_t i = 0; i < oldSize; i++) {
        while (values[i]) {
            // unlink the front element from the hash chain at values[i].
            auto v = std::move(values[i]);
            values[i] = std::move(v->getNext());

            // And re-link it into the correct place in newValues.
            int newBucket = getBucketForHash(v->getKey().hash());
            v->setNext(std::move(newValues[newBucket]));
            newValues[newBucket] = std::move(v);
        }
    }

    // Finally assign the new table to values.
    values = std::move(newValues);

    stats.coreLocal.get()->memOverhead.fetch_add(memorySize());
}

HashTable::FindInnerResult HashTable::findInner(const DocKey& key) {
    if (!isActive()) {
        throw std::logic_error(
                "HashTable::find: Cannot call on a "
                "non-active object");
    }
    HashBucketLock hbl = getLockedBucket(key);
    // Scan through all elements in the hash bucket chain looking for Committed
    // and Pending items with the same key.
    StoredValue* foundCmt = nullptr;
    StoredValue* foundPend = nullptr;
    for (StoredValue* v = values[hbl.getBucketNum()].get().get(); v;
         v = v->getNext().get().get()) {
        if (v->hasKey(key)) {
            if (v->isPending() || v->isPrepareCompleted()) {
                Expects(!foundPend);
                foundPend = v;
            } else {
                Expects(!foundCmt);
                foundCmt = v;
            }
        }
    }

    return {std::move(hbl), foundCmt, foundPend};
}

HashTable::RandomKeyVisitor::RandomKeyVisitor(size_t size, int random)
    : random(std::abs(random)) {
    setup(size);
}

size_t HashTable::RandomKeyVisitor::getNextBucket() {
    if (currentBucket == currentSize) {
        currentBucket = 0;
    }
    ++bucketsVisited;
    return currentBucket++;
}

bool HashTable::RandomKeyVisitor::visitComplete() const {
    return bucketsVisited >= currentSize;
}

bool HashTable::RandomKeyVisitor::maybeReset(size_t size) {
    if (size != currentSize) {
        setup(size);
        return true;
    }
    return false;
}

void HashTable::RandomKeyVisitor::setup(size_t size) {
    if (size == 0) {
        throw std::invalid_argument(
                "HashTable::RandomKeyVisitor::setup size must not be 0");
    }

    currentSize = size;
    currentBucket = random % (currentSize);
    bucketsVisited = 0;
}

std::unique_ptr<Item> HashTable::getRandomKey(CollectionID cid, int rnd) {
    return getRandomKey(cid, RandomKeyVisitor{getSize(), rnd});
}

std::unique_ptr<Item> HashTable::getRandomKey(CollectionID cid,
                                              RandomKeyVisitor visitor) {
    std::unique_ptr<Item> ret;

    do {
        auto lh = getLockedBucket(visitor.getNextBucket());

        // Now we have a lock, ask the visitor if it needs to reset, if it does
        // we must skip the call to getRandomKey
        if (visitor.maybeReset(getSize())) {
            continue;
        }

        ret = getRandomKey(cid, lh);
    } while (ret == nullptr && !visitor.visitComplete());

    return ret;
}

MutationStatus HashTable::set(const Item& val) {
    auto htRes = findForWrite(val.getKey());
    if (htRes.storedValue) {
        return unlocked_updateStoredValue(htRes.lock, *htRes.storedValue, val)
                .status;
    } else {
        unlocked_addNewStoredValue(htRes.lock, val);
        return MutationStatus::WasClean;
    }
}

void HashTable::rollbackItem(const Item& item) {
    auto htRes = findItem(item);
    if (htRes.storedValue) {
        unlocked_updateStoredValue(htRes.lock, *htRes.storedValue, item);
    } else {
        unlocked_addNewStoredValue(htRes.lock, item);
    }
}

HashTable::UpdateResult HashTable::unlocked_updateStoredValue(
        const HashBucketLock& hbl, StoredValue& v, const Item& itm) {
    if (!hbl.getHTLock()) {
        throw std::invalid_argument(
                "HashTable::unlocked_updateStoredValue: htLock "
                "not held");
    }

    if (!isActive()) {
        throw std::logic_error(
                "HashTable::unlocked_updateStoredValue: Cannot "
                "call on a non-active HT object");
    }

    // Can directly replace the existing SV.
    MutationStatus status =
            v.isDirty() ? MutationStatus::WasDirty : MutationStatus::WasClean;

    const auto preProps = valueStats.prologue(&v);

    /* setValue() will mark v as undeleted if required */
    v.setValue(itm);
    updateFreqCounter(v);

    valueStats.epilogue(preProps, &v);

    return {status, &v};
}

HashTable::UpdateResult HashTable::unlocked_replaceValueAndDatatype(
        const HashBucketLock& hbl,
        StoredValue& v,
        std::unique_ptr<Blob> newValue,
        protocol_binary_datatype_t newDT) {
    if (!hbl.getHTLock()) {
        throw std::invalid_argument(
                "HashTable::unlocked_replaceValueAndDatatype: htLock "
                "not held");
    }

    if (!isActive()) {
        throw std::logic_error(
                "HashTable::unlocked_replaceValueAndDatatype: Cannot "
                "call on a non-active HT object");
    }

    const auto preStatus =
            v.isDirty() ? MutationStatus::WasDirty : MutationStatus::WasClean;

    const auto preProps = valueStats.prologue(&v);

    v.setDatatype(newDT);
    v.replaceValue(std::move(newValue));

    valueStats.epilogue(preProps, &v);

    return {preStatus, &v};
}

StoredValue* HashTable::unlocked_addNewStoredValue(const HashBucketLock& hbl,
                                                   const Item& itm) {
    if (!hbl.getHTLock()) {
        throw std::invalid_argument(
                "HashTable::unlocked_addNewStoredValue: htLock "
                "not held");
    }

    if (!isActive()) {
        throw std::invalid_argument(
                "HashTable::unlocked_addNewStoredValue: Cannot "
                "call on a non-active HT object");
    }

    const auto emptyProperties = valueStats.prologue(nullptr);

    // Create a new StoredValue and link it into the head of the bucket chain.
    auto v = (*valFact)(itm, std::move(values[hbl.getBucketNum()]));

    valueStats.epilogue(emptyProperties, v.get().get());

    values[hbl.getBucketNum()] = std::move(v);
    return values[hbl.getBucketNum()].get().get();
}

HashTable::Statistics::StoredValueProperties::StoredValueProperties(
        const StoredValue* sv) {
    // If no previous StoredValue exists; return default constructed object.
    if (sv == nullptr) {
        return;
    }

    // Record all properties of the stored value which statistics require.
    isValid = true;
    size = sv->size();
    metaDataSize = sv->metaDataSize();
    datatype = sv->getDatatype();
    uncompressedSize = sv->uncompressedSize();
    isResident = sv->isResident();
    isDeleted = sv->isDeleted();
    isTempItem = sv->isTempItem();
    isSystemItem = sv->getKey().isInSystemCollection();
    isPreparedSyncWrite = sv->isPending() || sv->isPrepareCompleted();
    cid = sv->getKey().getCollectionID();
}

HashTable::Statistics::StoredValueProperties HashTable::Statistics::prologue(
        const StoredValue* v) const {
    return StoredValueProperties(v);
}

struct HashTable::Statistics::CacheLocalStatistics {
    // Many of these stats should logically be NonNegativeCounters,
    // but as they are used inside a LastLevelCacheStore there are
    // multiple copies of each stat; one copy _may_ go negative
    // even though the sum across cores remains non-negative.

    /// Count of alive & deleted, in-memory non-resident and resident
    /// items. Excludes temporary and prepared items.
    CopyableAtomic<ssize_t> numItems;

    /// Count of alive, non-resident items.
    CopyableAtomic<ssize_t> numNonResidentItems;

    /// Count of deleted items.
    CopyableAtomic<ssize_t> numDeletedItems;

    /// Count of items where StoredValue::isTempItem() is true.
    CopyableAtomic<ssize_t> numTempItems;

    /// Count of items where StoredValue resides in system namespace
    CopyableAtomic<ssize_t> numSystemItems;

    /// Count of items where StoredValue is a prepared SyncWrite.
    CopyableAtomic<ssize_t> numPreparedSyncWrites;

    /**
     * Number of documents of a given datatype. Includes alive
     * (non-deleted), committed documents in the HashTable.
     * (Prepared documents are not counted).
     * For value eviction includes resident & non-resident items (as the
     * datatype is part of the metadata), for full-eviction will only
     * include resident items.
     */
    AtomicDatatypeCombo datatypeCounts = {};

    //! Cache size (fixed-length fields in StoredValue + keylen +
    //! valuelen).
    CopyableAtomic<ssize_t> cacheSize = {};

    //! Meta-data size (fixed-length fields in StoredValue + keylen).
    CopyableAtomic<ssize_t> metaDataMemory = {};

    //! Memory consumed by items in this hashtable.
    CopyableAtomic<ssize_t> memSize = {};

    /// Memory consumed if the items were uncompressed.
    CopyableAtomic<ssize_t> uncompressedMemSize = {};
};

HashTable::Statistics::Statistics(EPStats& epStats) : epStats(epStats) {
}

size_t HashTable::Statistics::getNumItems() const {
    size_t result = 0;
    for (const auto& stripe : llcLocal) {
        result += stripe.numItems;
    }
    return result;
}

size_t HashTable::Statistics::getNumNonResidentItems() const {
    size_t result = 0;
    for (const auto& stripe : llcLocal) {
        result += stripe.numNonResidentItems;
    }
    return result;
}

size_t HashTable::Statistics::getNumDeletedItems() const {
    size_t result = 0;
    for (const auto& stripe : llcLocal) {
        result += stripe.numDeletedItems;
    }
    return result;
}

size_t HashTable::Statistics::getNumTempItems() const {
    size_t result = 0;
    for (const auto& stripe : llcLocal) {
        result += stripe.numTempItems;
    }
    return result;
}

size_t HashTable::Statistics::getNumSystemItems() const {
    size_t result = 0;
    for (const auto& stripe : llcLocal) {
        result += stripe.numSystemItems;
    }
    return result;
}

size_t HashTable::Statistics::getNumPreparedSyncWrites() const {
    size_t result = 0;
    for (const auto& stripe : llcLocal) {
        result += stripe.numPreparedSyncWrites;
    }
    return result;
}

HashTable::DatatypeCombo HashTable::Statistics::getDatatypeCounts() const {
    DatatypeCombo result{{0}};
    for (const auto& stripe : llcLocal) {
        for (size_t i = 0; i < stripe.datatypeCounts.size(); ++i) {
            result[i] += stripe.datatypeCounts[i];
        }
    }
    return result;
}

size_t HashTable::Statistics::getCacheSize() const {
    size_t result = 0;
    for (const auto& stripe : llcLocal) {
        result += stripe.cacheSize;
    }
    return result;
}

size_t HashTable::Statistics::getMetaDataMemory() const {
    size_t result = 0;
    for (const auto& stripe : llcLocal) {
        result += stripe.metaDataMemory;
    }
    return result;
}

size_t HashTable::Statistics::getMemSize() const {
    size_t result = 0;
    for (const auto& stripe : llcLocal) {
        result += stripe.memSize;
    }
    return result;
}

size_t HashTable::Statistics::getUncompressedMemSize() const {
    size_t result = 0;
    for (const auto& stripe : llcLocal) {
        result += stripe.uncompressedMemSize;
    }
    return result;
}

void HashTable::Statistics::epilogue(StoredValueProperties pre,
                                     const StoredValue* v) {
    // After performing updates to sv; compare with the previous properties and
    // update all statistics for all properties which have changed.

    const auto post = StoredValueProperties(v);

    auto& local = llcLocal.get();

    // Update size, metadataSize & uncompressed size if pre/post differ.
    if (pre.size != post.size) {
        auto sizeDelta = post.size - pre.size;
        // update per-collection stats
        if (pre.isValid || post.isValid) {
            // either of pre or post may be invalid, but if either is
            // valid use the collection id from that.
            auto cid = pre.isValid ? pre.cid : post.cid;
            auto collectionMemUsed =
                    epStats.coreLocal.get()->collectionMemUsed.lock();
            auto itr = collectionMemUsed->find(cid);
            if (itr != collectionMemUsed->end()) {
                itr->second += sizeDelta;
            }
        }

        local.cacheSize.fetch_add(sizeDelta);
        local.memSize.fetch_add(sizeDelta);
        memChangedCallback(sizeDelta);
    }
    if (pre.metaDataSize != post.metaDataSize) {
        local.metaDataMemory.fetch_add(post.metaDataSize - pre.metaDataSize);
        epStats.coreLocal.get()->currentSize.fetch_add(post.metaDataSize -
                                                       pre.metaDataSize);
    }
    if (pre.uncompressedSize != post.uncompressedSize) {
        local.uncompressedMemSize.fetch_add(post.uncompressedSize -
                                            pre.uncompressedSize);
    }

    // Determine if valid, non resident; and update numNonResidentItems if
    // differ.
    bool preNonResident = pre.isValid && (!pre.isResident && !pre.isDeleted &&
                                          !pre.isTempItem);
    bool postNonResident =
            post.isValid &&
            (!post.isResident && !post.isDeleted && !post.isTempItem);
    if (preNonResident != postNonResident) {
        local.numNonResidentItems.fetch_add(postNonResident - preNonResident);
    }

    if (pre.isTempItem != post.isTempItem) {
        local.numTempItems.fetch_add(post.isTempItem - pre.isTempItem);
    }

    // nonItems only considers valid; non-temporary items:
    bool preNonTemp = pre.isValid && !pre.isTempItem;
    bool postNonTemp = post.isValid && !post.isTempItem;
    if (preNonTemp != postNonTemp) {
        local.numItems.fetch_add(postNonTemp - preNonTemp);
    }

    if (pre.isSystemItem != post.isSystemItem) {
        local.numSystemItems.fetch_add(post.isSystemItem - pre.isSystemItem);
    }

    // numPreparedItems counts valid, prepared (not yet committed) items.
    const bool prePrepared = pre.isValid && pre.isPreparedSyncWrite;
    const bool postPrepared = post.isValid && post.isPreparedSyncWrite;
    if (prePrepared != postPrepared) {
        local.numPreparedSyncWrites.fetch_add(postPrepared - prePrepared);
    }

    // Don't include system items in the deleted count, numSystemItems will
    // count both types (a marked deleted system event still has purpose)
    // Don't include prepared items in the deleted count - they haven't (yet)
    // been deleted.
    const bool preDeleted =
            pre.isDeleted && !pre.isSystemItem && !pre.isPreparedSyncWrite;
    const bool postDeleted =
            post.isDeleted && !post.isSystemItem && !post.isPreparedSyncWrite;
    if (preDeleted != postDeleted) {
        local.numDeletedItems.fetch_add(postDeleted - preDeleted);
    }

    // Update datatypes. These are only tracked for non-temp, non-deleted,
    // committed items.
    if (preNonTemp && !pre.isDeleted && !pre.isPreparedSyncWrite) {
        --local.datatypeCounts[pre.datatype];
    }
    if (postNonTemp && !post.isDeleted && !post.isPreparedSyncWrite) {
        ++local.datatypeCounts[post.datatype];
    }
}

void HashTable::Statistics::setMemChangedCallback(
        std::function<void(int64_t delta)> callback) {
    memChangedCallback = std::move(callback);
}

const std::function<void(int64_t delta)>&
HashTable::Statistics::getMemChangedCallback() const {
    return memChangedCallback;
}

void HashTable::Statistics::reset() {
    // We are about to reset stats to 0, memory usage should be changing
    // accordingly, so call the mem changed callback with the new amount.
    getMemChangedCallback()(-getCacheSize());

    for (auto& core : llcLocal) {
        core = {};
    }
}

std::pair<StoredValue*, StoredValue::UniquePtr>
HashTable::unlocked_replaceByCopy(const HashBucketLock& hbl,
                                  StoredValue& vToCopy) {
    if (!hbl.getHTLock()) {
        throw std::invalid_argument(
                "HashTable::unlocked_replaceByCopy: htLock "
                "not held");
    }

    if (!isActive()) {
        throw std::invalid_argument(
                "HashTable::unlocked_replaceByCopy: Cannot "
                "call on a non-active HT object");
    }

    /* Release (remove) the StoredValue from the hash table */
    auto releasedSv = unlocked_release(hbl, vToCopy);

    /* Copy the StoredValue and link it into the head of the bucket chain. */
    auto newSv = valFact->copyStoredValue(
            vToCopy, std::move(values[hbl.getBucketNum()]));

    // Adding a new item into the HashTable; update stats.
    const auto emptyProperties = valueStats.prologue(nullptr);
    valueStats.epilogue(emptyProperties, newSv.get().get());

    values[hbl.getBucketNum()] = std::move(newSv);
    return {values[hbl.getBucketNum()].get().get(), std::move(releasedSv)};
}

HashTable::DeleteResult HashTable::unlocked_softDelete(
        const HashBucketLock& hbl,
        StoredValue& v,
        bool onlyMarkDeleted,
        DeleteSource delSource) {
    if (!hbl.getHTLock()) {
        throw std::invalid_argument(
                "HashTable::unlocked_softDelete: htLock not held");
    }
    switch (v.getCommitted()) {
    case CommittedState::PrepareAborted:
    case CommittedState::PrepareCommitted:
        // We shouldn't be trying to use PrepareCompleted states yet
        throw std::logic_error(
                "HashTable::unlocked_softDelete attempting"
                " to delete a completed prepare");
    case CommittedState::Pending:
    case CommittedState::PreparedMaybeVisible:
    case CommittedState::CommittedViaMutation:
    case CommittedState::CommittedViaPrepare:
        const auto preProps = valueStats.prologue(&v);

        if (onlyMarkDeleted) {
            v.markDeleted(delSource);
        } else {
            v.del(delSource);
        }

        // As part of deleting, set committedState to CommittedViaMutation -
        // this is necessary so when we later queue this SV into
        // CheckpoitnManager, if if was previously CommittedViaPrepare it
        // isn't mis-interpreted for a SyncDelete.
        v.setCommitted(CommittedState::CommittedViaMutation);

        valueStats.epilogue(preProps, &v);
        return {DeletionStatus::Success, &v};
    }
    folly::assume_unreachable();
}

HashTable::DeleteResult HashTable::unlocked_abortPrepare(
        const HashTable::HashBucketLock& hbl, StoredValue& v) {
    if (!hbl.getHTLock()) {
        throw std::invalid_argument(
                "HashTable::unlocked_abortPrepare: htLock not held");
    }
    const auto preProps = valueStats.prologue(&v);
    // We consider a prepare that is non-resident to be a completed abort.
    v.setCommitted(CommittedState::PrepareAborted);

    // Set the completed time so we don't prematurely purge the SV
    v.setCompletedOrDeletedTime(ep_real_time());
    valueStats.epilogue(preProps, &v);
    return {DeletionStatus::Success, &v};
}

StoredValue::UniquePtr HashTable::unlocked_createSyncDeletePrepare(
        const HashTable::HashBucketLock& hbl,
        const StoredValue& v,
        DeleteSource delSource) {
    if (!hbl.getHTLock()) {
        throw std::invalid_argument(
                "HashTable::unlocked_createSyncDeletePrepare: htLock not held");
    }
    auto pendingDel = valFact->copyStoredValue(v, nullptr /*next chain ptr*/);
    pendingDel->setCommitted(CommittedState::Pending);
    pendingDel->del(delSource);
    return pendingDel;
}

StoredValue* HashTable::selectSVForRead(TrackReference trackReference,
                                        WantsDeleted wantsDeleted,
                                        ForGetReplicaOp forGetReplica,
                                        HashTable::HashBucketLock& hbl,
                                        StoredValue* committed,
                                        StoredValue* pending) {
    if (!hbl.getHTLock()) {
        throw std::invalid_argument(
                "HashTable::selectSVForRead: htLock not held");
    }
    /// Reading normally uses the Committed StoredValue - however if a
    /// pendingSV is found we must check if it's marked as MaybeVisible -
    /// which will block reading.
    /// However if this request is for a GET_REPLICA then we should only
    /// return committed items
    if (forGetReplica == ForGetReplicaOp::No && pending &&
        pending->isPreparedMaybeVisible()) {
        // Return the pending one as an indication the caller cannot read it.
        return pending;
    }
    auto* sv = committed;

    if (!sv) {
        // No item found - return null.
        return nullptr;
    }

    if (committed->isDeleted()) {
        // Deleted items should only be returned if caller asked for them,
        // and we don't update ref-counts for them.
        return (wantsDeleted == WantsDeleted::Yes) ? sv : nullptr;
    }

    // Found a non-deleted item. Now check if we should update ref-count.
    if (trackReference == TrackReference::Yes) {
        updateFreqCounter(*sv);
    }

    return sv;
}

HashTable::FindROResult HashTable::findForRead(
        const DocKey& key,
        TrackReference trackReference,
        WantsDeleted wantsDeleted,
        const ForGetReplicaOp fetchRequestedForReplicaItem) {
    auto result = findInner(key);
    auto* sv = selectSVForRead(trackReference,
                               wantsDeleted,
                               fetchRequestedForReplicaItem,
                               result.lock,
                               result.committedSV,
                               result.pendingSV);

    return {sv, std::move(result.lock)};
}

HashTable::FindResult HashTable::findForWrite(const DocKey& key,
                                              WantsDeleted wantsDeleted) {
    auto result = findInner(key);

    // We found a prepare. It may have been completed (Ephemeral) though. If it
    // has been completed we will return the committed StoredValue.
    if (result.pendingSV && !result.pendingSV->isPrepareCompleted()) {
        // Early return if we found a prepare. We should always return prepares
        // regardless of whether or not they are deleted or the caller has asked
        // for deleted SVs. For example, consider searching for a SyncDelete, we
        // should always return the deleted prepare.
        return {result.pendingSV, std::move(result.lock)};
    }

    /// Writing using the Pending StoredValue (if found), else committed.
    if (!result.committedSV) {
        // No item found - return null.
        return {nullptr, std::move(result.lock)};
    }

    if (result.committedSV->isDeleted() && wantsDeleted == WantsDeleted::No) {
        // Deleted items should only be returned if caller asked for them -
        // otherwise return null.
        return {nullptr, std::move(result.lock)};
    }
    return {result.committedSV, std::move(result.lock)};
}

HashTable::FindResult HashTable::findForSyncWrite(const DocKey& key) {
    auto result = findInner(key);

    if (result.pendingSV) {
        // Early return if we found a prepare. We should always return
        // prepares regardless of whether or not they are deleted or the caller
        // has asked for deleted SVs. For example, consider searching for a
        // SyncDelete, we should always return the deleted prepare. Also,
        // we always return completed prepares.
        return {result.pendingSV, std::move(result.lock)};
    }

    if (!result.committedSV) {
        // No item found - return null.
        return {nullptr, std::move(result.lock)};
    }

    if (result.committedSV->isDeleted()) {
        // Deleted items should only be returned if caller asked for them -
        // otherwise return null.
        return {nullptr, std::move(result.lock)};
    }
    return {result.committedSV, std::move(result.lock)};
}

HashTable::FindResult HashTable::findForSyncReplace(const DocKey& key) {
    auto result = findInner(key);

    if (result.pendingSV) {
        // For the replace case, we should return cb::engine_errc::no_such_key
        // if no document exists for the given key. For the case where we abort
        // a SyncWrite then attempt to do another we would find the
        // AbortedPrepare (in the Ephemeral case) which we would then use to do
        // another SyncWrite if we called the findForSyncWrite function. So, if
        // we find a completed SyncWrite but the committed StoredValue does not
        // exist, then return nullptr as logically a replace is not possible.
        if (result.pendingSV->isPrepareCompleted() && !result.committedSV) {
            return {nullptr, std::move(result.lock)};
        }
        // Otherwise, return the prepare so that we can re-use it.
        return {result.pendingSV, std::move(result.lock)};
    }

    if (!result.committedSV) {
        // No item found - return null.
        return {nullptr, std::move(result.lock)};
    }

    if (result.committedSV->isDeleted()) {
        // Deleted items should only be returned if caller asked for them -
        // otherwise return null.
        return {nullptr, std::move(result.lock)};
    }
    return {result.committedSV, std::move(result.lock)};
}

HashTable::FindUpdateResult HashTable::findForUpdate(const DocKey& key) {
    auto result = findInner(key);

    StoredValueProxy prepare{std::move(result.lock), result.pendingSV};
    return {std::move(prepare), result.committedSV, *this};
}

HashTable::FindResult HashTable::findOnlyCommitted(const DocKey& key) {
    auto result = findInner(key);
    return {result.committedSV, std::move(result.lock)};
}

HashTable::FindResult HashTable::findOnlyPrepared(const DocKey& key) {
    auto result = findInner(key);
    return {result.pendingSV, std::move(result.lock)};
}

HashTable::FindResult HashTable::findItem(const Item& item) {
    auto result = findInner(item.getKey());
    auto preparedNamespace = item.isPending() || item.isAbort();
    return {preparedNamespace ? result.pendingSV : result.committedSV,
            std::move(result.lock)};
}

void HashTable::unlocked_del(const HashBucketLock& hbl,
                             const StoredValue& value) {
    unlocked_release(hbl, value).reset();
}

StoredValue::UniquePtr HashTable::unlocked_release(
        const HashBucketLock& hbl, const StoredValue& valueToRelease) {
    if (!hbl.getHTLock()) {
        throw std::invalid_argument(
                "HashTable::unlocked_release_base: htLock not held");
    }

    if (!isActive()) {
        throw std::logic_error(
                "HashTable::unlocked_release_base: Cannot call on a "
                "non-active object");
    }
    // Remove the first (should only be one) StoredValue matching the given
    // pointer
    auto released = hashChainRemove(values[hbl.getBucketNum()], valueToRelease);

    if (!released) {
        /* We shouldn't reach here, we must delete the StoredValue in the
           HashTable */
        throw std::logic_error(
                "HashTable::unlocked_release_base: StoredValue to be released "
                "not found in HashTable; possibly HashTable leak");
    }

    // Update statistics for the item which is now gone.
    const auto preProps = valueStats.prologue(released.get().get());
    valueStats.epilogue(preProps, nullptr);

    return released;
}

MutationStatus HashTable::insertFromWarmup(const Item& itm,
                                           bool eject,
                                           bool keyMetaDataOnly,
                                           EvictionPolicy evictionPolicy) {
    auto htRes = findInner(itm.getKey());
    auto* v = (itm.isCommitted() ? htRes.committedSV : htRes.pendingSV);
    auto& hbl = htRes.lock;

    if (v == nullptr) {
        v = unlocked_addNewStoredValue(hbl, itm);
        v->markClean();

        // TODO: Would be faster if we just skipped creating the value in the
        // first place instead of adding it to the Item and then discarding it
        // in markNotResident.
        if (keyMetaDataOnly) {
            const auto preProps = valueStats.prologue(v);
            v->markNotResident();
            valueStats.epilogue(preProps, v);
        }
    } else {
        if (keyMetaDataOnly) {
            // We don't have a better error code ;)
            return MutationStatus::InvalidCas;
        }

        // Existing item found. This should only occur if:
        // a) The existing item is temporary (i.e. result of a front-end
        //    thread attempting to read and triggered a bgFetch); or
        // b) The existing item is non-temporary and was loaded as the result of
        //    a previous BGfetch (and has the same CAS).
        //
        // Verify that the CAS isn't changed
        if (v->getCas() != itm.getCas()) {
            if (v->getCas() == 0) {
                v->setCas(itm.getCas());
                v->setFlags(itm.getFlags());
                v->setExptime(itm.getExptime());
                v->setRevSeqno(itm.getRevSeqno());
            } else {
                return MutationStatus::InvalidCas;
            }
        }

        // CAS is equal - exact same item. Update the SV if it's not already
        // resident.
        if (!v->isResident()) {
            Expects(unlocked_restoreValue(hbl.getHTLock(), itm, *v));
            v->markClean();
        }
    }

    if (eject && !keyMetaDataOnly) {
        unlocked_ejectItem(hbl, v, evictionPolicy);
    }

    return MutationStatus::NotFound;
}

bool HashTable::reallocateStoredValue(StoredValue&& sv) {
    // Search the chain and reallocate
    for (StoredValue::UniquePtr* curr =
                 &values[getBucketForHash(sv.getKey().hash())];
         curr->get().get();
         curr = &curr->get()->getNext()) {
        if (&sv == curr->get().get()) {
            auto newSv = valFact->copyStoredValue(sv, std::move(sv.getNext()));
            curr->swap(newSv);
            return true;
        }
    }
    return false;
}

void HashTable::dump() const {
    std::cerr << *this << std::endl;
}

nlohmann::json HashTable::dumpStoredValuesAsJson() const {
    MultiLockHolder mlh(mutexes);
    auto obj = nlohmann::json::array();
    for (const auto& chain : values) {
        if (chain) {
            for (StoredValue* sv = chain.get().get(); sv != nullptr;
                 sv = sv->getNext().get().get()) {
                std::stringstream ss;
                ss << sv->getKey();
                obj.push_back(*sv);
            }
        }
    }

    return obj;
}

void HashTable::storeCompressedBuffer(std::string_view buf, StoredValue& v) {
    const auto preProps = valueStats.prologue(&v);

    v.storeCompressedBuffer(buf);

    valueStats.epilogue(preProps, &v);
}

void HashTable::visit(HashTableVisitor& visitor) {
    HashTable::Position ht_pos;
    while (ht_pos != endPosition()) {
        ht_pos = pauseResumeVisit(visitor, ht_pos);
    }
}

void HashTable::visitDepth(HashTableDepthVisitor &visitor) {
    if (valueStats.getNumItems() == 0 || !isActive()) {
        return;
    }
    size_t visited = 0;
    // Acquire one (any) of the mutexes before incrementing {visitors}, this
    // prevents any race between this visitor and the HashTable resizer.
    // See comments in pauseResumeVisit() for further details.
    std::unique_lock<std::mutex> lh(mutexes[0]);
    VisitorTracker vt(&visitors);
    lh.unlock();

    for (int l = 0; l < static_cast<int>(mutexes.size()); l++) {
        for (int i = l; i < static_cast<int>(size); i+= mutexes.size()) {
            // (re)acquire mutex on each HashBucket, to minimise any impact
            // on front-end threads.
            std::lock_guard<std::mutex> lh(mutexes[l]);

            size_t depth = 0;
            StoredValue* p = values[i].get().get();
            if (p) {
                // TODO: Perf: This check seems costly - do we think it's still
                // worth keeping?
                auto hashbucket = getBucketForHash(p->getKey().hash());
                if (i != hashbucket) {
                    throw std::logic_error("HashTable::visit: inconsistency "
                            "between StoredValue's calculated hashbucket "
                            "(which is " + std::to_string(hashbucket) +
                            ") and bucket it is located in (which is " +
                            std::to_string(i) + ")");
                }
            }
            size_t mem(0);
            while (p) {
                depth++;
                mem += p->size();
                p = p->getNext().get().get();
            }
            visitor.visit(i, depth, mem);
            ++visited;
        }
    }
}

HashTable::Position HashTable::pauseResumeVisit(HashTableVisitor& visitor,
                                                Position& start_pos) {
    if ((valueStats.getNumItems() + valueStats.getNumTempItems()) == 0 ||
        !isActive()) {
        // Nothing to visit
        return endPosition();
    }

    bool paused = false;

    // To attempt to minimize the impact the visitor has on normal frontend
    // operations, we deliberately acquire (and release) the mutex between
    // each hash_bucket - see `lh` in the inner for() loop below. This means we
    // hold a given mutex for a large number of short durations, instead of just
    // one single, long duration.
    // *However*, there is a potential race with this approach - the {size} of
    // the HashTable may be changed (by the Resizer task) between us first
    // reading it to calculate the starting hash_bucket, and then reading it
    // inside the inner for() loop. To prevent this race, we explicitly acquire
    // (any) mutex, increment {visitors} and then release the mutex. This
    //avoids the race as if visitors >0 then Resizer will not attempt to resize.
    std::unique_lock<std::mutex> lh(mutexes[0]);
    VisitorTracker vt(&visitors);
    lh.unlock();

    // Start from the requested lock number if in range.
    size_t lock = (start_pos.lock < mutexes.size()) ? start_pos.lock : 0;
    size_t hash_bucket = 0;

    for (; isActive() && !paused && lock < mutexes.size(); lock++) {

        // If the bucket position is *this* lock, then start from the
        // recorded bucket (as long as we haven't resized).
        hash_bucket = lock;
        if (start_pos.lock == lock &&
            start_pos.ht_size == size &&
            start_pos.hash_bucket < size) {
            hash_bucket = start_pos.hash_bucket;
        }

        // Iterate across all values in the hash buckets owned by this lock.
        // Note: we don't record how far into the bucket linked-list we
        // pause at; so any restart will begin from the next bucket.
        for (; !paused && hash_bucket < size; hash_bucket += mutexes.size()) {
            visitor.setUpHashBucketVisit();

            // HashBucketLock scope. If a visitor needs additional locking
            // around the HashBucket visit then we need to release it before
            // tearDownHashBucketVisit() is called.
            {
                HashBucketLock lh(hash_bucket, mutexes[lock]);

                StoredValue* v = values[hash_bucket].get().get();
                while (!paused && v) {
                    StoredValue* tmp = v->getNext().get().get();
                    paused = !visitor.visit(lh, *v);
                    v = tmp;
                }
            }

            visitor.tearDownHashBucketVisit();
        }

        // If the visitor paused us before we visited all hash buckets owned
        // by this lock, we don't want to skip the remaining hash buckets, so
        // stop the outer for loop from advancing to the next lock.
        if (paused && hash_bucket < size) {
            break;
        }

        // Finished all buckets owned by this lock. Set hash_bucket to 'size'
        // to give a consistent marker for "end of lock".
        hash_bucket = size;
    }

    // Return the *next* location that should be visited.
    return HashTable::Position(size, lock, hash_bucket);
}

HashTable::Position HashTable::endPosition() const  {
    return HashTable::Position(size, mutexes.size(), size);
}

bool HashTable::unlocked_ejectItem(const HashTable::HashBucketLock& hbl,
                                   StoredValue*& vptr,
                                   EvictionPolicy policy) {
    if (!hbl.getHTLock()) {
        throw std::invalid_argument(
                "HashTable::unlocked_ejectItem: htLock not held");
    }
    if (vptr == nullptr) {
        throw std::invalid_argument("HashTable::unlocked_ejectItem: "
                "Unable to delete NULL StoredValue");
    }

    if (!vptr->eligibleForEviction(policy)) {
        ++stats.numFailedEjects;
        return false;
    }

    const auto preProps = valueStats.prologue(vptr);

    // Deleted items may be entirely removed from memory even in value eviction.
    bool keepMetadata = policy == EvictionPolicy::Value && !vptr->isDeleted();

    if (keepMetadata) {
        // Just eject the value.
        vptr->ejectValue();
        ++stats.numValueEjects;
        valueStats.epilogue(preProps, vptr);
    } else {
        // Remove the item from the hash table.
        int bucket_num = getBucketForHash(vptr->getKey().hash());
        auto removed = hashChainRemove(values[bucket_num], *vptr);
        Expects(removed);

        if (removed->isResident()) {
            ++stats.numValueEjects;
        }
        valueStats.epilogue(preProps, nullptr);

        updateMaxDeletedRevSeqno(vptr->getRevSeqno());
    }

    ++numEjects;
    return true;
}

std::unique_ptr<Item> HashTable::getRandomKey(CollectionID cid,
                                              const HashBucketLock& hbl) {
    if (!hbl.getHTLock()) {
        throw std::invalid_argument(
                "HashTable::getRandomKey: htLock not held");
    }
    for (StoredValue* v = values.at(hbl.getBucketNum()).get().get(); v;
         v = v->getNext().get().get()) {
        if (!v->isTempItem() && !v->isDeleted() && v->isResident() &&
            !v->isPending() && !v->isPrepareCompleted() &&
            v->getKey().getCollectionID() == cid) {
            return v->toItem(Vbid(0));
        }
    }

    return nullptr;
}

bool HashTable::unlocked_restoreValue(
        const std::unique_lock<std::mutex>& htLock,
        const Item& itm,
        StoredValue& v) {
    if (!htLock || !isActive() || v.isResident()) {
        return false;
    }

    const auto preProps = valueStats.prologue(&v);

    v.restoreValue(itm);

    valueStats.epilogue(preProps, &v);

    return true;
}

void HashTable::unlocked_restoreMeta(const std::unique_lock<std::mutex>& htLock,
                                     const Item& itm,
                                     StoredValue& v) {
    if (!htLock) {
        throw std::invalid_argument(
                "HashTable::unlocked_restoreMeta: htLock "
                "not held");
    }

    if (!isActive()) {
        throw std::logic_error(
                "HashTable::unlocked_restoreMeta: Cannot "
                "call on a non-active HT object");
    }

    const auto preProps = valueStats.prologue(&v);

    v.restoreMeta(itm);

    valueStats.epilogue(preProps, &v);
}

void HashTable::unlocked_setCommitted(const HashTable::HashBucketLock& hbl,
                                      StoredValue& value,
                                      CommittedState state) {
    if (!hbl.getHTLock()) {
        throw std::invalid_argument(
                "HashTable::unlocked_setCommitted: htLock not held");
    }
    const auto preProps = valueStats.prologue(&value);
    value.setCommitted(state);
    value.markDirty();
    value.setCompletedOrDeletedTime(ep_real_time());
    valueStats.epilogue(preProps, &value);
}

uint8_t HashTable::generateFreqValue(uint8_t counter) {
    return probabilisticCounter.generateValue(counter);
}

void HashTable::updateFreqCounter(StoredValue& v) {
    // Attempt to increment the storedValue frequency counter
    // value.  Because a probabilistic counter is used the new
    // value will either be the same or an increment of the
    // current value.
    auto updatedFreqCounterValue = generateFreqValue(v.getFreqCounterValue());
    v.setFreqCounterValue(updatedFreqCounterValue);

    if (updatedFreqCounterValue == std::numeric_limits<uint8_t>::max()) {
        // Invoke the registered callback function which
        // wakeups the ItemFreqDecayer task.
        frequencyCounterSaturated();
    }
}

std::ostream& operator<<(std::ostream& os, const HashTable& ht) {
    os << "HashTable[" << &ht << "] with"
       << " numItems:" << ht.getNumItems()
       << " numInMemory:" << ht.getNumInMemoryItems()
       << " numDeleted:" << ht.getNumDeletedItems()
       << " numNonResident:" << ht.getNumInMemoryNonResItems()
       << " numTemp:" << ht.getNumTempItems()
       << " numSystemItems:" << ht.getNumSystemItems()
       << " numPreparedSW:" << ht.getNumPreparedSyncWrites()
       << " values: " << std::endl;
    for (const auto& chain : ht.values) {
        if (chain) {
            for (StoredValue* sv = chain.get().get(); sv != nullptr;
                 sv = sv->getNext().get().get()) {
                os << "    " << *sv << std::endl;
            }
        }
    }
    return os;
}<|MERGE_RESOLUTION|>--- conflicted
+++ resolved
@@ -170,12 +170,8 @@
                 "HashTable::cleanupIfTemporaryItem: htLock not held");
     }
     if (v.isTempDeletedItem() || v.isTempNonExistentItem()) {
-<<<<<<< HEAD
         unlocked_del(hbl, v);
-=======
-        unlocked_del(hbl, &v);
         return true;
->>>>>>> b68b0d05
     }
     return false;
 }
