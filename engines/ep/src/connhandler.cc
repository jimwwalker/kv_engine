/* -*- Mode: C++; tab-width: 4; c-basic-offset: 4; indent-tabs-mode: nil -*- */
/*
 *     Copyright 2015-Present Couchbase, Inc.
 *
 *   Use of this software is governed by the Business Source License included
 *   in the file licenses/BSL-Couchbase.txt.  As of the Change Date specified
 *   in that file, in accordance with the Business Source License, use of this
 *   software will be governed by the Apache License, Version 2.0, included in
 *   the file licenses/APL2.txt.
 */

#include "connhandler.h"
#include "bucket_logger.h"
#include "connhandler_impl.h"
#include "ep_engine.h"
#include "ep_time.h"

#include <memcached/connection_iface.h>
#include <memcached/cookie_iface.h>
#include <memcached/durability_spec.h>
#include <memcached/server_cookie_iface.h>
#include <phosphor/phosphor.h>
#include <platform/timeutils.h>

std::string to_string(ConnHandler::PausedReason r) {
    switch (r) {
    case ConnHandler::PausedReason::BufferLogFull:
        return "BufferLogFull";
    case ConnHandler::PausedReason::Initializing:
        return "Initializing";
    case ConnHandler::PausedReason::OutOfMemory:
        return "OutOfMemory";
    case ConnHandler::PausedReason::ReadyListEmpty:
        return "ReadyListEmpty";
    case ConnHandler::PausedReason::Unknown:
        return "Unknown";
    }
    return "Invalid";
}

ConnHandler::ConnHandler(EventuallyPersistentEngine& e,
                         CookieIface* c,
                         std::string n)
    : engine_(e),
      stats(engine_.getEpStats()),
      name(std::move(n)),
      cookie(c),
      created(ep_current_time()),
      disconnect(false),
      paused(false),
      authenticatedUser(e.getServerApi()->cookie->get_authenticated_user(*c)),
      connected_port(e.getServerApi()->cookie->get_connected_port(*c)),
      idleTimeout(e.getConfiguration().getDcpIdleTimeout()) {
    logger = BucketLogger::createBucketLogger(
            std::to_string(reinterpret_cast<uintptr_t>(this)));

    auto* cookie_api = e.getServerApi()->cookie;
    cookie_api->setDcpConnHandler(*c, this);
    logger->setConnectionId(c->getConnectionId());

    engine_.reserveCookie(*cookie);
}

ConnHandler::~ConnHandler() {
    // Log runtime / pause information when we destruct.
    using namespace std::chrono;
    const auto details = pausedDetails.copy();
    fmt::memory_buffer buf;
    bool addComma = false;
    size_t totalCount = 0;
    nanoseconds totalDuration{};
    for (uint8_t reason = 0; size_t{reason} < PausedReasonCount; reason++) {
        const auto count = details.reasonCounts[reason];
        if (count) {
            if (addComma) {
                format_to(std::back_inserter(buf), ",");
            }
            addComma = true;
            const auto duration = details.reasonDurations[reason];
            format_to(std::back_inserter(buf),
                      R"("{}": {{"count":{}, "duration":"{}"}})",
                      to_string(PausedReason{reason}),
                      count,
                      cb::time2text(duration));
            totalCount += count;
            totalDuration += duration;
        }
    }
    logger->info(
            "Destroying connection. Created {} s ago. Paused {} times, for {} "
            "total. "
            "Details: {{{}}}",
            (ep_current_time() - created),
            totalCount,
            cb::time2text(totalDuration),
            std::string_view{buf.data(), buf.size()});
    logger->unregister();
    engine_.releaseCookie(*cookie);
}

cb::engine_errc ConnHandler::addStream(uint32_t opaque, Vbid, uint32_t flags) {
    logger->warn(
            "Disconnecting - This connection doesn't "
            "support the dcp add stream API");
    return cb::engine_errc::disconnect;
}

cb::engine_errc ConnHandler::closeStream(uint32_t opaque,
                                         Vbid vbucket,
                                         cb::mcbp::DcpStreamId sid) {
    logger->warn(
            "Disconnecting - This connection doesn't "
            "support the dcp close stream API");
    return cb::engine_errc::disconnect;
}

cb::engine_errc ConnHandler::streamEnd(uint32_t opaque,
                                       Vbid vbucket,
                                       cb::mcbp::DcpStreamEndStatus status) {
    logger->warn(
            "Disconnecting - This connection doesn't "
            "support the dcp stream end API");
    return cb::engine_errc::disconnect;
}

cb::engine_errc ConnHandler::mutation(uint32_t opaque,
                                      const DocKey& key,
                                      cb::const_byte_buffer value,
                                      size_t priv_bytes,
                                      uint8_t datatype,
                                      uint64_t cas,
                                      Vbid vbucket,
                                      uint32_t flags,
                                      uint64_t by_seqno,
                                      uint64_t rev_seqno,
                                      uint32_t expiration,
                                      uint32_t lock_time,
                                      cb::const_byte_buffer meta,
                                      uint8_t nru) {
    logger->warn(
            "Disconnecting - This connection doesn't "
            "support the mutation API");
    return cb::engine_errc::disconnect;
}

cb::engine_errc ConnHandler::deletion(uint32_t opaque,
                                      const DocKey& key,
                                      cb::const_byte_buffer value,
                                      size_t priv_bytes,
                                      uint8_t datatype,
                                      uint64_t cas,
                                      Vbid vbucket,
                                      uint64_t by_seqno,
                                      uint64_t rev_seqno,
                                      cb::const_byte_buffer meta) {
    logger->warn(
            "Disconnecting - This connection doesn't "
            "support the deletion API");
    return cb::engine_errc::disconnect;
}

cb::engine_errc ConnHandler::deletionV2(uint32_t opaque,
                                        const DocKey& key,
                                        cb::const_byte_buffer value,
                                        size_t priv_bytes,
                                        uint8_t datatype,
                                        uint64_t cas,
                                        Vbid vbucket,
                                        uint64_t by_seqno,
                                        uint64_t rev_seqno,
                                        uint32_t delete_time) {
    logger->warn(
            "Disconnecting - This connection doesn't "
            "support the deletionV2 API");
    return cb::engine_errc::disconnect;
}

cb::engine_errc ConnHandler::expiration(uint32_t opaque,
                                        const DocKey& key,
                                        cb::const_byte_buffer value,
                                        size_t priv_bytes,
                                        uint8_t datatype,
                                        uint64_t cas,
                                        Vbid vbucket,
                                        uint64_t by_seqno,
                                        uint64_t rev_seqno,
                                        uint32_t deleteTime) {
    logger->warn(
            "Disconnecting - This connection doesn't "
            "support the expiration API");
    return cb::engine_errc::disconnect;
}

cb::engine_errc ConnHandler::snapshotMarker(
        uint32_t opaque,
        Vbid vbucket,
        uint64_t start_seqno,
        uint64_t end_seqno,
        uint32_t flags,
        std::optional<uint64_t> high_completed_seqno,
        std::optional<uint64_t> max_visible_seqno) {
    logger->warn(
            "Disconnecting - This connection doesn't "
            "support the dcp snapshot marker API");
    return cb::engine_errc::disconnect;
}

cb::engine_errc ConnHandler::setVBucketState(uint32_t opaque,
                                             Vbid vbucket,
                                             vbucket_state_t state) {
    logger->warn(
            "Disconnecting - This connection doesn't "
            "support the set vbucket state API");
    return cb::engine_errc::disconnect;
}

cb::engine_errc ConnHandler::streamRequest(
        uint32_t flags,
        uint32_t opaque,
        Vbid vbucket,
        uint64_t start_seqno,
        uint64_t end_seqno,
        uint64_t vbucket_uuid,
        uint64_t snapStartSeqno,
        uint64_t snapEndSeqno,
        uint64_t* rollback_seqno,
        dcp_add_failover_log callback,
        std::optional<std::string_view> json) {
    logger->warn(
            "Disconnecting - This connection doesn't "
            "support the dcp stream request API");
    return cb::engine_errc::disconnect;
}

cb::engine_errc ConnHandler::noop(uint32_t opaque) {
    logger->warn(
            "Disconnecting - This connection doesn't "
            "support the noop API");
    return cb::engine_errc::disconnect;
}

cb::engine_errc ConnHandler::bufferAcknowledgement(uint32_t opaque,
                                                   uint32_t buffer_bytes) {
    logger->warn(
            "Disconnecting - This connection doesn't "
            "support the buffer acknowledgement API");
    return cb::engine_errc::disconnect;
}

cb::engine_errc ConnHandler::control(uint32_t opaque,
                                     std::string_view key,
                                     std::string_view value) {
    logger->warn(
            "Disconnecting - This connection doesn't "
            "support the control API");
    return cb::engine_errc::disconnect;
}

cb::engine_errc ConnHandler::step(bool, DcpMessageProducersIface&) {
    logger->warn(
            "Disconnecting - This connection doesn't "
            "support the dcp step API");
    return cb::engine_errc::disconnect;
}

bool ConnHandler::handleResponse(const cb::mcbp::Response& resp) {
    logger->warn(
            "Disconnecting - This connection doesn't "
            "support the dcp response handler API");
    return false;
}

cb::engine_errc ConnHandler::systemEvent(uint32_t opaque,
                                         Vbid vbucket,
                                         mcbp::systemevent::id event,
                                         uint64_t bySeqno,
                                         mcbp::systemevent::version version,
                                         cb::const_byte_buffer key,
                                         cb::const_byte_buffer eventData) {
    logger->warn(
            "Disconnecting - This connections doesn't "
            "support the dcp system_event API");
    return cb::engine_errc::disconnect;
}

cb::engine_errc ConnHandler::prepare(uint32_t opaque,
                                     const DocKey& key,
                                     cb::const_byte_buffer value,
                                     size_t priv_bytes,
                                     uint8_t datatype,
                                     uint64_t cas,
                                     Vbid vbucket,
                                     uint32_t flags,
                                     uint64_t by_seqno,
                                     uint64_t rev_seqno,
                                     uint32_t expiration,
                                     uint32_t lock_time,
                                     uint8_t nru,
                                     DocumentState document_state,
                                     cb::durability::Level level) {
    logger->warn(
            "Disconnecting - This connection doesn't support the dcp prepare "
            "API");
    return cb::engine_errc::disconnect;
}

cb::engine_errc ConnHandler::commit(uint32_t opaque,
                                    Vbid vbucket,
                                    const DocKey& key,
                                    uint64_t prepare_seqno,
                                    uint64_t commit_seqno) {
    logger->warn(
            "Disconnecting - This connection doesn't support the dcp commit "
            "API");
    return cb::engine_errc::disconnect;
}

cb::engine_errc ConnHandler::abort(uint32_t opaque,
                                   Vbid vbucket,
                                   const DocKey& key,
                                   uint64_t prepareSeqno,
                                   uint64_t abortSeqno) {
    logger->warn(
            "Disconnecting - This connection doesn't support the dcp abort "
            "API");
    return cb::engine_errc::disconnect;
}

cb::engine_errc ConnHandler::seqno_acknowledged(uint32_t opaque,
                                                Vbid vbucket,
                                                uint64_t prepared_seqno) {
    logger->warn(
            "Disconnecting - This connection doesn't support the dcp "
            "seqno_acknowledged API");
    return cb::engine_errc::disconnect;
}

BucketLogger& ConnHandler::getLogger() {
    return *logger;
}

void ConnHandler::addStats(const AddStatFn& add_stat, CookieIface& c) {
    using namespace std::chrono;

    addStat("type", getType(), add_stat, c);
    addStat("created", created, add_stat, c);
    addStat("pending_disconnect", disconnect.load(), add_stat, c);
    addStat("supports_ack", supportAck.load(), add_stat, c);
    addStat("paused", isPaused(), add_stat, c);
    const auto details = pausedDetails.copy();
    if (isPaused()) {
        addStat("paused_current_reason",
                to_string(details.reason),
                add_stat,
                c);
        addStat("paused_current_duration",
                cb::time2text(steady_clock::now() - details.lastPaused),
                add_stat,
                c);
    }
    for (size_t reason = 0; reason < PausedReasonCount; reason++) {
        const auto count = details.reasonCounts[reason];
        if (count) {
            std::string key{"paused_previous_" +
                            to_string(PausedReason(reason)) + "_count"};
            addStat(key.c_str(), count, add_stat, c);

            const auto duration = details.reasonDurations[reason];
            key = {"paused_previous_" + to_string(PausedReason(reason)) +
                   "_duration"};
            addStat(key.c_str(), cb::time2text(duration), add_stat, c);
        }
    }
    const auto priority = cookie.load()->getConnectionIface().getPriority();
    const char* priString = "<INVALID>";
    switch (priority) {
    case ConnectionPriority::High:
        priString = "high";
        break;
    case ConnectionPriority::Medium:
        priString = "medium";
        break;
    case ConnectionPriority::Low:
        priString = "low";
        break;
    }
    addStat("priority", priString, add_stat, c);
    addStat(DcpControlKeys::FlatBuffersSystemEvents,
            areFlatBuffersSystemEventsEnabled(),
            add_stat,
            c);
}

void ConnHandler::pause(ConnHandler::PausedReason r) {
    paused.store(true);
    auto now = std::chrono::steady_clock::now();
    pausedDetails.withLock([r, now](auto& details) {
        details.reason = r;
        details.lastPaused = now;
    });
}

void ConnHandler::setLogHeader(const std::string& header) {
    logger->prefix = header;
}

const char* ConnHandler::logHeader() const {
    return logger->prefix.c_str();
}

void ConnHandler::unPause() {
    auto wasPaused = paused.exchange(false);
    if (!wasPaused) {
        return;
    }
    using namespace std::chrono;
    auto now = steady_clock::now();
    pausedDetails.withLock([now](auto& details) {
        auto index = static_cast<std::underlying_type_t<PausedReason>>(
                details.reason);
        details.reasonCounts[index]++;
        details.reasonDurations[index] += (now - details.lastPaused);
    });
}

void ConnHandler::scheduleNotify() {
    if (engine_.getEpStats().isShutdown) {
        return;
    }
    if (isPaused()) {
        engine_.scheduleDcpStep(*getCookie());
    }
}

// Explicit instantiation of addStat() used outside ConnHandler and
// derived classes - for example from BackfillManager::addStats().
<<<<<<< HEAD
template void ConnHandler::addStat<std::string>(const char* nm,
                                                const std::string& val,
                                                const AddStatFn& add_stat,
                                                CookieIface& c) const;
=======
template void ConnHandler::addStat<std::string>(std::string_view,
                                                const std::string& val,
                                                const AddStatFn& add_stat,
                                                const void* c) const;
>>>>>>> 1f42ae8c
<|MERGE_RESOLUTION|>--- conflicted
+++ resolved
@@ -434,14 +434,7 @@
 
 // Explicit instantiation of addStat() used outside ConnHandler and
 // derived classes - for example from BackfillManager::addStats().
-<<<<<<< HEAD
-template void ConnHandler::addStat<std::string>(const char* nm,
-                                                const std::string& val,
-                                                const AddStatFn& add_stat,
-                                                CookieIface& c) const;
-=======
 template void ConnHandler::addStat<std::string>(std::string_view,
                                                 const std::string& val,
                                                 const AddStatFn& add_stat,
-                                                const void* c) const;
->>>>>>> 1f42ae8c
+                                                CookieIface& c) const;