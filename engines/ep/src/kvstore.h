/* -*- Mode: C++; tab-width: 4; c-basic-offset: 4; indent-tabs-mode: nil -*- */
/*
 *     Copyright 2010 Couchbase, Inc
 *
 *   Licensed under the Apache License, Version 2.0 (the "License");
 *   you may not use this file except in compliance with the License.
 *   You may obtain a copy of the License at
 *
 *       http://www.apache.org/licenses/LICENSE-2.0
 *
 *   Unless required by applicable law or agreed to in writing, software
 *   distributed under the License is distributed on an "AS IS" BASIS,
 *   WITHOUT WARRANTIES OR CONDITIONS OF ANY KIND, either express or implied.
 *   See the License for the specific language governing permissions and
 *   limitations under the License.
 */

#pragma once

#include "callbacks.h"
#include "collections/eraser_context.h"
#include "collections/kvstore.h"

#include <memcached/engine_common.h>
#include <utilities/hdrhistogram.h>

#include <relaxed_atomic.h>
#include <atomic>
#include <chrono>
#include <cstring>
#include <deque>
#include <list>
#include <map>
#include <string>
#include <unordered_map>
#include <vector>

/* Forward declarations */
class BucketLogger;
class DiskDocKey;
class Item;
class KVStore;
class KVStoreConfig;
class PersistenceCallback;
class RollbackCB;
class RollbackResult;

namespace cb {
namespace mcbp {
class Request;
}
} // namespace cb

namespace VB {
class Commit;
} // namespace VB

namespace Collections {
namespace VB {
struct PersistedStats;
} // namespace VB
} // namespace Collections

struct vb_bgfetch_item_ctx_t;
struct TransactionContext;
union protocol_binary_request_compact_db;

using vb_bgfetch_queue_t =
        std::unordered_map<DiskDocKey, vb_bgfetch_item_ctx_t>;

enum class GetMetaOnly { Yes, No };

typedef std::shared_ptr<Callback<Vbid&, const DocKey&, bool&>> BloomFilterCBPtr;
typedef std::shared_ptr<Callback<Item&, time_t&> > ExpiredItemsCBPtr;

/**
 * Generic information about a KVStore file
 */
struct FileInfo {
    FileInfo() = default;

    FileInfo(uint64_t items,
             uint64_t deletedItems,
             uint64_t size,
             uint64_t purgeSeqno)
        : items(items),
          deletedItems(deletedItems),
          size(size),
          purgeSeqno(purgeSeqno) {
    }
    /// The number of items stored
    uint64_t items = 0;

    /// The number of deleted item stored
    uint64_t deletedItems = 0;

    /// The size on disk of the KVStore file
    uint64_t size = 0;

    /// Last purge sequence number
    uint64_t purgeSeqno = 0;
};

struct CompactionStats {
    size_t collectionsItemsPurged = 0;
    size_t collectionsDeletedItemsPurged = 0;
    uint64_t tombstonesPurged = 0;
    uint64_t preparesPurged = 0;
    FileInfo pre;
    FileInfo post;
};

struct CompactionConfig {
    uint64_t purge_before_ts = 0;
    uint64_t purge_before_seq = 0;
    uint8_t drop_deletes = 0;
    Vbid db_file_id = Vbid(0);
    uint64_t purgeSeq = 0;
    bool retain_erroneous_tombstones = false;
};

struct compaction_ctx {
    compaction_ctx(const CompactionConfig& config, uint64_t purgeSeq)
        : compactConfig(config), max_purged_seq(purgeSeq) {
    }

    CompactionConfig compactConfig;
    uint64_t max_purged_seq;
    const KVStoreConfig* config;
    uint32_t curr_time;
    BloomFilterCBPtr bloomFilterCallback;
    ExpiredItemsCBPtr expiryCallback;
    struct CompactionStats stats;
    /// pointer as context cannot be constructed until deeper inside storage
    std::unique_ptr<Collections::VB::EraserContext> eraserContext;
    Collections::KVStore::DroppedCb droppedKeyCb;

    /// The SyncRepl HCS, can purge any prepares before the HCS.
    uint64_t highCompletedSeqno = 0;
};

<<<<<<< HEAD
struct kvstats_ctx {
    kvstats_ctx(VB::Commit& commitData) : commitData(commitData) {
    }
    /// A map of key to bool. If true, the key exists in the VB datafile
    std::unordered_map<DiskDocKey, bool> keyStats;
    /// flusher data for managing manifest changes, item counts, vbstate
    VB::Commit& commitData;

    /**
     * Delta of onDiskPrepares that we should add to the value tracked in
     * the persisted VB state before commit
     */
    size_t onDiskPrepareDelta = 0;
};

=======
>>>>>>> c3db8658
class NoLookupCallback : public StatusCallback<CacheLookup> {
public:
    NoLookupCallback() {}
    ~NoLookupCallback() {}
    void callback(CacheLookup&) {}
};

struct DBFileInfo {
    DBFileInfo() :
        fileSize(0), spaceUsed(0) { }

    DBFileInfo(uint64_t fileSize_, uint64_t spaceUsed_)
        : fileSize(fileSize_), spaceUsed(spaceUsed_) {}

    uint64_t fileSize;
    uint64_t spaceUsed;
};

enum scan_error_t {
    scan_success,
    scan_again,
    scan_failed
};

enum class DocumentFilter {
    ALL_ITEMS,
    NO_DELETES,
    ALL_ITEMS_AND_DROPPED_COLLECTIONS
};

enum class ValueFilter {
    KEYS_ONLY,
    VALUES_COMPRESSED,
    VALUES_DECOMPRESSED
};

struct vbucket_state;

class ScanContext {
public:
    ScanContext(std::shared_ptr<StatusCallback<GetValue>> cb,
                std::shared_ptr<StatusCallback<CacheLookup>> cl,
                Vbid vb,
                size_t id,
                int64_t start,
                int64_t end,
                uint64_t purgeSeqno,
                DocumentFilter _docFilter,
                ValueFilter _valFilter,
                uint64_t _documentCount,
                const vbucket_state& vbucketState,
                const KVStoreConfig& _config,
                const std::vector<Collections::KVStore::DroppedCollection>&
                        droppedCollections);

    const std::shared_ptr<StatusCallback<GetValue>> callback;
    const std::shared_ptr<StatusCallback<CacheLookup>> lookup;

    int64_t lastReadSeqno;
    const int64_t startSeqno;
    const int64_t maxSeqno;
    const uint64_t purgeSeqno;
    const size_t scanId;
    const Vbid vbid;
    const DocumentFilter docFilter;
    const ValueFilter valFilter;
    const uint64_t documentCount;

    /**
     * The highest seqno of a mutation or commit on disk. Used for backfill
     * for non sync-write aware connections as the snapshot end to ensure the
     * snapshot end matches the last item sent (aborts and prepares are skipped
     * for such connections).
     */
    const uint64_t maxVisibleSeqno;
    /**
     * The on disk "High Completed Seqno". This number changes in different ways
     * when compared to the one in memory so has been named differently. The
     * seqno will be read from disk and sent to a replica in a snapshot marker
     * so that we can optimise warmup after having received a disk snapshot.
     * This is necessary due to de-duplication as a replica will see logical
     * commits out of order. It cannot update the HCS value reliably with the
     * information received and perform the warmup optimisation so the active
     * node will send a persistedCompletedSeqno value which it will write at the
     * end of the snapshot. This seqno is also used to optimise local warmup.
     */
    const uint64_t persistedCompletedSeqno;

    BucketLogger* logger;
    const KVStoreConfig& config;
    Collections::VB::ScanContext collectionsContext;
};

struct FileStats {
    FileStats() = default;

    // Read time length
    Hdr1sfMicroSecHistogram readTimeHisto;
    // Distance from last read
    Hdr1sfInt32Histogram readSeekHisto;
    // Size of read
    Hdr1sfInt32Histogram readSizeHisto;
    // Write time length
    Hdr1sfMicroSecHistogram writeTimeHisto;
    // Write size
    Hdr1sfInt32Histogram writeSizeHisto;
    // Time spent in sync
    Hdr1sfMicroSecHistogram syncTimeHisto;
    // Read count per open() / close() pair
    Hdr1sfInt32Histogram readCountHisto;
    // Write count per open() / close() pair
    Hdr1sfInt32Histogram writeCountHisto;

    // total bytes read from disk.
    cb::RelaxedAtomic<size_t> totalBytesRead{0};
    // Total bytes written to disk.
    cb::RelaxedAtomic<size_t> totalBytesWritten{0};

    size_t getMemFootPrint() const;

    void reset();
};

/**
 * Stats and timings for KVStore
 */
class KVStoreStats {

public:
    KVStoreStats();

    /// Resets all statistics to their initial vaule.
    void reset();

    // the number of docs committed
    cb::RelaxedAtomic<size_t> docsCommitted;
    // the number of open() calls
    cb::RelaxedAtomic<size_t> numOpen;
    // the number of close() calls
    cb::RelaxedAtomic<size_t> numClose;
    // the number of vbuckets loaded
    cb::RelaxedAtomic<size_t> numLoadedVb;

    //stats tracking failures
    cb::RelaxedAtomic<size_t> numCompactionFailure;
    cb::RelaxedAtomic<size_t> numGetFailure;
    cb::RelaxedAtomic<size_t> numSetFailure;
    cb::RelaxedAtomic<size_t> numDelFailure;
    cb::RelaxedAtomic<size_t> numOpenFailure;
    cb::RelaxedAtomic<size_t> numVbSetFailure;

    /**
     * Number of documents read (full and meta-only) from disk for background
     * fetch operations.
     */
    cb::RelaxedAtomic<size_t> io_bg_fetch_docs_read;
    //! Number of logical write operations (i.e. one per saved doc; not
    //  considering how many actual pwrite() calls were made).
    cb::RelaxedAtomic<size_t> io_num_write;
    //! Document bytes (key+meta+value) read for background fetch operations.
    cb::RelaxedAtomic<size_t> io_bgfetch_doc_bytes;
    //! Number of bytes written (key + value + application rev metadata)
    cb::RelaxedAtomic<size_t> io_document_write_bytes;

    /* for flush and vb delete, no error handling in KVStore, such
     * failure should be tracked in MC-engine  */

    // How long it takes us to complete a read
    Hdr1sfMicroSecHistogram readTimeHisto;
    // How big are our reads?
    Hdr1sfInt32Histogram readSizeHisto;
    // How long it takes us to complete a write
    Hdr1sfMicroSecHistogram writeTimeHisto;
    // Number of logical bytes written to disk for each document saved
    // (document key + meta + value).
    Hdr1sfInt32Histogram writeSizeHisto;
    // Time spent in delete() calls.
    Hdr1sfMicroSecHistogram delTimeHisto;
    // Time spent in commit
    Hdr1sfMicroSecHistogram commitHisto;
    // Time spent in compaction
    Hdr1sfMicroSecHistogram compactHisto;
    // Time spent in saving documents to disk
    Hdr1sfMicroSecHistogram saveDocsHisto;
    // Batch size while saving documents
    Hdr1sfInt32Histogram batchSize;
    //Time spent in vbucket snapshot
    Hdr1sfMicroSecHistogram snapshotHisto;

    // Count and histogram filesystem read()s per getMulti() request
    cb::RelaxedAtomic<size_t> getMultiFsReadCount;
    Hdr1sfInt32Histogram getMultiFsReadHisto;

    // Histogram of filesystem read()s per getMulti() request, divided by
    // the number of documents fetched; gives an average read() count
    // per fetched document.
    Hdr1sfInt32Histogram getMultiFsReadPerDocHisto;

    /// Histogram of disk Write Amplification ratios for each batch of items
    /// flushed to disk (each saveDocs() call).
    /// Encoded as integer, by multipling the floating-point ratio by 10 -
    // e.g. ratio of 3.3 -> 33
    HdrHistogram flusherWriteAmplificationHisto{
            0, 1000, 2, HdrHistogram::Iterator::IterMode::Percentiles};

    // Stats from the underlying OS file operations
    FileStats fsStats;

    // Underlying stats for OS file operations during compaction
    FileStats fsStatsCompaction;

    size_t getMemFootPrint() const {
        return readTimeHisto.getMemFootPrint() +
               readSizeHisto.getMemFootPrint() +
               writeTimeHisto.getMemFootPrint() +
               writeSizeHisto.getMemFootPrint() +
               delTimeHisto.getMemFootPrint() + compactHisto.getMemFootPrint() +
               snapshotHisto.getMemFootPrint() + commitHisto.getMemFootPrint() +
               saveDocsHisto.getMemFootPrint() + batchSize.getMemFootPrint() +
               getMultiFsReadHisto.getMemFootPrint() +
               getMultiFsReadPerDocHisto.getMemFootPrint() +
               fsStats.getMemFootPrint() + fsStatsCompaction.getMemFootPrint() +
               flusherWriteAmplificationHisto.getMemFootPrint();
    }
};

/**
 * Type of vbucket map.
 *
 * key is the vbucket identifier.
 * value is a pair of string representation of the vbucket state and
 * its latest checkpoint Id persisted.
 */
struct vbucket_state;
typedef std::map<Vbid, vbucket_state> vbucket_map_t;

/**
 * Properties of the storage layer.
 *
 * If concurrent filesystem access is possible, maxConcurrency() will
 * be greater than one.  One will need to determine whether more than
 * one writer is possible as well as whether more than one reader is
 * possible.
 */
class StorageProperties {
public:

    enum class EfficientVBDump {
        Yes,
        No
    };

    enum class EfficientVBDeletion {
        Yes,
        No
    };

    enum class PersistedDeletion {
        Yes,
        No
    };

    enum class EfficientGet {
        Yes,
        No
    };

    enum class ConcurrentWriteCompact {
        Yes,
        No
    };

    StorageProperties(EfficientVBDump evb, EfficientVBDeletion evd, PersistedDeletion pd,
                      EfficientGet eget, ConcurrentWriteCompact cwc)
        : efficientVBDump(evb), efficientVBDeletion(evd),
          persistedDeletions(pd), efficientGet(eget),
          concWriteCompact(cwc) {}

    /* True if we can efficiently dump a single vbucket */
    bool hasEfficientVBDump() const {
        return (efficientVBDump == EfficientVBDump::Yes);
    }

    /* True if we can efficiently delete a vbucket all at once */
    bool hasEfficientVBDeletion() const {
        return (efficientVBDeletion == EfficientVBDeletion::Yes);
    }

    /* True if we can persist deletions to disk */
    bool hasPersistedDeletions() const {
        return (persistedDeletions == PersistedDeletion::Yes);
    }

    /* True if we can batch-process multiple get operations at once */
    bool hasEfficientGet() const {
        return (efficientGet == EfficientGet::Yes);
    }

    /* True if the underlying storage supports concurrent writing
     * and compacting */
    bool hasConcWriteCompact() const {
        return (concWriteCompact == ConcurrentWriteCompact::Yes);
    }

private:
    EfficientVBDump efficientVBDump;
    EfficientVBDeletion efficientVBDeletion;
    PersistedDeletion persistedDeletions;
    EfficientGet efficientGet;
    ConcurrentWriteCompact concWriteCompact;
};

/**
 * Abstract file handle class to allow a DB file to be opened and held open
 * for multiple KVStore methods.
 */
class KVFileHandle {
public:
    KVFileHandle(const KVStore& kvs) : kvs(kvs) {
    }
    virtual ~KVFileHandle() {
    }
    const KVStore& kvs;
};

struct KVFileHandleDeleter {
    void operator()(KVFileHandle* kvFileHandle);
};

/**
 * Base class representing kvstore operations.
 */
class KVStore {
public:
    /**
     * Enum to provide a implementation independent mutation status code of
     * a mutation result at the storage layer. Storage engines should re-map
     * their status codes to a KVStore::MutationStatus. When calling the
     * persistence callbacks. To inform it of the result of the mutation.
     */
    enum class MutationStatus { Success, DocNotFound, Failed };

    /**
     * Enum to represent the state of a resulting set mutation performed by
     * the storage engine. This is used to inform the set persistence callback
     * of the given mutation and is re-mapped from the KVStore::MutationStatus
     * returned from the given storage engine.
     */
    enum class MutationSetResultState { DocNotFound, Failed, Insert, Update };

    KVStore(KVStoreConfig& config, bool read_only = false);

    virtual ~KVStore();

    /**
     * Allow the kvstore to add extra statistics information
     * back to the client
     * @param prefix prefix to use for the stats
     * @param add_stat the callback function to add statistics
     * @param c the cookie to pass to the callback function
     * @param args are additional arguments to be parsed, can be empty
     */
    virtual void addStats(const AddStatFn& add_stat,
                          const void* c,
                          const std::string& args);

    /**
     * Request the specified statistic name from the kvstore.
     *
     * @param name The name of the statistic to fetch.
     * @param[out] value Value of the given stat (if exists).
     * @return True if the stat exists, is of type size_t and was successfully
     *         returned, else false.
     */
    virtual bool getStat(const char* name, size_t& value) {
        return false;
    }

    /**
     * Show kvstore specific timing stats.
     *
     * @param add_stat the callback function to add statistics
     * @param c the cookie to pass to the callback function
     */
    virtual void addTimingStats(const AddStatFn& add_stat, const void* c);

    /**
     * Resets kvstore specific stats
     */
    void resetStats() {
        st.reset();
    }

    size_t getMemFootPrint() {
        return st.getMemFootPrint();
    }

    /**
     * Reset the vbucket to a clean state.
     */
    virtual void reset(Vbid vbid) = 0;

    /**
     * Begin a transaction (if not already in one).
     *
     * @param txCtx A transaction context to associate with this transaction.
     *        The context will be passed to each operations' completion
     *        callback, so this can be used to hold state common to the entire
     *        transaction without having to duplicate it in every Callback.
     *
     * @return false if we cannot begin a transaction
     */
    virtual bool begin(std::unique_ptr<TransactionContext> txCtx) = 0;

    /**
     * Commit a transaction (unless not currently in one).
     *
     * @param commitData a reference to a VB::Commit object which is required
     *        for persisted metadata updates and collection item counting
     * @return false if the commit fails
     */
    virtual bool commit(VB::Commit& commitData) = 0;

    /**
     * Rollback the current transaction.
     */
    virtual void rollback() = 0;

    /**
     * Get the properties of the underlying storage.
     */
    virtual StorageProperties getStorageProperties() = 0;

    /**
     * Set an item into the kv store.
     *
     * @param item The item to store
     * @param cb Callback object which will be invoked when the set() has been
     *        persisted to disk.
     */
    virtual void set(queued_item item) = 0;

    /**
     * Get an item from the kv store.
     */
    virtual GetValue get(const DiskDocKey& key, Vbid vb) = 0;

    virtual GetValue getWithHeader(void* dbHandle,
                                   const DiskDocKey& key,
                                   Vbid vb,
                                   GetMetaOnly getMetaOnly) = 0;

    /**
     * Set the max bucket quota to the given size.
     *
     * @param size  The new max bucket quota size.
     */
    virtual void setMaxDataSize(size_t size) {
        // Might be overloaded to do some work
    }

    /**
     * Retrieve multiple documents from the underlying storage system at once.
     *
     * @param vb vbucket id of a document
     * @param itms list of items whose documents are going to be retrieved
     */
    virtual void getMulti(Vbid vb, vb_bgfetch_queue_t& itms) {
        throw std::runtime_error("Backend does not support getMulti()");
    }

    /**
     * Callback for getRange().
     * @param value The fetched value. Note r-value receiver can modify (e.g.
     * move-from) it if desired.
     */
    using GetRangeCb = std::function<void(GetValue&& value)>;

    /**
     * Get a range of items from a single vBucket
     * (if supported by the kv store).
     *
     * Searches the given vBucket for all items with keys in the half-open
     * range [startKey,endKey). For each item found invokes the given callback.
     *
     * @param vb vBucket id to fetch from.
     * @param startKey The key to start searching at. Search includes this key.
     * @param endKey The key to end searching at. Search excludes this key.
     * @param callback Callback invoked for each key found.
     * @throws std::runtime_error if the range scan could not be successfully
     *         completed. (Note: finding zero docments in the given range is
     *         considered successful).
     */
    virtual void getRange(Vbid vb,
                          const DiskDocKey& startKey,
                          const DiskDocKey& endKey,
                          const GetRangeCb& cb) {
        throw std::runtime_error("Backend does not support getRange()");
    }

    /**
     * Delete an item from the kv store.
     *
     * @param item The item to delete
     */
    virtual void del(queued_item item) = 0;

    /**
     * Delete a given vbucket database instance from underlying storage
     *
     * @param vbucket vbucket id
     * @param fileRev the revision of the file to delete
     */
    virtual void delVBucket(Vbid vbucket, uint64_t fileRev) = 0;

    /**
     * Get a list of all persisted vbuckets (with their states).
     */
    virtual std::vector<vbucket_state *> listPersistedVbuckets(void) = 0;


    /**
     * Get a list of all persisted engine and DCP stats. This API is mainly
     * invoked during warmup to get the engine stats from the previous session.
     *
     * @param stats map instance where the engine stats from the previous
     * session is stored.
     */
    virtual void getPersistedStats(std::map<std::string, std::string> &stats) {
        (void) stats;
    }

    /**
     * Persist a snapshot of a collection of stats.
     */
    bool snapshotStats(const std::map<std::string, std::string> &m);

    /**
     * Snapshot vbucket state
     * @param vbucketId id of the vbucket that needs to be snapshotted
     * @param vbstate   state of the vbucket
     * @param cb        stats callback
     */
    virtual bool snapshotVBucket(Vbid vbucketId,
                                 const vbucket_state& vbstate) = 0;

    /**
     * Compact a database file.
     */
    virtual bool compactDB(compaction_ctx *c) = 0;

    /**
     * Return the database file id from the compaction request
     * @param compact_req request structure for compaction
     *
     * return database file id
     */
    virtual Vbid getDBFileId(const cb::mcbp::Request& req) = 0;

    virtual vbucket_state* getVBucketState(Vbid vbid) = 0;

    void setVBucketState(Vbid vbid, const vbucket_state& vbs);

    /**
     * Get the number of deleted items that are persisted to a vbucket file
     *
     * @param vbid The vbucket if of the file to get the number of deletes for.
     * @returns the number of deletes which are persisted
     * @throws std::runtime_error (and subclasses) if it was not possible to
     *         obtain a count of persisted deletes.
     */
    virtual size_t getNumPersistedDeletes(Vbid vbid) = 0;

    /**
     * This method will return information about the file whose id
     * is passed in as an argument. The information returned contains
     * the item count, file size and space used.
     *
     * @throws std::runtime_error (and subclasses) if it was not possible to
     *         obtain the DB file info.
     */
    virtual DBFileInfo getDbFileInfo(Vbid dbFileId) = 0;

    /**
     * This method will return file size and space used for the
     * entire KV store
     */
    virtual DBFileInfo getAggrDbFileInfo() = 0;

    /**
     * This method will return the total number of items in the vbucket
     *
     * vbid - vbucket id
     */
    virtual size_t getItemCount(Vbid vbid) = 0;

    /**
     * Rollback the specified vBucket to the state it had at rollbackseqno.
     *
     * On success, the vBucket should have discarded *at least* back to the
     * specified rollbackseqno; if necessary it is valid to rollback further.
     * A minimal implementation is permitted to rollback to zero.
     *
     * @param vbid VBucket to rollback
     * @param rollbackseqno Sequence number to rollback to (minimum).
     * @param cb For each mutation which has been rolled back (i.e. from the
     * selected rollback point to the latest); invoke this callback with the Key
     * of the now-discarded update. Callers can use this to undo the effect of
     * the discarded updates on their in-memory view.
     * @return success==true and details of the sequence numbers after rollback
     * if rollback succeeded; else false.
     */
    virtual RollbackResult rollback(Vbid vbid,
                                    uint64_t rollbackseqno,
                                    std::shared_ptr<RollbackCB> cb) = 0;

    /**
     * This method is called before persisting a batch of data if you'd like to
     * do stuff to them that might improve performance at the IO layer.
     */
    void optimizeWrites(std::vector<queued_item>& items);

    /**
     * This method is called after persisting a batch of data to perform any
     * pending tasks on the underlying KVStore instance.
     */
    virtual void pendingTasks() = 0;

    uint64_t getLastPersistedSeqno(Vbid vbid);

    bool isReadOnly() const {
        return readOnly;
    }

    KVStoreConfig& getConfig(void) {
        return configuration;
    }

    KVStoreStats& getKVStoreStat(void) {
        return st;
    }

    virtual ENGINE_ERROR_CODE getAllKeys(
            Vbid vbid,
            const DiskDocKey& start_key,
            uint32_t count,
            std::shared_ptr<Callback<const DiskDocKey&>> cb) = 0;

    /**
     * Create a KVStore Scan Context with the given options. On success,
     * returns a pointer to the ScanContext. The caller can then call scan()
     * to execute the scan. The context should be deleted by the caller using
     * destroyScanContext() when finished with.
     *
     * The caller specifies two callback objects - GetValue and CacheLookup:
     *
     * 1. GetValue callback is invoked for each object loaded from disk, for
     *    the caller to process that item.
     * 2. CacheLookup callback an an optimization to avoid loading data from
     *    disk for already-resident items - it is invoked _before_ loading the
     *    item's value from disk, to give ep-engine's in-memory cache the
     *    opportunity to fulfill the item (assuming the item is in memory).
     *    If this callback has status ENGINE_KEY_EEXISTS then the document is
     *    considered to have been handled purely from memory and the GetValue
     *    callback is skipped.
     *    If this callback has status ENGINE_SUCCESS then it wasn't fulfilled
     *    from memory, and will instead be loaded from disk and GetValue
     *    callback invoked.
     *
     * @param cb GetValue callback
     * @param cl Cache lookup callback
     * If the ScanContext cannot be created, returns null.
     */
    virtual ScanContext* initScanContext(
            std::shared_ptr<StatusCallback<GetValue>> cb,
            std::shared_ptr<StatusCallback<CacheLookup>> cl,
            Vbid vbid,
            uint64_t startSeqno,
            DocumentFilter options,
            ValueFilter valOptions) = 0;

    virtual scan_error_t scan(ScanContext* sctx) = 0;

    virtual void destroyScanContext(ScanContext* ctx) = 0;

    /**
     * Obtain a KVFileHandle which holds the KVStore implementation's handle
     * and provides RAII management of the resource.
     *
     * @param vbid the vbucket to open
     * @return a unique_ptr to a new KVFileHandle object
     */
    virtual std::unique_ptr<KVFileHandle, KVFileHandleDeleter> makeFileHandle(
            Vbid vbid) = 0;

    /**
     * Free KVFileHandle - KVStore to override and release resources allocated
     * by makeFileHandle.
     */
    virtual void freeFileHandle(KVFileHandle* kvFileHandle) const = 0;

    /**
     * Retrieve the stored item count for the given collection, does not error
     * for collection not found as that's a legitimate state (and returns 0)
     * @param kvFileHandle a handle into a KV data file
     * @param collection the id of the collection to lookup
     * @return the persisted stats for the collection
     */
    virtual Collections::VB::PersistedStats getCollectionStats(
            const KVFileHandle& kvFileHandle, CollectionID collection) = 0;

    /**
     * Prepare for delete of the vbucket file
     *
     * @param vbid ID of the vbucket being deleted
     * @return the revision ID to delete (via ::delVBucket)
     */
    uint64_t prepareToDelete(Vbid vbid);

    /**
     * Prepare for create of the vbucket
     * @param vbid ID of the vbucket about to be created
     */
    void prepareToCreate(Vbid vbid);

    /**
     * Set a system event into the KVStore.
     * Collection system events will be used to maintain extra meta-data before
     * writing to disk.
     * @param item The Item representing the event
     */
    void setSystemEvent(const queued_item);

    /**
     * delete a system event in the KVStore.
     * Collection system events will be used to maintain extra meta-data before
     * writing to disk.
     * @param item The Item representing the event
     */
    void delSystemEvent(const queued_item);

    /**
     * Return data that EPBucket requires for the creation of a
     * Collections::VB::Manifest
     *
     * @param vbid vbucket to get data from
     * @return the persisted manifest data for the given vbid
     */
    virtual Collections::KVStore::Manifest getCollectionsManifest(
            Vbid vbid) = 0;

    /**
     * Return all collections that are dropped, i.e. not open but still exist
     * The implementation of this method can return empty vector if the
     * underlying KV store atomically drops collections
     *
     * @param vbid vbucket to get data from
     * @return vector of collections that are dropped but still may have data
     */
    virtual std::vector<Collections::KVStore::DroppedCollection>
    getDroppedCollections(Vbid vbid) = 0;

protected:
    /// Get a string to use as the prefix for the stats. This is typically
    /// "ro_<shard id>" for the read only store, and "rw_<shard id>" for the
    /// read write store.
    std::string getStatsPrefix() const;

    /**
     * Prepare for delete of the vbucket file - Implementation specific method
     * that is called by prepareToDelete
     *
     * @param vbid ID of the vbucket being deleted
     * @return the revision ID to delete (via ::delVBucket)
     */
    virtual uint64_t prepareToDeleteImpl(Vbid vbid) = 0;

    /*
     * Prepare for a creation of the vbucket file - Implementation specific
     * method that is called by prepareToCreate
     *
     * @param vbid ID of the vbucket being created
     */
    virtual void prepareToCreateImpl(Vbid vbid) = 0;

    /* all stats */
    KVStoreStats st;
    KVStoreConfig& configuration;
    bool readOnly;
    std::vector<std::unique_ptr<vbucket_state>> cachedVBStates;
    /* non-deleted docs in each file, indexed by vBucket.
       RelaxedAtomic to allow stats access without lock. */
    std::vector<cb::RelaxedAtomic<size_t>> cachedDocCount;
    cb::RelaxedAtomic<uint16_t> cachedValidVBCount;

    /// Metadata that the underlying implementation must persist
    Collections::KVStore::CommitMetaData collectionsMeta;

    void createDataDir(const std::string& dbname);

    /**
     * Updates the cached state for a vbucket
     *
     * @param vbid the vbucket id
     * @param vbState the new state information for the vbucket
     *
     * @return true if the cached vbucket state is updated
     */
    bool updateCachedVBState(Vbid vbid, const vbucket_state& vbState);

    /**
     * Reset the cached state for a vbucket (see vbucket_state::reset)
     *
     * @param vbid the vbucket id to call reset on
     */
    void resetCachedVBState(Vbid vbid);
};

std::string to_string(KVStore::MutationStatus status);
std::string to_string(KVStore::MutationSetResultState status);

/**
 * Structure holding the read/write and read only instances of the KVStore.
 * They could be the same underlying object, or different.
 */
struct KVStoreRWRO {
    KVStoreRWRO() /*rw/ro default init is ok*/ {
    }
    KVStoreRWRO(KVStore* rw, KVStore* ro) : rw(rw), ro(ro) {
    }

    KVStoreRWRO(std::unique_ptr<KVStore> rw, std::unique_ptr<KVStore> ro)
        : rw(std::move(rw)), ro(std::move(ro)) {
    }

    std::unique_ptr<KVStore> rw;
    std::unique_ptr<KVStore> ro;
};

/**
 * The KVStoreFactory creates the correct KVStore instance(s) when
 * needed by EPStore.
 */
class KVStoreFactory {
public:
    /**
     * Create a KVStore using the type found in the config
     *
     * @param config engine configuration
     */
    static KVStoreRWRO create(KVStoreConfig& config);
};

/**
 * Callback class used by DcpConsumer, for rollback operation
 */
class RollbackCB : public StatusCallback<GetValue> {
public:
    RollbackCB() : dbHandle(NULL) { }

    virtual void callback(GetValue &val) = 0;

    void setDbHeader(void *db) {
        dbHandle = db;
    }

protected:
    /// The database handle to use when lookup up items in the new, rolled back
    /// database.
    void *dbHandle;
};

/**
 * State associated with a KVStore transaction (begin() / commit() pair).
 * Users would typically subclass this, and provide an instance to begin().
 * The KVStore will then provide a pointer to it during every persistence
 * callback.
 */
struct TransactionContext {
    TransactionContext(Vbid vbid) : vbid(vbid) {
    }
    virtual ~TransactionContext(){};

    /**
     * Callback for sets. Invoked after persisting an item. Does nothing by
     * default as a subclass should provide functionality but we want to allow
     * simple tests to run without doing so.
     */
    virtual void setCallback(const queued_item& item,
                             KVStore::MutationSetResultState mutationStatus) {
    }

    /**
     * Callback for deletes. Invoked after persisting an item. Does nothing by
     * default as a subclass should provide functionality but we want to allow
     * simple tests to run without doing so.
     */
    virtual void deleteCallback(const queued_item& item,
                                KVStore::MutationStatus mutationStatus) {
    }

    const Vbid vbid;
};<|MERGE_RESOLUTION|>--- conflicted
+++ resolved
@@ -139,12 +139,12 @@
     uint64_t highCompletedSeqno = 0;
 };
 
-<<<<<<< HEAD
 struct kvstats_ctx {
     kvstats_ctx(VB::Commit& commitData) : commitData(commitData) {
     }
-    /// A map of key to bool. If true, the key exists in the VB datafile
-    std::unordered_map<DiskDocKey, bool> keyStats;
+    // @TODO consider folly::F14Set for reduced memory when set is large
+    /// If key exists in set, they key exists in the VB datafile
+    std::unordered_set<DiskDocKey> keyStats;
     /// flusher data for managing manifest changes, item counts, vbstate
     VB::Commit& commitData;
 
@@ -155,8 +155,6 @@
     size_t onDiskPrepareDelta = 0;
 };
 
-=======
->>>>>>> c3db8658
 class NoLookupCallback : public StatusCallback<CacheLookup> {
 public:
     NoLookupCallback() {}
@@ -591,7 +589,7 @@
     virtual StorageProperties getStorageProperties() = 0;
 
     /**
-     * Set an item into the kv store.
+     * Set an item into the kv store. cc
      *
      * @param item The item to store
      * @param cb Callback object which will be invoked when the set() has been
