--- conflicted
+++ resolved
@@ -96,16 +96,11 @@
               hlcEpochSeqno,
               mightContainXattrs,
               replicationTopology,
-<<<<<<< HEAD
-              maxVisibleSeqno),
+              maxVisibleSeqno,
+              maxPrepareSeqno),
       shard(kvshard),
       rangeScans(bucket ? static_cast<EPBucket*>(bucket)->getReadyRangeScans()
                         : nullptr) {
-=======
-              maxVisibleSeqno,
-              maxPrepareSeqno),
-      shard(kvshard) {
->>>>>>> 4c7d3121
 }
 
 EPVBucket::~EPVBucket() {
