/* -*- Mode: C++; tab-width: 4; c-basic-offset: 4; indent-tabs-mode: nil -*- */
/*
 *     Copyright 2017-Present Couchbase, Inc.
 *
 *   Use of this software is governed by the Business Source License included
 *   in the file licenses/BSL-Couchbase.txt.  As of the Change Date specified
 *   in that file, in accordance with the Business Source License, use of this
 *   software will be governed by the Apache License, Version 2.0, included in
 *   the file licenses/APL2.txt.
 */

#include "systemevent_factory.h"

#include "collections/collections_types.h"
#include "collections/events_generated.h"
#include "collections/vbucket_manifest.h"
#include "dcp/response.h"
#include "diskdockey.h"
#include "item.h"

#include <mcbp/protocol/unsigned_leb128.h>

#include <memory>

std::unique_ptr<Item> SystemEventFactory::make(const DocKey& key,
                                               SystemEvent se,
                                               cb::const_byte_buffer data,
                                               OptionalSeqno seqno) {
    auto item = std::make_unique<Item>(key,
                                       uint32_t(se) /*flags*/,
                                       0 /*exptime*/,
                                       data.data(),
                                       data.size());

    if (seqno) {
        item->setBySeqno(seqno.value());
    }

    return item;
}

std::unique_ptr<Item> SystemEventFactory::makeCollectionEvent(
        CollectionID cid, cb::const_byte_buffer data, OptionalSeqno seqno) {
    return make(makeCollectionEventKey(cid, SystemEvent::Collection),
                SystemEvent::Collection,
                data,
                seqno);
}

std::unique_ptr<Item> SystemEventFactory::makeModifyCollectionEvent(
        CollectionID cid, cb::const_byte_buffer data, OptionalSeqno seqno) {
    return make(makeCollectionEventKey(cid, SystemEvent::ModifyCollection),
                SystemEvent::ModifyCollection,
                data,
                seqno);
}

std::unique_ptr<Item> SystemEventFactory::makeScopeEvent(
        ScopeID sid, cb::const_byte_buffer data, OptionalSeqno seqno) {
    // Make a key which is:
    // [0x01] [0x01] [0xsid] _scope
    StoredDocKey key1{std::string_view{Collections::ScopeEventDebugTag},
                      CollectionID(ScopeIDType(sid))};
    StoredDocKey key2{key1, CollectionID{uint32_t(SystemEvent::Scope)}};
    return make(StoredDocKey(key2, CollectionID::System),
                SystemEvent::Scope,
                data,
                seqno);
}

StoredDocKey SystemEventFactory::makeCollectionEventKey(CollectionID cid,
                                                        SystemEvent type) {
    Expects(type != SystemEvent::Scope);
    // Make a key which is:
<<<<<<< HEAD
    // [0x01] [0x00] [0xcid] _collection
    StoredDocKey key1{std::string_view{Collections::CollectionEventDebugTag},
                      cid};
    StoredDocKey key2{key1, CollectionID{uint32_t(SystemEvent::Collection)}};
    return StoredDocKey(key2, CollectionID::System);
=======
    // [0x01] [type] [0xcid] _collection
    // i.e.
    // [System Collection] [SystemEvent type] [cid] _collection
    std::string key;
    auto lebType = cb::mcbp::unsigned_leb128<uint32_t>(uint32_t(type));
    key.append(lebType.begin(), lebType.end());
    auto lebCid = cb::mcbp::unsigned_leb128<uint32_t>(uint32_t(cid));
    key.append(lebCid.begin(), lebCid.end());
    key.append(Collections::CollectionEventDebugTag);
    return StoredDocKey(key, CollectionID::System);
>>>>>>> 0eb2b8fd
}

std::pair<DiskDocKey, DiskDocKey>
SystemEventFactory::makeCollectionEventKeyPairForRangeScan(CollectionID cid) {
    auto start = makeCollectionEventKey(cid);
    std::string end(start.keyData(), start.size());
    // Append 255 so that end now encompasses the required range
    end += std::numeric_limits<uint8_t>::max();
    return {DiskDocKey{start}, DiskDocKey{end.data(), end.size()}};
}

CollectionID SystemEventFactory::getCollectionIDFromKey(const DocKey& key) {
    // Input key is made up of a sequence of prefixes as per makeCollectionEvent
    // or makeScopeEvent
    // This function skips (1), checks (2) and returns 3
    auto se = getSystemEventType(key);
    Expects(se.first == SystemEvent::Collection); // expected Collection
    return cb::mcbp::unsigned_leb128<CollectionIDType>::decode(se.second).first;
}

ScopeID SystemEventFactory::getScopeIDFromKey(const DocKey& key) {
    // logic same as getCollectionIDFromKey, but the event type is expected to
    // be a scope event.
    auto se = getSystemEventType(key);
    Expects(se.first == SystemEvent::Scope);
    return cb::mcbp::unsigned_leb128<ScopeIDType>::decode(se.second).first;
}

std::pair<SystemEvent, cb::const_byte_buffer>
SystemEventFactory::getSystemEventType(const DocKey& key) {
    // Input key is made up of a sequence of prefixes.
    // (1) System (system namespace of 0x01)
    // (2) SystemEvent type (scope 0x1 or collection 0x0)
    // (3) ScopeID or CollectionID
    // This function skips (1) and returns (2)
    auto event = cb::mcbp::skip_unsigned_leb128<CollectionIDType>(
            {key.data(), key.size()});
    auto type = cb::mcbp::unsigned_leb128<uint32_t>::decode(event);
    return {SystemEvent(type.first), type.second};
}

std::pair<SystemEvent, uint32_t> SystemEventFactory::getTypeAndID(
        const DocKey& key) {
    // Input key is made up of a sequence of prefixes.
    // (1) System (system namespace of 0x01)
    // (2) SystemEvent type (scope 0x1 or collection 0x0)
    // (3) ScopeID or CollectionID
    // This function skips (1) and returns (2) and (3)
    auto [type, buffer] = getSystemEventType(key);
    return {type, cb::mcbp::unsigned_leb128<uint32_t>::decode(buffer).first};
}

std::unique_ptr<SystemEventProducerMessage> SystemEventProducerMessage::make(
        uint32_t opaque, queued_item& item, cb::mcbp::DcpStreamId sid) {
    // Always ensure decompressed as we are about to use the value
    item->decompressValue();
    switch (SystemEvent(item->getFlags())) {
    case SystemEvent::Collection:
    // Modify stores/sends the same data as create
    case SystemEvent::ModifyCollection: {
        if (!item->isDeleted()) {
            // Note: constructor is private and make_unique is a pain to make
            // friend
            auto data = Collections::VB::Manifest::getCreateEventData(
                    {item->getData(), item->getNBytes()});
            if (data.metaData.maxTtl) {
                return std::make_unique<
                        CollectionCreateWithMaxTtlProducerMessage>(
                        opaque, item, data, sid);
            } else {
                return std::make_unique<CollectionCreateProducerMessage>(
                        opaque, item, data, sid);
            }
        } else {
            // Only create can be marked isDeleted
            Expects(SystemEvent(item->getFlags()) == SystemEvent::Collection);
            // Note: constructor is private and make_unique is a pain to make
            // friend
            return std::make_unique<CollectionDropProducerMessage>(
                    opaque,
                    item,
                    Collections::VB::Manifest::getDropEventData(
                            {item->getData(), item->getNBytes()}),
                    sid);
        }
    }
    case SystemEvent::Scope: {
        if (!item->isDeleted()) {
            return std::make_unique<ScopeCreateProducerMessage>(
                    opaque,
                    item,
                    Collections::VB::Manifest::getCreateScopeEventData(
                            {item->getData(), item->getNBytes()}),
                    sid);
        } else {
            return std::make_unique<ScopeDropProducerMessage>(
                    opaque,
                    item,
                    Collections::VB::Manifest::getDropScopeEventData(
                            {item->getData(), item->getNBytes()}),
                    sid);
        }
    }
    }

    throw std::logic_error("SystemEventProducerMessage::make not valid for " +
                           std::to_string(item->getFlags()));
}

std::unique_ptr<SystemEventFlatBuffers>
SystemEventProducerMessage::makeWithFlatBuffersValue(
        uint32_t opaque, queued_item& item, cb::mcbp::DcpStreamId sid) {
    std::string_view name;

    const auto event = SystemEvent(item->getFlags());
    switch (event) {
    case SystemEvent::Collection:
    case SystemEvent::ModifyCollection:
        if (!item->isDeleted()) {
            item->decompressValue();

            // Need the name for the outbound message
            const auto* fb = Collections::VB::Manifest::getCollectionFlatbuffer(
                    item->getValueView());
            name = fb->name()->string_view();
        } else {
            // Only create can be marked isDeleted
            Expects(event == SystemEvent::Collection);
        }
        // else drop collection doesn't use the collection name
        break;
    case SystemEvent::Scope:
        if (!item->isDeleted()) {
            item->decompressValue();

            // Need the name for the outbound message
            const auto* fb = Collections::VB::Manifest::getScopeFlatbuffer(
                    item->getValueView());
            name = fb->name()->string_view();
        }
        // else drop scope doesn't use the scope name
        break;
    default:
        throw std::logic_error(
                "SystemEventProducerMessage::makeWithFlatBuffersValue not"
                " valid for event:" +
                std::to_string(item->getFlags()));
    }

    return std::make_unique<SystemEventFlatBuffers>(opaque, name, item, sid);
}<|MERGE_RESOLUTION|>--- conflicted
+++ resolved
@@ -72,13 +72,6 @@
                                                         SystemEvent type) {
     Expects(type != SystemEvent::Scope);
     // Make a key which is:
-<<<<<<< HEAD
-    // [0x01] [0x00] [0xcid] _collection
-    StoredDocKey key1{std::string_view{Collections::CollectionEventDebugTag},
-                      cid};
-    StoredDocKey key2{key1, CollectionID{uint32_t(SystemEvent::Collection)}};
-    return StoredDocKey(key2, CollectionID::System);
-=======
     // [0x01] [type] [0xcid] _collection
     // i.e.
     // [System Collection] [SystemEvent type] [cid] _collection
@@ -89,12 +82,11 @@
     key.append(lebCid.begin(), lebCid.end());
     key.append(Collections::CollectionEventDebugTag);
     return StoredDocKey(key, CollectionID::System);
->>>>>>> 0eb2b8fd
 }
 
 std::pair<DiskDocKey, DiskDocKey>
 SystemEventFactory::makeCollectionEventKeyPairForRangeScan(CollectionID cid) {
-    auto start = makeCollectionEventKey(cid);
+    auto start = makeCollectionEventKey(cid, SystemEvent::Collection);
     std::string end(start.keyData(), start.size());
     // Append 255 so that end now encompasses the required range
     end += std::numeric_limits<uint8_t>::max();
