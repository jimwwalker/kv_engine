--- conflicted
+++ resolved
@@ -249,7 +249,6 @@
 
     uint64_t getMaxVisibleSeqno() const;
 
-<<<<<<< HEAD
     /**
      * @return a std::function with no target - ephemeral buckets don't need
      * this functionality
@@ -261,19 +260,16 @@
         return {};
     }
 
-=======
->>>>>>> 0e0e346d
     size_t getSeqListNumItems() const {
         return seqList->getNumItems();
     }
 
-<<<<<<< HEAD
     size_t getSeqListNumDeletedItems() const {
         return seqList->getNumDeletedItems();
-=======
+    }
+
     size_t getSeqListNumStaleItems() const {
         return seqList->getNumStaleItems();
->>>>>>> 0e0e346d
     }
 
 protected:
