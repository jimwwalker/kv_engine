/* -*- Mode: C++; tab-width: 4; c-basic-offset: 4; indent-tabs-mode: nil -*- */
/*
 *     Copyright 2017-Present Couchbase, Inc.
 *
 *   Use of this software is governed by the Business Source License included
 *   in the file licenses/BSL-Couchbase.txt.  As of the Change Date specified
 *   in that file, in accordance with the Business Source License, use of this
 *   software will be governed by the Apache License, Version 2.0, included in
 *   the file licenses/APL2.txt.
 */
#pragma once

#include "dcp/backfill_by_seqno_disk.h"
#include "range_scans/range_scan_owner.h"
#include "vbucket.h"
#include "vbucket_bgfetch_item.h"

class BgFetcher;
class EPBucket;
class EventDrivenTimeoutTask;
class KVStoreIface;
class KVStoreRevision;
struct RangeScanCreateToken;
struct vbucket_state;

/**
 * Eventually Peristent VBucket (EPVBucket) is a child class of VBucket.
 * It implements the logic of VBucket that is related only to persistence.
 */
class EPVBucket : public VBucket {
public:
    EPVBucket(Vbid i,
              vbucket_state_t newState,
              EPStats& st,
              CheckpointConfig& chkConfig,
              KVShard* kvshard,
              int64_t lastSeqno,
              uint64_t lastSnapStart,
              uint64_t lastSnapEnd,
              std::unique_ptr<FailoverTable> table,
              std::shared_ptr<Callback<Vbid>> flusherCb,
              NewSeqnoCallback newSeqnoCb,
              SyncWriteResolvedCallback syncWriteResolvedCb,
              SyncWriteCompleteCallback syncWriteCb,
              SyncWriteTimeoutHandlerFactory syncWriteTimeoutFactory,
              SeqnoAckCallback seqnoAckCb,
              Configuration& config,
              EvictionPolicy evictionPolicy,
              std::unique_ptr<Collections::VB::Manifest> manifest,
              KVBucket* bucket = nullptr,
              vbucket_state_t initState = vbucket_state_dead,
              uint64_t purgeSeqno = 0,
              uint64_t maxCas = 0,
              int64_t hlcEpochSeqno = HlcCasSeqnoUninitialised,
              bool mightContainXattrs = false,
              const nlohmann::json* replicationTopology = {},
              uint64_t maxVisibleSeqno = 0,
              uint64_t maxPrepareSeqno = 0);

    ~EPVBucket() override;

    cb::engine_errc completeBGFetchForSingleItem(
            const DiskDocKey& key,
            const FrontEndBGFetchItem& fetched_item,
            const std::chrono::steady_clock::time_point startTime) override;

    /**
     * Expire an item found during compaction that required a BGFetch
     *
     * @param key - key of the item
     * @param fetchedItem - The BGFetched item and the original
     */
    void completeCompactionExpiryBgFetch(
            const DiskDocKey& key, const CompactionBGFetchItem& fetchedItem);

    vb_bgfetch_queue_t getBGFetchItems() override;

    bool hasPendingBGFetchItems() override;

    HighPriorityVBReqStatus checkAddHighPriorityVBEntry(
            std::unique_ptr<SeqnoPersistenceRequest> request) override;

    void notifyAllPendingConnsFailed(EventuallyPersistentEngine& e) override;

    size_t getNumItems() const override;

    void setNumTotalItems(size_t items) override;

    size_t getNumTotalItems() const override;

    void incrNumTotalItems(size_t numItemsAdded) override;

    void decrNumTotalItems(size_t numItemsRemoved) override;

    size_t getNumNonResidentItems() const override;

    size_t getNumSystemItems() const override;

    uint64_t getHistoryDiskSize() override;

    cb::engine_errc statsVKey(const DocKey& key,
                              CookieIface* cookie,
                              EventuallyPersistentEngine& engine) override;

    void completeStatsVKey(const DocKey& key, const GetValue& gcb) override;

    cb::engine_errc evictKey(
            const char** msg,
            VBucketStateLockRef vbStateLock,
            const Collections::VB::CachingReadHandle& cHandle) override;

    bool pageOut(VBucketStateLockRef vbStateLock,
                 const Collections::VB::ReadHandle& readHandle,
                 const HashTable::HashBucketLock& lh,
                 StoredValue*& v,
                 bool isDropped) override;

    bool canEvict() const override;

    bool isEligibleForEviction(const HashTable::HashBucketLock& lh,
                               const StoredValue& v) const override;

    size_t getPageableMemUsage() override;

    bool areDeletedItemsAlwaysResident() const override;

    void addStats(VBucketStatsDetailLevel detail,
                  const AddStatFn& add_stat,
                  CookieIface& c) override;

    KVShard* getShard() override {
        return shard;
    }

    BgFetcher& getBgFetcher();
    Flusher* getFlusher() override;

    UniqueDCPBackfillPtr createDCPBackfill(EventuallyPersistentEngine& e,
                                           std::shared_ptr<ActiveStream> stream,
                                           uint64_t startSeqno,
                                           uint64_t endSeqno) override;

    UniqueDCPBackfillPtr createDCPBackfill(EventuallyPersistentEngine& e,
                                           std::shared_ptr<ActiveStream> stream,
                                           CollectionID cid) override;

    uint64_t getPersistenceSeqno() const override {
        return persistenceSeqno.load();
    }

    uint64_t getPublicPersistenceSeqno() const override {
        // For EPVBuckets this is the same as the PersistenceSeqno.
        return getPersistenceSeqno();
    }

    /**
     * Setup deferred deletion, this is where deletion of the vbucket is
     * deferred and completed by an AUXIO task as it will hit disk for the data
     * file unlink.
     *
     * @param cookie A cookie to notify when the deletion task completes.
     */
    void setupDeferredDeletion(CookieIface* cookie) override;

    /**
     * Should only be called by the deletion task which ensures that all other
     * references to this object are out of scope.
     *
     * @return the file revision to be unlinked by the deferred deletion task
     */
    std::unique_ptr<KVStoreRevision> takeDeferredDeletionFileRevision();

    /**
     * Schedule a VBucketMemoryAndDiskDeletionTask to delete this object.
     * @param engine owning engine (required for task construction)
     */
    void scheduleDeferredDeletion(EventuallyPersistentEngine& engine) override;

    /**
     * Insert an item into the VBucket during warmup. If we're trying to insert
     * a partial item we mark it as nonResident
     *
     * @param itm Item to insert. itm is not modified. But cannot be passed as
     *            const because it is passed to functions that can generally
     *            modify the itm but do not modify it due to the flags passed.
     * @param eject true if we should eject the value immediately
     * @param keyMetaDataOnly is this just the key and meta-data or a complete
     *                        item
     * @param checkMemUsed true if the insert should check if there's memory
     *        for the item.
     *
     * @return the result of the operation
     */
    MutationStatus insertFromWarmup(Item& itm,
                                    bool eject,
                                    bool keyMetaDataOnly,
                                    bool checkMemUsed);

    /**
     * Restores the state of outstanding Prepared SyncWrites during warmup.
     * Populates the HashTable and the DurabilityMonitor with the given
     * set of queued_items.
     *
     * @param vbs The vbucket_state read during warmup
     * @param outstandingPrepares Sequence of prepared_sync_writes, sorted by
     *        seqno in ascending order.
     */
    void loadOutstandingPrepares(
            const vbucket_state& vbs,
            std::vector<queued_item>&& outstandingPrepares);

    size_t getNumPersistedDeletes() const override;

    /**
     * If the key@bySeqno is found, drop it from the hash table
     *
     * @paran key key to drop
     * @param bySeqno The seqno of the key to drop
     */
    void dropKey(const DocKey& key, int64_t bySeqno) override;

    /**
     * Add a system event Item to the vbucket and return its seqno.
     *
     * In persistent buckets the item goes straight to the checkpoint and never
     * in the hash-table.
     *
     * @param item an Item object to queue, can be any kind of item and will be
     *        given a CAS and seqno by this function.
     * @param seqno An optional sequence number, if not specified checkpoint
     *        queueing will assign a seqno to the Item.
     * @param cid The collection ID that this system event is concerned with.
     *        Optional as this may be a scope system event.
     * @param wHandle Collections write handle under which this operation is
     *        locked.
     * @param assignedSeqnoCallback passed to CheckpointManager::queueDirty
     */
    uint64_t addSystemEventItem(
            std::unique_ptr<Item> item,
            OptionalSeqno seqno,
            std::optional<CollectionID> cid,
            const Collections::VB::WriteHandle& wHandle,
            std::function<void(uint64_t)> assignedSeqnoCallback) override;

    /**
     * @return std::function that will invoke WriteHandle::saveDroppedCollection
     */
    std::function<void(int64_t)> getSaveDroppedCollectionCallback(
            CollectionID cid,
            Collections::VB::WriteHandle& writeHandle,
            const Collections::VB::ManifestEntry& droppedEntry) const override;

    /**
     * Update failovers, checkpoint mgr and other vBucket members after
     * rollback.
     *
     * @param vbStateLock a lock on the VBucket state
     * @param rollbackResult contains high seqno of the vBucket after rollback,
     *                       snapshot start seqno of the last snapshot in the
     *                       vBucket after the rollback,
     *                       snapshot end seqno of the last snapshot in the
     *                       vBucket after the rollback
     * @param prevHighSeqno high seqno before the rollback
     * @param bucket The KVBucket which logically owns the VBucket
     */
    void postProcessRollback(VBucketStateLockRef vbStateLock,
                             const RollbackResult& rollbackResult,
                             uint64_t prevHighSeqno,
                             KVBucket& bucket);

    /**
     * Use the KVStore to calculate and set the 'onDiskItemCount'
     */
    void setNumTotalItems(KVStoreIface& kvstore);

    void notifyFlusher() override;

<<<<<<< HEAD
    std::pair<cb::engine_errc, cb::rangescan::Id> createRangeScan(
            CookieIface& cookie,
            std::unique_ptr<RangeScanDataHandlerIFace> handler,
            const cb::rangescan::CreateParameters& params) override;
    cb::engine_errc continueRangeScan(
            CookieIface& cookie,
            const cb::rangescan::ContinueParameters& params) override;
    cb::engine_errc cancelRangeScan(cb::rangescan::Id id,
                                    CookieIface* cookie) override;
    cb::engine_errc doRangeScanStats(const StatCollector& collector) override;

    /**
     * Function to be called after a RangeScanCreateTask notifies success.
     * This will perform the final steps of creation (completing the command)
     */
    std::pair<cb::engine_errc, cb::rangescan::Id> createRangeScanComplete(
            std::unique_ptr<RangeScanCreateToken> rangeScanCreateData,
            CookieIface& cookie);

    /**
     * Setup a SeqnoPersistenceRequest using the RangeScanSnapshotRequirements
     *
     * @return the status of checkAddHighPriorityVBEntry as a task may not of
     *         been scheduled
     */
    HighPriorityVBReqStatus createRangeScanWait(
            const cb::rangescan::SnapshotRequirements& requirements,
            CookieIface& cookie);

    /**
     * A range-scan-create may need to be cancelled after the I/O task has
     * completed.
     *
     * @return status (currently only success)
     */
    cb::engine_errc checkAndCancelRangeScanCreate(CookieIface& cookie);

    /**
     * Get the scan associated with the given id
     *
     * @return if found a scan, else a nullptr
     */
    std::shared_ptr<RangeScan> getRangeScan(cb::rangescan::Id id) const;

    /**
     * Add a new range scan
     *
     * @param scan add this scan to the internal set of available scans
     * @return success if the scan was successfully added
     */
    cb::engine_errc addNewRangeScan(std::shared_ptr<RangeScan> scan);

    /**
     * Locate all scans and cancel any with a lifetime > duration
     * @param duration scans with a "lifetime" above this duration are cancelled
     * @return seconds until the next scan would need cancelling or nothing
     */
    std::optional<std::chrono::seconds> cancelRangeScansExceedingDuration(
            std::chrono::seconds duration);

    /**
     * Locate all scans and cancel them
     */
    void cancelRangeScans();

    VB::RangeScanOwner& getRangeScans() {
        return rangeScans;
=======
    void incrementHistoricalItemsFlushed() {
        historicalItemsFlushed++;
    }

    auto getHistoricalItemsFlushed() const {
        return historicalItemsFlushed.load();
>>>>>>> f9e2319f
    }

protected:
    /**
     * queue a background fetch of the specified item.
     * Returns the number of pending background fetches after
     * adding the specified item.
     */
    size_t queueBGFetchItem(const DocKey& key,
                            std::unique_ptr<BGFetchItem> fetch,
                            BgFetcher& bgFetcher);

private:
    std::tuple<StoredValue*, MutationStatus, VBNotifyCtx> updateStoredValue(
            const HashTable::HashBucketLock& hbl,
            StoredValue& v,
            const Item& itm,
            const VBQueueItemCtx& queueItmCtx,
            bool justTouch = false) override;

    std::pair<StoredValue*, VBNotifyCtx> addNewStoredValue(
            const HashTable::HashBucketLock& hbl,
            const Item& itm,
            const VBQueueItemCtx& queueItmCtx,
            GenerateRevSeqno genRevSeqno) override;

    std::tuple<StoredValue*, DeletionStatus, VBNotifyCtx> softDeleteStoredValue(
            const HashTable::HashBucketLock& hbl,
            StoredValue& v,
            bool onlyMarkDeleted,
            const VBQueueItemCtx& queueItmCtx,
            uint64_t bySeqno,
            DeleteSource deleteSource = DeleteSource::Explicit) override;

    VBNotifyCtx commitStoredValue(HashTable::FindUpdateResult& values,
                                  uint64_t prepareSeqno,
                                  const VBQueueItemCtx& queueItmCtx,
                                  std::optional<int64_t> commitSeqno) override;

    VBNotifyCtx abortStoredValue(
            const HashTable::HashBucketLock& hbl,
            StoredValue& v,
            int64_t prepareSeqno,
            std::optional<int64_t> abortSeqno,
            const Collections::VB::CachingReadHandle& cHandle) override;

    VBNotifyCtx addNewAbort(
            const HashTable::HashBucketLock& hbl,
            const DocKey& key,
            int64_t prepareSeqno,
            int64_t abortSeqno,
            const Collections::VB::CachingReadHandle& cHandle) override;

    void bgFetch(HashTable::HashBucketLock&& hbl,
                 const DocKey& key,
                 const StoredValue& v,
                 CookieIface* cookie,
                 EventuallyPersistentEngine& engine,
                 bool isMeta = false) override;

    cb::engine_errc addTempItemAndBGFetch(HashTable::HashBucketLock&& hbl,
                                          const DocKey& key,
                                          CookieIface* cookie,
                                          EventuallyPersistentEngine& engine,
                                          bool metadataOnly) override;

    cb::engine_errc bgFetchForCompactionExpiry(HashTable::HashBucketLock& hbl,
                                               const DocKey& key,
                                               const Item& item) override;

    /**
     * Helper function to update stats after completion of a background fetch
     * for either the value of metadata of a key.
     *
     * @param init the time of epstore's initialization
     * @param start the time when the background fetch was started
     * @param stop the time when the background fetch completed
     */
    void updateBGStats(const std::chrono::steady_clock::time_point init,
                       const std::chrono::steady_clock::time_point start,
                       const std::chrono::steady_clock::time_point stop);

    GetValue getInternalNonResident(HashTable::HashBucketLock&& hbl,
                                    const DocKey& key,
                                    CookieIface* cookie,
                                    EventuallyPersistentEngine& engine,
                                    QueueBgFetch queueBgFetch,
                                    const StoredValue& v) override;

    size_t estimateRequiredMemory(const Item& item) override;

    bool isValidDurabilityLevel(cb::durability::Level level) override;

    void processImplicitlyCompletedPrepare(
            HashTable::StoredValueProxy& v) override;

    /**
     * Update collections following a rollback
     *
     * @param vbStateLock A lock on the VBucket state
     * @param bucket The KVBucket which logically owns the VBucket
     */
    void collectionsRolledBack(VBucketStateLockRef vbStateLock,
                               KVBucket& bucket);

    /**
     * Clears all checkpoints and high-seqno in CM and resets the DWQ counters.
     *
     * @param seqno The high-seqno to set for the cleared CM
     */
    void clearCMAndResetDiskQueueStats(uint64_t seqno);

    /**
     * Remove the given stored value from the hash-table
     */
    void dropStoredValue(const HashTable::HashBucketLock& hbl,
                         StoredValue& value);

    /**
     * Sets the collection info on the cookie for the given scan.
     * @return no_such_key if the scan does not exist, unknown_collection if the
     *         scan's collection no longer exists or success.
     */
    cb::engine_errc setupCookieForRangeScan(cb::rangescan::Id id,
                                            CookieIface& cookie);

    /**
     * Total number of alive (non-deleted), Committed items on-disk in this
     * vBucket (excludes Prepares).
     * Initially populated during warmup as the number of items on disk;
     * then incremented / decremented by persistence callbacks as new
     * items are created & old items deleted.
     */
    cb::AtomicNonNegativeCounter<size_t> onDiskTotalItems;

    folly::Synchronized<vb_bgfetch_queue_t, std::mutex> pendingBGFetches;

    /* Pointer to the shard to which this VBucket belongs to */
    KVShard* shard;

    /**
     * When deferred deletion is enabled for this object we store the database
     * file revision we will unlink from disk.
     */
    std::unique_ptr<KVStoreRevision> deferredDeletionFileRevision;

<<<<<<< HEAD
    /**
     * All of this VBucket's RangeScan objects are owned by this member
     */
    VB::RangeScanOwner rangeScans;
=======
    /// counter of items tagged with CanDeduplicate::No flushed
    cb::RelaxedAtomic<size_t> historicalItemsFlushed;
>>>>>>> f9e2319f

    friend class EPVBucketTest;
};<|MERGE_RESOLUTION|>--- conflicted
+++ resolved
@@ -275,7 +275,6 @@
 
     void notifyFlusher() override;
 
-<<<<<<< HEAD
     std::pair<cb::engine_errc, cb::rangescan::Id> createRangeScan(
             CookieIface& cookie,
             std::unique_ptr<RangeScanDataHandlerIFace> handler,
@@ -343,14 +342,14 @@
 
     VB::RangeScanOwner& getRangeScans() {
         return rangeScans;
-=======
+    }
+
     void incrementHistoricalItemsFlushed() {
         historicalItemsFlushed++;
     }
 
     auto getHistoricalItemsFlushed() const {
         return historicalItemsFlushed.load();
->>>>>>> f9e2319f
     }
 
 protected:
@@ -497,15 +496,13 @@
      */
     std::unique_ptr<KVStoreRevision> deferredDeletionFileRevision;
 
-<<<<<<< HEAD
     /**
      * All of this VBucket's RangeScan objects are owned by this member
      */
     VB::RangeScanOwner rangeScans;
-=======
+
     /// counter of items tagged with CanDeduplicate::No flushed
     cb::RelaxedAtomic<size_t> historicalItemsFlushed;
->>>>>>> f9e2319f
 
     friend class EPVBucketTest;
 };