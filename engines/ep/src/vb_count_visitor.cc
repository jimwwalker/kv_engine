/* -*- Mode: C++; tab-width: 4; c-basic-offset: 4; indent-tabs-mode: nil -*- */
/*
 *     Copyright 2017-Present Couchbase, Inc.
 *
 *   Use of this software is governed by the Business Source License included
 *   in the file licenses/BSL-Couchbase.txt.  As of the Change Date specified
 *   in that file, in accordance with the Business Source License, use of this
 *   software will be governed by the Apache License, Version 2.0, included in
 *   the file licenses/APL2.txt.
 */

#include "vb_count_visitor.h"

#include "collections/vbucket_manifest.h"
#include "collections/vbucket_manifest_handles.h"
#include "statistics/collector.h"
#include "vbucket.h"

void VBucketCountVisitor::visitBucket(VBucket& vb) {
    ++numVbucket;
    numItems += vb.getNumItems();
    numTempItems += vb.getNumTempItems();
    nonResident += vb.getNumNonResidentItems();

    if (vb.getHighPriorityChkSize() > 0) {
        chkPersistRemaining++;
    }

    // TODO MB-54294: This may be expensive for lots of collections.
    // consider tracking this value "upfront".
    {
        // Lock needed because the manifest could change concurrently otherwise.
        folly::SharedMutex::ReadHolder rlh(vb.getStateLock());
        for (const auto& [id, collection] : vb.getManifest().lock()) {
            logicalDiskSize += collection.getDiskSize();
        }
    }

    if (desired_state != vbucket_state_dead) {
        htMemory += vb.ht.memorySize();
        htItemMemory += vb.ht.getItemMemory();
        htUncompressedItemMemory += vb.ht.getUncompressedItemMemory();
<<<<<<< HEAD
=======
        htCacheSize += vb.ht.getCacheSize();
        htMaxSize = std::max(htMaxSize, vb.ht.getSize());
        htSizeSum += vb.ht.getSize();

>>>>>>> 8fd9c8a3
        numEjects += vb.ht.getNumEjects();
        numExpiredItems += vb.numExpiredItems;
        metaDataMemory += vb.ht.getMetadataMemory();
        metaDataDisk += vb.metaDataDisk;

        checkpointMemory += vb.getChkMgrMemUsage();
        checkpointMemoryQueue += vb.getCMQueuedItemsMemUsage();

        checkpointMemOverhead += vb.getCMMemOverhead();
        checkpointMemOverheadQueue += vb.getCMMemOverheadQueue();
        checkpointMemOverheadIndex += vb.getCMMemOverheadIndex();

        checkpointMemFreedByItemExpel += vb.getCMMemFreedByItemExpel();
        checkpointMemFreedByRemoval += vb.getCMMemFreedByRemoval();

        bloomFilterMemory += vb.getFilterMemoryFootprint();

        opsCreate += vb.opsCreate;
        opsDelete += vb.opsDelete;
        opsGet += vb.opsGet;
        opsReject += vb.opsReject;
        opsUpdate += vb.opsUpdate;

        queueSize += vb.dirtyQueueSize;
        queueMemory += vb.dirtyQueueMem;
        queueFill += vb.dirtyQueueFill;
        queueDrain += vb.dirtyQueueDrain;
        queueAge += vb.getQueueAge();
        pendingWrites += vb.dirtyQueuePendingWrites;
        rollbackItemCount += vb.getRollbackItemCount();
        numHpVBReqs += vb.getHighPriorityChkSize();

        /*
         * The bucket stat reports the total drift of the vbuckets.
         */
        auto absHLCDrift = vb.getHLCDriftStats();
        totalAbsHLCDrift.total += absHLCDrift.total;
        totalAbsHLCDrift.updates += absHLCDrift.updates;

        /*
         * Total up the exceptions
         */
        auto driftExceptionCounters = vb.getHLCDriftExceptionCounters();
        totalHLCDriftExceptionCounters.ahead += driftExceptionCounters.ahead;
        totalHLCDriftExceptionCounters.behind += driftExceptionCounters.behind;

        syncWriteAcceptedCount += vb.getSyncWriteAcceptedCount();
        syncWriteCommittedCount += vb.getSyncWriteCommittedCount();
        syncWriteAbortedCount += vb.getSyncWriteAbortedCount();

        maxHistoryDiskSize =
                std::max(maxHistoryDiskSize, vb.getHistoryDiskSize());

        durabilityMonitorMemory += vb.getDurabilityMonitorMemory();
        durabilityMonitorItems += vb.getDurabilityNumTracked();
    }
}

void DatatypeStatVisitor::visitBucket(VBucket& vb) {
    // Iterate over each datatype combination
    auto vbDatatypeCounts = vb.ht.getDatatypeCounts();
    for (uint8_t ii = 0; ii < datatypeCounts.size(); ++ii) {
        datatypeCounts[ii] += vbDatatypeCounts[ii];
    }
}

void VBucketStatAggregator::visitBucket(VBucket& vb) {
    auto it = visitorMap.find(vb.getState());
    if (it != visitorMap.end()) {
        for (auto* visitor : it->second) {
            visitor->visitBucket(vb);
        }
    }
}

void VBucketStatAggregator::addVisitor(VBucketStatVisitor* visitor) {
    visitorMap[visitor->getVBucketState()].push_back(visitor);
}

VBucketEvictableMFUVisitor::VBucketEvictableMFUVisitor(vbucket_state_t state)
    : VBucketStatVisitor(state),
      vbHist(std::make_unique<HashTable::MFUHistogram>()) {
}

void VBucketEvictableMFUVisitor::visitBucket(VBucket& vb) {
    if (vb.getState() == desired_state) {
        *vbHist += vb.ht.getEvictableMFUHistogram();
    }
}

HistogramData VBucketEvictableMFUVisitor::getHistogramData() const {
    return HistogramData(*vbHist);
}<|MERGE_RESOLUTION|>--- conflicted
+++ resolved
@@ -40,13 +40,10 @@
         htMemory += vb.ht.memorySize();
         htItemMemory += vb.ht.getItemMemory();
         htUncompressedItemMemory += vb.ht.getUncompressedItemMemory();
-<<<<<<< HEAD
-=======
-        htCacheSize += vb.ht.getCacheSize();
+
         htMaxSize = std::max(htMaxSize, vb.ht.getSize());
         htSizeSum += vb.ht.getSize();
 
->>>>>>> 8fd9c8a3
         numEjects += vb.ht.getNumEjects();
         numExpiredItems += vb.numExpiredItems;
         metaDataMemory += vb.ht.getMetadataMemory();
