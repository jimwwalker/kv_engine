/* -*- Mode: C++; tab-width: 4; c-basic-offset: 4; indent-tabs-mode: nil -*- */
/*
 *     Copyright 2020-Present Couchbase, Inc.
 *
 *   Use of this software is governed by the Business Source License included
 *   in the file licenses/BSL-Couchbase.txt.  As of the Change Date specified
 *   in that file, in accordance with the Business Source License, use of this
 *   software will be governed by the Apache License, Version 2.0, included in
 *   the file licenses/APL2.txt.
 */

#pragma once

#include "kv_magma_common/magma-kvstore_magma_db_stats.h"
#include "kvstore/kvstore.h"
#include "kvstore/kvstore_transaction_context.h"
#include "libmagma/magma.h"
#include "rollback_result.h"
#include "vbucket_bgfetch_item.h"
#include "vbucket_state.h"

#include <folly/Synchronized.h>
#include <platform/non_negative_counter.h>

#include <map>
#include <queue>
#include <shared_mutex>
#include <string>
#include <utility>
#include <vector>

namespace magma {
class Slice;
class Status;
} // namespace magma

namespace cb::compression {
class Buffer;
}

class MagmaKVStoreConfig;
class MagmaMemoryTrackingProxy;
struct kvstats_ctx;
struct MagmaKVStoreTransactionContext;
struct MagmaScanResult;
class MagmaRequest;
struct vbucket_state;

/**
 * A persistence store based on magma.
 */
class MagmaKVStore : public KVStore {
public:
    using WriteOps = std::vector<magma::Magma::WriteOperation>;

    /**
     * A localDb request is used to scope the memory required for
     * inserting a localDb update into the kvstore localDb.
     */
    class MagmaLocalReq {
    public:
        MagmaLocalReq(std::string_view key,
                      std::string&& value,
                      bool deleted = false)
            : key(key), value(std::move(value)), deleted(deleted) {
        }

        // Some localDb Reqs come from flatbuffers. We need to convert
        // the flatbuffer into a string.
        MagmaLocalReq(std::string_view key,
                      const flatbuffers::DetachedBuffer& buf);

        static MagmaLocalReq makeDeleted(std::string_view key,
                                         std::string&& value = {}) {
            return {std::move(key), std::move(value), true /*deleted*/};
        }

        std::string key;
        std::string value;
        bool deleted{false};
    };

    using LocalDbReqs = std::vector<MagmaLocalReq>;

    /**
     * Add localDbReqs to the WriteOps vector to be inserted into
     * the kvstore.
     *
     * @param localDbReqs vector of localDb updates
     * @param writeOps vector of Magma::WriteOperations's
     */
    void addLocalDbReqs(const LocalDbReqs& localDbReqs, WriteOps& writeOps);

    /**
     * Add MagmaDbStats to the WriteOps vector to be inserted into the kvstore.
     * @param stats The MagmaDbStats object
     * @param writeOps vector of Magma::WriteOperations
     */
    void addStatUpdateToWriteOps(MagmaDbStats& stats, WriteOps& writeOps) const;

    MagmaKVStore(MagmaKVStoreConfig& config);

    ~MagmaKVStore() override;

    void deinitialize() override;

    bool pause() override;
    void resume() override;

    void operator=(MagmaKVStore& from) = delete;

    bool commit(std::unique_ptr<TransactionContext> txnCtx,
                VB::Commit& commitData) override;

    StorageProperties getStorageProperties() const override;

    void setMaxDataSize(size_t size) override;

    /**
     * Get magma stats
     *
     * @param name stat name
     * @param value returned value when function return is true
     * @return true if stat found, value is set
     */
    bool getStat(std::string_view name, size_t& value) const override;

    GetStatsMap getStats(gsl::span<const std::string_view> keys) const override;

    /**
     * Adds a request to a queue for batch processing at commit()
     */
    void set(TransactionContext& ctx, queued_item itm) override;

    GetValue get(const DiskDocKey& key,
                 Vbid vb,
                 ValueFilter filter) const override;
    using KVStore::get;

    GetValue getWithHeader(const KVFileHandle& kvFileHandle,
                           const DiskDocKey& key,
                           Vbid vb,
                           ValueFilter filter) const override;

    void getMulti(Vbid vb, vb_bgfetch_queue_t& itms) const override;

    void getRange(Vbid vb,
                  const DiskDocKey& startKey,
                  const DiskDocKey& endKey,
                  ValueFilter filter,
                  const GetRangeCb& cb) const override;

    void del(TransactionContext& txnCtx, queued_item itm) override;

    void delVBucket(Vbid vbucket,
                    std::unique_ptr<KVStoreRevision> kvstoreRev) override;

    std::vector<vbucket_state*> listPersistedVbuckets() override;

    /**
     * Take a snapshot of the vbucket states in the main DB.
     */
    bool snapshotVBucket(Vbid vbucketId, const vbucket_state& vbstate) override;

    // Compaction in magma is asynchronous. Its triggered by 3 conditions:
    //  - Level compaction
    //  - Expiry compaction
    //    In magma, a histogram of when items will expire is maintained.
    //    Periodically, magma will trigger a compaction to visit those
    //    sstables which have expired items to have them removed.
    //  - Dropped collections removal
    //    At the end of the flusher loop in kv_engine, a call to magma will be
    //    made to trigger asynchronous PurgeRange scans to purge the store
    //    of any dropped collections. For each collectionID, 2 scans will be
    //    triggered, [Default+CollectionID] and
    //    [DurabilityPrepare+CollectionID].
    //    While a purge scan will identify the sstables containing the scan
    //    key ex.[Default+CollectionID], all items for that CollectionID will
    //    be removed ie. both Default & DurabilityPrepare. This guarantees that
    //    the data from each sstable containing the collectionID is visited
    //    once.
    //    Also during this call from the bg flusher, any completed compaction
    //    data will be picked up. The max_purged_seq will update the vbstate
    //    and any dropped collections will trigger 2 scans (same as above) to
    //    determine if a collection has been removed and if so, the collection
    //    manifest is updated.
    //
    //    Regardless of which type of compaction is running, all compactions
    //    required a kv_engine callback to pick up CompactionContext and all
    //    compactions can remove expired items or dropped collection items.
    //
    //    Synchronous compaction is supported for testing. Normally, kv_engine
    //    with magma store should never call compactDB. But for testing, we
    //    need to support a synchronous call. When compactDB is called, it will
    //    save the CompactionContext passed in to compactDB and will use it
    //    to perform compaction.
    CompactDBStatus compactDB(std::unique_lock<std::mutex>& vbLock,
                              std::shared_ptr<CompactionContext> ctx) override;

    size_t getNumPersistedDeletes(Vbid vbid) override {
        // TODO
        return 0;
    }

    DBFileInfo getDbFileInfo(Vbid vbid) override;

    DBFileInfo getAggrDbFileInfo() override;

    size_t getItemCount(Vbid vbid) override;

    RollbackResult rollback(Vbid vbid,
                            uint64_t rollbackSeqno,
                            std::unique_ptr<RollbackCB>) override;

    void pendingTasks() override;

    cb::engine_errc getAllKeys(
            Vbid vbid,
            const DiskDocKey& start_key,
            uint32_t count,
            std::shared_ptr<StatusCallback<const DiskDocKey&>> cb)
            const override;

    std::unique_ptr<BySeqnoScanContext> initBySeqnoScanContext(
            std::unique_ptr<StatusCallback<GetValue>> cb,
            std::unique_ptr<StatusCallback<CacheLookup>> cl,
            Vbid vbid,
            uint64_t startSeqno,
            DocumentFilter options,
            ValueFilter valOptions,
            SnapshotSource source,
            std::unique_ptr<KVFileHandle> fileHandle = nullptr) const override;

    std::unique_ptr<ByIdScanContext> initByIdScanContext(
            std::unique_ptr<StatusCallback<GetValue>> cb,
            std::unique_ptr<StatusCallback<CacheLookup>> cl,
            Vbid vbid,
            const std::vector<ByIdRange>& ranges,
            DocumentFilter options,
            ValueFilter valOptions,
            std::unique_ptr<KVFileHandle> handle = nullptr) const override;

    ScanStatus scan(BySeqnoScanContext& sctx) const override;
    ScanStatus scanAllVersions(BySeqnoScanContext& sctx) const override;
    ScanStatus scan(ByIdScanContext& ctx) const override;

    std::unique_ptr<KVFileHandle> makeFileHandle(Vbid vbid) const override;

    std::pair<GetCollectionStatsStatus, Collections::VB::PersistedStats>
    getCollectionStats(const KVFileHandle& kvFileHandle,
                       CollectionID collection) const override;

    std::pair<GetCollectionStatsStatus, Collections::VB::PersistedStats>
    getCollectionStats(Vbid, CollectionID collection) const override;

    /**
     * Get the collection stats for the given key
     *
     * @param vbid
     * @param keySlice Stats key to lookup
     * @param snapshot if not null collection stats will be collected from the
     * local store of the snapshot
     * @return pair of status and if success valid collection PersistedStats
     */
    std::pair<GetCollectionStatsStatus, Collections::VB::PersistedStats>
    getCollectionStats(Vbid,
                       magma::Slice keySlice,
                       magma::Magma::Snapshot* snapshot = nullptr) const;

    /**
     * Get the dropped collection item count for the given collection
     * @param vbid Vbid
     * @param collection to find stats for
     * @return Bool status and item count (default to 0 if not found)
     */
    std::pair<GetCollectionStatsStatus, uint64_t> getDroppedCollectionItemCount(
            Vbid vbid, CollectionID collection) const;

    /**
     * Increment the kvstore revision.
     */
    void prepareToCreateImpl(Vbid vbid) override;

    /**
     * Soft delete the kvstore.
     */
    std::unique_ptr<KVStoreRevision> prepareToDeleteImpl(Vbid vbid) override;

    std::unique_ptr<RollbackCtx> prepareToRollback(Vbid vbid) override;

    /**
     * Re-enable implicit compaction for the given vBucket
     *
     * @param vbid to re-enable implicit compaction for
     */
    void resumeImplicitCompaction(Vbid vbid);

    std::optional<Collections::ManifestUid> getCollectionsManifestUid(
            KVFileHandle& kvFileHandle) const override;

    /**
     * Retrieve the manifest from the local db.
     * MagmaKVStore implements this method as a read of 3 _local documents
     * manifest, open collections, open scopes
     *
     * @param vbid vbucket id
     * @return pair of bool status and the persisted manifest data for the given
     *         vbid
     */
    std::pair<bool, Collections::KVStore::Manifest> getCollectionsManifest(
            Vbid vbid) const override;

    /**
     * Read local document to get the vector of dropped collections from the
     * latest snapshot
     *
     * @param vbid vbucket id
     * @return a pair of bool status and vector of dropped collections (can be
     *         empty)
     */
    std::pair<bool, std::vector<Collections::KVStore::DroppedCollection>>
    getDroppedCollections(Vbid vbid) const override;

    /**
     * Read local doc to get the vector of dropped collections from the given
     * snapshot
     *
     * @param vbid vbucket id
     * @param snapshot The magma snapshot from which we want to read
     * @return a pair of Status and vector of dropped collections (can be empty)
     */
    std::pair<magma::Status,
              std::vector<Collections::KVStore::DroppedCollection>>
    getDroppedCollections(Vbid vbid, magma::Magma::Snapshot& snapshot) const;

    /**
     * This function maintains the set of open collections, adding newly opened
     * collections and removing those which are dropped. To validate the
     * creation of new collections, this method must read the dropped
     * collections.
     *
     * @param vbid vbucket id
     * @param localDbReqs vector of localDb updates
     * @param collectionsFlush flush object for a single 'flush/commit'
     * @param dbStats MagmaDbStats updated during this flush batch
     * @return status
     */
    magma::Status updateCollectionsMeta(
            Vbid vbid,
            LocalDbReqs& localDbReqs,
            Collections::VB::Flush& collectionsFlush,
            MagmaDbStats& dbStats);

    /**
     * Maintain the current uid committed
     *
     * @param localDbReqs vector of localDb updates
     * @param collectionsFlush flush object for a single 'flush/commit'
     */
    void updateManifestUid(LocalDbReqs& localDbReqs,
                           Collections::VB::Flush& collectionsFlush);

    /**
     * Maintain the list of open collections. The maintenance requires
     * reading the dropped collections which is passed back to avoid
     * a reread.
     *
     * @param vbid vbucket id
     * @param localDbReqs vector of localDb updates
     * @param collectionsFlush flush object for a single 'flush/commit'
     * @return status
     */
    magma::Status updateOpenCollections(
            Vbid vbid,
            LocalDbReqs& localDbReqs,
            Collections::VB::Flush& collectionsFlush);

    /**
     * Maintain the list of dropped collections
     *
     * @param vbid vbucket id
     * @param localDbReqs vector of localDb updates
     * @param collectionsFlush flush object for a single 'flush/commit'
     * @param dbStats MagmaDbStats updated during this flush batch
     * @return status
     */
    magma::Status updateDroppedCollections(
            Vbid vbid,
            LocalDbReqs& localDbReqs,
            Collections::VB::Flush& collectionsFlush,
            MagmaDbStats& dbStats);

    /**
     * Maintain the list of open scopes
     *
     * @param vbid vbucket id
     * @param localDbReqs vector of localDb updates
     * @param collectionsFlush flush object for a single 'flush/commit'
     * @return status
     */
    magma::Status updateScopes(Vbid vbid,
                               LocalDbReqs& localDbReqs,
                               Collections::VB::Flush& collectionsFlush);

    /**
     * Given a collection id, return the key used to maintain the
     * collection stats in the local db.
     *
     * @param cid Collection ID
     */
    std::string getCollectionsStatsKey(CollectionID cid) const;

    /**
     * Given a collection id, return the key used to maintain the dropped
     * collection stats in the local db.
     *
     * @param cid Collection ID
     */
    std::string getDroppedCollectionsStatsKey(CollectionID cid) const;

    /**
     * Save stats for collection cid
     *
     * @param localDbReqs vector of localDb updates
     * @param cid Collection ID
     * @param stats The stats that should be applied and persisted
     */
    void saveCollectionStats(LocalDbReqs& localDbReqs,
                             CollectionID cid,
                             const Collections::VB::PersistedStats& stats);

    /**
     * Delete the collection stats for the given collection id
     * @param localDbReqs vector of localDb updates
     * @param cid Collection ID
     */
    void deleteCollectionStats(LocalDbReqs& localDbReqs, CollectionID cid);

    /**
     * Read from local DB
     */
    std::pair<magma::Status, std::string> readLocalDoc(
            Vbid vbid, const magma::Slice& keySlice) const;

    /**
     * Read local doc from given snapshot
     */
    std::pair<magma::Status, std::string> readLocalDoc(
            Vbid vbid,
            magma::Magma::Snapshot& snapshot,
            const magma::Slice& keySlice) const;

    /**
     * Processes the result of readLocalDoc adding information to the returned
     * Status and logging if necessary
     */
    std::pair<magma::Status, std::string> processReadLocalDocResult(
            magma::Status,
            Vbid vbid,
            const magma::Slice& keySlice,
            std::string_view value,
            bool found) const;

    /**
     * Encode the cached vbucket_state into a JSON string
     */
    std::string encodeVBState(const vbucket_state& vbstate) const;

    /**
     * Read the vbstate from disk and load into cache
     */
    ReadVBStateStatus loadVBStateCache(Vbid vbid, bool resetKVStoreRev = false);

    /**
     * Write the vbucket_state to disk.
     * This is done outside an atomic batch so we need to
     * create a WriteDocs batch to write it.
     *
     * @param vbid vbucket id
     * @param vbstate vbucket state
     * @return status
     */
    magma::Status writeVBStateToDisk(Vbid vbid, const vbucket_state& vbstate);

    /**
     * Read the encoded vstate + docCount from the local db.
     */
    ReadVBStateResult readVBStateFromDisk(Vbid vbid) const;

    /**s
     * Read the encoded vbstate from the given snapshot.
     */
    virtual ReadVBStateResult readVBStateFromDisk(
            Vbid vbid, magma::Magma::Snapshot& snapshot) const;

    /**
     * Write the encoded vbstate to localDb.
     */
    void addVBStateUpdateToLocalDbReqs(LocalDbReqs& localDbReqs,
                                       const vbucket_state& vbs,
                                       uint64_t kvstoreRev);

    /**
     * Whenever we go to cachedVBStates, we need to merge in
     * the MagmaDbStats stats to make the vbstate current. We read
     * the MagmaDbStats stats from magma which are kept on the state file.
     */
    void mergeMagmaDbStatsIntoVBState(vbucket_state& vbstate, Vbid vbid) const;

    /**
     * Get vbstate from cache.
     *
     * Note: When getting the vbstate, we merge in the MagmaDbStats stats.
     * See mergeMagmaDbStatsIntoVBState() above.
     */
    vbucket_state* getCachedVBucketState(Vbid vbucketId) override;

    ReadVBStateResult getPersistedVBucketState(Vbid vbid) const override;

    ReadVBStateResult getPersistedVBucketState(KVFileHandle& handle,
                                               Vbid vbid) const override;

    /**
     * Populate kvstore stats with magma specific stats
     */
    void addStats(const AddStatFn& add_stat,
                  CookieIface& cookie) const override;

    /**
     * Populate magma specific timing stats.
     *
     * @param add_stat the callback function to add statistics
     * @param c the cookie to pass to the callback function
     */
    void addTimingStats(const AddStatFn& add_stat,
                        CookieIface& c) const override;

    /**
     * Construct a compaction context for use with implicit compactions. Calls
     * back up to the bucket to do so as we need certain callbacks and config.
     */
    std::shared_ptr<CompactionContext> makeImplicitCompactionContext(Vbid vbid);

    const KVStoreConfig& getConfig() const override;

    void setMagmaFragmentationPercentage(size_t value);

    void setMagmaEnableBlockCache(bool enable);

    void setStorageThreads(ThreadPoolConfig::StorageThreadCount num) override;

    /**
     * Set the number of magma flushers and compactors based on configuration
     * settings of number of backend threads, number of writer threads, and
     * percentage of flusher threads.
     */
    void calculateAndSetMagmaThreads();

    /**
     * Returns the expiry time of alive documents or the time at which
     * tombstones should be purged. Used by magma to track expiry/purge times
     * in histograms used to determine when to run compaction.
     */
    uint32_t getExpiryOrPurgeTime(const magma::Slice& slice);

    /**
     * Return magma kvstore revision
     * @param vbid
     *
     * @return revision returns 0 (default) if the kvstore does not exist
     */
    uint64_t getKVStoreRevision(Vbid vbid) const;

    GetValue getBySeqno(KVFileHandle& handle,
                        Vbid vbid,
                        uint64_t seq,
                        ValueFilter filter) const override;

    std::unique_ptr<TransactionContext> begin(
            Vbid vbid, std::unique_ptr<PersistenceCallback> pcb) override;

    // Magma uses a unique logger with a prefix of magma so that all logging
    // calls from the wrapper thru magma will be prefixed with magma.
    std::shared_ptr<BucketLogger> logger;

protected:

    /**
     * CompactDB implementation. See comments on public compactDB.
     */
    CompactDBStatus compactDBInternal(std::unique_lock<std::mutex>& vbLock,
                                      std::shared_ptr<CompactionContext> ctx);

    std::unique_ptr<Item> makeItem(Vbid vb,
                                   const magma::Slice& keySlice,
                                   const magma::Slice& metaSlice,
                                   const magma::Slice& valueSlice,
                                   ValueFilter filter) const;

    GetValue makeGetValue(Vbid vb,
                          const magma::Slice& keySlice,
                          const magma::Slice& metaSlice,
                          const magma::Slice& valueSlice,
                          ValueFilter filter) const;

    virtual int saveDocs(MagmaKVStoreTransactionContext& txnCtx,
                         VB::Commit& commitData,
                         kvstats_ctx& kvctx,
                         magma::Magma::HistoryMode historyMode =
                                 magma::Magma::HistoryMode::Disabled);

    void commitCallback(MagmaKVStoreTransactionContext& txnCtx,
                        int status,
                        kvstats_ctx& kvctx);

    static cb::engine_errc magmaErr2EngineErr(magma::Status::Code err,
                                              bool found = true);

    /// private getWithHeader shared with public get and getWithHeader
    GetValue getWithHeader(const DiskDocKey& key,
                           Vbid vbid,
                           ValueFilter filter) const;

    /**
     * MagmaCompactionCB is the class invoked by magma compactions,
     * both implicit and explicit. For explict compactions, which come
     * through compactDB, we pass the CompactionContext thru to the callback
     * routine. For implicit compaction, we call makeCompactionCtx to
     * create the CompactionContext on the fly.
     *
     * Since implicit compactions can run in a thread other than the
     * BG Writer thread, we keep track of MagmaDbStats stats during
     * compaction and magma will call the GetUserStats() routine and
     * merge them with the existing MagmaDbStats stats.
     */
    class MagmaCompactionCB : public magma::Magma::CompactionCallback {
    public:
        MagmaCompactionCB(
                MagmaKVStore& magmaKVStore,
                Vbid vbid,
                std::shared_ptr<CompactionContext> compactionContext = nullptr,
                std::optional<CollectionID> cid = std::nullopt);

        ~MagmaCompactionCB() override;
        bool operator()(const magma::Slice& keySlice,
                        const magma::Slice& metaSlice,
                        const magma::Slice& valueSlice) override;
        const magma::UserStats* GetUserStats() override {
            return &magmaDbStats;
        }

        /**
         * Add a doc count delta to the the underlying MagmaDbStats. Used to
         * decerement docCount by the size of a collection when we compact a
         * range and remove the dropped collection stats
         *
         * @param cid Collection id
         * @param delta to add
         */
        void processCollectionPurgeDelta(CollectionID cid, int64_t delta);

        /**
         * @return true if this collection can be purged
         */
        bool canPurge(CollectionID collection);

        /**
         * Vbucket being compacted - required so that we can work out which
         * vBucket is being compacted for implicit (magma driven) compactions.
         */
        Vbid vbid;

        /**
         * Ctx may be passed at construction (explicit, kv/ns_server driven
         * compactions) or set later (implicit magma driven compactions)
         */
        std::shared_ptr<CompactionContext> ctx;

        /**
         * highSeqno of the oldest checkpoint to which magma can rollback
         */
        uint64_t oldestRollbackableHighSeqno{0};

    private:
        MagmaKVStore& magmaKVStore;
        /**
         * Stats updates made during compaction
         */
        MagmaDbStats magmaDbStats;

        /**
         * Optionally only collection-purge items from this collection
         */
        std::optional<CollectionID> onlyThisCollection;
    };

    /**
     * Called for each item during compaction to determine whether we should
     * keep or drop the item (and drive expiry).
     *
     * @return magma status and true if the item should be dropped
     */
    std::pair<magma::Status, bool> compactionCallBack(
            MagmaKVStore::MagmaCompactionCB& cbCtx,
            const magma::Slice& keySlice,
            const magma::Slice& metaSlice,
            const magma::Slice& valueSlice) const;

    /**
     * Called from compactionCallback and operates on the primary memory domain
     */
    std::pair<magma::Status, bool> compactionCore(
            MagmaKVStore::MagmaCompactionCB& cbCtx,
            const magma::Slice& keySlice,
            const magma::Slice& metaSlice,
            const magma::Slice& valueSlice,
            std::string_view userSanitizedItemStr) const;

    /**
     * Get highSeqno of the oldest checkpoint to which magma can rollback
     * @param vbid
     * @return status
     * @return Oldest rollbackable sequence number
     */
    std::pair<magma::Status, uint64_t> getOldestRollbackableHighSeqno(
            Vbid vbid);

    /**
     * Get the MagmaDbStats from the Magma::KVStore
     * @param vbid
     * @return The MagmaDbStats (empty optional returned if they don't exist in
     * magma).
     * @throws std::runtime_error if the DbStats are in an invalid format.
     */
    std::optional<MagmaDbStats> getMagmaDbStats(Vbid vbid) const;

    /**
     * Get the manifest UID which is stored as a metadata document, this returns
     * the flatbuffer data stored in a string
     *
     *  @return pair, first is the status and second is the data if status is
     *          success.
     */
    std::pair<magma::Status, std::string> getCollectionsManifestUidDoc(
            Vbid vbid) const;

    /**
     * Get the manifest UID which is stored as a metadata document, this returns
     * the decoded value
     *
     *  @return pair, first is the status and second is the data if status is
     *          true.
     */
    std::pair<bool, Collections::ManifestUid> getCollectionsManifestUid(
            Vbid vbid) const;

    /**
     * Scan a single ById range (key iterator)
     */
    ScanStatus scan(ByIdScanContext& ctx, const ByIdRange& range) const;

    /**
     * Run the ScanContext callbacks for a single key/value (when scanning)
     *
     * @param ctx The ScanContext owning the callbacks to use
     * @param keySlice Slice "pointing" at the scanned key
     * @param seqno The seqno of the scanned key
     * @param metaSlice Slice "pointing" at the key's metadata
     * @oaram valSlice Slice "pointing" at the key's value. This Slice can be
     *        can be empty in which case the valueRead function will be used
     *        to obtain the value (when ctx.cacheCallback fails to find a value)
     * @param valRead a function that can read the value (for the case when
     *        valSlice is empty).
     * @return A MagmaScanResult, which is ScanResult with one bespoke extra
     *         status (Next)
     */
    MagmaScanResult scanOne(
            ScanContext& ctx,
            const magma::Slice& keySlice,
            uint64_t seqno,
            const magma::Slice& metaSlice,
            const magma::Slice& valSlice,
            std::function<magma::Status(magma::Slice&)> valueRead) const;

<<<<<<< HEAD
    /**
     * If the provided @p op does not already have datatype Snappy, attempt
     * to compress the contained value, storing the result in @p
     * newValueStorage.
     *
     * If compression did reduce the size of the value, updated metadata will
     * be stored in @p newMetaStorage, @p result will be populated with the
     * updated operation, and true will be returned.
     *
     * If the value is already compressed, @p result will be unmodified
     * and false will be returned.
     *
     * @param commitData data used to update on disk stats at commit
     * @param newMetaStorage temporary storage for updated metadata
     *                       if the value is compressed
     * @param newValueStorage temporary storage for compressed values
     * @param op the operation to consider compressing
     * @param result contains the updated write operation pointing to the
     *               temporary meta/value storage if the value was compressed
     *               (and returned true)
     * @return whether the value in the write operation was compressed.
     *         If false, @p result is unmodified, and the original @p op
     *         should be used.
     */
    static bool maybeCompressValue(VB::Commit& commitData,
                                   std::string& newMetaStorage,
                                   cb::compression::Buffer& newValueStorage,
                                   const magma::Magma::WriteOperation& op,
                                   magma::Magma::WriteOperation& result);
=======
    static magma::Magma::HistoryMode toHistoryMode(
            CheckpointHistorical historical) {
        switch (historical) {
        case CheckpointHistorical::No:
            return magma::Magma::HistoryMode::Disabled;
        case CheckpointHistorical::Yes:
            return magma::Magma::HistoryMode::Enabled;
        }
        folly::assume_unreachable();
    }
>>>>>>> 5629c4ea

    MagmaKVStoreConfig& configuration;

    /**
     * Wrapped magma instance for a shard
     */
    std::unique_ptr<MagmaMemoryTrackingProxy> magma;

    // Path to magma files. Include shardID.
    const std::string magmaPath;

    std::atomic<size_t> scanCounter; // atomic counter for generating scan id

    // Keep track of the vbucket revision
    std::vector<Monotonic<uint64_t>> kvstoreRevList;

    // For testing, we need to simulate couchstore where every batch
    // is a potential rollback point. We do this by Syncing after every batch
    // but that only creates a Sync checkpoint rather than a Rollback checkpoint
    // in magma. To create Rollback checkpoints on every flush we need to also
    // set the checkpoint_interval to 0.
    bool doSyncEveryBatch{false};

    // Using upsert for Set means we can't keep accurate document totals.
    // This is used for testing only!
    bool useUpsertForSet{false};

    folly::Synchronized<std::queue<std::tuple<Vbid, uint64_t>>>
            pendingVbucketDeletions;

    /**
     * Testing hook called with the result of CompactKVStore when dropping
     * collections.
     */
    TestingHook<magma::Status&> compactionStatusHook;

    /**
     * Testing hook called before we call CompactKVStore.
     */
    TestingHook<> preCompactKVStoreHook;

    /**
     * Testing hook called with the result of Sync when creating a file handle
     */
    TestingHook<magma::Status&> fileHandleSyncStatusHook;

    /**
     * Testing hook called after collection stats are updated in the commit
     * data.
     * Hook is provided the request and the old item size.
     */
    TestingHook<const MagmaRequest&, size_t> updateStatsHook;

private:
    EventuallyPersistentEngine* currEngine;
};<|MERGE_RESOLUTION|>--- conflicted
+++ resolved
@@ -782,7 +782,6 @@
             const magma::Slice& valSlice,
             std::function<magma::Status(magma::Slice&)> valueRead) const;
 
-<<<<<<< HEAD
     /**
      * If the provided @p op does not already have datatype Snappy, attempt
      * to compress the contained value, storing the result in @p
@@ -812,7 +811,7 @@
                                    cb::compression::Buffer& newValueStorage,
                                    const magma::Magma::WriteOperation& op,
                                    magma::Magma::WriteOperation& result);
-=======
+
     static magma::Magma::HistoryMode toHistoryMode(
             CheckpointHistorical historical) {
         switch (historical) {
@@ -823,7 +822,6 @@
         }
         folly::assume_unreachable();
     }
->>>>>>> 5629c4ea
 
     MagmaKVStoreConfig& configuration;
 
