--- conflicted
+++ resolved
@@ -2128,15 +2128,10 @@
             // scanned.
             range.rangeScanSuccess = true;
             continue;
-<<<<<<< HEAD
         case ScanStatus::Yield:
-            // Set the resume point
-            range.startKey = ctx.lastReadKey;
-            range.startKey.append(0);
-=======
-        case scan_again:
+            // Update the startKey so backfill can resume from the right
+            // resume point. See how resumeFromKey is set for details.
             range.startKey = ctx.resumeFromKey;
->>>>>>> ffaa3dd8
             return status;
         case ScanStatus::Failed:
             // deeper calls log details
@@ -2169,19 +2164,14 @@
                     return itr->GetValue(value);
                 });
         switch (result.code) {
-<<<<<<< HEAD
         case MagmaScanResult::Status::Yield:
-            // Only need to update lastReadKey for a Yield.
+            // Only need to set the resume point for a Yield.
             // Doing this here to avoid unneeded alloc+copy on every key scanned
-            ctx.lastReadKey = makeDiskDocKey(keySlice);
+            ctx.resumeFromKey = makeDiskDocKey(keySlice);
+            ctx.resumeFromKey.append(0);
+            [[fallthrough]];
         case MagmaScanResult::Status::Success:
         case MagmaScanResult::Status::Cancelled:
-=======
-        case MagmaScanResult::Status::Again:
-            ctx.resumeFromKey = makeDiskDocKey(keySlice);
-            [[fallthrough]];
-        case MagmaScanResult::Status::Success:
->>>>>>> ffaa3dd8
         case MagmaScanResult::Status::Failed:
             return ScanStatus(result.code);
         case MagmaScanResult::Status::Next:
