--- conflicted
+++ resolved
@@ -3742,18 +3742,15 @@
 }
 
 DBFileInfo MagmaKVStore::getAggrDbFileInfo() {
-    auto dataSizes = magma->GetDBSizeInfo();
+    const auto stats = magma->GetStats();
+    const auto nonHistoryDataSize =
+            stats->ActiveDataSize - stats->HistoryDataSize;
     // @todo MB-42900: Track on-disk-prepare-bytes
-<<<<<<< HEAD
-    return {dataSizes.DiskSize, dataSizes.LogicalSize, 0};
-=======
-    size_t nonHistoryDataSize = stats->ActiveDataSize - stats->HistoryDataSize;
     DBFileInfo vbinfo{stats->ActiveDiskUsage,
                       nonHistoryDataSize,
                       0 /*prepareBytes*/,
                       stats->HistoryDiskUsage};
     return vbinfo;
->>>>>>> af39e7ad
 }
 
 Status MagmaKVStore::writeVBStateToDisk(Vbid vbid, const VB::Commit& meta) {
