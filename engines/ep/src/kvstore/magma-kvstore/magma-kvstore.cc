--- conflicted
+++ resolved
@@ -2090,18 +2090,12 @@
                 ctx.valFilter == ValueFilter::KEYS_ONLY);
     ctx.getValueCallback().callback(rv);
     auto callbackStatus = ctx.getValueCallback().getStatus();
-<<<<<<< HEAD
     if (callbackStatus == cb::engine_errc::success) {
         return MagmaScanResult::Next();
     } else if (ctx.getValueCallback().shouldYield()) {
-=======
-    if (ctx.getValueCallback().shouldYield()) {
         // Scan is yielding _after_ successfully processing this doc.
         // Resume at next item.
         ctx.lastReadSeqno = seqno;
-        return MagmaScanResult::Again();
-    } else if (callbackStatus == static_cast<int>(cb::engine_errc::no_memory)) {
->>>>>>> 4008fa86
         if (logger->should_log(spdlog::level::TRACE)) {
             logger->TRACE(
                     "MagmaKVStore::scanOne callback {} "
