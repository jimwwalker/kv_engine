--- conflicted
+++ resolved
@@ -2849,15 +2849,7 @@
     return primaryScanResult;
 }
 
-<<<<<<< HEAD
 ScanStatus NexusKVStore::scan(ByIdScanContext& ctx) const {
-=======
-scan_error_t NexusKVStore::scanAllVersions(BySeqnoScanContext& ctx) const {
-    throw std::runtime_error("NexusKVStore::scanAllVersions unimplemented");
-}
-
-scan_error_t NexusKVStore::scan(ByIdScanContext& ctx) const {
->>>>>>> a5710384
     auto& nexusCtx = dynamic_cast<NexusKVStoreByIdScanContext&>(ctx);
     auto& primaryCtx = *nexusCtx.primaryCtx;
     auto& secondaryCtx = *nexusCtx.secondaryCtx;
@@ -2912,6 +2904,10 @@
     nexusCtx.ranges = primaryCtx.ranges;
 
     return primaryScanResult;
+}
+
+ScanStatus NexusKVStore::scanAllVersions(BySeqnoScanContext& ctx) const {
+    throw std::runtime_error("NexusKVStore::scanAllVersions unimplemented");
 }
 
 std::unique_ptr<KVFileHandle> NexusKVStore::makeFileHandle(Vbid vbid) const {
