/* -*- Mode: C++; tab-width: 4; c-basic-offset: 4; indent-tabs-mode: nil -*- */
/*
 *     Copyright 2017 Couchbase, Inc
 *
 *   Licensed under the Apache License, Version 2.0 (the "License");
 *   you may not use this file except in compliance with the License.
 *   You may obtain a copy of the License at
 *
 *       http://www.apache.org/licenses/LICENSE-2.0
 *
 *   Unless required by applicable law or agreed to in writing, software
 *   distributed under the License is distributed on an "AS IS" BASIS,
 *   WITHOUT WARRANTIES OR CONDITIONS OF ANY KIND, either express or implied.
 *   See the License for the specific language governing permissions and
 *   limitations under the License.
 */

#include "dcp/backfill_memory.h"
#include "collections/vbucket_manifest_handles.h"
#include "dcp/active_stream_impl.h"
#include "ep_engine.h"
#include "ep_time.h"
#include "ephemeral_vb.h"
#include "seqlist.h"
#include "stored-value.h"

#include <phosphor/phosphor.h>

// Here we must force call the baseclass (DCPBackfill(s))because of the use of
// multiple inheritance (and virtual inheritance), otherwise stream will be null
// as DCPBackfill() would be used.
DCPBackfillMemoryBuffered::DCPBackfillMemoryBuffered(
        EphemeralVBucketPtr evb,
        std::shared_ptr<ActiveStream> s,
        uint64_t startSeqno,
        uint64_t endSeqno)
    : DCPBackfill(s),
      DCPBackfillBySeqno(s, startSeqno, endSeqno),
      evb(evb),
      state(BackfillState::Init),
      rangeItr(nullptr),
      vbid(evb->getId()) {
    TRACE_ASYNC_START1("dcp/backfill",
                       "DCPBackfillMemoryBuffered",
                       this,
                       "vbid",
                       vbid.get());
}

DCPBackfillMemoryBuffered::~DCPBackfillMemoryBuffered() {
    TRACE_ASYNC_END1("dcp/backfill",
                     "DCPBackfillMemoryBuffered",
                     this,
                     "vbid",
                     vbid.get());
}

backfill_status_t DCPBackfillMemoryBuffered::run() {
    folly::SharedMutex::ReadHolder rlh(evb->getStateLock());
    if (evb->getState() == vbucket_state_dead) {
        /* We don't have to close the stream here. Task doing vbucket state
           change should handle stream closure */
        EP_LOG_WARN(
                "DCPBackfillMemoryBuffered::run(): ({}) running backfill ended "
                "prematurely with vb in dead state; start seqno:{}, "
                "end seqno:{}",
                getVBucketId(),
                startSeqno,
                endSeqno);
        return backfill_finished;
    }

    TRACE_EVENT2("dcp/backfill",
                 "MemoryBuffered::run",
                 "vbid",
                 (evb->getId()).get(),
                 "state",
                 uint8_t(state));

    switch (state) {
    case BackfillState::Init:
        return create();
    case BackfillState::Scanning:
        return scan();
    case BackfillState::Done:
        return backfill_finished;
    }

    throw std::logic_error("DCPBackfillDisk::run: Invalid backfill state " +
                           backfillStateToString(state));
}

void DCPBackfillMemoryBuffered::cancel() {
    if (state != BackfillState::Done) {
        complete(true);
    }
}

backfill_status_t DCPBackfillMemoryBuffered::create() {
    TRACE_EVENT1("dcp/backfill",
                 "MemoryBuffered::create",
                 "vbid",
                 (evb->getId()).get());

    auto stream = streamPtr.lock();
    if (!stream) {
        EP_LOG_WARN(
                "DCPBackfillMemoryBuffered::create(): "
                "({}) backfill create ended prematurely as the associated "
                "stream is deleted by the producer conn ",
                getVBucketId());
        transitionState(BackfillState::Done);
        return backfill_finished;
    }

    /* Create range read cursor */
    try {
        auto rangeItrOptional = evb->makeRangeIterator(true /*isBackfill*/);
        if (rangeItrOptional) {
            rangeItr = std::move(*rangeItrOptional);
        } else {
            // Multiple range iterators are permitted, so if one could not be
            // created purgeTombstones must have acquired an exclusive range
            stream->log(spdlog::level::level_enum::debug,
                        "{}"
                        " Deferring backfill creation as another "
                        "task needs exclusive access to a range of the seqlist",
                        getVBucketId());
            return backfill_snooze;
        }
    } catch (const std::bad_alloc&) {
        stream->log(spdlog::level::level_enum::warn,
                    "Alloc error when trying to create a range iterator"
                    "on the sequence list for ({})",
                    getVBucketId());
        /* Try backfilling again later; here we snooze because system has
           hit ENOMEM */
        return backfill_snooze;
    }

    /* Check startSeqno against the purge-seqno of the vb.
     * If the startSeqno != 1 (a 0 to n request) then startSeqno must be
     * greater than purgeSeqno. */
    if (startSeqno != 1 && (startSeqno <= evb->getPurgeSeqno())) {
        EP_LOG_WARN(
                "DCPBackfillMemoryBuffered::create(): "
                "({}) running backfill failed because the startSeqno:{} is < "
                "purgeSeqno:{}",
                getVBucketId(),
                startSeqno,
                evb->getPurgeSeqno());
        stream->setDead(cb::mcbp::DcpStreamEndStatus::Rollback);
        return backfill_finished;
    }

    /* Advance the cursor till start, mark snapshot and update backfill
       remaining count */
    while (rangeItr.curr() != rangeItr.end()) {
        if (static_cast<uint64_t>((*rangeItr).getBySeqno()) >= startSeqno) {
            // Backfill covers the full SeqList range.
            endSeqno = rangeItr.back();

            // Send SnapMarker
            bool markerSent =
                    stream->markDiskSnapshot(startSeqno,
                                             endSeqno,
<<<<<<< HEAD
                                             evb->getHighCompletedSeqno(),
                                             rangeItr.getMaxVisibleSeqno(),
                                             {});
=======
                                             rangeItr.getHighCompletedSeqno(),
                                             rangeItr.getMaxVisibleSeqno());
>>>>>>> 40b0f7c2

            if (markerSent) {
                // @todo: This value may be an overestimate, as it includes
                //  prepares/aborts which will not be sent if the stream is not
                //  sync write aware
                stream->setBackfillRemaining(rangeItr.count());

                /* Change the backfill state and return for next stage. */
                transitionState(BackfillState::Scanning);
                return backfill_success;
            }
            // func call complete before exiting, halting the
            // backfill as it is unneeded.
            break;
        }
        ++rangeItr;
    }

    /* Backfill is not needed as startSeqno > rangeItr end seqno */
    complete(false);
    return backfill_success;
}

backfill_status_t DCPBackfillMemoryBuffered::scan() {
    TRACE_EVENT2("dcp/backfill",
                 "MemoryBuffered::scan",
                 "currSeqno",
                 rangeItr.curr(),
                 "endSeqno",
                 endSeqno);

    auto stream = streamPtr.lock();
    if (!stream) {
        EP_LOG_WARN(
                "DCPBackfillMemoryBuffered::scan(): "
                "({}) backfill create ended prematurely as the associated "
                "stream is deleted by the producer conn ",
                getVBucketId());
        transitionState(BackfillState::Done);
        return backfill_finished;
    }

    if (!(stream->isActive())) {
        /* Stop prematurely if the stream state changes */
        complete(true);
        return backfill_finished;
    }

    /* Read items */
    UniqueItemPtr item;
    while (static_cast<uint64_t>(rangeItr.curr()) <= endSeqno) {
        const auto& osv = *rangeItr;
        try {
            if (!osv.getKey().isInSystemCollection()) {
                if (evb->getManifest()
                            .lock(osv.getKey())
                            .isLogicallyDeleted(osv.getBySeqno())) {
                    ++rangeItr;
                    continue;
                }
            }
            // MB-27199: toItem will read the StoredValue members, which are
            // mutated with the HashBucketLock, so get the correct bucket lock
            // before calling StoredValue::toItem
            auto hbl = evb->ht.getLockedBucket(osv.getKey());
            // Ephemeral only supports a durable write level of Majority so
            // instead of storing a durability level in our OrderedStoredValues
            // we can just assume that all durable writes have the Majority
            // level. Given that this is a backfill item (we will send via DCP)
            // we also need to specify an infinite durable write timeout so that
            // we do not lose any durable writes. We can supply these items
            // for all stored values as they are only set if the underlying
            // StoredValue has the CommittedState of Pending.
            item = osv.toItem(getVBucketId(),
                              StoredValue::HideLockedCas::No,
                              StoredValue::IncludeValue::Yes,
                              {{cb::durability::Level::Majority,
                                cb::durability::Timeout::Infinity()}});
            // A deleted ephemeral item stores the delete time under a delete
            // time field, this must be copied to the expiry time so that DCP
            // can transmit the original time of deletion
            if (item->isDeleted()) {
                item->setExpTime(osv.getCompletedOrDeletedTime());
            }
        } catch (const std::bad_alloc&) {
            stream->log(spdlog::level::level_enum::warn,
                        "Alloc error when trying to create an "
                        "item copy from hash table. Item seqno:{}"
                        ", {}",
                        osv.getBySeqno(),
                        getVBucketId());
            /* Try backfilling again later; here we snooze because system has
               hit ENOMEM */
            return backfill_snooze;
        }

        int64_t seqnoDbg = item->getBySeqno();
        if (!stream->backfillReceived(std::move(item), BACKFILL_FROM_MEMORY)) {
            /* Try backfill again later; here we do not snooze because we
               want to check if other backfills can be run by the
               backfillMgr */
            TRACE_INSTANT1("dcp/backfill", "ScanDefer", "seqno", seqnoDbg);
            stream->log(spdlog::level::level_enum::debug,
                        "{} Deferring backfill at seqno:{} "
                        "as scan buffer or backfill buffer is full",
                        getVBucketId(),
                        seqnoDbg);
            return backfill_success;
        }
        ++rangeItr;
    }

    stream->setBackfillScanLastRead(endSeqno);

    /* Backfill has ran to completion */
    complete(false);

    return backfill_finished;
}

void DCPBackfillMemoryBuffered::complete(bool cancelled) {
    TRACE_EVENT1(
            "dcp/backfill", "MemoryBuffered::complete", "cancelled", cancelled);

    auto stream = streamPtr.lock();
    if (!stream) {
        EP_LOG_WARN(
                "DCPBackfillMemoryBuffered::complete(): "
                "({}) backfill create ended prematurely as the associated "
                "stream is deleted by the producer conn; {}",
                getVBucketId(),
                cancelled ? "cancelled" : "finished");
        transitionState(BackfillState::Done);
        return;
    }

    /* [EPHE TODO]: invalidate cursor sooner before it gets deleted */

    stream->completeBackfill();

    auto severity = cancelled ? spdlog::level::level_enum::info
                              : spdlog::level::level_enum::debug;
    stream->log(severity,
                "({}) Backfill task ({} to {}) {}",
                getVBucketId(),
                startSeqno,
                endSeqno,
                cancelled ? "cancelled" : "finished");

    transitionState(BackfillState::Done);
}

void DCPBackfillMemoryBuffered::transitionState(BackfillState newState) {
    if (state == newState) {
        return;
    }

    bool validTransition = false;
    switch (newState) {
    case BackfillState::Init:
        /* Not valid to transition back to 'init' */
        break;
    case BackfillState::Scanning:
        if (state == BackfillState::Init) {
            validTransition = true;
        }
        break;
    case BackfillState::Done:
        if (state == BackfillState::Init || state == BackfillState::Scanning) {
            validTransition = true;
        }
        break;
    }

    if (!validTransition) {
        throw std::invalid_argument(
                "DCPBackfillMemoryBuffered::transitionState:"
                " newState (which is " +
                backfillStateToString(newState) +
                ") is not valid for current state (which is " +
                backfillStateToString(state) + ")");
    }

    state = newState;
}

std::string DCPBackfillMemoryBuffered::backfillStateToString(
        BackfillState state) {
    switch (state) {
    case BackfillState::Init:
        return "initalizing";
    case BackfillState::Scanning:
        return "scanning";
    case BackfillState::Done:
        return "done";
    }
    return "Invalid state"; // dummy to avert certain compiler warnings
}<|MERGE_RESOLUTION|>--- conflicted
+++ resolved
@@ -164,14 +164,9 @@
             bool markerSent =
                     stream->markDiskSnapshot(startSeqno,
                                              endSeqno,
-<<<<<<< HEAD
-                                             evb->getHighCompletedSeqno(),
+                                             rangeItr.getHighCompletedSeqno(),
                                              rangeItr.getMaxVisibleSeqno(),
                                              {});
-=======
-                                             rangeItr.getHighCompletedSeqno(),
-                                             rangeItr.getMaxVisibleSeqno());
->>>>>>> 40b0f7c2
 
             if (markerSent) {
                 // @todo: This value may be an overestimate, as it includes
