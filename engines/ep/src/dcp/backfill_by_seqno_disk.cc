/* -*- Mode: C++; tab-width: 4; c-basic-offset: 4; indent-tabs-mode: nil -*- */
/*
 *     Copyright 2017-Present Couchbase, Inc.
 *
 *   Use of this software is governed by the Business Source License included
 *   in the file licenses/BSL-Couchbase.txt.  As of the Change Date specified
 *   in that file, in accordance with the Business Source License, use of this
 *   software will be governed by the Apache License, Version 2.0, included in
 *   the file licenses/APL2.txt.
 */

#include "dcp/backfill_by_seqno_disk.h"
#include "collections/collection_persisted_stats.h"
#include "dcp/active_stream_impl.h"
#include "kv_bucket.h"
<<<<<<< HEAD
#include "kvstore/kvstore.h"
=======
#include "kvstore.h"
#include "vbucket_state.h"
>>>>>>> ac6280cb

#include <mcbp/protocol/dcp_stream_end_status.h>

// Here we must force call the baseclass (DCPBackfill(s) )because of the use of
// multiple inheritance (and virtual inheritance), otherwise stream will be null
// as DCPBackfill() would be used.
DCPBackfillBySeqnoDisk::DCPBackfillBySeqnoDisk(KVBucket& bucket,
                                               std::shared_ptr<ActiveStream> s,
                                               uint64_t startSeqno,
                                               uint64_t endSeqno)
    : DCPBackfill(s),
      DCPBackfillDisk(bucket),
      DCPBackfillBySeqno(s, startSeqno, endSeqno) {
}

backfill_status_t DCPBackfillBySeqnoDisk::create() {
    auto stream = streamPtr.lock();
    if (!stream) {
        EP_LOG_WARN(
                "DCPBackfillBySeqnoDisk::create(): "
                "({}) backfill create ended prematurely as the associated "
                "stream is deleted by the producer conn ",
                getVBucketId());
        transitionState(backfill_state_done);
        return backfill_finished;
    }
    Vbid vbid = stream->getVBucket();

    uint64_t lastPersistedSeqno = bucket.getLastPersistedSeqno(vbid);

    if (lastPersistedSeqno < endSeqno) {
        stream->log(spdlog::level::level_enum::info,
                    "({}) Rescheduling backfill "
                    "because backfill up to seqno {}"
                    " is needed but only up to "
                    "{} is persisted",
                    vbid,
                    endSeqno,
                    lastPersistedSeqno);
        return backfill_snooze;
    }

    const auto* kvstore = bucket.getROUnderlying(vbid);
    if (!kvstore) {
        stream->log(spdlog::level::level_enum::warn,
                    "DCPBackfillBySeqnoDisk::create(): couldn't get KVStore "
                    "for vbucket {}",
                    vbid);
        return backfill_finished;
    }
    auto valFilter = getValueFilter(*stream);

    auto scanCtx = kvstore->initBySeqnoScanContext(
            std::make_unique<DiskCallback>(stream),
            std::make_unique<CacheCallback>(bucket, stream),
            vbid,
            startSeqno,
            DocumentFilter::ALL_ITEMS,
            valFilter,
            stream->isPointInTimeEnabled() == PointInTimeEnabled::Yes
                    ? SnapshotSource::Historical
                    : SnapshotSource::Head);

    if (!scanCtx) {
        stream->log(spdlog::level::level_enum::warn,
                    "DCPBackfillBySeqnoDisk::create() failed to create scan "
                    "for {}, startSeqno:{}, PointInTimeEnabled:{}",
                    getVBucketId(),
                    startSeqno,
                    stream->isPointInTimeEnabled() == PointInTimeEnabled::Yes);
        stream->setDead(cb::mcbp::DcpStreamEndStatus::BackfillFail);
        transitionState(backfill_state_done);
        return backfill_finished;
    }

    auto [collHighSuccess, collHigh] =
            getHighSeqnoOfCollections(*scanCtx, *kvstore, stream->getFilter());
    if (!collHighSuccess) {
        stream->log(spdlog::level::level_enum::warn,
                    "DCPBackfillBySeqnoDisk::getHighSeqnoOfCollections(): "
                    "failed to access collections stats on disk for {}.",
                    getVBucketId());
        stream->setDead(cb::mcbp::DcpStreamEndStatus::BackfillFail);
        transitionState(backfill_state_done);
        return backfill_finished;
    }

    bool allowNonRollBackCollectionStream = false;
    if (collHigh.has_value()) {
        allowNonRollBackCollectionStream =
                stream->getStartSeqno() < scanCtx->purgeSeqno &&
                stream->getStartSeqno() >= collHigh.value() &&
                collHigh.value() <= scanCtx->purgeSeqno;
    }

    // Check startSeqno against the purge-seqno of the opened datafile.
    // 1) A normal stream request would of checked inside streamRequest, but
    //    compaction may have changed the purgeSeqno
    // 2) Cursor dropping can also schedule backfills and they must not re-start
    //    behind the current purge-seqno
    //
    // If allowNonRollBackCollectionStream is false then the purge seqno,
    // collections high seqno must have moved or the stream isn't a
    // collection stream, making it not valid to prevent the stream from
    // rolling back.
    //
    // If the startSeqno != 1 (a client 0 to n request becomes 1 to n) then
    // start-seqno must be above purge-seqno
    if (startSeqno != 1 && (startSeqno <= scanCtx->purgeSeqno) &&
        !allowNonRollBackCollectionStream) {
        auto vb = bucket.getVBucket(vbid);
        stream->log(spdlog::level::level_enum::warn,
                    "DCPBackfillBySeqnoDisk::create(): ({}) cannot be "
                    "scanned. Associated stream is set to dead state. "
                    "startSeqno:{} < purgeSeqno:{}. The vbucket state:{}, "
                    "collHigh-valid:{}, collHigh:{}",
                    getVBucketId(),
                    startSeqno,
                    scanCtx->purgeSeqno,
                    vb ? VBucket::toString(vb->getState()) : "vb not found!!",
                    collHigh.has_value(),
                    collHigh.value_or(-1));

        stream->setDead(cb::mcbp::DcpStreamEndStatus::Rollback);
        transitionState(backfill_state_done);
    } else {
        bool markerSent = markDiskSnapshot(*stream, *scanCtx, *kvstore);

        if (markerSent) {
            // This value may be an overestimate - it includes prepares/aborts
            // which will not be sent if the stream is not sync write aware
            stream->setBackfillRemaining(scanCtx->documentCount);
            transitionState(backfill_state_scanning);
        } else {
            transitionState(backfill_state_completing);
        }
    }

    this->scanCtx = std::move(scanCtx);

    return backfill_success;
}

backfill_status_t DCPBackfillBySeqnoDisk::scan() {
    auto stream = streamPtr.lock();
    if (!stream) {
        complete(true);
        return backfill_finished;
    }

    Vbid vbid = stream->getVBucket();

    if (!(stream->isActive())) {
        complete(true);
        return backfill_finished;
    }

    auto* kvstore = bucket.getROUnderlying(vbid);
    auto& bySeqnoCtx = dynamic_cast<BySeqnoScanContext&>(*scanCtx);
    switch (kvstore->scan(bySeqnoCtx)) {
    case scan_success:
        stream->setBackfillScanLastRead(scanCtx->lastReadSeqno);
        transitionState(backfill_state_completing);
        return backfill_success;
    case scan_again:
        // Scan should run again (e.g. was paused by callback)
        return backfill_success;
    case scan_failed:
        // Scan did not complete successfully. Backfill is missing data,
        // propogate error to stream and (unsuccessfully) finish scan.

        stream->log(spdlog::level::err,
                    "DCPBackfillBySeqnoDisk::create(): ({}, startSeqno:{}, "
                    "maxSeqno:{}) Scan failed at lastReadSeqno:{}. Setting "
                    "stream to dead state.",
                    getVBucketId(),
                    bySeqnoCtx.startSeqno,
                    bySeqnoCtx.maxSeqno,
                    bySeqnoCtx.lastReadSeqno);
        scanCtx.reset();
        stream->setDead(cb::mcbp::DcpStreamEndStatus::BackfillFail);
        return backfill_finished;
    }
    folly::assume_unreachable();
}

void DCPBackfillBySeqnoDisk::complete(bool cancelled) {
    auto stream = streamPtr.lock();
    if (!stream) {
        EP_LOG_WARN(
                "DCPBackfillBySeqnoDisk::complete(): "
                "({}) backfill create ended prematurely as the associated "
                "stream is deleted by the producer conn; {}",
                getVBucketId(),
                cancelled ? "cancelled" : "finished");
        transitionState(backfill_state_done);
        return;
    }

    stream->completeBackfill();

    auto severity = cancelled ? spdlog::level::level_enum::info
                              : spdlog::level::level_enum::debug;
    stream->log(severity,
                "({}) Backfill task ({} to {}) {}",
                vbid,
                startSeqno,
                endSeqno,
                cancelled ? "cancelled" : "finished");

    transitionState(backfill_state_done);
}

std::pair<bool, std::optional<uint64_t>>
DCPBackfillBySeqnoDisk::getHighSeqnoOfCollections(
        const BySeqnoScanContext& seqnoScanCtx,
        const KVStoreIface& kvStore,
        const Collections::VB::Filter& filter) const {
    if (!seqnoScanCtx.handle) {
        return {false, std::nullopt};
    }

    if (filter.isPassThroughFilter()) {
        return {true, std::nullopt};
    }

    std::optional<uint64_t> collHigh;

    const auto& handle = *seqnoScanCtx.handle.get();
    for (auto cid : filter) {
        auto [status, collStats] =
                kvStore.getCollectionStats(handle, cid.first);
        if (status == KVStore::GetCollectionStatsStatus::Failed) {
            EP_LOG_WARN(
                    "DCPBackfillBySeqnoDisk::getHighSeqnoOfCollections(): "
                    "getCollectionStats() failed for {} cid:{}",
                    seqnoScanCtx.vbid,
                    cid.first);
            return {false, std::nullopt};
        }
        collHigh = std::max(collHigh.value_or(0), collStats.highSeqno.load());
    }

    return {true, collHigh};
}

bool DCPBackfillBySeqnoDisk::markDiskSnapshot(ActiveStream& stream,
                                              BySeqnoScanContext& scanCtx,
                                              KVStore& kvs) {
    if (stream.getFilter().isLegacyFilter()) {
        return markLegacyDiskSnapshot(stream, scanCtx, kvs);
    }
    return stream.markDiskSnapshot(startSeqno,
                                   scanCtx.maxSeqno,
                                   scanCtx.persistedCompletedSeqno,
                                   scanCtx.maxVisibleSeqno,
                                   scanCtx.timestamp);
}

// This function is used for backfills where the stream is configured as a
// 'legacy' stream. That means a DCP stream that can only see the default
// collection and cannot be sent DCP SeqnoAdvanced messages to skip 'gaps' in
// snapshots. The purpose of this function is to set the snapshot end value
// correctly, as seen in MB-47437 the highest item in the disk snapshot is not
// always the correct end value for the legacy stream.
//
// This function makes a few decisions about how to proceed and we can be in
// this function for KV to KV replication only during periods where the cluster
// is mid-upgrade.
//
// 1) If the manifest-UID we read from the disk snapshot is 0, that's the easy
//    case, and is the case we have been relying on for any upgrade to
//    collections. When the manifest-UID is 0.
//    a) only the default collection can exist
//    b) the cluster cannot change the UID (i.e. make a collection config
//       change) until all nodes are collection capable, at this point any
//       KV replication streams are switched from legacy to collection aware.
//    When only the default collection exists then we can mark the disksnapshot
//    as normal, all of the vbstate derived values (e.g. maxVisibleSeqno) are
//    relevant to the snapshot.
//
// 2) If the manifest-UID we read from the disk snapshot is not 0 fail if
//    sync-replication is enabled. This is because this function does not
//    support the discovery of the PCS if other collections are in play (it
//    could), the expectation is that there are no clients we need to support
//    that want sync-replication, other than KV itself (who will not be in
//    legacy mode).
//
//  3) Finally manifest-UID is not 0, and sync-replication is not enabled we
//     can process the backfill, we just need to figure out the maxVisibleSeqno
//     of the default-collection. We have the default collection's high-seqno
//     so that's the starting point for figuring this out.
bool DCPBackfillBySeqnoDisk::markLegacyDiskSnapshot(ActiveStream& stream,
                                                    BySeqnoScanContext& scanCtx,
                                                    KVStore& kvs) {
    // We enter here for a legacy DCP stream
    // but bail if syncReplication and ! manifest 0 (more work needed to
    // get all markDiskSnapshot parameters)
    // TODO: MB-48094 Add new version of getCollectionsManifestUid to magma to
    // read from snapshots rather than using a MagmaKVFileHandle
    const auto uid = kvs.getCollectionsManifestUid(*scanCtx.handle);

    if (!uid.has_value()) {
        // KVStore logs details
        stream.log(spdlog::level::level_enum::warn,
                   "({}) DCPBackfillBySeqnoDisk::markLegacyDiskSnapshot: "
                   "aborting stream as failed to "
                   "read uid",
                   stream.getVBucket());
        stream.setDead(cb::mcbp::DcpStreamEndStatus::BackfillFail);
        return false;
    }
    // Note: Replication streams will flip to collection aware after upgrade so
    // won't be here if the uid is > 0
    if (stream.supportSyncWrites() && uid != 0) {
        stream.log(spdlog::level::level_enum::warn,
                   "({}) DCPBackfillBySeqnoDisk::markLegacyDiskSnapshot: "
                   "aborting stream as it has "
                   "requested sync-writes + legacy filtering and "
                   "manifest-uid:{}",
                   stream.getVBucket(),
                   uid.value());
        stream.setDead(cb::mcbp::DcpStreamEndStatus::BackfillFail);
        return false;
    }

    // The manifest-UID is 0, we can return here and mark the snapshot with all
    // of the data we already have.
    if (uid == 0) {
        return stream.markDiskSnapshot(startSeqno,
                                       scanCtx.maxSeqno,
                                       scanCtx.persistedCompletedSeqno,
                                       scanCtx.maxVisibleSeqno,
                                       scanCtx.timestamp);
    }

    // Need to figure out the maxSeqno/maxVisibleSeqno for calling
    // markDiskSnapshot, no need for the PCS or timestamp values as we checked
    // sync replication is not enabled.

    // Step 1. get the default collection high-seqno
    // TODO: MB-48094 Add new version of getCollectionStats to magma to
    // read from snapshots rather than using a MagmaKVFileHandle
    const auto [status, stats] =
            kvs.getCollectionStats(*scanCtx.handle, CollectionID::Default);

    // If we do not find stats for the default collection that means either
    // nothing has been flushed to the default collection or the default
    // collection has been dropped (after accepting the streamRequest. For both
    // cases return false, the backfill can be skipped and in-memory streaming
    // will drive the stream
    if (status != KVStore::GetCollectionStatsStatus::Success) {
        if (status == KVStore::GetCollectionStatsStatus::Failed) {
            stream.setDead(cb::mcbp::DcpStreamEndStatus::BackfillFail);
        } else {
            stream.log(spdlog::level::level_enum::info,
                       "({}) DCPBackfillBySeqnoDisk::markLegacyDiskSnapshot "
                       "found no "
                       "stats for default collection",
                       stream.getVBucket());
        }
        // return false to ensure we cancel the backfill as we either have
        // failed and have set the stream to dead, or there is no items on disk
        // for the collection as no meta data for the collection was found on
        // disk.
        return false;
    }

    // Step 2. get the item @ the high-seqno
    // TODO: MB-48094 Add new version of getBySeqno to magma to read from
    // snapshots rather than using a MagmaKVFileHandle
    const auto gv = kvs.getBySeqno(*scanCtx.handle,
                                   stream.getVBucket(),
                                   stats.highSeqno,
                                   ValueFilter::KEYS_ONLY);

    if (gv.getStatus() != cb::engine_errc::success) {
        stream.log(spdlog::level::level_enum::warn,
                   "({}) DCPBackfillBySeqnoDisk::markLegacyDiskSnapshot failed "
                   "getBySeqno {}",
                   stream.getVBucket(),
                   gv.getStatus());
        stream.setDead(cb::mcbp::DcpStreamEndStatus::BackfillFail);
        return false;
    }

    // Step 3. If this is a committed item, done.
    if (gv.item->isCommitted()) {
        return stream.markDiskSnapshot(
                startSeqno, stats.highSeqno, {}, stats.highSeqno, {});
    }

    // Step 4. The *slow* path, have to find the highest committed seqno. This
    // basic implementation will scan the seqno index (not reading values).
    // Possible improvements if required could be to do a key index scan in the
    // default collection range (maybe if the default collection was a small %
    // of the total vbucket.
    stream.log(spdlog::level::level_enum::info,
               "({}) DCPBackfillBySeqnoDisk::markLegacyDiskSnapshot is "
               "scanning for "
               "the highest committed default item from {} to {}",
               stream.getVBucket(),
               startSeqno,
               stats.highSeqno);

    // Basic callback that checks for the default collection's highest
    // committed item
    struct FindMaxCommittedItem : public StatusCallback<GetValue> {
        FindMaxCommittedItem(uint64_t maxSeqno) : maxSeqno(maxSeqno) {
        }

        void callback(GetValue& val) override {
            // Scan can stop once we go past the maxSeqno, but the scan API is a
            // bit ugly here, if we say no_memory the scan will stop
            if (uint64_t(val.item->getBySeqno()) > maxSeqno) {
                setStatus(cb::engine_errc::no_memory);
            }

            if (val.item->getKey().isInDefaultCollection() &&
                val.item->isCommitted()) {
                maxVisibleSeqno = std::max<uint64_t>(maxVisibleSeqno,
                                                     val.item->getBySeqno());
            }
        }
        const uint64_t maxSeqno{0};
        uint64_t maxVisibleSeqno{0};
    };

    // Less than pretty, but we want to scan the already open file, no opening
    // a new scan. So we create a new BySeqnoScanContext with callbacks bespoke
    // to the needs of this function and take the handle from the scanCtx
    // TODO : MB-48096 Optimize backfill range
    auto scanForHighestCommitttedItem = std::make_unique<BySeqnoScanContext>(
            std::make_unique<FindMaxCommittedItem>(stats.highSeqno),
            std::make_unique<NoLookupCallback>(),
            scanCtx.vbid,
            std::move(scanCtx.handle), // scan the already open file
            startSeqno,
            stats.highSeqno,
            0,
            DocumentFilter::ALL_ITEMS,
            ValueFilter::KEYS_ONLY,
            0,
            vbucket_state{},
            std::vector<Collections::KVStore::DroppedCollection>{});

    const auto scanStatus = kvs.scan(*scanForHighestCommitttedItem);
    if (scanStatus == scan_failed) {
        // scan_again can be returned, but that is expected when the scan goes
        // past the end default collection high seqno
        stream.setDead(cb::mcbp::DcpStreamEndStatus::BackfillFail);
        return false;
    }

    // Give the handle back to the main document scan
    scanCtx.handle = std::move(scanForHighestCommitttedItem->handle);

    auto& cb = static_cast<FindMaxCommittedItem&>(
            scanForHighestCommitttedItem->getValueCallback());

    if (cb.maxVisibleSeqno > 0) {
        return stream.markDiskSnapshot(
                startSeqno, cb.maxVisibleSeqno, {}, cb.maxVisibleSeqno, {});
    } else {
        // Found nothing committed at all
        return false;
    }
}<|MERGE_RESOLUTION|>--- conflicted
+++ resolved
@@ -13,12 +13,8 @@
 #include "collections/collection_persisted_stats.h"
 #include "dcp/active_stream_impl.h"
 #include "kv_bucket.h"
-<<<<<<< HEAD
 #include "kvstore/kvstore.h"
-=======
-#include "kvstore.h"
 #include "vbucket_state.h"
->>>>>>> ac6280cb
 
 #include <mcbp/protocol/dcp_stream_end_status.h>
 
@@ -61,7 +57,7 @@
         return backfill_snooze;
     }
 
-    const auto* kvstore = bucket.getROUnderlying(vbid);
+    auto* kvstore = bucket.getRWUnderlying(vbid);
     if (!kvstore) {
         stream->log(spdlog::level::level_enum::warn,
                     "DCPBackfillBySeqnoDisk::create(): couldn't get KVStore "
@@ -267,7 +263,7 @@
 
 bool DCPBackfillBySeqnoDisk::markDiskSnapshot(ActiveStream& stream,
                                               BySeqnoScanContext& scanCtx,
-                                              KVStore& kvs) {
+                                              KVStoreIface& kvs) {
     if (stream.getFilter().isLegacyFilter()) {
         return markLegacyDiskSnapshot(stream, scanCtx, kvs);
     }
@@ -313,7 +309,7 @@
 //     so that's the starting point for figuring this out.
 bool DCPBackfillBySeqnoDisk::markLegacyDiskSnapshot(ActiveStream& stream,
                                                     BySeqnoScanContext& scanCtx,
-                                                    KVStore& kvs) {
+                                                    KVStoreIface& kvs) {
     // We enter here for a legacy DCP stream
     // but bail if syncReplication and ! manifest 0 (more work needed to
     // get all markDiskSnapshot parameters)
