--- conflicted
+++ resolved
@@ -430,6 +430,7 @@
                     uint64_t* rollback_seqno);
 
     struct StreamAggStats {
+        size_t streams{};
         size_t itemsRemaining{};
         size_t readyQueueMemory{};
         size_t backfillItemsDisk{};
@@ -514,19 +515,6 @@
 
     size_t getItemsRemaining() const;
 
-<<<<<<< HEAD
-    struct StreamAggStats {
-        size_t streams{};
-        size_t itemsRemaining{};
-        size_t readyQueueMemory{};
-        size_t backfillItemsDisk{};
-        size_t backfillItemsMemory{};
-    };
-
-    StreamAggStats getStreamAggStats() const;
-
-=======
->>>>>>> 169aa40c
     /**
      * Map the cb::mcbp::DcpStreamEndStatus to one the client can understand.
      * Maps cb::mcbp::DcpStreamEndStatus::FilterEmpty to
