--- conflicted
+++ resolved
@@ -40,6 +40,7 @@
     ~DcpConfigChangeListener() override {
     }
     void sizeValueChanged(const std::string& key, size_t value) override;
+    void booleanValueChanged(const std::string& key, bool value) override;
 
 private:
     DcpConnMap& myConnMap;
@@ -54,15 +55,8 @@
                     engine.getConfiguration().getDcpMinCompressionRatio());
 
     // Note: these allocations are deleted by ~Configuration
-<<<<<<< HEAD
-    engine.getConfiguration().addValueChangedListener(
-=======
     auto& config = engine.getConfiguration();
     config.addValueChangedListener(
-            "dcp_blacklist_fts_connection_logs",
-            std::make_unique<DcpConfigChangeListener>(*this));
-    config.addValueChangedListener(
->>>>>>> ed9bab4d
             "dcp_consumer_process_buffered_messages_yield_limit",
             std::make_unique<DcpConfigChangeListener>(*this));
     config.addValueChangedListener(
@@ -523,18 +517,13 @@
     }
 }
 
-<<<<<<< HEAD
-=======
-void DcpConnMap::DcpConfigChangeListener::booleanValueChanged(const std::string& key,
-                                                           bool value) {
-    if (key == "dcp_blacklist_fts_connection_logs") {
-        myConnMap.blacklistFtsConnectionLogsConfigChanged(value);
-    } else if (key == "allow_sanitize_value_in_deletion") {
+void DcpConnMap::DcpConfigChangeListener::booleanValueChanged(
+        const std::string& key, bool value) {
+    if (key == "allow_sanitize_value_in_deletion") {
         myConnMap.consumerAllowSanitizeValueInDeletionConfigChanged(value);
     }
 }
 
->>>>>>> ed9bab4d
 /*
  * Find all DcpConsumers and set the yield threshold
  */
@@ -571,26 +560,10 @@
     }
 }
 
-<<<<<<< HEAD
-=======
-/**
- * Find all DcpProducers and set the blacklistFtsConnectionsLogs setting
- */
-void DcpConnMap::blacklistFtsConnectionLogsConfigChanged(bool newValue) {
-    LockHolder lh(connsLock);
-    for (const auto& cookieToConn : map_) {
-        auto* dcpProducer =
-            dynamic_cast<DcpProducer*>(cookieToConn.second.get());
-        if (dcpProducer) {
-            dcpProducer->setBlacklistFtsConnectionLogs(newValue);
-        }
-    }
-}
-
 void DcpConnMap::consumerAllowSanitizeValueInDeletionConfigChanged(
         bool newValue) {
-    LockHolder lh(connsLock);
-    for (const auto& cookieToConn : map_) {
+    auto handle = connStore->getCookieToConnectionMapHandle();
+    for (const auto& cookieToConn : *handle) {
         auto* consumer = dynamic_cast<DcpConsumer*>(cookieToConn.second.get());
         if (consumer) {
             consumer->setAllowSanitizeValueInDeletion(newValue);
@@ -598,7 +571,6 @@
     }
 }
 
->>>>>>> ed9bab4d
 std::shared_ptr<ConnHandler> DcpConnMap::findByName(const std::string& name) {
     auto handle = connStore->getCookieToConnectionMapHandle();
     for (const auto& cookieToConn : *handle) {
