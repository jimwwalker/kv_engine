--- conflicted
+++ resolved
@@ -436,9 +436,7 @@
         // That is because the front-end thread checks if buffer.empty() for
         // deciding if it's time to start again processing new incoming
         // mutations. That happens in PassiveStream::messageReceived.
-        std::unique_ptr<DcpResponse> response;
-        uint32_t message_bytes{0};
-        std::tie(response, message_bytes) =  buffer.moveFromFront(lh);
+        auto [response, message_bytes] = buffer.moveFromFront(lh);
 
         // Release bufMutex whilst we attempt to process the message
         // a lock inversion exists with connManager if we hold this.
@@ -447,12 +445,8 @@
         // MB-31410: Only used for testing
         processBufferedMessages_postFront_Hook();
 
-<<<<<<< HEAD
-        message_bytes = response->getMessageSize();
         auto seqno = response->getBySeqno();
 
-=======
->>>>>>> 515dce7f
         switch (response->getEvent()) {
         case DcpResponse::Event::Mutation:
             ret = processMutation(
