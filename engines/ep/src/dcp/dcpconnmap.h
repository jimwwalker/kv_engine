/* -*- Mode: C++; tab-width: 4; c-basic-offset: 4; indent-tabs-mode: nil -*- */
/*
 *     Copyright 2016 Couchbase, Inc
 *
 *   Licensed under the Apache License, Version 2.0 (the "License");
 *   you may not use this file except in compliance with the License.
 *   You may obtain a copy of the License at
 *
 *       http://www.apache.org/licenses/LICENSE-2.0
 *
 *   Unless required by applicable law or agreed to in writing, software
 *   distributed under the License is distributed on an "AS IS" BASIS,
 *   WITHOUT WARRANTIES OR CONDITIONS OF ANY KIND, either express or implied.
 *   See the License for the specific language governing permissions and
 *   limitations under the License.
 */

#pragma once

<<<<<<< HEAD
#include "conn_store_fwd.h"
=======
#include "backfill.h"
>>>>>>> a4372adc
#include "connmap.h"
#include "ep_types.h"

#include <memcached/engine.h>
#include <folly/SharedMutex.h>
#include <atomic>
#include <list>
#include <string>

class CheckpointCursor;
class DcpProducer;
class DcpConsumer;

class DcpConnMap : public ConnMap, public BackfillTrackingIface {
public:

    DcpConnMap(EventuallyPersistentEngine &engine);

    ~DcpConnMap() override;

    /**
     * Find or build a dcp connection for the given cookie and with
     * the given name.
     * @param cookie The cookie representing the client
     * @param name The name of the connection
     * @param flags The DCP open flags (as per protocol)
     * @param jsonExtra An optional JSON document for additional configuration
     */
    DcpProducer* newProducer(const void* cookie,
                             const std::string& name,
                             uint32_t flags);

    /**
     * Create a new consumer and add it in the list of DCP Connections
     *
     * @param cookie the cookie representing the client
     * @param name The name of the connection
     * @param consumerName (Optional) If non-empty an identifier for the
     *        consumer to advertise itself to the producer as.
     * @return Pointer to the new dcp connection
     */
    DcpConsumer* newConsumer(const void* cookie,
                             const std::string& name,
                             const std::string& consumerName = {});

    void notifyVBConnections(Vbid vbid,
                             uint64_t bySeqno,
                             SyncWriteOperation syncWrite);

    /**
     * Send a SeqnoAck message over the PassiveStream for the given VBucket.
     *
     * @param vbid
     * @param seqno The payload
     */
    void seqnoAckVBPassiveStream(Vbid vbid, int64_t seqno);

    void notifyBackfillManagerTasks();

    void removeVBConnections(DcpProducer& prod);

    /**
     * Close outbound (active) streams for a vbucket whenever a state
     * change is detected. In case of failovers, close inbound (passive)
     * streams as well.
     *
     * @param vbucket the vbucket id
     * @param state the new state of the vbucket
     * @closeInboundStreams bool flag indicating failover
     * @param vbstateLock (optional) Exclusive lock to vbstate
     */
    void vbucketStateChanged(
            Vbid vbucket,
            vbucket_state_t state,
            bool closeInboundStreams = true,
            folly::SharedMutex::WriteHolder* vbstateLock = nullptr);

    /**
     * Close outbound (active) streams for a vbucket on vBucket rollback.
     *
     * @param vbucket the vbucket id
     */
    void closeStreamsDueToRollback(Vbid vbucket);

    void shutdownAllConnections();

    bool isDeadConnectionsEmpty() override {
        LockHolder lh(connsLock);
        return deadConnections.empty();
    }

    /**
     * Handles the slow stream with the specified name.
     * Returns true if the stream dropped its cursors on the
     * checkpoint.
     */
    bool handleSlowStream(Vbid vbid, const CheckpointCursor* cursor);

    void disconnect(const void *cookie);

    void manageConnections() override;

    bool canAddBackfillToActiveQ() override;

    void decrNumActiveSnoozingBackfills() override;

    void updateMaxActiveSnoozingBackfills(size_t maxDataSize);

    uint16_t getNumActiveSnoozingBackfills () {
        std::lock_guard<std::mutex> lh(backfills.mutex);
        return backfills.numActiveSnoozing;
    }

    uint16_t getMaxActiveSnoozingBackfills () {
        std::lock_guard<std::mutex> lh(backfills.mutex);
        return backfills.maxActiveSnoozing;
    }

    ENGINE_ERROR_CODE addPassiveStream(ConnHandler& conn,
                                       uint32_t opaque,
                                       Vbid vbucket,
                                       uint32_t flags);

    /* Use this only for any quick direct stats from DcpConnMap. To collect
       individual conn stats from conn lists please use ConnStatBuilder */
    void addStats(const AddStatFn& add_stat, const void* c);

    /* Updates the minimum compression ratio to be achieved for docs by
     * all the producers, which will be in effect if the producer side
     * value compression is enabled */
    void updateMinCompressionRatioForProducers(float value);

    float getMinCompressionRatio();

    std::shared_ptr<ConnHandler> findByName(const std::string& name);

<<<<<<< HEAD
    bool isConnections() override;
=======
    bool isConnections() override {
        LockHolder lh(connsLock);
        return !map_.empty();
    }
>>>>>>> a4372adc

    /**
     * Call a function on each DCP connection.
     */
    template <typename Fun>
    void each(Fun f);

protected:
    /*
     * deadConnections is protected (as opposed to private) because
     * of the module test ep-engine_dead_connections_test
     */
    std::list<std::shared_ptr<ConnHandler>> deadConnections;

    /*
     * Change the value at which a DcpConsumer::Processor task will yield
     */
    void consumerYieldConfigChanged(size_t newValue);

    /*
     * Change the batchsize that the DcpConsumer::Processor operates with
     */
    void consumerBatchSizeConfigChanged(size_t newValue);

    /**
     * Change the idle timeout that Producers and Consumers operate with
     */
    void idleTimeoutConfigChanged(size_t newValue);

    /**
     * @param engine The engine
     * @param cookie The cookie that identifies the connection
     * @param connName The name that identifies the connection
     * @param consumerName The name that identifies the consumer
     * @return a shared instance of DcpConsumer
     */
    virtual std::shared_ptr<DcpConsumer> makeConsumer(
            EventuallyPersistentEngine& engine,
            const void* cookie,
            const std::string& connName,
            const std::string& consumerName) const;

    bool isPassiveStreamConnected_UNLOCKED(Vbid vbucket);

    /*
     * Closes all streams associated with each connection in `map`.
     */
    static void closeStreams(CookieToConnectionMap& map);

    /*
     * Cancels all tasks assocuated with each connection in `map`.
     */
    static void cancelTasks(CookieToConnectionMap& map);

    /* Db file memory */
    static const uint32_t dbFileMem;

    // Current and maximum number of backfills which are snoozing.
    struct {
        std::mutex mutex;
        uint16_t numActiveSnoozing;
        uint16_t maxActiveSnoozing;
    } backfills;

    /* Max num of backfills we want to have irrespective of memory */
    static const uint16_t numBackfillsThreshold;
    /* Max percentage of memory we want backfills to occupy */
    static const uint8_t numBackfillsMemThreshold;

    std::atomic<float> minCompressionRatioForProducer;

    /* Total memory used by all DCP consumer buffers */
    std::atomic<size_t> aggrDcpConsumerBufferSize;

    class DcpConfigChangeListener;
};<|MERGE_RESOLUTION|>--- conflicted
+++ resolved
@@ -17,11 +17,8 @@
 
 #pragma once
 
-<<<<<<< HEAD
+#include "backfill.h"
 #include "conn_store_fwd.h"
-=======
-#include "backfill.h"
->>>>>>> a4372adc
 #include "connmap.h"
 #include "ep_types.h"
 
@@ -158,14 +155,7 @@
 
     std::shared_ptr<ConnHandler> findByName(const std::string& name);
 
-<<<<<<< HEAD
     bool isConnections() override;
-=======
-    bool isConnections() override {
-        LockHolder lh(connsLock);
-        return !map_.empty();
-    }
->>>>>>> a4372adc
 
     /**
      * Call a function on each DCP connection.
