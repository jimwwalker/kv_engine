--- conflicted
+++ resolved
@@ -589,16 +589,6 @@
                                            vbucket,
                                            revSeqno));
 
-<<<<<<< HEAD
-    // MB-29040: Producer may send deleted doc with value that still has
-    // the user xattrs and the body. Fix up that mistake by running the
-    // expiry hook which will correctly process the document
-    if (!value.empty()) {
-        if (mcbp::datatype::is_xattr(datatype)) {
-            auto vb = engine_.getVBucket(vbucket);
-            if (vb) {
-                engine_.getKVBucket()->runPreExpiryHook(*vb, *item);
-=======
     // MB-37374: 6.6 Producers may legally send user-xattrs in deletion.
     // The existing validation for pre-6.6 Producers is still necessary.
     if (includeDeletedUserXattrs == IncludeDeletedUserXattrs::No) {
@@ -615,7 +605,6 @@
                 // MB-31141: Deletes cannot have a value
                 item->replaceValue(Blob::New(0));
                 item->setDataType(PROTOCOL_BINARY_RAW_BYTES);
->>>>>>> bf559f9c
             }
         }
     } else {
@@ -624,7 +613,7 @@
         bool hasBody = false;
         if (mcbp::datatype::is_xattr(datatype)) {
             const auto size = value.size();
-            const auto val = cb::const_char_buffer{
+            const auto val = std::string_view{
                     reinterpret_cast<const char*>(value.data()), size};
             const auto bodySize = size - cb::xattr::get_body_offset(val);
             hasBody = (bodySize > 0);
