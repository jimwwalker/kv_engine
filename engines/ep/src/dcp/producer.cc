/*
 *     Copyright 2015-Present Couchbase, Inc.
 *
 *   Use of this software is governed by the Business Source License included
 *   in the file licenses/BSL-Couchbase.txt.  As of the Change Date specified
 *   in that file, in accordance with the Business Source License, use of this
 *   software will be governed by the Apache License, Version 2.0, included in
 *   the file licenses/APL2.txt.
 */

#include "dcp/producer.h"

#include "backfill.h"
#include "bucket_logger.h"
#include "checkpoint_manager.h"
#include "collections/manager.h"
#include "collections/vbucket_filter.h"
#include "collections/vbucket_manifest.h"
#include "collections/vbucket_manifest_handles.h"
#include "connhandler_impl.h"
#include "dcp/active_stream.h"
#include "dcp/active_stream_checkpoint_processor_task.h"
#include "dcp/backfill-manager.h"
#include "dcp/dcpconnmap.h"
#include "dcp/response.h"
#include "ep_time.h"
#include "eviction_utils.h"
#include "failover-table.h"
#include "kv_bucket.h"
#include "learning_age_and_mfu_based_eviction.h"
#include "objectregistry.h"
#include "snappy-c.h"
#include "vbucket.h"
#include <executor/executorpool.h>
#include <fmt/chrono.h>
#include <fmt/format.h>
#include <memcached/connection_iface.h>
#include <memcached/cookie_iface.h>
#include <memcached/util.h>
#include <nlohmann/json.hpp>
#include <platform/timeutils.h>
#include <spdlog/fmt/fmt.h>
#include <statistics/cbstat_collector.h>
#include <numeric>

const std::chrono::seconds DcpProducer::defaultDcpNoopTxInterval(20);

/**
 * Construct a StreamsMap for the given maximum number of vBuckets this
 * Bucket could ever have.
 */
DcpProducer::StreamsMap::SmartPtr makeStreamsMap(
        size_t maxNumVBuckets) {
    // If we know the maximum number of vBuckets which will exist for this
    // Bucket (normally 1024), we can simply create a AtomicHashArray with
    // capacity == size (i.e. load factor of 1.0), given the key (Vbid) is
    // gauranteed to be unique and not collide with any other.
    DcpProducer::StreamsMap::Config config;
    config.maxLoadFactor = 1.0;
    return DcpProducer::StreamsMap::create(maxNumVBuckets, config);
}

DcpProducer::BufferLog::State DcpProducer::BufferLog::getState() const {
    if (isEnabled()) {
        if (isSpaceAvailable()) {
            return State::SpaceAvailable;
        }
        return State::Full;
    }
    return State::Disabled;
}

void DcpProducer::BufferLog::setBufferSize(size_t newMaxBytes) {
    maxBytes = newMaxBytes;
    if (newMaxBytes == 0) {
        bytesOutstanding = 0;
        ackedBytes.reset(0);
    }
}

bool DcpProducer::BufferLog::insert(size_t bytes) {
    bool inserted = false;
    // If the log is not enabled
    // or there is space, allow the insert
    if (!isEnabled() || !isFull()) {
        bytesOutstanding += bytes;
        inserted = true;
    }
    return inserted;
}

void DcpProducer::BufferLog::release(size_t bytes) {
    if (bytes > bytesOutstanding) {
        EP_LOG_WARN(
                "{} Attempting to release {} bytes which is greater than "
                "bytesOutstanding:{}",
                producer.logHeader(),
                uint64_t(bytes),
                uint64_t(bytesOutstanding));
    }

    bytesOutstanding -= bytes;
}

bool DcpProducer::BufferLog::pauseIfFull() {
    if (getState() == State::Full) {
        producer.pause(PausedReason::BufferLogFull);
        return true;
    }
    return false;
}

void DcpProducer::BufferLog::acknowledge(size_t bytes) {
    State state = getState();
    if (state != State::Disabled) {
        release(bytes);
        ackedBytes += bytes;
    }
}

void DcpProducer::BufferLog::addStats(const AddStatFn& add_stat,
                                      CookieIface& c) const {
    if (isEnabled()) {
        producer.addStat("max_buffer_bytes", maxBytes, add_stat, c);
        producer.addStat("unacked_bytes", bytesOutstanding, add_stat, c);
        producer.addStat("total_acked_bytes", ackedBytes, add_stat, c);
        producer.addStat("flow_control", "enabled", add_stat, c);
    } else {
        producer.addStat("flow_control", "disabled", add_stat, c);
    }
}

/// Decode IncludeValue from DCP producer flags.
static IncludeValue toIncludeValue(cb::mcbp::DcpOpenFlag flags) {
    using namespace cb::mcbp;
    if (isFlagSet(flags, DcpOpenFlag::NoValue)) {
        return IncludeValue::No;
    }
    if (isFlagSet(flags, DcpOpenFlag::NoValueWithUnderlyingDatatype)) {
        return IncludeValue::NoWithUnderlyingDatatype;
    }
    return IncludeValue::Yes;
}

DcpProducer::DcpProducer(EventuallyPersistentEngine& e,
                         CookieIface* cookie,
                         const std::string& name,
                         cb::mcbp::DcpOpenFlag flags,
                         bool startTask)
    : ConnHandler(e, cookie, name),
      sendStreamEndOnClientStreamClose(false),
      consumerSupportsHifiMfu(false),
      lastSendTime(ep_uptime_now()),
      log(BufferLog(*this)),
      backfillMgr(std::make_shared<BackfillManager>(
              *e.getKVBucket(),
              e.getKVBucket()->getKVStoreScanTracker(),
              name,
              e.getConfiguration())),
      ready(e.getConfiguration().getMaxVbuckets()),
      streams(makeStreamsMap(e.getConfiguration().getMaxVbuckets())),
      itemsSent(0),
      totalBytesSent(0),
      totalUncompressedDataSize(0),
      includeValue(toIncludeValue(flags)),
      includeXattrs(isFlagSet(flags, cb::mcbp::DcpOpenFlag::IncludeXattrs)
                            ? IncludeXattrs::Yes
                            : IncludeXattrs::No),
      pitrEnabled(isFlagSet(flags, cb::mcbp::DcpOpenFlag::PiTR)
                          ? PointInTimeEnabled::Yes
                          : PointInTimeEnabled::No),
      includeDeleteTime(
              isFlagSet(flags, cb::mcbp::DcpOpenFlag::IncludeDeleteTimes)
                      ? IncludeDeleteTime::Yes
                      : IncludeDeleteTime::No),
      createChkPtProcessorTsk(startTask),
      connectionSupportsSnappy(
              cookie->isDatatypeSupported(PROTOCOL_BINARY_DATATYPE_SNAPPY)),
      collectionsEnabled(cookie->isCollectionsSupported()) {
    if (getName().find("secidx") != std::string::npos) {
        logBufferFullInterval = std::chrono::seconds{15};
#ifdef CB_DEVELOPMENT_ASSERTS
        logBufferAggregatedFullDuration = std::chrono::minutes{1};
#endif
    }

    nextLogBufferFull = logBufferFullInterval;
#ifdef CB_DEVELOPMENT_ASSERTS
    nextLogBufferAggregatedFull = logBufferAggregatedFullDuration;
#endif

    setSupportAck(true);
    pause(PausedReason::Initializing);
    setLogHeader("DCP (Producer) " + getName() + " -");

    // Reduce the minimum log level of view engine DCP streams as they are
    // extremely noisy due to creating new stream, per vbucket,per design doc
    // every ~10s.
    if (name.find("eq_dcpq:mapreduce_view") != std::string::npos ||
        name.find("eq_dcpq:spatial_view") != std::string::npos) {
        logger->set_level(spdlog::level::level_enum::warn);
        // Unregister this logger so that any changes in verbosity will not
        // be reflected in this logger. This prevents us from getting in a
        // state where we change the verbosity to a more verbose value, then
        // cannot return to the original state where this logger only prints
        // warning level messages and others print info level.
        logger->unregister();
    }

    getCookie()->getConnectionIface().setPriority(ConnectionPriority::Medium);

    // The consumer assigns opaques starting at 0 so lets have the producer
    //start using opaques at 10M to prevent any opaque conflicts.
    noopCtx.opaque = 10000000;
    noopCtx.sendTime = ep_uptime_now();

    // This is for backward compatibility with Couchbase 3.0. In 3.0 we set the
    // noop interval to 20 seconds by default, but in post 3.0 releases we set
    // it to be higher by default. Starting in 3.0.1 the DCP consumer sets the
    // noop interval of the producer when connecting so in an all 3.0.1+ cluster
    // this value will be overridden. In 3.0 however we do not set the noop
    // interval so setting this value will make sure we don't disconnect on
    // accident due to the producer and the consumer having a different noop
    // interval.
    noopCtx.dcpNoopTxInterval = defaultDcpNoopTxInterval;
    noopCtx.pendingRecv = false;
    noopCtx.enabled = false;

    forceValueCompression = false;
    enableExpiryOpcode = false;

    // Cursor dropping is disabled for replication connections by default,
    // but will be enabled through a control message to support backward
    // compatibility. For all other type of DCP connections, cursor dropping
    // will be enabled by default.
    if (name.find("replication") < name.length()) {
        supportsCursorDropping = false;
    } else {
        supportsCursorDropping = true;
    }

    includeDeletedUserXattrs =
            isFlagSet(flags, cb::mcbp::DcpOpenFlag::IncludeDeletedUserXattrs)
                    ? IncludeDeletedUserXattrs::Yes
                    : IncludeDeletedUserXattrs::No;
}

DcpProducer::~DcpProducer() {
    // Log runtime / pause information when we destruct.
    const auto now = ep_uptime_now();
    auto noopDescr = fmt::format("Noop enabled:{}", noopCtx.enabled);
    if (noopCtx.enabled) {
        noopDescr += fmt::format(
                ", txInterval:{}, pendingRecv:{} sendTime:{} s ago, "
                "recvTime:{} s ago.",
                noopCtx.dcpNoopTxInterval,
                noopCtx.pendingRecv,
                now - noopCtx.sendTime,
                now - noopCtx.recvTime);
    }
    logger->info(
            "Destroying connection. Created {} s ago. "
            "Sent {} bytes. {} {}",
            std::chrono::duration<double>(now - created).count(),
            totalBytesSent,
            noopDescr,
            getPausedDetailsDescription());

    backfillMgr.reset();
}

void DcpProducer::cancelCheckpointCreatorTask() {
    std::lock_guard<std::mutex> guard(checkpointCreator->mutex);
    if (checkpointCreator->task) {
        ExecutorPool::get()->cancel(checkpointCreator->task->getId());
        checkpointCreator->task.reset();
    }
}

cb::engine_errc DcpProducer::streamRequest(
        cb::mcbp::DcpAddStreamFlag flags,
        uint32_t opaque,
        Vbid vbucket,
        uint64_t start_seqno,
        uint64_t end_seqno,
        uint64_t vbucket_uuid,
        uint64_t snap_start_seqno,
        uint64_t snap_end_seqno,
        uint64_t* rollback_seqno,
        dcp_add_failover_log callback,
        std::optional<std::string_view> json) {
    StreamRequestInfo req{flags,
                          vbucket_uuid,
                          0 /* high_seqno */,
                          start_seqno,
                          end_seqno,
                          snap_start_seqno,
                          snap_end_seqno};
    auto ret = cb::engine_errc::failed;
    VBucketPtr vb;

    std::tie(ret, vb) = checkConditionsForStreamRequest(req, vbucket, json);
    if (ret != cb::engine_errc::success) {
        return ret;
    }
    Expects(vb);

    const auto maybeFilter = constructFilterForStreamRequest(*vb, json);
    if (std::holds_alternative<cb::engine_errc>(maybeFilter)) {
        return std::get<cb::engine_errc>(maybeFilter);
    }
    const auto& filter = std::get<Collections::VB::Filter>(maybeFilter);

    bool callAddVBConnByVBId = false;
    std::tie(ret, callAddVBConnByVBId) =
            shouldAddVBToProducerConnection(vbucket, filter);
    if (ret != cb::engine_errc::success) {
        return ret;
    }

    ret = checkStreamRequestNeedsRollback(req, *vb, filter, rollback_seqno);
    if (ret != cb::engine_errc::success) {
        return ret;
    }

    ret = adjustSeqnosForStreamRequest(req, *vb, filter);
    if (ret != cb::engine_errc::success) {
        return ret;
    }

    // Take copy of Filter's streamID, given it will be moved-from when
    // ActiveStream is constructed.
    const auto streamID = filter.getStreamId();

    if (!engine_.getMemoryTracker().isBelowBackfillThreshold() &&
        getAuthenticatedUser() != "@ns_server") {
        logger->warn(
                "({}) Stream request failed because "
                "memory usage is above quota",
                vbucket);
        return cb::engine_errc::no_memory;
    }

    std::shared_ptr<ActiveStream> stream;
    try {
        stream = std::make_shared<ActiveStream>(&engine_,
                                                shared_from_this(),
                                                getName(),
                                                req.flags,
                                                opaque,
                                                *vb,
                                                req.start_seqno,
                                                req.end_seqno,
                                                req.vbucket_uuid,
                                                req.snap_start_seqno,
                                                req.snap_end_seqno,
                                                includeValue,
                                                includeXattrs,
                                                includeDeleteTime,
                                                includeDeletedUserXattrs,
                                                std::move(filter));
    } catch (const cb::engine_error& e) {
        logger->warn(
                "({}) Stream request failed because "
                "the filter cannot be constructed, returning:{}",
                Vbid(vbucket),
                e.code().value());
        return cb::engine_errc(e.code().value());
    }

    return scheduleTasksForStreamRequest(std::move(stream),
                                         *vb,
                                         streamID,
                                         std::move(callback),
                                         callAddVBConnByVBId);
}

std::pair<cb::engine_errc, VBucketPtr>
DcpProducer::checkConditionsForStreamRequest(
        StreamRequestInfo& req,
        Vbid vbucket,
        std::optional<std::string_view> json) {
    lastReceiveTime = ep_uptime_now();
    if (doDisconnect()) {
        return {cb::engine_errc::disconnect, nullptr};
    }

    VBucketPtr vb = engine_.getVBucket(vbucket);
    if (!vb) {
        logger->warn(
                "({}) Stream request failed because "
                "this vbucket doesn't exist",
                vbucket);
        return {cb::engine_errc::not_my_vbucket, nullptr};
    }

    req.high_seqno = vb->getHighSeqno();
    if (isFlagSet(req.flags, cb::mcbp::DcpAddStreamFlag::FromLatest)) {
        req.start_seqno = req.snap_start_seqno = req.snap_end_seqno =
                req.high_seqno;
        if (req.vbucket_uuid == 0) {
            req.vbucket_uuid = vb->failovers->getLatestUUID();
        }
    }

    // check for mandatory noop
    if ((includeXattrs == IncludeXattrs::Yes) || json.has_value()) {
        if (!noopCtx.enabled &&
            engine_.getConfiguration().isDcpNoopMandatoryForV5Features()) {
            logger->warn(
                    "({}) noop is mandatory for v5 features like "
                    "xattrs and collections",
                    vbucket);
            return {cb::engine_errc::not_supported, nullptr};
        }
    }

    if (isFlagSet(req.flags, cb::mcbp::DcpAddStreamFlag::ActiveVbOnly) &&
        (vb->getState() != vbucket_state_active)) {
        logger->info(
                "({}) Stream request failed because "
                "the vbucket is in state:{}, only active vbuckets were "
                "requested",
                vbucket,
                vb->toString(vb->getState()));
        return {cb::engine_errc::not_my_vbucket, nullptr};
    }

    if (req.start_seqno > req.end_seqno) {
        EP_LOG_WARN(
                "{} ({}) Stream request failed because the start "
                "seqno ({}) is larger than the end seqno ({}); "
                "Incorrect params passed by the DCP client",
                logHeader(),
                vbucket,
                req.start_seqno,
                req.end_seqno);
        return {cb::engine_errc::out_of_range, nullptr};
    }

    if (!(req.snap_start_seqno <= req.start_seqno &&
          req.start_seqno <= req.snap_end_seqno)) {
        logger->warn(
                "({}) Stream request failed because "
                "the snap start seqno ({}) <= start seqno ({})"
                " <= snap end seqno ({}) is required",
                vbucket,
                req.snap_start_seqno,
                req.start_seqno,
                req.snap_end_seqno);
        return {cb::engine_errc::out_of_range, nullptr};
    }

    return {cb::engine_errc::success, std::move(vb)};
}

std::variant<Collections::VB::Filter, cb::engine_errc>
DcpProducer::constructFilterForStreamRequest(
        const VBucket& vb, std::optional<std::string_view> json) {
    const Vbid vbucket = vb.getId();
    // Construct the filter before rollback checks so we ensure the client view
    // of collections is compatible with the vbucket.
    Collections::VB::Filter filter(
            json, vb.getManifest(), *getCookie(), engine_);

    if (!filter.getStreamId() &&
        multipleStreamRequests == MultipleStreamRequests::Yes) {
        logger->warn(
                "Stream request for {} failed because a valid stream-ID is "
                "required.",
                vbucket);
        return cb::engine_errc::dcp_streamid_invalid;
    } else if (filter.getStreamId() &&
               multipleStreamRequests == MultipleStreamRequests::No) {
        logger->warn(
                "Stream request for {} failed because a stream-ID:{} is "
                "present "
                "but not required.",
                vbucket,
                filter.getStreamId());
        return cb::engine_errc::dcp_streamid_invalid;
    } else if (filter.isCollectionFilter() && isSyncWritesEnabled()) {
        // These two don't (or may not) quite work together (very little
        // coverage and never required)
        logger->warn(
                "({}) Stream request failed for filtered collections + "
                "sync-writes ",
                vbucket);
        return cb::engine_errc::not_supported;
    }

    return std::move(filter);
}

std::pair<cb::engine_errc, bool> DcpProducer::shouldAddVBToProducerConnection(
        Vbid vbucket, const Collections::VB::Filter& filter) {
    // Check if this vbid can be added to this producer connection, and if
    // the vb connection map needs updating (if this is a new VB).
    bool callAddVBConnByVBId = true;
    auto found = streams->find(vbucket.get());
    if (found != streams->end()) {
        // vbid is already mapped. found.second is a shared_ptr<StreamContainer>
        if (found->second) {
            auto handle = found->second->wlock();
            for (; !handle.end(); handle.next()) {
                auto& sp = handle.get(); // get the shared_ptr<Stream>
                if (sp->compareStreamId(filter.getStreamId())) {
                    // Error if found and active
                    if (sp->isActive()) {
                        logger->warn(
                                "({}) Stream ({}) request failed"
                                " because a stream already exists for this "
                                "vbucket",
                                vbucket,
                                filter.getStreamId().to_string());
                        return {cb::engine_errc::key_already_exists, false};
                    } else {
                        // Found a 'dead' stream which can be replaced.
                        handle.erase();

                        // Don't need to add an entry to vbucket-to-conns map
                        callAddVBConnByVBId = false;

                        break;
                    }
                }
            }
        }
    }
    return {cb::engine_errc::success, callAddVBConnByVBId};
}

cb::engine_errc DcpProducer::checkStreamRequestNeedsRollback(
        const StreamRequestInfo& req,
        VBucket& vb,
        const Collections::VB::Filter& filter,
        uint64_t* rollback_seqno) {
    const Vbid vbucket = vb.getId();

    auto purgeSeqno = vb.getPurgeSeqno();
    if (isFlagSet(req.flags,
                  cb::mcbp::DcpAddStreamFlag::IgnorePurgedTombstones)) {
        // If the client does not care about purged tombstones, we issue
        // the request as-if the purgeSeqno is zero.
        purgeSeqno = 0;
    }

<<<<<<< HEAD
    const auto needsRollback = vb.failovers->needsRollback(
            req.start_seqno,
            req.high_seqno,
            req.vbucket_uuid,
            req.snap_start_seqno,
            req.snap_end_seqno,
=======
    const auto needsRollback = vb->failovers->needsRollback(
            start_seqno,
            highSeqno,
            vbucket_uuid,
            snap_start_seqno,
            snap_end_seqno,
>>>>>>> 19d9aadb
            purgeSeqno,
            isFlagSet(req.flags, cb::mcbp::DcpAddStreamFlag::StrictVbUuid),
            getHighSeqnoOfCollections(filter, vb));

    if (needsRollback) {
        *rollback_seqno = needsRollback->rollbackSeqno;
        logger->warn(
                "({}) Stream request requires rollback to seqno:{} "
                "because {}. Client requested seqnos:{{{},{}}} "
                "snapshot:{{{},{}}} uuid:{}",
                vbucket,
                *rollback_seqno,
                needsRollback->rollbackReason,
                req.start_seqno,
                req.end_seqno,
                req.snap_start_seqno,
                req.snap_end_seqno,
                req.vbucket_uuid);
        return cb::engine_errc::rollback;
    }

    return cb::engine_errc::success;
}

cb::engine_errc DcpProducer::adjustSeqnosForStreamRequest(
        StreamRequestInfo& req,
        VBucket& vb,
        const Collections::VB::Filter& filter) {
    const Vbid vbucket = vb.getId();

    if (isFlagSet(req.flags, cb::mcbp::DcpAddStreamFlag::ToLatest)) {
        if (filter.isPassThroughFilter()) {
            req.end_seqno = req.high_seqno;
        } else {
            // If we are not passing through all collections then need to
            // stop at highest seqno of the collections included (this also
            // covers the legacy filter case where only the default collection
            // is streamed).
            auto highFilteredSeqno = getHighSeqnoOfCollections(filter, vb);
            if (!highFilteredSeqno) {
                // If this happens it means an unknown collection id was
                // specified in the filter ("race" where collection was dropped
                // between constructing filter above and requesting seqnos
                // here).
                logger->warn(
                        "Stream request for {} failed while calculating latest "
                        "seqno for filtered collections '{}'",
                        vbucket,
                        filter);
                return cb::engine_errc::unknown_collection;
            }
            req.end_seqno = highFilteredSeqno.value();
        }
    }

<<<<<<< HEAD
    if (isFlagSet(req.flags, cb::mcbp::DcpAddStreamFlag::DiskOnly)) {
        req.end_seqno = engine_.getKVBucket()->getLastPersistedSeqno(vbucket);
=======
    if (flags & DCP_ADD_STREAM_FLAG_DISKONLY) {
        end_seqno = vb->getPersistenceSeqno();
>>>>>>> 19d9aadb
    } else if (isPointInTimeEnabled() == PointInTimeEnabled::Yes) {
        logger->warn("DCP connections with PiTR enabled must enable DISKONLY");
        return cb::engine_errc::invalid_arguments;
    }

    if (req.start_seqno > req.end_seqno) {
        EP_LOG_WARN(
                "{} ({}) Stream request failed because "
                "the start seqno ({}) is larger than the end seqno ({}"
                "), stream request flags {}, vb_uuid {}, snapStartSeqno {}, "
                "snapEndSeqno {}; should have rolled back instead",
                logHeader(),
                vbucket,
                req.start_seqno,
                req.end_seqno,
                req.flags,
                req.vbucket_uuid,
                req.snap_start_seqno,
                req.snap_end_seqno);
        return cb::engine_errc::out_of_range;
    }

<<<<<<< HEAD
    if (req.start_seqno > req.high_seqno) {
=======
    if (start_seqno > static_cast<uint64_t>(highSeqno)) {
>>>>>>> 19d9aadb
        EP_LOG_WARN(
                "{} ({}) Stream request failed because "
                "the start seqno ({}) is larger than the vb highSeqno "
                "({}), stream request flags is {}, vb_uuid {}, snapStartSeqno "
                "{}, snapEndSeqno {}; should have rolled back instead",
                logHeader(),
                vbucket,
<<<<<<< HEAD
                req.start_seqno,
                req.high_seqno,
                req.flags,
                req.vbucket_uuid,
                req.snap_start_seqno,
                req.snap_end_seqno);
=======
                start_seqno,
                highSeqno,
                flags,
                vbucket_uuid,
                snap_start_seqno,
                snap_end_seqno);
>>>>>>> 19d9aadb
        return cb::engine_errc::out_of_range;
    }

    return cb::engine_errc::success;
}

cb::engine_errc DcpProducer::scheduleTasksForStreamRequest(
        std::shared_ptr<ActiveStream> s,
        VBucket& vb,
        const cb::mcbp::DcpStreamId streamID,
        const dcp_add_failover_log callback,
        const bool callAddVBConnByVBId) {
    const Vbid vbucket = vb.getId();

    /* We want to create the 'createCheckpointProcessorTask' here even if
       the stream creation fails later on in the func. The goal is to
       create the 'checkpointProcessorTask' before any valid active stream
       is created */
    if (createChkPtProcessorTsk && !checkpointCreator->task) {
        createCheckpointProcessorTask();
        scheduleCheckpointProcessorTask();
    }

    {
        folly::SharedMutex::ReadHolder rlh(vb.getStateLock());
        if (vb.getState() == vbucket_state_dead) {
            logger->warn(
                    "({}) Stream request failed because "
                    "this vbucket is in dead state",
                    vbucket);
            return cb::engine_errc::not_my_vbucket;
        }

        if (vb.isReceivingInitialDiskSnapshot()) {
            logger->info(
                    "({}) Stream request failed because this vbucket"
                    "is currently receiving its initial disk snapshot",
                    vbucket);
            return cb::engine_errc::temporary_failure;
        }

        // MB-19428: Only activate the stream if we are adding it to the
        // streams map.
        s->setActive();

        updateStreamsMap(vbucket, streamID, s);
    }

    const auto failoverEntries = vb.failovers->getFailoverLog();

    // See MB-25820:  Ensure that callback is called only after all other
    // possible error cases have been tested.  This is to ensure we do not
    // generate two responses for a single streamRequest.
    EventuallyPersistentEngine* epe =
            ObjectRegistry::onSwitchThread(nullptr, true);
    cb::engine_errc rv = callback(failoverEntries);
    ObjectRegistry::onSwitchThread(epe);
    if (rv != cb::engine_errc::success) {
        logger->warn(
                "({}) Couldn't add failover log to "
                "stream request due to error {}",
                vbucket,
                rv);
    }

    notifyStreamReady(vbucket);

    if (callAddVBConnByVBId) {
        engine_.getDcpConnMap().addVBConnByVBId(*this, vbucket);
    }

    return rv;
}

uint8_t DcpProducer::encodeItemHotness(const Item& item) const {
    auto freqCount =
            item.getFreqCounterValue().value_or(Item::initialFreqCount);
    if (consumerSupportsHifiMfu) {
        // The consumer supports the hifi_mfu eviction
        // policy, therefore use the frequency counter.
        return freqCount;
    }
    // The consumer does not support the hifi_mfu
    // eviction policy, therefore map from the 8-bit
    // probabilistic counter (256 states) to NRU (4 states).
    return cb::eviction::convertFreqCountToNRUValue(freqCount);
}

cb::unique_item_ptr DcpProducer::toUniqueItemPtr(
        std::unique_ptr<Item>&& item) const {
    return {item.release(), cb::ItemDeleter(&engine_)};
}

cb::engine_errc DcpProducer::step(bool throttled,
                                  DcpMessageProducersIface& producers) {
    if (doDisconnect()) {
        return cb::engine_errc::disconnect;
    }

    cb::engine_errc ret;
    if ((ret = maybeDisconnect()) != cb::engine_errc::failed) {
        return ret;
    }

    if ((ret = maybeSendNoop(producers)) != cb::engine_errc::failed) {
        return ret;
    }

    if (throttled) {
        return cb::engine_errc::throttled;
    }

    // If the BufferLog is full there isn't any point of trying to move the
    // stream forward. Ideally it should have been enough to just check if
    // the stream was pasued, but the log may be full without pause being
    // called.
    if (log.rlock()->isFull()) {
        // If the stream wasn't paused, pause the stream and return
        // that we're blocked (as we can't add more messages to the
        // stream
        if (!isPaused()) {
            pause(PausedReason::BufferLogFull);
            return cb::engine_errc::would_block;
        }

        auto details = getPausedDetails();
        const auto& duration = details.reasonDurations[static_cast<uint8_t>(
                PausedReason::BufferLogFull)];
#ifdef CB_DEVELOPMENT_ASSERTS
        if (nextLogBufferAggregatedFull < duration) {
            logger->info(
                    "Total wait time so far for the consumer to free up space "
                    "in the buffer window: {}",
                    cb::time2text(duration));
            ++nextLogBufferFull;
            ++nextLogBufferAggregatedFull;
        }
#endif

        if (details.reason == PausedReason::BufferLogFull) {
            using std::chrono::steady_clock;
            const auto now = steady_clock::now();
            if (details.lastPaused + nextLogBufferFull < now) {
                logger->warn(
                        "Waited {} for the consumer to free up space in the "
                        "buffer window",
                        cb::time2text(now - details.lastPaused));
                nextLogBufferFull += logBufferFullInterval;
            }
        }

        return cb::engine_errc::would_block;
    }
    nextLogBufferFull = logBufferFullInterval;

    std::unique_ptr<DcpResponse> resp;
    if (rejectResp) {
        resp = std::move(rejectResp);
    } else {
        resp = getNextItem();
        if (!resp) {
            return cb::engine_errc::would_block;
        }
    }

    std::unique_ptr<Item> itmCpy;
    totalUncompressedDataSize.fetch_add(resp->getMessageSize());

    MutationResponse* mutationResponse = nullptr;
    if (resp->isMutationResponse()) {
        mutationResponse = static_cast<MutationResponse*>(resp.get()); // NOLINT
        itmCpy = std::make_unique<Item>(*mutationResponse->getItem());
        if (isCompressionEnabled()) {
            /**
             * Retrieve the uncompressed length if the document is compressed.
             * This is to account for the total number of bytes if the data
             * was sent as uncompressed
             */
            if (cb::mcbp::datatype::is_snappy(itmCpy->getDataType())) {
                size_t inflated_length = 0;
                if (snappy_uncompressed_length(itmCpy->getData(), itmCpy->getNBytes(),
                                               &inflated_length) == SNAPPY_OK) {
                    totalUncompressedDataSize.fetch_add(inflated_length -
                                                        itmCpy->getNBytes());
                }
            }
        }
    }

    switch (resp->getEvent()) {
        case DcpResponse::Event::StreamEnd:
        {
            auto* se = static_cast<StreamEndResponse*>(resp.get());
            ret = producers.stream_end(
                    se->getOpaque(),
                    se->getVbucket(),
                    mapEndStreamStatus(getCookie(), se->getFlags()),
                    resp->getStreamId());

            // Stream has come to the end and is expected to be dead.
            // We must attempt to remove the stream, allowing it to free
            // resources. We do this here for all streams ending for any reason
            // other than close, e.g. stream ending because of a state-change.
            // For streams ending because of an client initiated 'close' we
            // may or may not need to remove the stream depending on the
            // control sendStreamEndOnClientStreamClose.
            // If sendStreamEndOnClientStreamClose is false and the stream was
            // closed by the client, the stream was released at the point of
            // handling the close-stream.
            if (ret == cb::engine_errc::success &&
                (sendStreamEndOnClientStreamClose ||
                 se->getFlags() != cb::mcbp::DcpStreamEndStatus::Closed)) {
                // We did not remove the ConnHandler earlier so we could wait to
                // send the streamEnd We have done that now, remove it.
                engine_.getDcpConnMap().removeVBConnByVBId(getCookie(),
                                                           se->getVbucket());
                std::shared_ptr<Stream> stream;
                bool vbFound;
                std::tie(stream, vbFound) = closeStreamInner(
                        se->getVbucket(), resp->getStreamId(), true);
                if (!stream) {
                    throw std::logic_error(
                            "DcpProducer::step(StreamEnd): no stream was "
                            "found "
                            "for " +
                            se->getVbucket().to_string() + " " +
                            resp->getStreamId().to_string());
                } else {
                    Expects(!stream->isActive());
                }
            }
            break;
        }
        case DcpResponse::Event::Commit: {
            auto* csr = static_cast<CommitSyncWrite*>(resp.get());
            ret = producers.commit(csr->getOpaque(),
                                   csr->getVbucket(),
                                   csr->getKey(),
                                   csr->getPreparedSeqno(),
                                   csr->getCommitSeqno());
            break;
        }

        case DcpResponse::Event::Mutation:
        {
            if (itmCpy == nullptr) {
                throw std::logic_error(
                    "DcpProducer::step(Mutation): itmCpy must be != nullptr");
            }

            const uint8_t hotness =
                    encodeItemHotness(*mutationResponse->getItem());
            ret = producers.mutation(mutationResponse->getOpaque(),
                                     toUniqueItemPtr(std::move(itmCpy)),
                                     mutationResponse->getVBucket(),
                                     *mutationResponse->getBySeqno(),
                                     mutationResponse->getRevSeqno(),
                                     0 /* lock time */,
                                     hotness,
                                     mutationResponse->getStreamId());
            break;
        }
        case DcpResponse::Event::Deletion:
        {
            if (itmCpy == nullptr) {
                throw std::logic_error(
                    "DcpProducer::step(Deletion): itmCpy must be != nullptr");
            }
            ret = deletionV1OrV2(includeDeleteTime,
                                 *mutationResponse,
                                 producers,
                                 std::move(itmCpy),
                                 ret,
                                 mutationResponse->getStreamId());
            break;
        }
        case DcpResponse::Event::Expiration: {
            if (itmCpy == nullptr) {
                throw std::logic_error(
                        "DcpProducer::step(Expiration): itmCpy must be != "
                        "nullptr");
            }
            if (enableExpiryOpcode) {
                if (includeDeleteTime == IncludeDeleteTime::No) {
                    throw std::logic_error(
                            "DcpProducer::step(Expiration): If enabling Expiry "
                            "opcodes, you cannot disable delete_v2");
                }
                ret = producers.expiration(
                        mutationResponse->getOpaque(),
                        toUniqueItemPtr(std::move(itmCpy)),
                        mutationResponse->getVBucket(),
                        *mutationResponse->getBySeqno(),
                        mutationResponse->getRevSeqno(),
                        mutationResponse->getItem()->getExptime(),
                        resp->getStreamId());
            } else {
                ret = deletionV1OrV2(includeDeleteTime,
                                     *mutationResponse,
                                     producers,
                                     std::move(itmCpy),
                                     ret,
                                     resp->getStreamId());
            }
            break;
        }
        case DcpResponse::Event::Prepare: {
            if (itmCpy == nullptr) {
                throw std::logic_error(
                        "DcpProducer::step(Prepare): itmCpy must be != "
                        "nullptr");
            }

            const uint8_t hotness =
                    encodeItemHotness(*mutationResponse->getItem());
            const auto docState = mutationResponse->getItem()->isDeleted()
                                          ? DocumentState::Deleted
                                          : DocumentState::Alive;
            ret = producers.prepare(mutationResponse->getOpaque(),
                                    toUniqueItemPtr(std::move(itmCpy)),
                                    mutationResponse->getVBucket(),
                                    *mutationResponse->getBySeqno(),
                                    mutationResponse->getRevSeqno(),
                                    0 /* lock time */,
                                    hotness,
                                    docState,
                                    mutationResponse->getItem()
                                            ->getDurabilityReqs()
                                            .getLevel());
            break;
        }
        case DcpResponse::Event::Abort: {
            auto& abort = dynamic_cast<AbortSyncWrite&>(*resp);
            ret = producers.abort(abort.getOpaque(),
                                  abort.getVbucket(),
                                  abort.getKey(),
                                  abort.getPreparedSeqno(),
                                  abort.getAbortSeqno());
            break;
        }
        case DcpResponse::Event::SnapshotMarker:
        {
            auto* s = static_cast<SnapshotMarker*>(resp.get());
            ret = producers.marker(s->getOpaque(),
                                   s->getVBucket(),
                                   s->getStartSeqno(),
                                   s->getEndSeqno(),
                                   s->getFlags(),
                                   s->getHighCompletedSeqno(),
                                   s->getMaxVisibleSeqno(),
                                   s->getTimestamp(),
                                   resp->getStreamId());
            break;
        }
        case DcpResponse::Event::SetVbucket:
        {
            auto* s = static_cast<SetVBucketState*>(resp.get());
            ret = producers.set_vbucket_state(
                    s->getOpaque(), s->getVBucket(), s->getState());
            break;
        }
        case DcpResponse::Event::SystemEvent: {
            auto* s =
                    static_cast<SystemEventProducerMessage*>(resp.get());
            ret = producers.system_event(
                    s->getOpaque(),
                    s->getVBucket(),
                    s->getSystemEvent(),
                    *s->getBySeqno(),
                    s->getVersion(),
                    {reinterpret_cast<const uint8_t*>(s->getKey().data()),
                     s->getKey().size()},
                    {reinterpret_cast<const uint8_t*>(s->getEventData().data()),
                     s->getEventData().size()},
                    resp->getStreamId());
            break;
        }
        case DcpResponse::Event::OSOSnapshot: {
            auto& s = static_cast<OSOSnapshot&>(*resp);
            ret = producers.oso_snapshot(
                    s.getOpaque(),
                    s.getVBucket(),
                    s.isStart() ? uint32_t(cb::mcbp::request::
                                                   DcpOsoSnapshotFlags::Start)
                                : uint32_t(cb::mcbp::request::
                                                   DcpOsoSnapshotFlags::End),
                    resp->getStreamId());
            break;
        }
        case DcpResponse::Event::SeqnoAdvanced: {
            const auto& s = static_cast<SeqnoAdvanced&>(*resp);
            ret = producers.seqno_advanced(s.getOpaque(),
                                           s.getVBucket(),
                                           *s.getBySeqno(),
                                           resp->getStreamId());
            break;
        }
        default:
        {
            logger->warn(
                    "Unexpected dcp event ({}), "
                    "disconnecting",
                    resp->to_string());
            ret = cb::engine_errc::disconnect;
            break;
        }
    }

    const auto event = resp->getEvent();
    if (ret == cb::engine_errc::too_big) {
        rejectResp = std::move(resp);
    } else if (ret == cb::engine_errc::success) {
        switch (event) {
        case DcpResponse::Event::Abort:
        case DcpResponse::Event::Commit:
        case DcpResponse::Event::Deletion:
        case DcpResponse::Event::Expiration:
        case DcpResponse::Event::Mutation:
        case DcpResponse::Event::Prepare:
        case DcpResponse::Event::SystemEvent:
        case DcpResponse::Event::SeqnoAdvanced:
            itemsSent++;
            break;
        case DcpResponse::Event::AddStream:
        case DcpResponse::Event::SeqnoAcknowledgement:
        case DcpResponse::Event::SetVbucket:
        case DcpResponse::Event::SnapshotMarker:
        case DcpResponse::Event::StreamReq:
        case DcpResponse::Event::StreamEnd:
        case DcpResponse::Event::OSOSnapshot:
            break;
        }

        totalBytesSent.fetch_add(resp->getMessageSize());
    }

    lastSendTime = ep_uptime_now();
    return ret;
}

cb::engine_errc DcpProducer::bufferAcknowledgement(uint32_t opaque,
                                                   uint32_t buffer_bytes) {
    lastReceiveTime = ep_uptime_now();
    log.wlock()->acknowledge(buffer_bytes);
    return cb::engine_errc::success;
}

cb::engine_errc DcpProducer::deletionV1OrV2(IncludeDeleteTime incDeleteTime,
                                            MutationResponse& mutationResponse,
                                            DcpMessageProducersIface& producers,
                                            std::unique_ptr<Item> itmCpy,
                                            cb::engine_errc ret,
                                            cb::mcbp::DcpStreamId sid) {
    if (incDeleteTime == IncludeDeleteTime::Yes) {
        ret = producers.deletion_v2(mutationResponse.getOpaque(),
                                    toUniqueItemPtr(std::move(itmCpy)),
                                    mutationResponse.getVBucket(),
                                    *mutationResponse.getBySeqno(),
                                    mutationResponse.getRevSeqno(),
                                    mutationResponse.getItem()->getDeleteTime(),
                                    sid);
    } else {
        ret = producers.deletion(mutationResponse.getOpaque(),
                                 toUniqueItemPtr(std::move(itmCpy)),
                                 mutationResponse.getVBucket(),
                                 *mutationResponse.getBySeqno(),
                                 mutationResponse.getRevSeqno(),
                                 sid);
    }
    return ret;
}

cb::engine_errc DcpProducer::control(uint32_t opaque,
                                     std::string_view key,
                                     std::string_view value) {
    lastReceiveTime = ep_uptime_now();
    const char* param = key.data();
    std::string keyStr(key.data(), key.size());
    std::string valueStr(value.data(), value.size());

    if (strncmp(param, "backfill_order", key.size()) == 0) {
        using ScheduleOrder = BackfillManager::ScheduleOrder;
        if (valueStr == "round-robin") {
            backfillMgr->setBackfillOrder(ScheduleOrder::RoundRobin);
        } else if (valueStr == "sequential") {
            backfillMgr->setBackfillOrder(ScheduleOrder::Sequential);
        } else {
            engine_.setErrorContext(
                    *getCookie(),
                    "Unsupported value '" + keyStr +
                            "' for ctrl parameter 'backfill_order'");
            return cb::engine_errc::invalid_arguments;
        }
        return cb::engine_errc::success;

    } else if (strncmp(param, "connection_buffer_size", key.size()) == 0) {
        uint32_t size;
        if (safe_strtoul(valueStr, size)) {
            /* Size 0 implies the client (DCP consumer) does not support
               flow control */
            log.wlock()->setBufferSize(size);
            NonBucketAllocationGuard guard;
            getCookie()->getConnectionIface().setDcpFlowControlBufferSize(size);
            return cb::engine_errc::success;
        }
    } else if (strncmp(param, "stream_buffer_size", key.size()) == 0) {
        logger->warn(
                "The ctrl parameter stream_buffer_size is"
                "not supported by this engine");
        return cb::engine_errc::not_supported;
    } else if (strncmp(param, "enable_noop", key.size()) == 0) {
        if (valueStr == "true") {
            noopCtx.enabled = true;
        } else {
            noopCtx.enabled = false;
        }
        return cb::engine_errc::success;
    } else if (strncmp(param, "force_value_compression", key.size()) == 0) {
        if (!isSnappyEnabled()) {
            engine_.setErrorContext(
                    *getCookie(),
                    "The ctrl parameter "
                    "force_value_compression is only supported if datatype "
                    "snappy is enabled on the connection");
            return cb::engine_errc::invalid_arguments;
        }
        if (valueStr == "true") {
            forceValueCompression = true;
        } else {
            forceValueCompression = false;
        }
        return cb::engine_errc::success;
        // vulcan onwards we accept two cursor_dropping control keys.
    } else if (keyStr == "supports_cursor_dropping_vulcan" ||
               keyStr == "supports_cursor_dropping") {
        if (valueStr == "true") {
            supportsCursorDropping = true;
        } else {
            supportsCursorDropping = false;
        }
        return cb::engine_errc::success;
    } else if (strncmp(param, "supports_hifi_MFU", key.size()) == 0) {
        consumerSupportsHifiMfu = (valueStr == "true");
        return cb::engine_errc::success;
    } else if (strncmp(param, "set_noop_interval", key.size()) == 0) {
        float noopInterval;
        if (safe_strtof(valueStr, noopInterval)) {
            /*
             * We need to ensure that we only set the noop interval to a value
             * that is greater or equal to the connection manager interval.
             * The reason is that if there is no DCP traffic we snooze for the
             * connection manager interval before sending the noop.
             */
            if (noopInterval >=
                engine_.getConfiguration().getConnectionManagerInterval()) {
                    noopCtx.dcpNoopTxInterval = std::chrono::duration_cast<
                            std::chrono::milliseconds>(
                            std::chrono::duration<float>(noopInterval));
                    return cb::engine_errc::success;
            }
            logger->warn(
                    "Attempt to set DCP control set_noop_interval to {}s which "
                    "is less than the connectionManagerInterval of {}s "
                    "- rejecting with {}",
                    noopInterval,
                    engine_.getConfiguration().getConnectionManagerInterval(),
                    cb::engine_errc::invalid_arguments);
            return cb::engine_errc::invalid_arguments;
        }
    } else if (strncmp(param, "set_priority", key.size()) == 0) {
        if (valueStr == "high") {
            getCookie()->getConnectionIface().setPriority(
                    ConnectionPriority::High);
            return cb::engine_errc::success;
        } else if (valueStr == "medium") {
            getCookie()->getConnectionIface().setPriority(
                    ConnectionPriority::Medium);
            return cb::engine_errc::success;
        } else if (valueStr == "low") {
            getCookie()->getConnectionIface().setPriority(
                    ConnectionPriority::Low);
            return cb::engine_errc::success;
        }
    } else if (keyStr == "send_stream_end_on_client_close_stream") {
        if (valueStr == "true") {
            sendStreamEndOnClientStreamClose = true;
        }
        /* Do not want to give an option to the client to disable this.
           Default is disabled, client has only a choice to enable.
           This is a one time setting and there is no point giving the client an
           option to toggle it back mid way during the connection */
        return cb::engine_errc::success;
    } else if (strncmp(param, "enable_expiry_opcode", key.size()) == 0) {
        // Expiry opcode uses the same encoding as deleteV2 (includes
        // delete time); therefore a client can only enable expiry_opcode
        // if the dcpOpen flags have includeDeleteTime set.
        enableExpiryOpcode = valueStr == "true" &&
                             includeDeleteTime == IncludeDeleteTime::Yes;

        return cb::engine_errc::success;
    } else if (keyStr == "enable_stream_id") {
        // For simplicity, user cannot turn this off, it is by default off
        // and can only be enabled one-way per Producer.
        if (valueStr == "true") {
            if (supportsSyncReplication != SyncReplication::No) {
                // MB-32318: stream-id and sync-replication denied
                return cb::engine_errc::not_supported;
            }
            multipleStreamRequests = MultipleStreamRequests::Yes;
            return cb::engine_errc::success;
        }
    } else if (key == "enable_sync_writes") {
        if (valueStr == "true") {
            if (multipleStreamRequests != MultipleStreamRequests::No) {
                // MB-32318: stream-id and sync-replication denied
                return cb::engine_errc::not_supported;
            }
            supportsSyncReplication = SyncReplication::SyncWrites;
            if (!consumerName.lock()->empty()) {
                supportsSyncReplication = SyncReplication::SyncReplication;
            }
            return cb::engine_errc::success;
        }
    } else if (key == "consumer_name" && !valueStr.empty()) {
        consumerName = valueStr;
        if (supportsSyncReplication == SyncReplication::SyncWrites) {
            supportsSyncReplication = SyncReplication::SyncReplication;
        }
        return cb::engine_errc::success;
    } else if (key == "enable_out_of_order_snapshots") {
        // For simplicity, only enabling is allowed (it is off by default)
        if (valueStr == "true") {
            outOfOrderSnapshots = OutOfOrderSnapshots::Yes;
            return cb::engine_errc::success;
        } else if (valueStr == "true_with_seqno_advanced") {
            outOfOrderSnapshots = OutOfOrderSnapshots::YesWithSeqnoAdvanced;
            return cb::engine_errc::success;
        }
    } else if (key == "include_deleted_user_xattrs") {
        if (valueStr == "true") {
            if (includeDeletedUserXattrs == IncludeDeletedUserXattrs::Yes) {
                return cb::engine_errc::success;
            } else {
                // Note: Return here as there is no invalid param, we just want
                // to inform the DCP client that this Producer does not enable
                // IncludeDeletedUserXattrs, so we do not want to log as below
                return cb::engine_errc::invalid_arguments;
            }
        }
    } else if (key == "v7_dcp_status_codes") {
        if (valueStr == "true") {
            enabledV7DcpStatus = true;
            return cb::engine_errc::success;
        } else {
            return cb::engine_errc::invalid_arguments;
        }
    } else if (key == DcpControlKeys::FlatBuffersSystemEvents &&
               valueStr == "true") {
        flatBuffersSystemEventsEnabled = true;
        return cb::engine_errc::success;
    } else if (key == DcpControlKeys::ChangeStreams && valueStr == "true") {
        if (!engine_.getKVBucket()->getStorageProperties().canRetainHistory()) {
            return cb::engine_errc::not_supported;
        }

        changeStreams = true;
        return cb::engine_errc::success;
    }

    logger->warn("Invalid ctrl parameter '{}' for {}", valueStr, keyStr);

    return cb::engine_errc::invalid_arguments;
}

cb::engine_errc DcpProducer::seqno_acknowledged(uint32_t opaque,
                                                Vbid vbucket,
                                                uint64_t prepared_seqno) {
    if (!isSyncReplicationEnabled()) {
        logger->warn(
                "({}) seqno_acknowledge failed because SyncReplication is"
                " not enabled on this Producer");
        return cb::engine_errc::invalid_arguments;
    }

    if (consumerName.lock()->empty()) {
        logger->warn(
                "({}) seqno_acknowledge failed because this producer does"
                " not have an associated consumer name");
        return cb::engine_errc::invalid_arguments;
    }

    VBucketPtr vb = engine_.getVBucket(vbucket);
    if (!vb) {
        logger->warn(
                "({}) seqno_acknowledge failed because this vbucket doesn't "
                "exist",
                vbucket);
        return cb::engine_errc::not_my_vbucket;
    }

    logger->debug("({}) seqno_acknowledged: prepared_seqno:{}",
                  vbucket,
                  prepared_seqno);

    // Confirm that we only receive ack seqnos we have sent
    auto rv = streams->find(vbucket.get());
    if (rv == streams->end()) {
        throw std::logic_error(
                "Replica acked seqno:" + std::to_string(prepared_seqno) +
                " for vbucket:" + to_string(vbucket) +
                " but we don't have a StreamContainer for that vb");
    }

    std::shared_ptr<ActiveStream> stream;
    for (auto itr = rv->second->rlock(); !itr.end(); itr.next()) {
        auto s = itr.get();
        if (s->getOpaque() == opaque) {
            stream = std::dynamic_pointer_cast<ActiveStream>(s);
            break;
        }
    }

    if (!stream) {
        // No stream found, may be the case that we have just ended our
        // stream and removed the stream from our map but the consumer is
        // not yet aware and we have received a seqno ack. Just return
        // success and ignore the ack.
        return cb::engine_errc::success;
    }

    seqnoAckHook();

    return consumerName.withLock([&](const auto& lockedConsumerName) {
        return stream->seqnoAck(lockedConsumerName, prepared_seqno);
    });
}

bool DcpProducer::handleResponse(const cb::mcbp::Response& response) {
    lastReceiveTime = ep_uptime_now();
    if (doDisconnect()) {
        return false;
    }

    const auto opcode = response.getClientOpcode();
    const auto opaque = response.getOpaque();
    const auto responseStatus = response.getStatus();

    // Search for an active stream with the same opaque as the response.
    auto streamFindFn = [opaque](const StreamsMap::value_type& s) {
        auto handle = s.second->rlock();
        for (; !handle.end(); handle.next()) {
            const auto& stream = handle.get();
            if (stream && opaque == stream->getOpaque()) {
                return stream;
            }
        }
        return ContainerElement{};
    };

    const auto errorMessageHandler = [&]() -> bool {
        // Use find_if2 which will return the matching
        // shared_ptr<Stream>
        auto stream = find_if2(streamFindFn);
        std::string streamInfo("null");
        if (stream) {
            streamInfo = fmt::format(FMT_STRING("stream name:{}, {}, state:{}"),
                                     stream->getName(),
                                     stream->getVBucket(),
                                     stream->getStateName());
        }

        // For DcpCommit and DcpAbort we may see KeyEnoent or
        // Einval for the following reasons.
        // KeyEnoent:
        // In this case we receive a KeyEnoent, we need to disconnect as we
        // must have sent an a commit or abort of key that the consumer is
        // unaware of and we should never see KeyEnoent from a DcpPrepare.
        // Einval:
        // If we have seen a Einval we also need to disconnect as we must
        // have sent an invalid. Mutation or packet to the consumer e.g. we
        // sent an abort to the consumer in a non disk snapshot without it
        // having seen a prepare.
        bool allowPreV7StatusCodes =
                !enabledV7DcpStatus &&
                (responseStatus == cb::mcbp::Status::KeyEexists ||
                 (responseStatus == cb::mcbp::Status::KeyEnoent &&
                  opcode != cb::mcbp::ClientOpcode::DcpAbort &&
                  opcode != cb::mcbp::ClientOpcode::DcpCommit));

        if (allowPreV7StatusCodes ||
            responseStatus == cb::mcbp::Status::NotMyVbucket ||
            responseStatus == cb::mcbp::Status::DcpStreamNotFound ||
            responseStatus == cb::mcbp::Status::OpaqueNoMatch) {
            logger->info(
                    "DcpProducer::handleResponse received "
                    "unexpected "
                    "response:{}, Will not disconnect as {} will "
                    "affect "
                    "only one stream:{}",
                    to_string(responseStatus),
                    response.to_json(true).dump(),
                    streamInfo);
            return true;
        }
        logger->error(
                "DcpProducer::handleResponse disconnecting, received "
                "unexpected "
                "response:{} for stream:{}",
                response.to_json(true).dump(),
                streamInfo);
        return false;
    };

    switch (opcode) {
    case cb::mcbp::ClientOpcode::DcpSetVbucketState:
    case cb::mcbp::ClientOpcode::DcpSnapshotMarker: {
        // Use find_if2 which will return the matching shared_ptr<Stream>
        auto stream = find_if2(streamFindFn);
        if (stream) {
            auto* as = static_cast<ActiveStream*>(stream.get());
            if (opcode == cb::mcbp::ClientOpcode::DcpSetVbucketState) {
                as->setVBucketStateAckRecieved(*this);
            } else {
                as->snapshotMarkerAckReceived();
            }
        }

        return true;
    }
    case cb::mcbp::ClientOpcode::DcpStreamEnd:
        // The consumer could of closed the stream (DcpStreamEnd), enoent is
        // expected, but any other errors are not expected.
        if (responseStatus == cb::mcbp::Status::KeyEnoent ||
            responseStatus == cb::mcbp::Status::Success) {
            return true;
        }
        return errorMessageHandler();
    case cb::mcbp::ClientOpcode::DcpNoop:
        if (noopCtx.opaque == response.getOpaque()) {
            noopCtx.pendingRecv = false;
            noopCtx.recvTime = lastReceiveTime;
            return true;
        }
        return errorMessageHandler();
    case cb::mcbp::ClientOpcode::DcpOpen:
    case cb::mcbp::ClientOpcode::DcpAddStream:
    case cb::mcbp::ClientOpcode::DcpCloseStream:
    case cb::mcbp::ClientOpcode::DcpStreamReq:
    case cb::mcbp::ClientOpcode::DcpGetFailoverLog:
    case cb::mcbp::ClientOpcode::DcpMutation:
    case cb::mcbp::ClientOpcode::DcpDeletion:
    case cb::mcbp::ClientOpcode::DcpExpiration:
    case cb::mcbp::ClientOpcode::DcpBufferAcknowledgement:
    case cb::mcbp::ClientOpcode::DcpControl:
    case cb::mcbp::ClientOpcode::DcpSystemEvent:
    case cb::mcbp::ClientOpcode::GetErrorMap:
    case cb::mcbp::ClientOpcode::DcpPrepare:
    case cb::mcbp::ClientOpcode::DcpCommit:
    case cb::mcbp::ClientOpcode::DcpAbort:
        if (responseStatus == cb::mcbp::Status::Success) {
            return true;
        }
        return errorMessageHandler();
    default:
        std::string errorMsg(
                "DcpProducer::handleResponse received an unknown client "
                "opcode: ");
        errorMsg += response.to_json(true).dump();
        throw std::logic_error(errorMsg);
    }
}

std::pair<std::shared_ptr<Stream>, bool> DcpProducer::closeStreamInner(
        Vbid vbucket, cb::mcbp::DcpStreamId sid, bool eraseFromMapIfFound) {
    std::shared_ptr<Stream> stream;
    bool vbFound = false;

    auto rv = streams->find(vbucket.get());
    if (rv != streams->end()) {
        vbFound = true;
        // Vbucket is mapped, get exclusive access to the StreamContainer
        auto handle = rv->second->wlock();
        // Try and locate a matching stream
        for (; !handle.end(); handle.next()) {
            if (handle.get()->compareStreamId(sid)) {
                stream = handle.get();
                break;
            }
        }

        if (eraseFromMapIfFound && stream) {
            // Need to tidy up the map, call erase on the handle,
            // which will erase the current element from the container
            handle.erase();
        }
    }
    return {stream, vbFound};
}

cb::engine_errc DcpProducer::closeStream(uint32_t opaque,
                                         Vbid vbucket,
                                         cb::mcbp::DcpStreamId sid) {
    lastReceiveTime = ep_uptime_now();
    if (doDisconnect()) {
        return cb::engine_errc::disconnect;
    }

    if (!sid && multipleStreamRequests == MultipleStreamRequests::Yes) {
        logger->warn(
                "({}) closeStream request failed because a valid "
                "stream-ID is required.",
                vbucket);
        return cb::engine_errc::dcp_streamid_invalid;
    } else if (sid && multipleStreamRequests == MultipleStreamRequests::No) {
        logger->warn(
                "({}) closeStream request failed because a "
                "stream-ID:{} is present "
                "but not required.",
                vbucket,
                sid);
        return cb::engine_errc::dcp_streamid_invalid;
    }

    /* We should not remove the stream from the streams map if we have to
       send the "STREAM_END" response asynchronously to the consumer, so
       use the value of sendStreamEndOnClientStreamClose to determine if the
       stream should be removed if found*/
    auto rv = closeStreamInner(vbucket, sid, !sendStreamEndOnClientStreamClose);

    cb::engine_errc ret;
    if (!rv.first) {
        logger->warn(
                "({}) Cannot close stream because no "
                "stream exists for this vbucket {}",
                vbucket,
                sid);
        return sid && rv.second ? cb::engine_errc::dcp_streamid_invalid
                                : cb::engine_errc::no_such_key;
    } else {
        if (!rv.first->isActive()) {
            logger->warn(
                    "({}) Cannot close stream because "
                    "stream is already marked as dead {}",
                    vbucket,
                    sid);
            ret = cb::engine_errc::no_such_key;
        } else {
            rv.first->setDead(cb::mcbp::DcpStreamEndStatus::Closed);
            ret = cb::engine_errc::success;
        }
        if (!sendStreamEndOnClientStreamClose) {
            /* Remove the conn from 'vb_conns map' only when we have removed the
               stream from the producer connections StreamsMap */
            engine_.getDcpConnMap().removeVBConnByVBId(getCookie(), vbucket);
        }
    }

    return ret;
}

void DcpProducer::notifyBackfillManager() {
    if (backfillMgr) {
        backfillMgr->wakeUpTask();
    }
}

bool DcpProducer::recordBackfillManagerBytesRead(size_t bytes) {
    return backfillMgr->bytesCheckAndRead(bytes);
}

void DcpProducer::recordBackfillManagerBytesSent(size_t bytes) {
    if (backfillMgr) {
        backfillMgr->bytesSent(bytes);
    }
}

uint64_t DcpProducer::scheduleBackfillManager(VBucket& vb,
                                              std::shared_ptr<ActiveStream> s,
                                              uint64_t start,
                                              uint64_t end) {
    if (!(start <= end)) {
        return 0;
    }

    auto backfill = vb.createDCPBackfill(engine_, s, start, end);
    const auto backfillUID = backfill->getUID();
    switch (backfillMgr->schedule(std::move(backfill))) {
    case BackfillManager::ScheduleResult::Active:
        break;
    case BackfillManager::ScheduleResult::Pending:
        EP_LOG_INFO("Backfill for {} {} is pending", s->getName(), vb.getId());
        break;
    }
    return backfillUID;
}

uint64_t DcpProducer::scheduleBackfillManager(VBucket& vb,
                                              std::shared_ptr<ActiveStream> s) {
    auto backfill = vb.createDCPBackfill(engine_, std::move(s));
    const auto backfillUID = backfill->getUID();
    backfillMgr->schedule(std::move(backfill));
    return backfillUID;
}

bool DcpProducer::removeBackfill(uint64_t backfillUID) {
    std::lock_guard<std::mutex> lg(closeAllStreamsLock);

    if (backfillMgr) {
        return backfillMgr->removeBackfill(backfillUID);
    }
    return false;
}

void DcpProducer::addStats(const AddStatFn& add_stat, CookieIface& c) {
    ConnHandler::addStats(add_stat, c);

    addStat("items_sent", getItemsSent(), add_stat, c);
    addStat("items_remaining", getItemsRemaining(), add_stat, c);
    addStat("total_bytes_sent", getTotalBytesSent(), add_stat, c);
    if (isCompressionEnabled()) {
        addStat("total_uncompressed_data_size", getTotalUncompressedDataSize(),
                add_stat, c);
    }
    auto toFloatSecs = [](std::chrono::steady_clock::time_point t) {
        using namespace std::chrono;
        return duration_cast<duration<float>>(t.time_since_epoch()).count();
    };

    addStat("last_sent_time", toFloatSecs(lastSendTime), add_stat, c);
    addStat("last_receive_time",
            toFloatSecs(lastReceiveTime),
            add_stat,
            c);
    addStat("noop_enabled", noopCtx.enabled, add_stat, c);
    addStat("noop_tx_interval",
            cb::time2text(noopCtx.dcpNoopTxInterval),
            add_stat,
            c);
    addStat("noop_wait", noopCtx.pendingRecv, add_stat, c);
    addStat("force_value_compression", forceValueCompression, add_stat, c);
    addStat("cursor_dropping", supportsCursorDropping, add_stat, c);
    addStat("send_stream_end_on_client_close_stream",
            sendStreamEndOnClientStreamClose,
            add_stat,
            c);
    addStat("enable_expiry_opcode", enableExpiryOpcode, add_stat, c);
    addStat("enable_stream_id",
            multipleStreamRequests == MultipleStreamRequests::Yes,
            add_stat,
            c);
    addStat("synchronous_replication", isSyncReplicationEnabled(), add_stat, c);
    addStat("synchronous_writes", isSyncWritesEnabled(), add_stat, c);

    // Possible that the producer has had its streams closed and hence doesn't
    // have a backfill manager anymore.
    if (backfillMgr) {
        backfillMgr->addStats(*this, add_stat, c);
    }

    log.rlock()->addStats(add_stat, c);

    ExTask pointerCopy;
    { // Locking scope
        std::lock_guard<std::mutex> guard(checkpointCreator->mutex);
        pointerCopy = checkpointCreator->task;
    }

    if (pointerCopy) {
        static_cast<ActiveStreamCheckpointProcessorTask*>(pointerCopy.get())
                ->addStats(getName(), add_stat, c);
    }

    ready.addStats(getName() + ":dcp_ready_queue_", add_stat, c);

    size_t num_streams = 0;
    size_t num_dead_streams = 0;
    std::for_each(streams->begin(),
                  streams->end(),
                  [&num_streams,
                   &num_dead_streams](const StreamsMap::value_type& vt) {
                      for (auto handle = vt.second->rlock(); !handle.end();
                           handle.next()) {
                          num_streams++;
                          if (!handle.get()->isActive()) {
                              num_dead_streams++;
                          }
                      }
                  });

    addStat("num_streams", num_streams, add_stat, c);
    addStat("num_dead_streams", num_dead_streams, add_stat, c);
}

void DcpProducer::addStreamStats(const AddStatFn& add_stat,
                                 CookieIface& c,
                                 StreamStatsFormat format) {
    // Make a copy of all valid streams (under lock), and then call addStats
    // for each one. (Done in two stages to minmise how long we have the
    // streams map locked for).
    std::vector<std::shared_ptr<Stream>> valid_streams;

    std::for_each(streams->begin(),
                  streams->end(),
                  [&valid_streams](const StreamsMap::value_type& vt) {
                      for (auto handle = vt.second->rlock(); !handle.end();
                           handle.next()) {
                          auto as = handle.get();
                          if (as->isActive()) {
                              valid_streams.push_back(handle.get());
                          }
                      }
                  });

    if (format == StreamStatsFormat::Json) {
        doStreamStatsJson(valid_streams, add_stat, c);
    } else {
        doStreamStatsLegacy(valid_streams, add_stat, c);
    }
}

void DcpProducer::addTakeoverStats(const AddStatFn& add_stat,
                                   CookieIface& c,
                                   const VBucket& vb) {
    // Only do takeover stats on 'traditional' streams
    if (multipleStreamRequests == MultipleStreamRequests::Yes) {
        return;
    }

    auto rv = streams->find(vb.getId().get());

    if (rv != streams->end()) {
        auto handle = rv->second->rlock();
        // Only perform takeover stats on singleton streams
        if (handle.size() == 1) {
            auto stream = handle.get();
            if (stream) {
                stream->addTakeoverStats(add_stat, c, vb);
                return;
            }
            logger->warn("({}) DcpProducer::addTakeoverStats no stream found",
                         vb.getId());
        } else if (handle.size() > 1) {
            throw std::logic_error(
                    "DcpProducer::addTakeoverStats unexpected size streams:(" +
                    std::to_string(handle.size()) + ") found " +
                    vb.getId().to_string());
        } else {
            // Logically, finding a StreamContainer with no stream is similar to
            // not finding a StreamContainer at all, both should return does_not_exist
            logger->info(
                    "({}) "
                    "DcpProducer::addTakeoverStats empty streams list found",
                    vb.getId());
        }
    } else {
        logger->info(
                "({}) "
                "DcpProducer::addTakeoverStats Unable to find stream",
                vb.getId());
    }
    // Error path - return status of does_not_exist to ensure rebalance does not
    // hang.
    add_casted_stat("status", "stream_does_not_exist", add_stat, c);
    add_casted_stat("estimate", 0, add_stat, c);
    add_casted_stat("backfillRemaining", 0, add_stat, c);
}

void DcpProducer::aggregateQueueStats(ConnCounter& aggregator) const {
    ++aggregator.totalProducers;
    aggregator.conn_queueDrain += itemsSent;
    aggregator.conn_totalBytes += totalBytesSent;
    aggregator.conn_totalUncompressedDataSize += totalUncompressedDataSize;

    auto pausedCounters = getPausedCounters();
    aggregator.conn_paused = pausedCounters.first;
    aggregator.conn_unpaused = pausedCounters.second;

    auto streamAggStats = getStreamAggStats();

    aggregator.conn_activeStreams += streamAggStats.streams;
    aggregator.conn_queueRemaining += streamAggStats.itemsRemaining;
    aggregator.conn_queueMemory += streamAggStats.readyQueueMemory;
    aggregator.conn_backfillDisk += streamAggStats.backfillItemsDisk;
    aggregator.conn_backfillMemory += streamAggStats.backfillItemsMemory;
}

void DcpProducer::notifySeqnoAvailable(Vbid vbucket, queue_op op) {
    if (!isSyncWritesEnabled() &&
        ((!isSeqnoAdvancedEnabled() && isPrepareOrAbort(op)) ||
         (isSeqnoAdvancedEnabled() && op == queue_op::pending_sync_write))) {
        // Skip notifying this producer when sync-writes are not enabled and...
        //
        // 1) When the stream does not support seqno-advance, then skip both
        //    prepare and abort as nothing will be transmitted.
        // 2) When the stream supports seqno-advance only prepares skip the
        //    notify. If the operation is an abort we will wake-up the stream.
        //    See MB-56148 as to why this distinction exists.
        return;
    }

    auto rv = streams->find(vbucket.get());

    if (rv != streams->end()) {
        auto handle = rv->second->rlock();
        for (; !handle.end(); handle.next()) {
            handle.get()->notifySeqnoAvailable(*this);
        }
    }
}

void DcpProducer::closeStreamDueToVbStateChange(
        Vbid vbucket,
        vbucket_state_t state,
        folly::SharedMutex::WriteHolder* vbstateLock) {
    if (setStreamDeadStatus(vbucket,
                            cb::mcbp::DcpStreamEndStatus::StateChanged,
                            vbstateLock)) {
        logger->debug("({}) State changed to {}, closing active stream!",
                      vbucket,
                      VBucket::toString(state));
    }
}

void DcpProducer::closeStreamDueToRollback(Vbid vbucket) {
    if (setStreamDeadStatus(vbucket, cb::mcbp::DcpStreamEndStatus::Rollback)) {
        logger->debug(
                "({}) Rollback occurred,"
                "closing stream (downstream must rollback too)",
                vbucket);
    }
}

bool DcpProducer::handleSlowStream(Vbid vbid, const CheckpointCursor* cursor) {
    if (supportsCursorDropping) {
        auto rv = streams->find(vbid.get());
        if (rv != streams->end()) {
            for (auto handle = rv->second->rlock(); !handle.end();
                 handle.next()) {
                if (handle.get()->getCursor().lock().get() == cursor) {
                    auto* as =
                            static_cast<ActiveStream*>(handle.get().get());
                    return as->handleSlowStream();
                }
            }
        }
    }
    return false;
}

bool DcpProducer::setStreamDeadStatus(
        Vbid vbid,
        cb::mcbp::DcpStreamEndStatus status,
        folly::SharedMutex::WriteHolder* vbstateLock) {
    auto rv = streams->find(vbid.get());
    if (rv != streams->end()) {
        std::vector<std::shared_ptr<ActiveStream>> streamPtrs;
        // MB-35073: holding StreamContainer rlock while calling setDead
        // has been seen to cause lock inversion elsewhere.
        // Collect sharedptrs then setDead once lock is released (itr out of
        // scope).
        for (auto itr = rv->second->rlock(); !itr.end(); itr.next()) {
            streamPtrs.push_back(itr.get());
        }

        // MB-36637: At KVBucket::setVBucketState we acquire an exclusive lock
        // to vbstate and pass it down here. If that is the case, then we have
        // to avoid the call to ActiveStream::setDead(status) as it may deadlock
        // by acquiring the same lock again.
        for (const auto& stream : streamPtrs) {
            if (stream) {
                if (vbstateLock) {
                    stream->setDead(status, *vbstateLock);
                } else {
                    stream->setDead(status);
                }
            }
        }

        return true;
    }

    return false;
}

void DcpProducer::closeAllStreams() {
    closeAllStreamsPreLockHook();

    std::lock_guard<std::mutex> lg(closeAllStreamsLock);

    closeAllStreamsPostLockHook();

    lastReceiveTime = ep_uptime_now();
    std::vector<Vbid> vbvector;
    {
        std::for_each(streams->begin(),
                      streams->end(),
                      [this, &vbvector](StreamsMap::value_type& vt) {
                          vbvector.push_back((Vbid)vt.first);
                          std::vector<std::shared_ptr<ActiveStream>> streamPtrs;
                          // MB-35073: holding StreamContainer lock while
                          // calling setDead leads to lock inversion - so
                          // collect sharedptrs in one pass then setDead once
                          // lock is released (itr out of scope).
                          {
                              auto handle = vt.second->wlock();
                              for (; !handle.end(); handle.next()) {
                                  streamPtrs.push_back(handle.get());
                              }
                              handle.clear();
                          }

                          for (const auto& streamPtr : streamPtrs) {
                              // Explicitly ask to remove the DCPBackfill object
                              // here. 1) whilst we know the backfillMgr is
                              // alive and 2) whilst we know the ActiveStream is
                              // alive. This ensures that if the ActiveStream
                              // destructs within this function (it could if
                              // shared_ptr::ref==0) ~ActiveStream doesn't
                              // deadlock trying to remove the backfill, as
                              // DcpProducer::removeBackfill needs the
                              // closeAllStreamsLock which is already locked.
                              if (backfillMgr) {
                                  streamPtr->removeBackfill(*backfillMgr.get());
                              }
                              streamPtr->setDead(cb::mcbp::DcpStreamEndStatus::
                                                         Disconnected);
                          }
                      });
    }
    for (const auto vbid: vbvector) {
        engine_.getDcpConnMap().removeVBConnByVBId(getCookie(), vbid);
    }

    closeAllStreamsHook();

    // Destroy the backfillManager. (BackfillManager task also
    // may hold a weak reference to it while running, but that is
    // guaranteed to decay and free the BackfillManager once it
    // completes run().
    // This will terminate any tasks and delete any backfills
    // associated with this Producer.  This is necessary as if we
    // don't, then the ref-counted ptr references which exist between
    // DcpProducer and ActiveStream result in us leaking DcpProducer
    // objects (and Couchstore vBucket files, via DCPBackfill task).
    backfillMgr.reset();
}

const char* DcpProducer::getType() const {
    return "producer";
}

std::unique_ptr<DcpResponse> DcpProducer::getNextItem() {
    do {
        Vbid vbucket = Vbid(0);
        while (ready.popFront(vbucket)) {
            // This can't happen in production as the state would have
            // changed before getting here.
            if (log.rlock()->isFull()) {
                ready.pushUnique(vbucket);
                return {};
            }

            auto response = getNextItemFromVbucket(vbucket);
            if (response) {
                ready.pushUnique(vbucket);
                unPause();
                return response;
            }
        }

        // re-check the ready queue.
        // A new vbucket could of became ready and the notifier could of seen
        // paused = false, so reloop so we don't miss an operation.
    } while (!ready.empty());

    // flag we are paused
    if (!isPaused()) {
        pause(PausedReason::ReadyListEmpty);
    }
    return {};
}

std::unique_ptr<DcpResponse> DcpProducer::getNextItemFromVbucket(Vbid vbid) {
    auto rv = streams->find(vbid.get());
    if (rv == streams->end()) {
        // The vbucket is not in the map.
        return {};
    }

    // Use the resumable handle so that we can service the streams that
    // are associated with the vbucket. If a stream returns a response
    // we will ship it (i.e. leave this scope). Then next time we visit
    // the VB, we should /resume/ from the next stream in the container.
    for (auto resumableIterator = rv->second->startResumable();
         !resumableIterator.complete();
         resumableIterator.next()) {
        const auto& stream = resumableIterator.get();
        if (!stream) {
            continue;
        }

        auto response = getAndValidateNextItemFromStream(stream);
        if (response) {
            return response;
        }
    }
    return {};
}

std::unique_ptr<DcpResponse> DcpProducer::getAndValidateNextItemFromStream(
        const std::shared_ptr<ActiveStream>& stream) {
    auto response = stream->next(*this);
    if (!response) {
        return {};
    }

    // The stream gave us something, validate it
    switch (response->getEvent()) {
    case DcpResponse::Event::SnapshotMarker: {
        if (stream->endIfRequiredPrivilegesLost(*this)) {
            return stream->makeEndStreamResponse(
                    cb::mcbp::DcpStreamEndStatus::LostPrivileges);
        }
    }
    case DcpResponse::Event::Mutation:
    case DcpResponse::Event::Deletion:
    case DcpResponse::Event::Expiration:
    case DcpResponse::Event::Prepare:
    case DcpResponse::Event::Commit:
    case DcpResponse::Event::Abort:
    case DcpResponse::Event::StreamEnd:
    case DcpResponse::Event::SetVbucket:
    case DcpResponse::Event::SystemEvent:
    case DcpResponse::Event::OSOSnapshot:
    case DcpResponse::Event::SeqnoAdvanced:
        break;
    default:
        throw std::logic_error(fmt::format(
                "DcpProducer::getAndValidateNextItemFromStream: Producer ({}) "
                "is attempting to write an unexpected event:{}",
                logHeader(),
                response->to_string()));
    }

    return response;
}

void DcpProducer::setDisconnect() {
    ConnHandler::setDisconnect();
    std::for_each(
            streams->begin(), streams->end(), [](StreamsMap::value_type& vt) {
                std::vector<std::shared_ptr<Stream>> streamPtrs;
                // MB-35049: hold StreamContainer rlock while calling setDead
                // leads to lock inversion - so collect sharedptrs in one pass
                // then setDead once it is released (itr out of scope).
                for (auto itr = vt.second->rlock(); !itr.end(); itr.next()) {
                    streamPtrs.push_back(itr.get());
                }
                for (auto stream : streamPtrs) {
                    stream->setDead(cb::mcbp::DcpStreamEndStatus::Disconnected);
                }
            });
}

void DcpProducer::notifyStreamReady(Vbid vbucket) {
    // Transitioned from empty to non-empty readyQ - unpause the Producer.
    if (ready.pushUnique(vbucket)) {
        const auto [full, ackedBytes, outstanding, max] =
                log.withRLock([](auto& entry) {
                    return std::make_tuple(entry.isFull(),
                                           entry.getAckedBytes(),
                                           entry.getBytesOutstanding(),
                                           entry.getMaxBytes());
                });

        if (full) {
            logger->info(
                    "Unable to notify paused connection because "
                    "DcpProducer::BufferLog is full; ackedBytes:{}, "
                    "bytesSent:{}, maxBytes:{}",
                    ackedBytes,
                    outstanding,
                    max);
        } else {
            scheduleNotify();
        }
    }
}

cb::engine_errc DcpProducer::maybeDisconnect() {
    const auto now = ep_uptime_now();
    auto elapsedTime = now - lastReceiveTime.load();
    auto dcpIdleTimeout = getIdleTimeout();
    if (noopCtx.enabled && elapsedTime > dcpIdleTimeout) {
        logger->warn(
                "Disconnecting because a message has not been received for "
                "the DCP idle timeout of {}s. "
                "Sent last message (e.g. mutation/noop/streamEnd) {}s ago. "
                "Received last message {}s ago. "
                "DCP noop [lastSent:{}s, lastRecv:{}s, interval:{}s, "
                "opaque:{}, pendingRecv:{}], "
                "paused:{}, pausedReason:{}",
                dcpIdleTimeout.count(),
                (now - lastSendTime.load()),
                elapsedTime,
                (now - noopCtx.sendTime),
                (now - noopCtx.recvTime),
                noopCtx.dcpNoopTxInterval.count(),
                noopCtx.opaque,
                noopCtx.pendingRecv ? "true" : "false",
                isPaused() ? "true" : "false",
                to_string(getPausedReason()));
        return cb::engine_errc::disconnect;
    }
    // Returning cb::engine_errc::failed means ignore and continue
    // without disconnecting
    return cb::engine_errc::failed;
}

cb::engine_errc DcpProducer::maybeSendNoop(
        DcpMessageProducersIface& producers) {
    if (!noopCtx.enabled) {
        // Returning cb::engine_errc::failed means ignore and continue
        // without sending a noop
        return cb::engine_errc::failed;
    }
    const auto now = ep_uptime_now();
    const auto elapsedTime(now - noopCtx.sendTime);

    // Check to see if waiting for a noop reply.
    // If not try to send a noop to the consumer if the interval has passed
    if (!noopCtx.pendingRecv && elapsedTime >= noopCtx.dcpNoopTxInterval) {
        const auto ret = producers.noop(++noopCtx.opaque);

        if (ret == cb::engine_errc::success) {
            noopCtx.pendingRecv = true;
            noopCtx.sendTime = now;
            lastSendTime = noopCtx.sendTime;
        }
        return ret;
    }

    // We have already sent a noop and are awaiting a receive or
    // the time interval has not passed.  In either case continue
    // without sending a noop.
    return cb::engine_errc::failed;
}

size_t DcpProducer::getItemsSent() {
    return itemsSent;
}

size_t DcpProducer::getItemsRemaining() const {
    size_t remainingSize = 0;
    std::for_each(
            streams->begin(),
            streams->end(),
            [&remainingSize](const StreamsMap::value_type& vt) {
                for (auto itr = vt.second->rlock(); !itr.end(); itr.next()) {
                    auto* as = itr.get().get();
                    if (as) {
                        remainingSize += as->getItemsRemaining();
                    }
                }
            });

    return remainingSize;
}

DcpProducer::StreamAggStats DcpProducer::getStreamAggStats() const {
    DcpProducer::StreamAggStats stats;

    std::for_each(
            streams->begin(),
            streams->end(),
            [&stats](const StreamsMap::value_type& vt) {
                auto itr = vt.second->rlock();
                stats.streams += itr.size();
                for (; !itr.end(); itr.next()) {
                    auto* as = itr.get().get();
                    if (as) {
                        stats.itemsRemaining += as->getItemsRemaining();
                        stats.readyQueueMemory += as->getReadyQueueMemory();
                        stats.backfillItemsDisk += as->getBackfillItemsDisk();
                        stats.backfillItemsMemory +=
                                as->getBackfillItemsMemory();
                    }
                }
            });

    return stats;
}

size_t DcpProducer::getTotalBytesSent() {
    return totalBytesSent;
}

size_t DcpProducer::getTotalUncompressedDataSize() {
    return totalUncompressedDataSize;
}

std::vector<Vbid> DcpProducer::getVBVector() {
    std::vector<Vbid> vbvector;
    std::for_each(streams->begin(),
                  streams->end(),
                  [&vbvector](StreamsMap::value_type& iter) {
                      vbvector.push_back((Vbid)iter.first);
                  });
    return vbvector;
}

bool DcpProducer::bufferLogInsert(size_t bytes) {
    return log.wlock()->insert(bytes);
}

void DcpProducer::createCheckpointProcessorTask() {
    std::lock_guard<std::mutex> guard(checkpointCreator->mutex);
    checkpointCreator->task =
            std::make_shared<ActiveStreamCheckpointProcessorTask>(
                    engine_, shared_from_this());
}

void DcpProducer::scheduleCheckpointProcessorTask() {
    std::lock_guard<std::mutex> guard(checkpointCreator->mutex);
    ExecutorPool::get()->schedule(checkpointCreator->task);
}

void DcpProducer::scheduleCheckpointProcessorTask(
        std::shared_ptr<ActiveStream> s) {
    std::lock_guard<std::mutex> guard(checkpointCreator->mutex);
    if (!checkpointCreator->task) {
        throw std::logic_error(
                "DcpProducer::scheduleCheckpointProcessorTask task is null");
    }
    static_cast<ActiveStreamCheckpointProcessorTask*>(
            checkpointCreator->task.get())
            ->schedule(s);
}

DcpProducer::StreamMapValue DcpProducer::findStreams(Vbid vbid) {
    auto it = streams->find(vbid.get());
    if (it != streams->end()) {
        return it->second;
    }
    return nullptr;
}

void DcpProducer::updateStreamsMap(Vbid vbid,
                                   cb::mcbp::DcpStreamId sid,
                                   std::shared_ptr<ActiveStream>& stream) {
    updateStreamsMapHook();

    auto found = streams->find(vbid.get());

    if (found != streams->end()) {
        // vbid is already mapped found.first is a shared_ptr<StreamContainer>
        if (found->second) {
            auto handle = found->second->wlock();
            for (; !handle.end(); handle.next()) {
                auto& sp = handle.get(); // get the shared_ptr<Stream>
                if (sp->compareStreamId(sid)) {
                    // Error if found - given we just checked this
                    // in the pre-flight checks for streamRequest.
                    auto msg = fmt::format(
                            "({}) Stream ({}) request failed"
                            " because a stream unexpectedly exists in "
                            "StreamContainer for this vbucket",
                            vbid,
                            sid.to_string());
                    logger->warn(msg);
                    throw std::logic_error("DcpProducer::updateStreamsMap " +
                                           msg);
                }
            }

            /*
             * Add the Stream to the StreamContainer if we allow multiple
             * streams or if there are no other streams currently in the
             * container for this vb. We're under a writelock so we won't race
             * and accidentally create multiple streams if we don't support it.
             */
            if (multipleStreamRequests == MultipleStreamRequests::Yes ||
                handle.empty()) {
                // If we're here the vbid is mapped so we must update the
                // existing container
                handle.push_front(stream);
            } else {
                throw std::logic_error(
                        "DcpProducer::updateStreamsMap invalid state to add "
                        "multiple streams");
            }
        } else {
            throw std::logic_error("DcpProducer::updateStreamsMap " +
                                   vbid.to_string() + " is mapped to null");
        }
    } else {
        // vbid is not mapped
        streams->insert(std::make_pair(
                vbid.get(),
                std::make_shared<StreamContainer<ContainerElement>>(stream)));
    }
}

cb::mcbp::DcpStreamEndStatus DcpProducer::mapEndStreamStatus(
        CookieIface* cookie, cb::mcbp::DcpStreamEndStatus status) const {
    if (!cookie->isCollectionsSupported()) {
        switch (status) {
        case cb::mcbp::DcpStreamEndStatus::Ok:
        case cb::mcbp::DcpStreamEndStatus::Closed:
        case cb::mcbp::DcpStreamEndStatus::StateChanged:
        case cb::mcbp::DcpStreamEndStatus::Disconnected:
        case cb::mcbp::DcpStreamEndStatus::Slow:
        case cb::mcbp::DcpStreamEndStatus::BackfillFail:
        case cb::mcbp::DcpStreamEndStatus::Rollback:
            break;
        case cb::mcbp::DcpStreamEndStatus::FilterEmpty:
        case cb::mcbp::DcpStreamEndStatus::LostPrivileges:
            status = cb::mcbp::DcpStreamEndStatus::Ok;
        }
    }
    return status;
}

std::string DcpProducer::getConsumerName() const {
    return consumerName.copy();
}

bool DcpProducer::isOutOfOrderSnapshotsEnabled() const {
    return outOfOrderSnapshots != OutOfOrderSnapshots::No &&
           engine_.getKVBucket()->isByIdScanSupported();
}

bool DcpProducer::isOutOfOrderSnapshotsEnabledWithSeqnoAdvanced() const {
    return outOfOrderSnapshots == OutOfOrderSnapshots::YesWithSeqnoAdvanced &&
           engine_.getKVBucket()->isByIdScanSupported();
}

std::optional<uint64_t> DcpProducer::getHighSeqnoOfCollections(
        const Collections::VB::Filter& filter, VBucket& vbucket) const {
    if (filter.isPassThroughFilter()) {
        return std::nullopt;
    }

    uint64_t maxHighSeqno = 0;
    for (auto& coll : filter) {
        auto handle = vbucket.getManifest().lock(coll.first);
        if (!handle.valid()) {
            logger->warn(
                    "({}) DcpProducer::getHighSeqnoOfCollections(): failed "
                    "to find collectionID:{}, scopeID:{}, in the manifest",
                    vbucket.getId(),
                    coll.first,
                    coll.second.scopeId);
            // return std::nullopt as we don't want our caller to use rollback
            // optimisation for collections streams as we weren't able to find
            // the collections for the stream in the manifest.
            return std::nullopt;
        }
        auto collHighSeqno = handle.getHighSeqno();
        maxHighSeqno = std::max(maxHighSeqno, collHighSeqno);
    }

    return {maxHighSeqno};
}

void DcpProducer::setBackfillByteLimit(size_t bytes) {
    if (backfillMgr) {
        backfillMgr->setBackfillByteLimit(bytes);
    }
}

size_t DcpProducer::getBackfillByteLimit() const {
    return backfillMgr ? backfillMgr->getBackfillByteLimit() : 0;
}<|MERGE_RESOLUTION|>--- conflicted
+++ resolved
@@ -545,21 +545,12 @@
         purgeSeqno = 0;
     }
 
-<<<<<<< HEAD
     const auto needsRollback = vb.failovers->needsRollback(
             req.start_seqno,
             req.high_seqno,
             req.vbucket_uuid,
             req.snap_start_seqno,
             req.snap_end_seqno,
-=======
-    const auto needsRollback = vb->failovers->needsRollback(
-            start_seqno,
-            highSeqno,
-            vbucket_uuid,
-            snap_start_seqno,
-            snap_end_seqno,
->>>>>>> 19d9aadb
             purgeSeqno,
             isFlagSet(req.flags, cb::mcbp::DcpAddStreamFlag::StrictVbUuid),
             getHighSeqnoOfCollections(filter, vb));
@@ -615,13 +606,8 @@
         }
     }
 
-<<<<<<< HEAD
     if (isFlagSet(req.flags, cb::mcbp::DcpAddStreamFlag::DiskOnly)) {
-        req.end_seqno = engine_.getKVBucket()->getLastPersistedSeqno(vbucket);
-=======
-    if (flags & DCP_ADD_STREAM_FLAG_DISKONLY) {
-        end_seqno = vb->getPersistenceSeqno();
->>>>>>> 19d9aadb
+        req.end_seqno = vb.getPersistenceSeqno();
     } else if (isPointInTimeEnabled() == PointInTimeEnabled::Yes) {
         logger->warn("DCP connections with PiTR enabled must enable DISKONLY");
         return cb::engine_errc::invalid_arguments;
@@ -644,11 +630,7 @@
         return cb::engine_errc::out_of_range;
     }
 
-<<<<<<< HEAD
     if (req.start_seqno > req.high_seqno) {
-=======
-    if (start_seqno > static_cast<uint64_t>(highSeqno)) {
->>>>>>> 19d9aadb
         EP_LOG_WARN(
                 "{} ({}) Stream request failed because "
                 "the start seqno ({}) is larger than the vb highSeqno "
@@ -656,21 +638,12 @@
                 "{}, snapEndSeqno {}; should have rolled back instead",
                 logHeader(),
                 vbucket,
-<<<<<<< HEAD
                 req.start_seqno,
                 req.high_seqno,
                 req.flags,
                 req.vbucket_uuid,
                 req.snap_start_seqno,
                 req.snap_end_seqno);
-=======
-                start_seqno,
-                highSeqno,
-                flags,
-                vbucket_uuid,
-                snap_start_seqno,
-                snap_end_seqno);
->>>>>>> 19d9aadb
         return cb::engine_errc::out_of_range;
     }
 
