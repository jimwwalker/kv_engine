/*
 *     Copyright 2015-Present Couchbase, Inc.
 *
 *   Use of this software is governed by the Business Source License included
 *   in the file licenses/BSL-Couchbase.txt.  As of the Change Date specified
 *   in that file, in accordance with the Business Source License, use of this
 *   software will be governed by the Apache License, Version 2.0, included in
 *   the file licenses/APL2.txt.
 */

#include "dcp/producer.h"

#include "backfill.h"
#include "bucket_logger.h"
#include "checkpoint_manager.h"
#include "collections/manager.h"
#include "collections/vbucket_filter.h"
#include "collections/vbucket_manifest.h"
#include "collections/vbucket_manifest_handles.h"
#include "connhandler_impl.h"
#include "dcp/active_stream.h"
#include "dcp/active_stream_checkpoint_processor_task.h"
#include "dcp/backfill-manager.h"
#include "dcp/dcpconnmap.h"
#include "dcp/response.h"
#include "ep_time.h"
#include "eviction_utils.h"
#include "failover-table.h"
#include "kv_bucket.h"
#include "learning_age_and_mfu_based_eviction.h"
#include "objectregistry.h"
#include "snappy-c.h"
#include "trace_helpers.h"
#include "vbucket.h"
#include <executor/executorpool.h>
#include <fmt/chrono.h>
#include <fmt/format.h>
#include <memcached/connection_iface.h>
#include <memcached/cookie_iface.h>
#include <memcached/tracer.h>
#include <memcached/util.h>
#include <nlohmann/json.hpp>
#include <platform/scope_timer.h>
#include <platform/timeutils.h>
#include <spdlog/fmt/fmt.h>
#include <statistics/cbstat_collector.h>
#include <numeric>

const std::chrono::seconds DcpProducer::defaultDcpNoopTxInterval(20);

/**
 * Construct a StreamsMap for the given maximum number of vBuckets this
 * Bucket could ever have.
 */
DcpProducer::StreamsMap::SmartPtr makeStreamsMap(
        size_t maxNumVBuckets) {
    // If we know the maximum number of vBuckets which will exist for this
    // Bucket (normally 1024), we can simply create a AtomicHashArray with
    // capacity == size (i.e. load factor of 1.0), given the key (Vbid) is
    // gauranteed to be unique and not collide with any other.
    DcpProducer::StreamsMap::Config config;
    config.maxLoadFactor = 1.0;
    return DcpProducer::StreamsMap::create(maxNumVBuckets, config);
}

DcpProducer::BufferLog::State DcpProducer::BufferLog::getState_UNLOCKED() {
    if (isEnabled_UNLOCKED()) {
        if (isFull_UNLOCKED()) {
            return Full;
        } else {
            return SpaceAvailable;
        }
    }
    return Disabled;
}

void DcpProducer::BufferLog::setBufferSize(size_t newMaxBytes) {
    std::unique_lock<folly::SharedMutex> wlh(logLock);
    maxBytes = newMaxBytes;
    if (newMaxBytes == 0) {
        bytesOutstanding = 0;
        ackedBytes.reset(0);
    }
}

bool DcpProducer::BufferLog::insert(size_t bytes) {
    std::unique_lock<folly::SharedMutex> wlh(logLock);
    bool inserted = false;
    // If the log is not enabled
    // or there is space, allow the insert
    if (!isEnabled_UNLOCKED() || !isFull_UNLOCKED()) {
        bytesOutstanding += bytes;
        inserted = true;
    }
    return inserted;
}

void DcpProducer::BufferLog::release_UNLOCKED(size_t bytes) {
    if (bytes > bytesOutstanding) {
        EP_LOG_WARN(
                "{} Attempting to release {} bytes which is greater than "
                "bytesOutstanding:{}",
                producer.logHeader(),
                uint64_t(bytes),
                uint64_t(bytesOutstanding));
    }

    bytesOutstanding -= bytes;
}

bool DcpProducer::BufferLog::pauseIfFull() {
    std::shared_lock<folly::SharedMutex> rhl(logLock);
    if (getState_UNLOCKED() == Full) {
        producer.pause(PausedReason::BufferLogFull);
        return true;
    }
    return false;
}

void DcpProducer::BufferLog::unpauseIfSpaceAvailable() {
    {
        std::shared_lock<folly::SharedMutex> rhl(logLock);
        if (getState_UNLOCKED() == Full) {
            EP_LOG_INFO(
                    "{} Unable to notify paused connection because "
                    "DcpProducer::BufferLog is full; ackedBytes:{}"
                    ", bytesSent:{}, maxBytes:{}",
                    producer.logHeader(),
                    ackedBytes,
                    uint64_t(bytesOutstanding),
                    uint64_t(maxBytes));
            return;
        }
    }
    // notify the producer outside of the buffer lock
    producer.scheduleNotify();
}

void DcpProducer::BufferLog::acknowledge(size_t bytes) {
    std::unique_lock<folly::SharedMutex> wlh(logLock);
    State state = getState_UNLOCKED();
    if (state != Disabled) {
        release_UNLOCKED(bytes);
        ackedBytes += bytes;

        if (state == Full) {
            producer.scheduleNotify();
        }
    }
}

void DcpProducer::BufferLog::addStats(const AddStatFn& add_stat,
                                      CookieIface& c) {
    std::shared_lock<folly::SharedMutex> rhl(logLock);
    if (isEnabled_UNLOCKED()) {
        producer.addStat("max_buffer_bytes", maxBytes, add_stat, c);
        producer.addStat("unacked_bytes", bytesOutstanding, add_stat, c);
        producer.addStat("total_acked_bytes", ackedBytes, add_stat, c);
        producer.addStat("flow_control", "enabled", add_stat, c);
    } else {
        producer.addStat("flow_control", "disabled", add_stat, c);
    }
}

/// Decode IncludeValue from DCP producer flags.
static IncludeValue toIncludeValue(uint32_t flags) {
    using cb::mcbp::request::DcpOpenPayload;
    if ((flags & DcpOpenPayload::NoValue) != 0) {
        return IncludeValue::No;
    }
    if ((flags & DcpOpenPayload::NoValueWithUnderlyingDatatype) != 0) {
        return IncludeValue::NoWithUnderlyingDatatype;
    }
    return IncludeValue::Yes;
}

DcpProducer::DcpProducer(EventuallyPersistentEngine& e,
                         CookieIface* cookie,
                         const std::string& name,
                         uint32_t flags,
                         bool startTask)
    : ConnHandler(e, cookie, name),
      sendStreamEndOnClientStreamClose(false),
      consumerSupportsHifiMfu(false),
      lastSendTime(ep_uptime_now()),
      log(*this),
      backfillMgr(std::make_shared<BackfillManager>(
              *e.getKVBucket(),
              e.getKVBucket()->getKVStoreScanTracker(),
              name,
              e.getConfiguration())),
      ready(e.getConfiguration().getMaxVbuckets()),
      streams(makeStreamsMap(e.getConfiguration().getMaxVbuckets())),
      itemsSent(0),
      totalBytesSent(0),
      totalUncompressedDataSize(0),
      includeValue(toIncludeValue(flags)),
      includeXattrs(
              ((flags & cb::mcbp::request::DcpOpenPayload::IncludeXattrs) != 0)
                      ? IncludeXattrs::Yes
                      : IncludeXattrs::No),
      pitrEnabled((flags & cb::mcbp::request::DcpOpenPayload::PiTR) != 0
                          ? PointInTimeEnabled::Yes
                          : PointInTimeEnabled::No),
      includeDeleteTime(
              ((flags &
                cb::mcbp::request::DcpOpenPayload::IncludeDeleteTimes) != 0)
                      ? IncludeDeleteTime::Yes
                      : IncludeDeleteTime::No),
      createChkPtProcessorTsk(startTask),
      connectionSupportsSnappy(
              cookie->isDatatypeSupported(PROTOCOL_BINARY_DATATYPE_SNAPPY)),
      collectionsEnabled(cookie->isCollectionsSupported()) {
    setSupportAck(true);
    pause(PausedReason::Initializing);
    setLogHeader("DCP (Producer) " + getName() + " -");

    // Reduce the minimum log level of view engine DCP streams as they are
    // extremely noisy due to creating new stream, per vbucket,per design doc
    // every ~10s.
    if (name.find("eq_dcpq:mapreduce_view") != std::string::npos ||
        name.find("eq_dcpq:spatial_view") != std::string::npos) {
        logger->set_level(spdlog::level::level_enum::warn);
        // Unregister this logger so that any changes in verbosity will not
        // be reflected in this logger. This prevents us from getting in a
        // state where we change the verbosity to a more verbose value, then
        // cannot return to the original state where this logger only prints
        // warning level messages and others print info level.
        logger->unregister();
    }

    getCookie()->getConnectionIface().setPriority(ConnectionPriority::Medium);

    // The consumer assigns opaques starting at 0 so lets have the producer
    //start using opaques at 10M to prevent any opaque conflicts.
    noopCtx.opaque = 10000000;
    noopCtx.sendTime = ep_uptime_now();

    // This is for backward compatibility with Couchbase 3.0. In 3.0 we set the
    // noop interval to 20 seconds by default, but in post 3.0 releases we set
    // it to be higher by default. Starting in 3.0.1 the DCP consumer sets the
    // noop interval of the producer when connecting so in an all 3.0.1+ cluster
    // this value will be overridden. In 3.0 however we do not set the noop
    // interval so setting this value will make sure we don't disconnect on
    // accident due to the producer and the consumer having a different noop
    // interval.
    noopCtx.dcpNoopTxInterval = defaultDcpNoopTxInterval;
    noopCtx.pendingRecv = false;
    noopCtx.enabled = false;

    forceValueCompression = false;
    enableExpiryOpcode = false;

    // Cursor dropping is disabled for replication connections by default,
    // but will be enabled through a control message to support backward
    // compatibility. For all other type of DCP connections, cursor dropping
    // will be enabled by default.
    if (name.find("replication") < name.length()) {
        supportsCursorDropping = false;
    } else {
        supportsCursorDropping = true;
    }

    includeDeletedUserXattrs =
            ((flags &
              cb::mcbp::request::DcpOpenPayload::IncludeDeletedUserXattrs) != 0)
                    ? IncludeDeletedUserXattrs::Yes
                    : IncludeDeletedUserXattrs::No;
}

DcpProducer::~DcpProducer() {
    // Log runtime / pause information when we destruct.
    const auto now = ep_uptime_now();
    auto noopDescr = fmt::format("Noop enabled:{}", noopCtx.enabled);
    if (noopCtx.enabled) {
        noopDescr += fmt::format(
                ", txInterval:{}, pendingRecv:{} sendTime:{} s ago, "
                "recvTime:{} s ago.",
                noopCtx.dcpNoopTxInterval,
                noopCtx.pendingRecv,
                now - noopCtx.sendTime,
                now - noopCtx.recvTime);
    }
    logger->info(
            "Destroying connection. Created {} s ago. "
            "Sent {} bytes. {} {}",
            std::chrono::duration<double>(now - created).count(),
            totalBytesSent,
            noopDescr,
            getPausedDetails());

    backfillMgr.reset();
}

void DcpProducer::cancelCheckpointCreatorTask() {
    std::lock_guard<std::mutex> guard(checkpointCreator->mutex);
    if (checkpointCreator->task) {
        ExecutorPool::get()->cancel(checkpointCreator->task->getId());
        checkpointCreator->task.reset();
    }
}

std::variant<bool, cb::engine_errc> DcpProducer::checkAndMaybeEraseStream(
        Vbid vbid, cb::mcbp::DcpStreamId sid) {
    using cb::tracing::Code;
    ScopeTimer1<TracerStopwatch> timer(*getCookie(), Code::StreamFindMap, true);

    auto found = streams->find(vbid.get());
    if (found != streams->end()) {
        // vbid is already mapped. found.second is a
        // shared_ptr<StreamContainer>
        if (found->second) {
            auto handle = found->second->wlock();
            for (; !handle.end(); handle.next()) {
                auto& sp = handle.get(); // get the shared_ptr<Stream>
                if (sp->compareStreamId(sid)) {
                    // Error if found and active
                    if (sp->isActive()) {
                        logger->warn(
                                "({}) Stream ({}) request failed"
                                " because a stream already exists for this "
                                "vbucket",
                                vbid,
                                sid.to_string());
                        return cb::engine_errc::key_already_exists;
                    } else {
                        // Found a 'dead' stream which can be replaced.
                        handle.erase();

                        // Don't need to add an entry to vbucket-to-conns
                        // map
                        return false;
                    }
                }
            }
        }
    }
    return true;
}

std::variant<std::vector<vbucket_failover_t>, cb::engine_errc>
DcpProducer::doRollbackCheck(VBucket& vb,
                             const Collections::VB::Filter& filter,
                             uint64_t highSeqno,
                             uint64_t startSeqno,
                             uint64_t endSeqno,
                             uint64_t vbucketUuid,
                             uint64_t snapStartSeqno,
                             uint64_t snapEndSeqno,
                             uint64_t purgeSeqno,
                             uint32_t flags,
                             uint64_t* rollbackSeqno) {
    // Timing for failover table as this has an internal mutex
    using cb::tracing::Code;
    ScopeTimer1<TracerStopwatch> timer(
            *getCookie(), Code::StreamCheckRollback, true);
    const auto needsRollback =
            vb.failovers->needsRollback(startSeqno,
                                        highSeqno,
                                        vbucketUuid,
                                        snapStartSeqno,
                                        snapEndSeqno,
                                        purgeSeqno,
                                        flags & DCP_ADD_STREAM_STRICT_VBUUID,
                                        getHighSeqnoOfCollections(filter, vb));

    if (needsRollback) {
        *rollbackSeqno = needsRollback->rollbackSeqno;
        logger->warn(
                "({}) ({}) Stream request requires rollback to seqno:{} "
                "because {}. Client requested seqnos:{{{},{}}} "
                "snapshot:{{{},{}}} uuid:{}",
                vb.getId(),
<<<<<<< HEAD
                *rollbackSeqno,
                needsRollback->rollbackReason,
                startSeqno,
                endSeqno,
                snapStartSeqno,
                snapEndSeqno,
                vbucketUuid);
=======
                filter.getStreamId(),
                *rollback_seqno,
                need_rollback.second,
                start_seqno,
                end_seqno,
                snap_start_seqno,
                snap_end_seqno,
                vbucket_uuid);
>>>>>>> 169aa40c
        return cb::engine_errc::rollback;
    }

    return vb.failovers->getFailoverLog();
}

cb::engine_errc DcpProducer::streamRequest(
        uint32_t flags,
        uint32_t opaque,
        Vbid vbucket,
        uint64_t start_seqno,
        uint64_t end_seqno,
        uint64_t vbucket_uuid,
        uint64_t snap_start_seqno,
        uint64_t snap_end_seqno,
        uint64_t* rollback_seqno,
        dcp_add_failover_log callback,
        std::optional<std::string_view> json) {
    lastReceiveTime = ep_uptime_now();
    if (doDisconnect()) {
        return cb::engine_errc::disconnect;
    }

    VBucketPtr vb = engine_.getVBucket(vbucket);
    if (!vb) {
        logger->warn(
                "({}) Stream request failed because "
                "this vbucket doesn't exist",
                vbucket);
        return cb::engine_errc::not_my_vbucket;
    }

    auto highSeqno = vb->getHighSeqno();
    if (flags & DCP_ADD_STREAM_FLAG_FROM_LATEST) {
        start_seqno = snap_start_seqno = snap_end_seqno = highSeqno;
        if (vbucket_uuid == 0) {
            vbucket_uuid = vb->failovers->getLatestUUID();
        }
    }

    // check for mandatory noop
    if ((includeXattrs == IncludeXattrs::Yes) || json.has_value()) {
        if (!noopCtx.enabled &&
            engine_.getConfiguration().isDcpNoopMandatoryForV5Features()) {
            logger->warn(
                    "({}) noop is mandatory for v5 features like "
                    "xattrs and collections",
                    vbucket);
            return cb::engine_errc::not_supported;
        }
    }

    if ((flags & DCP_ADD_STREAM_ACTIVE_VB_ONLY) &&
        (vb->getState() != vbucket_state_active)) {
        logger->info(
                "({}) Stream request failed because "
                "the vbucket is in state:{}, only active vbuckets were "
                "requested",
                vbucket,
                vb->toString(vb->getState()));
        return cb::engine_errc::not_my_vbucket;
    }

    if (start_seqno > end_seqno) {
        EP_LOG_WARN(
                "{} ({}) Stream request failed because the start "
                "seqno ({}) is larger than the end seqno ({}); "
                "Incorrect params passed by the DCP client",
                logHeader(),
                vbucket,
                start_seqno,
                end_seqno);
        return cb::engine_errc::out_of_range;
    }

    if (!(snap_start_seqno <= start_seqno && start_seqno <= snap_end_seqno)) {
        logger->warn(
                "({}) Stream request failed because "
                "the snap start seqno ({}) <= start seqno ({})"
                " <= snap end seqno ({}) is required",
                vbucket,
                snap_start_seqno,
                start_seqno,
                snap_end_seqno);
        return cb::engine_errc::out_of_range;
    }

    // Construct the filter before rollback checks so we ensure the client view
    // of collections is compatible with the vbucket.
    Collections::VB::Filter filter(
            json, vb->getManifest(), *getCookie(), engine_);

    if (!filter.getStreamId() &&
        multipleStreamRequests == MultipleStreamRequests::Yes) {
        logger->warn(
                "Stream request for {} failed because a valid stream-ID is "
                "required.",
                vbucket);
        return cb::engine_errc::dcp_streamid_invalid;
    } else if (filter.getStreamId() &&
               multipleStreamRequests == MultipleStreamRequests::No) {
        logger->warn(
                "Stream request for {} failed because a stream-ID:{} is "
                "present "
                "but not required.",
                vbucket,
                filter.getStreamId());
        return cb::engine_errc::dcp_streamid_invalid;
    } else if (filter.isCollectionFilter() && isSyncWritesEnabled()) {
        // These two don't (or may not) quite work together (very little
        // coverage and never required)
        logger->warn(
                "({}) Stream request failed for filtered collections + "
                "sync-writes ",
                vbucket);
        return cb::engine_errc::not_supported;
    }

    // Check if this vbid can be added to this producer connection, and if
    // the vb connection map needs updating (if this is a new VB).
    auto checkResult = checkAndMaybeEraseStream(vbucket, filter.getStreamId());
    if (std::holds_alternative<cb::engine_errc>(checkResult)) {
        return std::get<cb::engine_errc>(checkResult);
    }
    bool callAddVBConnByVBId = std::get<bool>(checkResult);

    auto purgeSeqno = vb->getPurgeSeqno();
    if (flags & DCP_ADD_STREAM_FLAG_IGNORE_PURGED_TOMBSTONES) {
        // If the client does not care about purged tombstones, we issue
        // the request as-if the purgeSeqno is zero.
        purgeSeqno = 0;
    }

    auto rollbackResult = doRollbackCheck(*vb,
                                          filter,
                                          highSeqno,
                                          start_seqno,
                                          end_seqno,
                                          vbucket_uuid,
                                          snap_start_seqno,
                                          snap_end_seqno,
                                          purgeSeqno,
                                          flags,
                                          rollback_seqno);
    if (std::holds_alternative<cb::engine_errc>(rollbackResult)) {
        return std::get<cb::engine_errc>(rollbackResult);
    }
    auto failoverEntries =
            std::get<std::vector<vbucket_failover_t>>(rollbackResult);

    if (flags & DCP_ADD_STREAM_FLAG_TO_LATEST) {
        if (filter.isPassThroughFilter()) {
            end_seqno = highSeqno;
        } else {
            // If we are not passing through all collections then need to
            // stop at highest seqno of the collections included (this also
            // covers the legacy filter case where only the default collection
            // is streamed).
            auto highFilteredSeqno = getHighSeqnoOfCollections(filter, *vb);
            if (!highFilteredSeqno) {
                // If this happens it means an unknown collection id was
                // specified in the filter ("race" where collection was dropped
                // between constructing filter above and requesting seqnos
                // here).
                logger->warn(
                        "Stream request for {} failed while calculating latest "
                        "seqno for filtered collections '{}'",
                        vbucket,
                        filter);
                return cb::engine_errc::unknown_collection;
            }
            end_seqno = highFilteredSeqno.value();
        }
    }

    if (flags & DCP_ADD_STREAM_FLAG_DISKONLY) {
        end_seqno = vb->getPersistenceSeqno();
    } else if (isPointInTimeEnabled() == PointInTimeEnabled::Yes) {
        logger->warn("DCP connections with PiTR enabled must enable DISKONLY");
        return cb::engine_errc::invalid_arguments;
    }

    if (start_seqno > end_seqno) {
        EP_LOG_WARN(
                "{} ({}) Stream request failed because "
                "the start seqno ({}) is larger than the end seqno ({}"
                "), stream request flags {}, vb_uuid {}, snapStartSeqno {}, "
                "snapEndSeqno {}; should have rolled back instead",
                logHeader(),
                vbucket,
                start_seqno,
                end_seqno,
                flags,
                vbucket_uuid,
                snap_start_seqno,
                snap_end_seqno);
        return cb::engine_errc::out_of_range;
    }

    if (start_seqno > static_cast<uint64_t>(highSeqno)) {
        EP_LOG_WARN(
                "{} ({}) Stream request failed because "
                "the start seqno ({}) is larger than the vb highSeqno "
                "({}), stream request flags is {}, vb_uuid {}, snapStartSeqno "
                "{}, snapEndSeqno {}; should have rolled back instead",
                logHeader(),
                vbucket,
                start_seqno,
                highSeqno,
                flags,
                vbucket_uuid,
                snap_start_seqno,
                snap_end_seqno);
        return cb::engine_errc::out_of_range;
    }

    if (!engine_.getMemoryTracker().isBelowBackfillThreshold() &&
        getAuthenticatedUser() != "@ns_server") {
        logger->warn(
                "({}) Stream request failed because "
                "memory usage is above quota",
                vbucket);
        return cb::engine_errc::no_memory;
    }

    // Take copy of Filter's streamID, given it will be moved-from when
    // ActiveStream is constructed.
    const auto streamID = filter.getStreamId();

    std::shared_ptr<ActiveStream> s;
    try {
        s = std::make_shared<ActiveStream>(&engine_,
                                           shared_from_this(),
                                           getName(),
                                           flags,
                                           opaque,
                                           *vb,
                                           start_seqno,
                                           end_seqno,
                                           vbucket_uuid,
                                           snap_start_seqno,
                                           snap_end_seqno,
                                           includeValue,
                                           includeXattrs,
                                           includeDeleteTime,
                                           includeDeletedUserXattrs,
                                           std::move(filter));
    } catch (const cb::engine_error& e) {
        logger->warn(
                "({}) Stream request failed because "
                "the filter cannot be constructed, returning:{}",
                Vbid(vbucket),
                e.code().value());
        return cb::engine_errc(e.code().value());
    }
    /* We want to create the 'createCheckpointProcessorTask' here even if
       the stream creation fails later on in the func. The goal is to
       create the 'checkpointProcessorTask' before any valid active stream
       is created */
    if (createChkPtProcessorTsk && !checkpointCreator->task) {
        createCheckpointProcessorTask();
        scheduleCheckpointProcessorTask();
    }

    {
        folly::SharedMutex::ReadHolder rlh(vb->getStateLock());
        if (vb->getState() == vbucket_state_dead) {
            logger->warn(
                    "({}) Stream request failed because "
                    "this vbucket is in dead state",
                    vbucket);
            return cb::engine_errc::not_my_vbucket;
        }

        if (vb->isReceivingInitialDiskSnapshot()) {
            logger->info(
                    "({}) Stream request failed because this vbucket"
                    "is currently receiving its initial disk snapshot",
                    vbucket);
            return cb::engine_errc::temporary_failure;
        }

        // MB-19428: Only activate the stream if we are adding it to the
        // streams map.
        s->setActive();

        updateStreamsMap(vbucket, streamID, s);
    }

    // See MB-25820:  Ensure that callback is called only after all other
    // possible error cases have been tested.  This is to ensure we do not
    // generate two responses for a single streamRequest.
    EventuallyPersistentEngine *epe = ObjectRegistry::onSwitchThread(nullptr,
                                                                     true);
    cb::engine_errc rv = callback(failoverEntries);
    ObjectRegistry::onSwitchThread(epe);
    if (rv != cb::engine_errc::success) {
        logger->warn(
                "({}) Couldn't add failover log to "
                "stream request due to error {}",
                vbucket,
                rv);
    }

    notifyStreamReady(vbucket);

    if (callAddVBConnByVBId) {
        engine_.getDcpConnMap().addVBConnByVBId(*this, vbucket);
    }

    return rv;
}

uint8_t DcpProducer::encodeItemHotness(const Item& item) const {
    auto freqCount =
            item.getFreqCounterValue().value_or(Item::initialFreqCount);
    if (consumerSupportsHifiMfu) {
        // The consumer supports the hifi_mfu eviction
        // policy, therefore use the frequency counter.
        return freqCount;
    }
    // The consumer does not support the hifi_mfu
    // eviction policy, therefore map from the 8-bit
    // probabilistic counter (256 states) to NRU (4 states).
    return cb::eviction::convertFreqCountToNRUValue(freqCount);
}

cb::unique_item_ptr DcpProducer::toUniqueItemPtr(
        std::unique_ptr<Item>&& item) const {
    return {item.release(), cb::ItemDeleter(&engine_)};
}

cb::engine_errc DcpProducer::step(bool throttled,
                                  DcpMessageProducersIface& producers) {
    if (doDisconnect()) {
        return cb::engine_errc::disconnect;
    }

    cb::engine_errc ret;
    if ((ret = maybeDisconnect()) != cb::engine_errc::failed) {
        return ret;
    }

    if ((ret = maybeSendNoop(producers)) != cb::engine_errc::failed) {
        return ret;
    }

    if (throttled) {
        return cb::engine_errc::throttled;
    }

    std::unique_ptr<DcpResponse> resp;
    if (rejectResp) {
        resp = std::move(rejectResp);
    } else {
        resp = getNextItem();
        if (!resp) {
            return cb::engine_errc::would_block;
        }
    }

    std::unique_ptr<Item> itmCpy;
    totalUncompressedDataSize.fetch_add(resp->getMessageSize());

    MutationResponse* mutationResponse = nullptr;
    if (resp->isMutationResponse()) {
        mutationResponse = static_cast<MutationResponse*>(resp.get()); // NOLINT
        itmCpy = std::make_unique<Item>(*mutationResponse->getItem());
        if (isCompressionEnabled()) {
            /**
             * Retrieve the uncompressed length if the document is compressed.
             * This is to account for the total number of bytes if the data
             * was sent as uncompressed
             */
            if (cb::mcbp::datatype::is_snappy(itmCpy->getDataType())) {
                size_t inflated_length = 0;
                if (snappy_uncompressed_length(itmCpy->getData(), itmCpy->getNBytes(),
                                               &inflated_length) == SNAPPY_OK) {
                    totalUncompressedDataSize.fetch_add(inflated_length -
                                                        itmCpy->getNBytes());
                }
            }
        }
    }

    switch (resp->getEvent()) {
        case DcpResponse::Event::StreamEnd:
        {
            auto* se = static_cast<StreamEndResponse*>(resp.get());
            ret = producers.stream_end(
                    se->getOpaque(),
                    se->getVbucket(),
                    mapEndStreamStatus(getCookie(), se->getFlags()),
                    resp->getStreamId());

            // Stream has come to the end and is expected to be dead.
            // We must attempt to remove the stream, allowing it to free
            // resources. We do this here for all streams ending for any reason
            // other than close, e.g. stream ending because of a state-change.
            // For streams ending because of an client initiated 'close' we
            // may or may not need to remove the stream depending on the
            // control sendStreamEndOnClientStreamClose.
            // If sendStreamEndOnClientStreamClose is false and the stream was
            // closed by the client, the stream was released at the point of
            // handling the close-stream.
            if (ret == cb::engine_errc::success &&
                (sendStreamEndOnClientStreamClose ||
                 se->getFlags() != cb::mcbp::DcpStreamEndStatus::Closed)) {
                // We did not remove the ConnHandler earlier so we could wait to
                // send the streamEnd We have done that now, remove it.
                engine_.getDcpConnMap().removeVBConnByVBId(getCookie(),
                                                           se->getVbucket());
                std::shared_ptr<Stream> stream;
                bool vbFound;
                std::tie(stream, vbFound) = closeStreamInner(
                        se->getVbucket(), resp->getStreamId(), true);
                if (!stream) {
                    throw std::logic_error(
                            "DcpProducer::step(StreamEnd): no stream was "
                            "found "
                            "for " +
                            se->getVbucket().to_string() + " " +
                            resp->getStreamId().to_string());
                } else {
                    Expects(!stream->isActive());
                }
            }
            break;
        }
        case DcpResponse::Event::Commit: {
            auto* csr = static_cast<CommitSyncWrite*>(resp.get());
            ret = producers.commit(csr->getOpaque(),
                                   csr->getVbucket(),
                                   csr->getKey(),
                                   csr->getPreparedSeqno(),
                                   csr->getCommitSeqno());
            break;
        }

        case DcpResponse::Event::Mutation:
        {
            if (itmCpy == nullptr) {
                throw std::logic_error(
                    "DcpProducer::step(Mutation): itmCpy must be != nullptr");
            }

            const uint8_t hotness =
                    encodeItemHotness(*mutationResponse->getItem());
            ret = producers.mutation(mutationResponse->getOpaque(),
                                     toUniqueItemPtr(std::move(itmCpy)),
                                     mutationResponse->getVBucket(),
                                     *mutationResponse->getBySeqno(),
                                     mutationResponse->getRevSeqno(),
                                     0 /* lock time */,
                                     hotness,
                                     mutationResponse->getStreamId());
            break;
        }
        case DcpResponse::Event::Deletion:
        {
            if (itmCpy == nullptr) {
                throw std::logic_error(
                    "DcpProducer::step(Deletion): itmCpy must be != nullptr");
            }
            ret = deletionV1OrV2(includeDeleteTime,
                                 *mutationResponse,
                                 producers,
                                 std::move(itmCpy),
                                 ret,
                                 mutationResponse->getStreamId());
            break;
        }
        case DcpResponse::Event::Expiration: {
            if (itmCpy == nullptr) {
                throw std::logic_error(
                        "DcpProducer::step(Expiration): itmCpy must be != "
                        "nullptr");
            }
            if (enableExpiryOpcode) {
                if (includeDeleteTime == IncludeDeleteTime::No) {
                    throw std::logic_error(
                            "DcpProducer::step(Expiration): If enabling Expiry "
                            "opcodes, you cannot disable delete_v2");
                }
                ret = producers.expiration(
                        mutationResponse->getOpaque(),
                        toUniqueItemPtr(std::move(itmCpy)),
                        mutationResponse->getVBucket(),
                        *mutationResponse->getBySeqno(),
                        mutationResponse->getRevSeqno(),
                        mutationResponse->getItem()->getExptime(),
                        resp->getStreamId());
            } else {
                ret = deletionV1OrV2(includeDeleteTime,
                                     *mutationResponse,
                                     producers,
                                     std::move(itmCpy),
                                     ret,
                                     resp->getStreamId());
            }
            break;
        }
        case DcpResponse::Event::Prepare: {
            if (itmCpy == nullptr) {
                throw std::logic_error(
                        "DcpProducer::step(Prepare): itmCpy must be != "
                        "nullptr");
            }

            const uint8_t hotness =
                    encodeItemHotness(*mutationResponse->getItem());
            const auto docState = mutationResponse->getItem()->isDeleted()
                                          ? DocumentState::Deleted
                                          : DocumentState::Alive;
            ret = producers.prepare(mutationResponse->getOpaque(),
                                    toUniqueItemPtr(std::move(itmCpy)),
                                    mutationResponse->getVBucket(),
                                    *mutationResponse->getBySeqno(),
                                    mutationResponse->getRevSeqno(),
                                    0 /* lock time */,
                                    hotness,
                                    docState,
                                    mutationResponse->getItem()
                                            ->getDurabilityReqs()
                                            .getLevel());
            break;
        }
        case DcpResponse::Event::Abort: {
            auto& abort = dynamic_cast<AbortSyncWrite&>(*resp);
            ret = producers.abort(abort.getOpaque(),
                                  abort.getVbucket(),
                                  abort.getKey(),
                                  abort.getPreparedSeqno(),
                                  abort.getAbortSeqno());
            break;
        }
        case DcpResponse::Event::SnapshotMarker:
        {
            auto* s = static_cast<SnapshotMarker*>(resp.get());
            ret = producers.marker(s->getOpaque(),
                                   s->getVBucket(),
                                   s->getStartSeqno(),
                                   s->getEndSeqno(),
                                   s->getFlags(),
                                   s->getHighCompletedSeqno(),
                                   s->getMaxVisibleSeqno(),
                                   s->getTimestamp(),
                                   resp->getStreamId());
            break;
        }
        case DcpResponse::Event::SetVbucket:
        {
            auto* s = static_cast<SetVBucketState*>(resp.get());
            ret = producers.set_vbucket_state(
                    s->getOpaque(), s->getVBucket(), s->getState());
            break;
        }
        case DcpResponse::Event::SystemEvent: {
            auto* s =
                    static_cast<SystemEventProducerMessage*>(resp.get());
            ret = producers.system_event(
                    s->getOpaque(),
                    s->getVBucket(),
                    s->getSystemEvent(),
                    *s->getBySeqno(),
                    s->getVersion(),
                    {reinterpret_cast<const uint8_t*>(s->getKey().data()),
                     s->getKey().size()},
                    {reinterpret_cast<const uint8_t*>(s->getEventData().data()),
                     s->getEventData().size()},
                    resp->getStreamId());
            break;
        }
        case DcpResponse::Event::OSOSnapshot: {
            auto& s = static_cast<OSOSnapshot&>(*resp);
            ret = producers.oso_snapshot(
                    s.getOpaque(),
                    s.getVBucket(),
                    s.isStart() ? uint32_t(cb::mcbp::request::
                                                   DcpOsoSnapshotFlags::Start)
                                : uint32_t(cb::mcbp::request::
                                                   DcpOsoSnapshotFlags::End),
                    resp->getStreamId());
            break;
        }
        case DcpResponse::Event::SeqnoAdvanced: {
            const auto& s = static_cast<SeqnoAdvanced&>(*resp);
            ret = producers.seqno_advanced(s.getOpaque(),
                                           s.getVBucket(),
                                           *s.getBySeqno(),
                                           resp->getStreamId());
            break;
        }
        default:
        {
            logger->warn(
                    "Unexpected dcp event ({}), "
                    "disconnecting",
                    resp->to_string());
            ret = cb::engine_errc::disconnect;
            break;
        }
    }

    const auto event = resp->getEvent();
    if (ret == cb::engine_errc::too_big) {
        rejectResp = std::move(resp);
    } else if (ret == cb::engine_errc::success) {
        switch (event) {
        case DcpResponse::Event::Abort:
        case DcpResponse::Event::Commit:
        case DcpResponse::Event::Deletion:
        case DcpResponse::Event::Expiration:
        case DcpResponse::Event::Mutation:
        case DcpResponse::Event::Prepare:
        case DcpResponse::Event::SystemEvent:
        case DcpResponse::Event::SeqnoAdvanced:
            itemsSent++;
            break;
        case DcpResponse::Event::AddStream:
        case DcpResponse::Event::SeqnoAcknowledgement:
        case DcpResponse::Event::SetVbucket:
        case DcpResponse::Event::SnapshotMarker:
        case DcpResponse::Event::StreamReq:
        case DcpResponse::Event::StreamEnd:
        case DcpResponse::Event::OSOSnapshot:
            break;
        }

        totalBytesSent.fetch_add(resp->getMessageSize());
    }

    lastSendTime = ep_uptime_now();
    return ret;
}

cb::engine_errc DcpProducer::bufferAcknowledgement(uint32_t opaque,
                                                   uint32_t buffer_bytes) {
    lastReceiveTime = ep_uptime_now();
    log.acknowledge(buffer_bytes);
    return cb::engine_errc::success;
}

cb::engine_errc DcpProducer::deletionV1OrV2(IncludeDeleteTime incDeleteTime,
                                            MutationResponse& mutationResponse,
                                            DcpMessageProducersIface& producers,
                                            std::unique_ptr<Item> itmCpy,
                                            cb::engine_errc ret,
                                            cb::mcbp::DcpStreamId sid) {
    if (incDeleteTime == IncludeDeleteTime::Yes) {
        ret = producers.deletion_v2(mutationResponse.getOpaque(),
                                    toUniqueItemPtr(std::move(itmCpy)),
                                    mutationResponse.getVBucket(),
                                    *mutationResponse.getBySeqno(),
                                    mutationResponse.getRevSeqno(),
                                    mutationResponse.getItem()->getDeleteTime(),
                                    sid);
    } else {
        ret = producers.deletion(mutationResponse.getOpaque(),
                                 toUniqueItemPtr(std::move(itmCpy)),
                                 mutationResponse.getVBucket(),
                                 *mutationResponse.getBySeqno(),
                                 mutationResponse.getRevSeqno(),
                                 sid);
    }
    return ret;
}

cb::engine_errc DcpProducer::control(uint32_t opaque,
                                     std::string_view key,
                                     std::string_view value) {
    lastReceiveTime = ep_uptime_now();
    const char* param = key.data();
    std::string keyStr(key.data(), key.size());
    std::string valueStr(value.data(), value.size());

    if (strncmp(param, "backfill_order", key.size()) == 0) {
        using ScheduleOrder = BackfillManager::ScheduleOrder;
        if (valueStr == "round-robin") {
            backfillMgr->setBackfillOrder(ScheduleOrder::RoundRobin);
        } else if (valueStr == "sequential") {
            backfillMgr->setBackfillOrder(ScheduleOrder::Sequential);
        } else {
            engine_.setErrorContext(
                    *getCookie(),
                    "Unsupported value '" + keyStr +
                            "' for ctrl parameter 'backfill_order'");
            return cb::engine_errc::invalid_arguments;
        }
        return cb::engine_errc::success;

    } else if (strncmp(param, "connection_buffer_size", key.size()) == 0) {
        uint32_t size;
        if (safe_strtoul(valueStr, size)) {
            /* Size 0 implies the client (DCP consumer) does not support
               flow control */
            log.setBufferSize(size);
            NonBucketAllocationGuard guard;
            getCookie()->getConnectionIface().setDcpFlowControlBufferSize(size);
            return cb::engine_errc::success;
        }
    } else if (strncmp(param, "stream_buffer_size", key.size()) == 0) {
        logger->warn(
                "The ctrl parameter stream_buffer_size is"
                "not supported by this engine");
        return cb::engine_errc::not_supported;
    } else if (strncmp(param, "enable_noop", key.size()) == 0) {
        if (valueStr == "true") {
            noopCtx.enabled = true;
        } else {
            noopCtx.enabled = false;
        }
        return cb::engine_errc::success;
    } else if (strncmp(param, "force_value_compression", key.size()) == 0) {
        if (!isSnappyEnabled()) {
            engine_.setErrorContext(
                    *getCookie(),
                    "The ctrl parameter "
                    "force_value_compression is only supported if datatype "
                    "snappy is enabled on the connection");
            return cb::engine_errc::invalid_arguments;
        }
        if (valueStr == "true") {
            forceValueCompression = true;
        } else {
            forceValueCompression = false;
        }
        return cb::engine_errc::success;
        // vulcan onwards we accept two cursor_dropping control keys.
    } else if (keyStr == "supports_cursor_dropping_vulcan" ||
               keyStr == "supports_cursor_dropping") {
        if (valueStr == "true") {
            supportsCursorDropping = true;
        } else {
            supportsCursorDropping = false;
        }
        return cb::engine_errc::success;
    } else if (strncmp(param, "supports_hifi_MFU", key.size()) == 0) {
        consumerSupportsHifiMfu = (valueStr == "true");
        return cb::engine_errc::success;
    } else if (strncmp(param, "set_noop_interval", key.size()) == 0) {
        float noopInterval;
        if (safe_strtof(valueStr, noopInterval)) {
            /*
             * We need to ensure that we only set the noop interval to a value
             * that is greater or equal to the connection manager interval.
             * The reason is that if there is no DCP traffic we snooze for the
             * connection manager interval before sending the noop.
             */
            if (noopInterval >=
                engine_.getConfiguration().getConnectionManagerInterval()) {
                    noopCtx.dcpNoopTxInterval = std::chrono::duration_cast<
                            std::chrono::milliseconds>(
                            std::chrono::duration<float>(noopInterval));
                    return cb::engine_errc::success;
            }
            logger->warn(
                    "Attempt to set DCP control set_noop_interval to {}s which "
                    "is less than the connectionManagerInterval of {}s "
                    "- rejecting with {}",
                    noopInterval,
                    engine_.getConfiguration().getConnectionManagerInterval(),
                    cb::engine_errc::invalid_arguments);
            return cb::engine_errc::invalid_arguments;
        }
    } else if (strncmp(param, "set_priority", key.size()) == 0) {
        if (valueStr == "high") {
            getCookie()->getConnectionIface().setPriority(
                    ConnectionPriority::High);
            return cb::engine_errc::success;
        } else if (valueStr == "medium") {
            getCookie()->getConnectionIface().setPriority(
                    ConnectionPriority::Medium);
            return cb::engine_errc::success;
        } else if (valueStr == "low") {
            getCookie()->getConnectionIface().setPriority(
                    ConnectionPriority::Low);
            return cb::engine_errc::success;
        }
    } else if (keyStr == "send_stream_end_on_client_close_stream") {
        if (valueStr == "true") {
            sendStreamEndOnClientStreamClose = true;
        }
        /* Do not want to give an option to the client to disable this.
           Default is disabled, client has only a choice to enable.
           This is a one time setting and there is no point giving the client an
           option to toggle it back mid way during the connection */
        return cb::engine_errc::success;
    } else if (strncmp(param, "enable_expiry_opcode", key.size()) == 0) {
        // Expiry opcode uses the same encoding as deleteV2 (includes
        // delete time); therefore a client can only enable expiry_opcode
        // if the dcpOpen flags have includeDeleteTime set.
        enableExpiryOpcode = valueStr == "true" &&
                             includeDeleteTime == IncludeDeleteTime::Yes;

        return cb::engine_errc::success;
    } else if (keyStr == "enable_stream_id") {
        // For simplicity, user cannot turn this off, it is by default off
        // and can only be enabled one-way per Producer.
        if (valueStr == "true") {
            if (supportsSyncReplication != SyncReplication::No) {
                // MB-32318: stream-id and sync-replication denied
                return cb::engine_errc::not_supported;
            }
            multipleStreamRequests = MultipleStreamRequests::Yes;
            return cb::engine_errc::success;
        }
    } else if (key == "enable_sync_writes") {
        if (valueStr == "true") {
            if (multipleStreamRequests != MultipleStreamRequests::No) {
                // MB-32318: stream-id and sync-replication denied
                return cb::engine_errc::not_supported;
            }
            supportsSyncReplication = SyncReplication::SyncWrites;
            if (!consumerName.empty()) {
                supportsSyncReplication = SyncReplication::SyncReplication;
            }
            return cb::engine_errc::success;
        }
    } else if (key == "consumer_name" && !valueStr.empty()) {
        consumerName = valueStr;
        if (supportsSyncReplication == SyncReplication::SyncWrites) {
            supportsSyncReplication = SyncReplication::SyncReplication;
        }
        return cb::engine_errc::success;
    } else if (key == "enable_out_of_order_snapshots") {
        // For simplicity, only enabling is allowed (it is off by default)
        if (valueStr == "true") {
            outOfOrderSnapshots = OutOfOrderSnapshots::Yes;
            return cb::engine_errc::success;
        } else if (valueStr == "true_with_seqno_advanced") {
            outOfOrderSnapshots = OutOfOrderSnapshots::YesWithSeqnoAdvanced;
            return cb::engine_errc::success;
        }
    } else if (key == "include_deleted_user_xattrs") {
        if (valueStr == "true") {
            if (includeDeletedUserXattrs == IncludeDeletedUserXattrs::Yes) {
                return cb::engine_errc::success;
            } else {
                // Note: Return here as there is no invalid param, we just want
                // to inform the DCP client that this Producer does not enable
                // IncludeDeletedUserXattrs, so we do not want to log as below
                return cb::engine_errc::invalid_arguments;
            }
        }
    } else if (key == "v7_dcp_status_codes") {
        if (valueStr == "true") {
            enabledV7DcpStatus = true;
            return cb::engine_errc::success;
        } else {
            return cb::engine_errc::invalid_arguments;
        }
    } else if (key == DcpControlKeys::FlatBuffersSystemEvents &&
               valueStr == "true") {
        flatBuffersSystemEventsEnabled = true;
        return cb::engine_errc::success;
    } else if (key == DcpControlKeys::ChangeStreams && valueStr == "true") {
        if (!engine_.getKVBucket()->getStorageProperties().canRetainHistory()) {
            return cb::engine_errc::not_supported;
        }

        changeStreams = true;
        return cb::engine_errc::success;
    }

    logger->warn("Invalid ctrl parameter '{}' for {}", valueStr, keyStr);

    return cb::engine_errc::invalid_arguments;
}

cb::engine_errc DcpProducer::seqno_acknowledged(uint32_t opaque,
                                                Vbid vbucket,
                                                uint64_t prepared_seqno) {
    if (!isSyncReplicationEnabled()) {
        logger->warn(
                "({}) seqno_acknowledge failed because SyncReplication is"
                " not enabled on this Producer");
        return cb::engine_errc::invalid_arguments;
    }

    if (consumerName.empty()) {
        logger->warn(
                "({}) seqno_acknowledge failed because this producer does"
                " not have an associated consumer name");
        return cb::engine_errc::invalid_arguments;
    }

    VBucketPtr vb = engine_.getVBucket(vbucket);
    if (!vb) {
        logger->warn(
                "({}) seqno_acknowledge failed because this vbucket doesn't "
                "exist",
                vbucket);
        return cb::engine_errc::not_my_vbucket;
    }

    logger->debug("({}) seqno_acknowledged: prepared_seqno:{}",
                  vbucket,
                  prepared_seqno);

    // Confirm that we only receive ack seqnos we have sent
    auto rv = streams->find(vbucket.get());
    if (rv == streams->end()) {
        throw std::logic_error(
                "Replica acked seqno:" + std::to_string(prepared_seqno) +
                " for vbucket:" + to_string(vbucket) +
                " but we don't have a StreamContainer for that vb");
    }

    std::shared_ptr<ActiveStream> stream;
    for (auto itr = rv->second->rlock(); !itr.end(); itr.next()) {
        auto s = itr.get();
        if (s->getOpaque() == opaque) {
            stream = std::dynamic_pointer_cast<ActiveStream>(s);
            break;
        }
    }

    if (!stream) {
        // No stream found, may be the case that we have just ended our
        // stream and removed the stream from our map but the consumer is
        // not yet aware and we have received a seqno ack. Just return
        // success and ignore the ack.
        return cb::engine_errc::success;
    }

    seqnoAckHook();

    return stream->seqnoAck(consumerName, prepared_seqno);
}

bool DcpProducer::handleResponse(const cb::mcbp::Response& response) {
    lastReceiveTime = ep_uptime_now();
    if (doDisconnect()) {
        return false;
    }

    const auto opcode = response.getClientOpcode();
    const auto opaque = response.getOpaque();
    const auto responseStatus = response.getStatus();

    // Search for an active stream with the same opaque as the response.
    auto streamFindFn = [opaque](const StreamsMap::value_type& s) {
        auto handle = s.second->rlock();
        for (; !handle.end(); handle.next()) {
            const auto& stream = handle.get();
            if (stream && opaque == stream->getOpaque()) {
                return stream;
            }
        }
        return ContainerElement{};
    };

    const auto errorMessageHandler = [&]() -> bool {
        // Use find_if2 which will return the matching
        // shared_ptr<Stream>
        auto stream = find_if2(streamFindFn);
        std::string streamInfo("null");
        if (stream) {
            streamInfo = fmt::format(FMT_STRING("stream name:{}, {}, state:{}"),
                                     stream->getName(),
                                     stream->getVBucket(),
                                     stream->getStateName());
        }

        // For DcpCommit and DcpAbort we may see KeyEnoent or
        // Einval for the following reasons.
        // KeyEnoent:
        // In this case we receive a KeyEnoent, we need to disconnect as we
        // must have sent an a commit or abort of key that the consumer is
        // unaware of and we should never see KeyEnoent from a DcpPrepare.
        // Einval:
        // If we have seen a Einval we also need to disconnect as we must
        // have sent an invalid. Mutation or packet to the consumer e.g. we
        // sent an abort to the consumer in a non disk snapshot without it
        // having seen a prepare.
        bool allowPreV7StatusCodes =
                !enabledV7DcpStatus &&
                (responseStatus == cb::mcbp::Status::KeyEexists ||
                 (responseStatus == cb::mcbp::Status::KeyEnoent &&
                  opcode != cb::mcbp::ClientOpcode::DcpAbort &&
                  opcode != cb::mcbp::ClientOpcode::DcpCommit));

        if (allowPreV7StatusCodes ||
            responseStatus == cb::mcbp::Status::NotMyVbucket ||
            responseStatus == cb::mcbp::Status::DcpStreamNotFound ||
            responseStatus == cb::mcbp::Status::OpaqueNoMatch) {
            logger->info(
                    "DcpProducer::handleResponse received "
                    "unexpected "
                    "response:{}, Will not disconnect as {} will "
                    "affect "
                    "only one stream:{}",
                    to_string(responseStatus),
                    response.to_json(true).dump(),
                    streamInfo);
            return true;
        }
        logger->error(
                "DcpProducer::handleResponse disconnecting, received "
                "unexpected "
                "response:{} for stream:{}",
                response.to_json(true).dump(),
                streamInfo);
        return false;
    };

    switch (opcode) {
    case cb::mcbp::ClientOpcode::DcpSetVbucketState:
    case cb::mcbp::ClientOpcode::DcpSnapshotMarker: {
        // Use find_if2 which will return the matching shared_ptr<Stream>
        auto stream = find_if2(streamFindFn);
        if (stream) {
            auto* as = static_cast<ActiveStream*>(stream.get());
            if (opcode == cb::mcbp::ClientOpcode::DcpSetVbucketState) {
                as->setVBucketStateAckRecieved(*this);
            } else {
                as->snapshotMarkerAckReceived();
            }
        }

        return true;
    }
    case cb::mcbp::ClientOpcode::DcpStreamEnd:
        // The consumer could of closed the stream (DcpStreamEnd), enoent is
        // expected, but any other errors are not expected.
        if (responseStatus == cb::mcbp::Status::KeyEnoent ||
            responseStatus == cb::mcbp::Status::Success) {
            return true;
        }
        return errorMessageHandler();
    case cb::mcbp::ClientOpcode::DcpNoop:
        if (noopCtx.opaque == response.getOpaque()) {
            noopCtx.pendingRecv = false;
            noopCtx.recvTime = lastReceiveTime;
            return true;
        }
        return errorMessageHandler();
    case cb::mcbp::ClientOpcode::DcpOpen:
    case cb::mcbp::ClientOpcode::DcpAddStream:
    case cb::mcbp::ClientOpcode::DcpCloseStream:
    case cb::mcbp::ClientOpcode::DcpStreamReq:
    case cb::mcbp::ClientOpcode::DcpGetFailoverLog:
    case cb::mcbp::ClientOpcode::DcpMutation:
    case cb::mcbp::ClientOpcode::DcpDeletion:
    case cb::mcbp::ClientOpcode::DcpExpiration:
    case cb::mcbp::ClientOpcode::DcpBufferAcknowledgement:
    case cb::mcbp::ClientOpcode::DcpControl:
    case cb::mcbp::ClientOpcode::DcpSystemEvent:
    case cb::mcbp::ClientOpcode::GetErrorMap:
    case cb::mcbp::ClientOpcode::DcpPrepare:
    case cb::mcbp::ClientOpcode::DcpCommit:
    case cb::mcbp::ClientOpcode::DcpAbort:
        if (responseStatus == cb::mcbp::Status::Success) {
            return true;
        }
        return errorMessageHandler();
    default:
        std::string errorMsg(
                "DcpProducer::handleResponse received an unknown client "
                "opcode: ");
        errorMsg += response.to_json(true).dump();
        throw std::logic_error(errorMsg);
    }
}

std::pair<std::shared_ptr<Stream>, bool> DcpProducer::closeStreamInner(
        Vbid vbucket, cb::mcbp::DcpStreamId sid, bool eraseFromMapIfFound) {
    std::shared_ptr<Stream> stream;
    bool vbFound = false;

    auto rv = streams->find(vbucket.get());
    if (rv != streams->end()) {
        vbFound = true;
        // Vbucket is mapped, get exclusive access to the StreamContainer
        auto handle = rv->second->wlock();
        // Try and locate a matching stream
        for (; !handle.end(); handle.next()) {
            if (handle.get()->compareStreamId(sid)) {
                stream = handle.get();
                break;
            }
        }

        if (eraseFromMapIfFound && stream) {
            // Need to tidy up the map, call erase on the handle,
            // which will erase the current element from the container
            handle.erase();
        }
    }
    return {stream, vbFound};
}

cb::engine_errc DcpProducer::closeStream(uint32_t opaque,
                                         Vbid vbucket,
                                         cb::mcbp::DcpStreamId sid) {
    lastReceiveTime = ep_uptime_now();
    if (doDisconnect()) {
        return cb::engine_errc::disconnect;
    }

    if (!sid && multipleStreamRequests == MultipleStreamRequests::Yes) {
        logger->warn(
                "({}) closeStream request failed because a valid "
                "stream-ID is required.",
                vbucket);
        return cb::engine_errc::dcp_streamid_invalid;
    } else if (sid && multipleStreamRequests == MultipleStreamRequests::No) {
        logger->warn(
                "({}) closeStream request failed because a "
                "stream-ID:{} is present "
                "but not required.",
                vbucket,
                sid);
        return cb::engine_errc::dcp_streamid_invalid;
    }

    /* We should not remove the stream from the streams map if we have to
       send the "STREAM_END" response asynchronously to the consumer, so
       use the value of sendStreamEndOnClientStreamClose to determine if the
       stream should be removed if found*/
    auto rv = closeStreamInner(vbucket, sid, !sendStreamEndOnClientStreamClose);

    cb::engine_errc ret;
    if (!rv.first) {
        logger->warn(
                "({}) Cannot close stream because no "
                "stream exists for this vbucket {}",
                vbucket,
                sid);
        return sid && rv.second ? cb::engine_errc::dcp_streamid_invalid
                                : cb::engine_errc::no_such_key;
    } else {
        if (!rv.first->isActive()) {
            logger->warn(
                    "({}) Cannot close stream because "
                    "stream is already marked as dead {}",
                    vbucket,
                    sid);
            ret = cb::engine_errc::no_such_key;
        } else {
            rv.first->setDead(cb::mcbp::DcpStreamEndStatus::Closed);
            ret = cb::engine_errc::success;
        }
        if (!sendStreamEndOnClientStreamClose) {
            /* Remove the conn from 'vb_conns map' only when we have removed the
               stream from the producer connections StreamsMap */
            engine_.getDcpConnMap().removeVBConnByVBId(getCookie(), vbucket);
        }
    }

    return ret;
}

void DcpProducer::notifyBackfillManager() {
    if (backfillMgr) {
        backfillMgr->wakeUpTask();
    }
}

bool DcpProducer::recordBackfillManagerBytesRead(size_t bytes) {
    return backfillMgr->bytesCheckAndRead(bytes);
}

void DcpProducer::recordBackfillManagerBytesSent(size_t bytes) {
    if (backfillMgr) {
        backfillMgr->bytesSent(bytes);
    }
}

uint64_t DcpProducer::scheduleBackfillManager(VBucket& vb,
                                              std::shared_ptr<ActiveStream> s,
                                              uint64_t start,
                                              uint64_t end) {
    if (!(start <= end)) {
        return 0;
    }

    auto backfill = vb.createDCPBackfill(engine_, s, start, end);
    const auto backfillUID = backfill->getUID();
    switch (backfillMgr->schedule(std::move(backfill))) {
    case BackfillManager::ScheduleResult::Active:
        break;
    case BackfillManager::ScheduleResult::Pending:
        EP_LOG_INFO("Backfill for {} {} is pending", s->getName(), vb.getId());
        break;
    }
    return backfillUID;
}

uint64_t DcpProducer::scheduleBackfillManager(VBucket& vb,
                                              std::shared_ptr<ActiveStream> s) {
    auto backfill = vb.createDCPBackfill(engine_, std::move(s));
    const auto backfillUID = backfill->getUID();
    backfillMgr->schedule(std::move(backfill));
    return backfillUID;
}

bool DcpProducer::removeBackfill(uint64_t backfillUID) {
    std::lock_guard<std::mutex> lg(closeAllStreamsLock);

    if (backfillMgr) {
        return backfillMgr->removeBackfill(backfillUID);
    }
    return false;
}

void DcpProducer::addStats(const AddStatFn& add_stat, CookieIface& c) {
    ConnHandler::addStats(add_stat, c);

    addStat("items_sent", getItemsSent(), add_stat, c);
    addStat("items_remaining", getItemsRemaining(), add_stat, c);
    addStat("total_bytes_sent", getTotalBytesSent(), add_stat, c);
    if (isCompressionEnabled()) {
        addStat("total_uncompressed_data_size", getTotalUncompressedDataSize(),
                add_stat, c);
    }
    auto toFloatSecs = [](std::chrono::steady_clock::time_point t) {
        using namespace std::chrono;
        return duration_cast<duration<float>>(t.time_since_epoch()).count();
    };

    addStat("last_sent_time", toFloatSecs(lastSendTime), add_stat, c);
    addStat("last_receive_time",
            toFloatSecs(lastReceiveTime),
            add_stat,
            c);
    addStat("noop_enabled", noopCtx.enabled, add_stat, c);
    addStat("noop_tx_interval",
            cb::time2text(noopCtx.dcpNoopTxInterval),
            add_stat,
            c);
    addStat("noop_wait", noopCtx.pendingRecv, add_stat, c);
    addStat("force_value_compression", forceValueCompression, add_stat, c);
    addStat("cursor_dropping", supportsCursorDropping, add_stat, c);
    addStat("send_stream_end_on_client_close_stream",
            sendStreamEndOnClientStreamClose,
            add_stat,
            c);
    addStat("enable_expiry_opcode", enableExpiryOpcode, add_stat, c);
    addStat("enable_stream_id",
            multipleStreamRequests == MultipleStreamRequests::Yes,
            add_stat,
            c);
    addStat("synchronous_replication", isSyncReplicationEnabled(), add_stat, c);
    addStat("synchronous_writes", isSyncWritesEnabled(), add_stat, c);

    // Possible that the producer has had its streams closed and hence doesn't
    // have a backfill manager anymore.
    if (backfillMgr) {
        backfillMgr->addStats(*this, add_stat, c);
    }

    log.addStats(add_stat, c);

    ExTask pointerCopy;
    { // Locking scope
        std::lock_guard<std::mutex> guard(checkpointCreator->mutex);
        pointerCopy = checkpointCreator->task;
    }

    if (pointerCopy) {
        static_cast<ActiveStreamCheckpointProcessorTask*>(pointerCopy.get())
                ->addStats(getName(), add_stat, c);
    }

    ready.addStats(getName() + ":dcp_ready_queue_", add_stat, c);

    size_t num_streams = 0;
    size_t num_dead_streams = 0;
    std::for_each(streams->begin(),
                  streams->end(),
                  [&num_streams,
                   &num_dead_streams](const StreamsMap::value_type& vt) {
                      for (auto handle = vt.second->rlock(); !handle.end();
                           handle.next()) {
                          num_streams++;
                          if (!handle.get()->isActive()) {
                              num_dead_streams++;
                          }
                      }
                  });

    addStat("num_streams", num_streams, add_stat, c);
    addStat("num_dead_streams", num_dead_streams, add_stat, c);
}

void DcpProducer::addStreamStats(const AddStatFn& add_stat,
                                 CookieIface& c,
                                 StreamStatsFormat format) {
    // Make a copy of all valid streams (under lock), and then call addStats
    // for each one. (Done in two stages to minmise how long we have the
    // streams map locked for).
    std::vector<std::shared_ptr<Stream>> valid_streams;

    std::for_each(streams->begin(),
                  streams->end(),
                  [&valid_streams](const StreamsMap::value_type& vt) {
                      for (auto handle = vt.second->rlock(); !handle.end();
                           handle.next()) {
                          auto as = handle.get();
                          if (as->isActive()) {
                              valid_streams.push_back(handle.get());
                          }
                      }
                  });

    if (format == StreamStatsFormat::Json) {
        doStreamStatsJson(valid_streams, add_stat, c);
    } else {
        doStreamStatsLegacy(valid_streams, add_stat, c);
    }
}

void DcpProducer::addTakeoverStats(const AddStatFn& add_stat,
                                   CookieIface& c,
                                   const VBucket& vb) {
    // Only do takeover stats on 'traditional' streams
    if (multipleStreamRequests == MultipleStreamRequests::Yes) {
        return;
    }

    auto rv = streams->find(vb.getId().get());

    if (rv != streams->end()) {
        auto handle = rv->second->rlock();
        // Only perform takeover stats on singleton streams
        if (handle.size() == 1) {
            auto stream = handle.get();
            if (stream) {
                stream->addTakeoverStats(add_stat, c, vb);
                return;
            }
            logger->warn("({}) DcpProducer::addTakeoverStats no stream found",
                         vb.getId());
        } else if (handle.size() > 1) {
            throw std::logic_error(
                    "DcpProducer::addTakeoverStats unexpected size streams:(" +
                    std::to_string(handle.size()) + ") found " +
                    vb.getId().to_string());
        } else {
            // Logically, finding a StreamContainer with no stream is similar to
            // not finding a StreamContainer at all, both should return does_not_exist
            logger->info(
                    "({}) "
                    "DcpProducer::addTakeoverStats empty streams list found",
                    vb.getId());
        }
    } else {
        logger->info(
                "({}) "
                "DcpProducer::addTakeoverStats Unable to find stream",
                vb.getId());
    }
    // Error path - return status of does_not_exist to ensure rebalance does not
    // hang.
    add_casted_stat("status", "stream_does_not_exist", add_stat, c);
    add_casted_stat("estimate", 0, add_stat, c);
    add_casted_stat("backfillRemaining", 0, add_stat, c);
}

void DcpProducer::aggregateQueueStats(ConnCounter& aggregator) const {
    ++aggregator.totalProducers;
    aggregator.conn_queueDrain += itemsSent;
    aggregator.conn_totalBytes += totalBytesSent;
    aggregator.conn_totalUncompressedDataSize += totalUncompressedDataSize;

    auto pausedCounters = getPausedCounters();
    aggregator.conn_paused = pausedCounters.first;
    aggregator.conn_unpaused = pausedCounters.second;

    auto streamAggStats = getStreamAggStats();

    aggregator.conn_activeStreams += streamAggStats.streams;
    aggregator.conn_queueRemaining += streamAggStats.itemsRemaining;
    aggregator.conn_queueMemory += streamAggStats.readyQueueMemory;
    aggregator.conn_backfillDisk += streamAggStats.backfillItemsDisk;
    aggregator.conn_backfillMemory += streamAggStats.backfillItemsMemory;
}

void DcpProducer::notifySeqnoAvailable(Vbid vbucket, queue_op op) {
    if (!isSyncWritesEnabled() &&
        ((!isSeqnoAdvancedEnabled() && isPrepareOrAbort(op)) ||
         (isSeqnoAdvancedEnabled() && op == queue_op::pending_sync_write))) {
        // Skip notifying this producer when sync-writes are not enabled and...
        //
        // 1) When the stream does not support seqno-advance, then skip both
        //    prepare and abort as nothing will be transmitted.
        // 2) When the stream supports seqno-advance only prepares skip the
        //    notify. If the operation is an abort we will wake-up the stream.
        //    See MB-56148 as to why this distinction exists.
        return;
    }

    auto rv = streams->find(vbucket.get());

    if (rv != streams->end()) {
        auto handle = rv->second->rlock();
        for (; !handle.end(); handle.next()) {
            handle.get()->notifySeqnoAvailable(*this);
        }
    }
}

void DcpProducer::closeStreamDueToVbStateChange(
        Vbid vbucket,
        vbucket_state_t state,
        folly::SharedMutex::WriteHolder* vbstateLock) {
    if (setStreamDeadStatus(vbucket,
                            cb::mcbp::DcpStreamEndStatus::StateChanged,
                            vbstateLock)) {
        logger->debug("({}) State changed to {}, closing active stream!",
                      vbucket,
                      VBucket::toString(state));
    }
}

void DcpProducer::closeStreamDueToRollback(Vbid vbucket) {
    if (setStreamDeadStatus(vbucket, cb::mcbp::DcpStreamEndStatus::Rollback)) {
        logger->debug(
                "({}) Rollback occurred,"
                "closing stream (downstream must rollback too)",
                vbucket);
    }
}

bool DcpProducer::handleSlowStream(Vbid vbid, const CheckpointCursor* cursor) {
    if (supportsCursorDropping) {
        auto rv = streams->find(vbid.get());
        if (rv != streams->end()) {
            for (auto handle = rv->second->rlock(); !handle.end();
                 handle.next()) {
                if (handle.get()->getCursor().lock().get() == cursor) {
                    auto* as =
                            static_cast<ActiveStream*>(handle.get().get());
                    return as->handleSlowStream();
                }
            }
        }
    }
    return false;
}

bool DcpProducer::setStreamDeadStatus(
        Vbid vbid,
        cb::mcbp::DcpStreamEndStatus status,
        folly::SharedMutex::WriteHolder* vbstateLock) {
    auto rv = streams->find(vbid.get());
    if (rv != streams->end()) {
        std::vector<std::shared_ptr<ActiveStream>> streamPtrs;
        // MB-35073: holding StreamContainer rlock while calling setDead
        // has been seen to cause lock inversion elsewhere.
        // Collect sharedptrs then setDead once lock is released (itr out of
        // scope).
        for (auto itr = rv->second->rlock(); !itr.end(); itr.next()) {
            streamPtrs.push_back(itr.get());
        }

        // MB-36637: At KVBucket::setVBucketState we acquire an exclusive lock
        // to vbstate and pass it down here. If that is the case, then we have
        // to avoid the call to ActiveStream::setDead(status) as it may deadlock
        // by acquiring the same lock again.
        for (const auto& stream : streamPtrs) {
            if (stream) {
                if (vbstateLock) {
                    stream->setDead(status, *vbstateLock);
                } else {
                    stream->setDead(status);
                }
            }
        }

        return true;
    }

    return false;
}

void DcpProducer::closeAllStreams() {
    closeAllStreamsPreLockHook();

    std::lock_guard<std::mutex> lg(closeAllStreamsLock);

    closeAllStreamsPostLockHook();

    lastReceiveTime = ep_uptime_now();
    std::vector<Vbid> vbvector;
    {
        std::for_each(streams->begin(),
                      streams->end(),
                      [this, &vbvector](StreamsMap::value_type& vt) {
                          vbvector.push_back((Vbid)vt.first);
                          std::vector<std::shared_ptr<ActiveStream>> streamPtrs;
                          // MB-35073: holding StreamContainer lock while
                          // calling setDead leads to lock inversion - so
                          // collect sharedptrs in one pass then setDead once
                          // lock is released (itr out of scope).
                          {
                              auto handle = vt.second->wlock();
                              for (; !handle.end(); handle.next()) {
                                  streamPtrs.push_back(handle.get());
                              }
                              handle.clear();
                          }

                          for (const auto& streamPtr : streamPtrs) {
                              // Explicitly ask to remove the DCPBackfill object
                              // here. 1) whilst we know the backfillMgr is
                              // alive and 2) whilst we know the ActiveStream is
                              // alive. This ensures that if the ActiveStream
                              // destructs within this function (it could if
                              // shared_ptr::ref==0) ~ActiveStream doesn't
                              // deadlock trying to remove the backfill, as
                              // DcpProducer::removeBackfill needs the
                              // closeAllStreamsLock which is already locked.
                              if (backfillMgr) {
                                  streamPtr->removeBackfill(*backfillMgr.get());
                              }
                              streamPtr->setDead(cb::mcbp::DcpStreamEndStatus::
                                                         Disconnected);
                          }
                      });
    }
    for (const auto vbid: vbvector) {
        engine_.getDcpConnMap().removeVBConnByVBId(getCookie(), vbid);
    }

    closeAllStreamsHook();

    // Destroy the backfillManager. (BackfillManager task also
    // may hold a weak reference to it while running, but that is
    // guaranteed to decay and free the BackfillManager once it
    // completes run().
    // This will terminate any tasks and delete any backfills
    // associated with this Producer.  This is necessary as if we
    // don't, then the ref-counted ptr references which exist between
    // DcpProducer and ActiveStream result in us leaking DcpProducer
    // objects (and Couchstore vBucket files, via DCPBackfill task).
    backfillMgr.reset();
}

const char* DcpProducer::getType() const {
    return "producer";
}

std::unique_ptr<DcpResponse> DcpProducer::getNextItem() {
    do {
        unPause();

        Vbid vbucket = Vbid(0);
        while (ready.popFront(vbucket)) {
            if (log.pauseIfFull()) {
                ready.pushUnique(vbucket);
                return nullptr;
            }

            auto rv = streams->find(vbucket.get());
            if (rv == streams->end()) {
                // The vbucket is not in the map.
                continue;
            }

            std::unique_ptr<DcpResponse> response;

            // Use the resumable handle so that we can service the streams that
            // are associated with the vbucket. If a stream returns a response
            // we will ship it (i.e. leave this scope). Then next time we visit
            // the VB, we should /resume/ from the next stream in the container.
            for (auto resumableIterator = rv->second->startResumable();
                 !resumableIterator.complete();
                 resumableIterator.next()) {
                const auto& stream = resumableIterator.get();
                if (!stream) {
                    continue;
                }

                response = stream->next(*this);
                if (!response) {
                    continue;
                }

                // The stream gave us something, validate it
                switch (response->getEvent()) {
                case DcpResponse::Event::SnapshotMarker: {
                    if (stream->endIfRequiredPrivilegesLost(*this)) {
                        return stream->makeEndStreamResponse(
                                cb::mcbp::DcpStreamEndStatus::LostPrivileges);
                    }
                }
                case DcpResponse::Event::Mutation:
                case DcpResponse::Event::Deletion:
                case DcpResponse::Event::Expiration:
                case DcpResponse::Event::Prepare:
                case DcpResponse::Event::Commit:
                case DcpResponse::Event::Abort:
                case DcpResponse::Event::StreamEnd:
                case DcpResponse::Event::SetVbucket:
                case DcpResponse::Event::SystemEvent:
                case DcpResponse::Event::OSOSnapshot:
                case DcpResponse::Event::SeqnoAdvanced:
                    break;
                default:
                    throw std::logic_error(
                            std::string("DcpProducer::getNextItem: "
                                        "Producer (") +
                            logHeader() +
                            ") is attempting to "
                            "write an unexpected event:" +
                            response->to_string());
                }

                ready.pushUnique(vbucket);
                return response;
            }
        }

        // flag we are paused
        pause(PausedReason::ReadyListEmpty);

        // re-check the ready queue.
        // A new vbucket could of became ready and the notifier could of seen
        // paused = false, so reloop so we don't miss an operation.
    } while(!ready.empty());

    return nullptr;
}

void DcpProducer::setDisconnect() {
    ConnHandler::setDisconnect();
    std::for_each(
            streams->begin(), streams->end(), [](StreamsMap::value_type& vt) {
                std::vector<std::shared_ptr<Stream>> streamPtrs;
                // MB-35049: hold StreamContainer rlock while calling setDead
                // leads to lock inversion - so collect sharedptrs in one pass
                // then setDead once it is released (itr out of scope).
                for (auto itr = vt.second->rlock(); !itr.end(); itr.next()) {
                    streamPtrs.push_back(itr.get());
                }
                for (auto stream : streamPtrs) {
                    stream->setDead(cb::mcbp::DcpStreamEndStatus::Disconnected);
                }
            });
}

void DcpProducer::notifyStreamReady(Vbid vbucket) {
    if (ready.pushUnique(vbucket)) {
        // Transitioned from empty to non-empty readyQ - unpause the Producer.
        log.unpauseIfSpaceAvailable();
    }
}

cb::engine_errc DcpProducer::maybeDisconnect() {
    const auto now = ep_uptime_now();
    auto elapsedTime = now - lastReceiveTime.load();
    auto dcpIdleTimeout = getIdleTimeout();
    if (noopCtx.enabled && elapsedTime > dcpIdleTimeout) {
        logger->warn(
                "Disconnecting because a message has not been received for "
                "the DCP idle timeout of {}s. "
                "Sent last message (e.g. mutation/noop/streamEnd) {}s ago. "
                "Received last message {}s ago. "
                "DCP noop [lastSent:{}s, lastRecv:{}s, interval:{}s, "
                "opaque:{}, pendingRecv:{}], "
                "paused:{}, pausedReason:{}",
                dcpIdleTimeout.count(),
                (now - lastSendTime.load()),
                elapsedTime,
                (now - noopCtx.sendTime),
                (now - noopCtx.recvTime),
                noopCtx.dcpNoopTxInterval.count(),
                noopCtx.opaque,
                noopCtx.pendingRecv ? "true" : "false",
                isPaused() ? "true" : "false",
                to_string(getPausedReason()));
        return cb::engine_errc::disconnect;
    }
    // Returning cb::engine_errc::failed means ignore and continue
    // without disconnecting
    return cb::engine_errc::failed;
}

cb::engine_errc DcpProducer::maybeSendNoop(
        DcpMessageProducersIface& producers) {
    if (!noopCtx.enabled) {
        // Returning cb::engine_errc::failed means ignore and continue
        // without sending a noop
        return cb::engine_errc::failed;
    }
    const auto now = ep_uptime_now();
    const auto elapsedTime(now - noopCtx.sendTime);

    // Check to see if waiting for a noop reply.
    // If not try to send a noop to the consumer if the interval has passed
    if (!noopCtx.pendingRecv && elapsedTime >= noopCtx.dcpNoopTxInterval) {
        const auto ret = producers.noop(++noopCtx.opaque);

        if (ret == cb::engine_errc::success) {
            noopCtx.pendingRecv = true;
            noopCtx.sendTime = now;
            lastSendTime = noopCtx.sendTime;
        }
        return ret;
    }

    // We have already sent a noop and are awaiting a receive or
    // the time interval has not passed.  In either case continue
    // without sending a noop.
    return cb::engine_errc::failed;
}

size_t DcpProducer::getItemsSent() {
    return itemsSent;
}

size_t DcpProducer::getItemsRemaining() const {
    size_t remainingSize = 0;
    std::for_each(
            streams->begin(),
            streams->end(),
            [&remainingSize](const StreamsMap::value_type& vt) {
                for (auto itr = vt.second->rlock(); !itr.end(); itr.next()) {
                    auto* as = itr.get().get();
                    if (as) {
                        remainingSize += as->getItemsRemaining();
                    }
                }
            });

    return remainingSize;
}

DcpProducer::StreamAggStats DcpProducer::getStreamAggStats() const {
    DcpProducer::StreamAggStats stats;

    std::for_each(
            streams->begin(),
            streams->end(),
            [&stats](const StreamsMap::value_type& vt) {
                auto itr = vt.second->rlock();
                stats.streams += itr.size();
                for (; !itr.end(); itr.next()) {
                    auto* as = itr.get().get();
                    if (as) {
                        stats.itemsRemaining += as->getItemsRemaining();
                        stats.readyQueueMemory += as->getReadyQueueMemory();
                        stats.backfillItemsDisk += as->getBackfillItemsDisk();
                        stats.backfillItemsMemory +=
                                as->getBackfillItemsMemory();
                    }
                }
            });

    return stats;
}

size_t DcpProducer::getTotalBytesSent() {
    return totalBytesSent;
}

size_t DcpProducer::getTotalUncompressedDataSize() {
    return totalUncompressedDataSize;
}

std::vector<Vbid> DcpProducer::getVBVector() {
    std::vector<Vbid> vbvector;
    std::for_each(streams->begin(),
                  streams->end(),
                  [&vbvector](StreamsMap::value_type& iter) {
                      vbvector.push_back((Vbid)iter.first);
                  });
    return vbvector;
}

bool DcpProducer::bufferLogInsert(size_t bytes) {
    return log.insert(bytes);
}

void DcpProducer::createCheckpointProcessorTask() {
    std::lock_guard<std::mutex> guard(checkpointCreator->mutex);
    checkpointCreator->task =
            std::make_shared<ActiveStreamCheckpointProcessorTask>(
                    engine_, shared_from_this());
}

void DcpProducer::scheduleCheckpointProcessorTask() {
    std::lock_guard<std::mutex> guard(checkpointCreator->mutex);
    ExecutorPool::get()->schedule(checkpointCreator->task);
}

void DcpProducer::scheduleCheckpointProcessorTask(
        std::shared_ptr<ActiveStream> s) {
    std::lock_guard<std::mutex> guard(checkpointCreator->mutex);
    if (!checkpointCreator->task) {
        throw std::logic_error(
                "DcpProducer::scheduleCheckpointProcessorTask task is null");
    }
    static_cast<ActiveStreamCheckpointProcessorTask*>(
            checkpointCreator->task.get())
            ->schedule(s);
}

DcpProducer::StreamMapValue DcpProducer::findStreams(Vbid vbid) {
    auto it = streams->find(vbid.get());
    if (it != streams->end()) {
        return it->second;
    }
    return nullptr;
}

std::vector<DcpProducer::ContainerElement> DcpProducer::getStreams(Vbid vbid) {
    auto streams = findStreams(vbid);
    if (!streams) {
        return {}; // empty
    }
    std::vector<ContainerElement> rv;
    {
        // scope for rlock, just iterate and copy (one allocation occurs for
        // the container)
        auto handle = streams->rlock();
        rv.reserve(handle.size());
        for (; !handle.end(); handle.next()) {
            rv.emplace_back(handle.get());
        }
    }
    return rv;
}

void DcpProducer::updateStreamsMap(Vbid vbid,
                                   cb::mcbp::DcpStreamId sid,
                                   std::shared_ptr<ActiveStream>& stream) {
    using cb::tracing::Code;
    ScopeTimer1<TracerStopwatch> timer(
            *getCookie(), Code::StreamUpdateMap, true);

    updateStreamsMapHook();

    auto found = streams->find(vbid.get());

    if (found != streams->end()) {
        // vbid is already mapped found.first is a shared_ptr<StreamContainer>
        if (found->second) {
            auto handle = found->second->wlock();
            for (; !handle.end(); handle.next()) {
                auto& sp = handle.get(); // get the shared_ptr<Stream>
                if (sp->compareStreamId(sid)) {
                    // Error if found - given we just checked this
                    // in the pre-flight checks for streamRequest.
                    auto msg = fmt::format(
                            "({}) Stream ({}) request failed"
                            " because a stream unexpectedly exists in "
                            "StreamContainer for this vbucket",
                            vbid,
                            sid.to_string());
                    logger->warn(msg);
                    throw std::logic_error("DcpProducer::updateStreamsMap " +
                                           msg);
                }
            }

            /*
             * Add the Stream to the StreamContainer if we allow multiple
             * streams or if there are no other streams currently in the
             * container for this vb. We're under a writelock so we won't race
             * and accidentally create multiple streams if we don't support it.
             */
            if (multipleStreamRequests == MultipleStreamRequests::Yes ||
                handle.empty()) {
                // If we're here the vbid is mapped so we must update the
                // existing container
                handle.push_front(stream);
            } else {
                throw std::logic_error(
                        "DcpProducer::updateStreamsMap invalid state to add "
                        "multiple streams");
            }
        } else {
            throw std::logic_error("DcpProducer::updateStreamsMap " +
                                   vbid.to_string() + " is mapped to null");
        }
    } else {
        // vbid is not mapped
        streams->insert(std::make_pair(
                vbid.get(),
                std::make_shared<StreamContainer<ContainerElement>>(stream)));
    }
}

cb::mcbp::DcpStreamEndStatus DcpProducer::mapEndStreamStatus(
        CookieIface* cookie, cb::mcbp::DcpStreamEndStatus status) const {
    if (!cookie->isCollectionsSupported()) {
        switch (status) {
        case cb::mcbp::DcpStreamEndStatus::Ok:
        case cb::mcbp::DcpStreamEndStatus::Closed:
        case cb::mcbp::DcpStreamEndStatus::StateChanged:
        case cb::mcbp::DcpStreamEndStatus::Disconnected:
        case cb::mcbp::DcpStreamEndStatus::Slow:
        case cb::mcbp::DcpStreamEndStatus::BackfillFail:
        case cb::mcbp::DcpStreamEndStatus::Rollback:
            break;
        case cb::mcbp::DcpStreamEndStatus::FilterEmpty:
        case cb::mcbp::DcpStreamEndStatus::LostPrivileges:
            status = cb::mcbp::DcpStreamEndStatus::Ok;
        }
    }
    return status;
}

std::string DcpProducer::getConsumerName() const {
    return consumerName;
}

bool DcpProducer::isOutOfOrderSnapshotsEnabled() const {
    return outOfOrderSnapshots != OutOfOrderSnapshots::No &&
           engine_.getKVBucket()->isByIdScanSupported();
}

bool DcpProducer::isOutOfOrderSnapshotsEnabledWithSeqnoAdvanced() const {
    return outOfOrderSnapshots == OutOfOrderSnapshots::YesWithSeqnoAdvanced &&
           engine_.getKVBucket()->isByIdScanSupported();
}

std::optional<uint64_t> DcpProducer::getHighSeqnoOfCollections(
        const Collections::VB::Filter& filter, VBucket& vbucket) {
    using cb::tracing::Code;
    ScopeTimer1<TracerStopwatch> timer(
            *getCookie(), Code::StreamGetCollectionHighSeq, true);

    if (filter.isPassThroughFilter()) {
        return std::nullopt;
    }

    uint64_t maxHighSeqno = 0;
    for (auto& coll : filter) {
        auto handle = vbucket.getManifest().lock(coll.first);
        if (!handle.valid()) {
            logger->warn(
                    "({}) DcpProducer::getHighSeqnoOfCollections(): failed "
                    "to find collectionID:{}, scopeID:{}, in the manifest",
                    vbucket.getId(),
                    coll.first,
                    coll.second.scopeId);
            // return std::nullopt as we don't want our caller to use rollback
            // optimisation for collections streams as we weren't able to find
            // the collections for the stream in the manifest.
            return std::nullopt;
        }
        auto collHighSeqno = handle.getHighSeqno();
        maxHighSeqno = std::max(maxHighSeqno, collHighSeqno);
    }

    return {maxHighSeqno};
}

void DcpProducer::setBackfillByteLimit(size_t bytes) {
    if (backfillMgr) {
        backfillMgr->setBackfillByteLimit(bytes);
    }
}

size_t DcpProducer::getBackfillByteLimit() const {
    return backfillMgr ? backfillMgr->getBackfillByteLimit() : 0;
}<|MERGE_RESOLUTION|>--- conflicted
+++ resolved
@@ -371,7 +371,7 @@
                 "because {}. Client requested seqnos:{{{},{}}} "
                 "snapshot:{{{},{}}} uuid:{}",
                 vb.getId(),
-<<<<<<< HEAD
+                filter.getStreamId(),
                 *rollbackSeqno,
                 needsRollback->rollbackReason,
                 startSeqno,
@@ -379,16 +379,6 @@
                 snapStartSeqno,
                 snapEndSeqno,
                 vbucketUuid);
-=======
-                filter.getStreamId(),
-                *rollback_seqno,
-                need_rollback.second,
-                start_seqno,
-                end_seqno,
-                snap_start_seqno,
-                snap_end_seqno,
-                vbucket_uuid);
->>>>>>> 169aa40c
         return cb::engine_errc::rollback;
     }
 
