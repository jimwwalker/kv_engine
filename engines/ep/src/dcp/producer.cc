--- conflicted
+++ resolved
@@ -178,18 +178,15 @@
               ((flags & cb::mcbp::request::DcpOpenPayload::IncludeXattrs) != 0)
                       ? IncludeXattrs::Yes
                       : IncludeXattrs::No),
-<<<<<<< HEAD
-      pitrEnabled((flags & cb::mcbp::request::DcpOpenPayload::PiTR) != 0
-                          ? PointInTimeEnabled::Yes
-                          : PointInTimeEnabled::No),
-=======
       includeDeletedUserXattrs(
               ((flags &
                 cb::mcbp::request::DcpOpenPayload::IncludeDeletedUserXattrs) !=
                0)
                       ? IncludeDeletedUserXattrs::Yes
                       : IncludeDeletedUserXattrs::No),
->>>>>>> c3663847
+      pitrEnabled((flags & cb::mcbp::request::DcpOpenPayload::PiTR) != 0
+                          ? PointInTimeEnabled::Yes
+                          : PointInTimeEnabled::No),
       includeDeleteTime(
               ((flags &
                 cb::mcbp::request::DcpOpenPayload::IncludeDeleteTimes) != 0)
