/* -*- Mode: C++; tab-width: 4; c-basic-offset: 4; indent-tabs-mode: nil -*- */
/*
 *     Copyright 2018-Present Couchbase, Inc.
 *
 *   Use of this software is governed by the Business Source License included
 *   in the file licenses/BSL-Couchbase.txt.  As of the Change Date specified
 *   in that file, in accordance with the Business Source License, use of this
 *   software will be governed by the Apache License, Version 2.0, included in
 *   the file licenses/APL2.txt.
 */

#pragma once

#include "collections/vbucket_filter.h"
#include "dcp/stream.h"
#include "utilities/testing_hook.h"
#include <memcached/engine_error.h>
#include <platform/non_negative_counter.h>
#include <relaxed_atomic.h>
#include <spdlog/common.h>
#include <optional>

class CheckpointManager;
class VBucket;
enum class ValueFilter;

struct CheckpointSnapshotRange;

/**
 * This class represents an "active" Stream of DCP messages for a given vBucket.
 *
 * "Active" refers to the fact this Stream is generating DCP messages to be sent
 * out to a DCP client which is listening for them.
 *
 * An ActiveStream is essentially a mini state-machine, which starts in
 * StreamState::Pending and then progresses through a sequence of states
 * based on the arguments passed to the stream and the state of the associated
 * VBucket.
 *
 * The expected possible state transitions are described below.
 * Note that error paths, where any state can transition directly to Dead are
 * omitted for brevity (and to avoid cluttering the diagram).
 *
 *               [Pending]
 *                   |
 *                   V
 *             [Backfilling]  <---------------------------\
 *                   |                                    |
 *               Disk only?                               |
 *              /          \                              |
 *            Yes          No                             |
 *             |            |               Pending backfill (cursor dropped)?
 *             |            V                             |
 *             |      Takeover stream?                    |
 *     /-------/      /              \                    |
 *     |             Yes             No                   |
 *     |             |               |                    |
 *     |             V               V                    |
 *     |       [TakeoverSend]    [InMemory] >-------------/
 *     |             |               |
 *     |             V               |
 *     |       [TakeoverWait]        |
 *     |         (pending)           |
 *     |             |               |
 *     |             V               |
 *     |       [TakeoverSend]        |
 *     |             |               |
 *     |             V               |
 *     |       [TakeoverWait]        |
 *     |         (active)            |
 *     |             |               |
 *     \-------------+---------------/
 *                   |
 *                   V
 *                [Dead]
 */
class ActiveStream : public Stream,
                     public std::enable_shared_from_this<ActiveStream> {
public:
    /// The states this ActiveStream object can be in - see diagram in
    /// ActiveStream description.
    enum class StreamState {
        Pending,
        Backfilling,
        InMemory,
        TakeoverSend,
        TakeoverWait,
        Dead
    };

    /// What order are items returned for this backfill?
    enum class BackfillType {
        /// In the original sequence number order.
        InOrder,
        /// Out of the original sequence number order.
        OutOfSequenceOrder,
    };

    ActiveStream(EventuallyPersistentEngine* e,
                 std::shared_ptr<DcpProducer> p,
                 const std::string& name,
                 uint32_t flags,
                 uint32_t opaque,
                 VBucket& vbucket,
                 uint64_t st_seqno,
                 uint64_t en_seqno,
                 uint64_t vb_uuid,
                 uint64_t snap_start_seqno,
                 uint64_t snap_end_seqno,
                 IncludeValue includeVal,
                 IncludeXattrs includeXattrs,
                 IncludeDeleteTime includeDeleteTime,
                 IncludeDeletedUserXattrs includeDeletedUserXattrs,
                 Collections::VB::Filter filter);

    ~ActiveStream() override;

    /**
     * Get the next item for this stream
     *
     * @param producer Reference to the calling DcpProducer that may be used to
     *                 update the BufferLog (nextQueuedItem) or notify the
     *                 producer (notifyStream). This helps us avoid promotion of
     *                 the producerPtr weak_ptr on the memcached worker path
     *                 which reduces cache contention that can be observed on
     *                 this path and the AuxIO backfill/checkpoint processor
     *                 path.
     * @return DcpResponse to ship to the consumer (via the calling DcpProducer)
     */
    std::unique_ptr<DcpResponse> next(DcpProducer& producer);

    void setActive() override {
        std::lock_guard<std::mutex> lh(streamMutex);
        if (isPending()) {
            transitionState(StreamState::Backfilling);
        }
    }

    /// @returns true if state_ is not Dead
    bool isActive() const override;

    /// @Returns true if state_ is Backfilling
    bool isBackfilling() const;

    /// @Returns true if state_ is InMemory
    bool isInMemory() const;

    /// @Returns true if state_ is Pending
    bool isPending() const;

    /// @Returns true if state_ is TakeoverSend
    bool isTakeoverSend() const;

    /// @Returns true if state_ is TakeoverWait
    bool isTakeoverWait() const;

    uint32_t setDead(cb::mcbp::DcpStreamEndStatus status) override;

    /**
     * Ends the stream.
     *
     * @param status The stream end status
     * @param vbstateLock Exclusive lock to vbstate
     */
    void setDead(cb::mcbp::DcpStreamEndStatus status,
                 folly::SharedMutex::WriteHolder& vbstateLock);

    StreamState getState() const {
        return state_;
    }

    /**
     * Notify the producer that the stream is ready.
     *
     * @param producer reference to the calling producer to avoid promoting the
     *                 producerPtr weak_ptr
     */
    void notifySeqnoAvailable(DcpProducer& producer);

    void snapshotMarkerAckReceived();

    /**
     * Process SetVBucketState response
     *
     * @param producer reference to the calling DcpProducer
     */
    void setVBucketStateAckRecieved(DcpProducer& producer);

    /// Set the number of backfill items remaining to the given value.
    void setBackfillRemaining(size_t value);

    void setBackfillRemaining_UNLOCKED(size_t value);

<<<<<<< HEAD
    /// Increment the number of times a backfill is paused.
    void incrementNumBackfillPauses();

    uint64_t getNumBackfillPauses() {
        return numBackfillPauses;
    }

=======
>>>>>>> 206fd013
    /**
     * Queues a snapshot marker to be sent - only if there are items in
     * the backfill range which will be sent.
     *
     * Connections which have not negotiated for sync writes will not
     * send prepares or aborts; if the entire backfill is prepares or
     * aborts, then a snapshot marker should not be sent because no
     * items will follow.
     *
     * @param startSeqno start of backfill range
     * @param endSeqno seqno of last item in backfill range
     * @param highCompletedSeqno seqno of last commit/abort in the backfill
     * range
     * @param maxVisibleSeqno seqno of last visible (commit/mutation/system
     * event) item
     * @param timestamp of the disk snapshot (if available)
     * @return If the stream has queued a snapshot marker. If this is false, the
     *         stream determined none of the items in the backfill would be sent
     */
    bool markDiskSnapshot(uint64_t startSeqno,
                          uint64_t endSeqno,
                          std::optional<uint64_t> highCompletedSeqno,
                          uint64_t maxVisibleSeqno,
                          std::optional<uint64_t> timestamp);
<<<<<<< HEAD

    /**
     * Queues a single "Out of Seqno Order" marker with the 'start' flag
     * into the ready queue
     *
     * @param endSeqno the end of the disk snapshot - used for cursor
     *        registration
     */
    bool markOSODiskSnapshot(uint64_t endSeqno);

    /**
     * Pushes the backfilled item into the stream readyQ.
     *
     * @param item
     * @param backfill_source Memory/Disk depending on whether we had a cache
     *   hit/miss
     * @return true if the backfill can continue, false otherwise.
     */
    bool backfillReceived(std::unique_ptr<Item> item,
                          backfill_source_t backfill_source);

    /**
     * @param runtime The total runtime the backfill took, measured as active
     * time executing (i.e. total BackfillManagerTask::run() durations for
     * this backfill)
     * @param diskBytesRead The total number of bytes read from disk during
     *        this backfill.
     */
    void completeBackfill(std::chrono::steady_clock::duration runtime,
                          size_t diskBytesRead);
=======

    /**
     * Queues a single "Out of Seqno Order" marker with the 'start' flag
     * into the ready queue
     */
    bool markOSODiskSnapshot(uint64_t endSeqno);

    bool backfillReceived(std::unique_ptr<Item> itm,
                          backfill_source_t backfill_source);
>>>>>>> 206fd013

    /**
     * Queues a single "Out of Seqno Order" marker with the 'end' flag
     * into the ready queue.
     *
     * @param maxSeqno the maximum seqno of the snapshot supplying the OSO
     *        backfill. A SeqnoAdvanced maybe sent if the last backfilled
     *        item is not the maxSeqno item
     * @param runtime The total runtime the backfill took, measured as active
     *        time executing (i.e. total BackfillManagerTask::run() durations
     *        for this backfill).
     * @param diskBytesRead The total number of bytes read from disk during
     *        this backfill.
     */
    void completeOSOBackfill(uint64_t maxSeqno,
                             std::chrono::steady_clock::duration runtime,
                             size_t diskBytesRead);

<<<<<<< HEAD
=======
    /**
     * Queues a single "Out of Seqno Order" marker with the 'end' flag
     * into the ready queue
     */
    void completeOSOBackfill();

>>>>>>> 206fd013
    bool isCompressionEnabled() const;

    bool isForceValueCompressionEnabled() const {
        return forceValueCompression == ForceValueCompression::Yes;
    }

    bool isSnappyEnabled() const {
        return snappyEnabled == SnappyEnabled::Yes;
    }

    void addStats(const AddStatFn& add_stat, CookieIface& c) override;

    void addTakeoverStats(const AddStatFn& add_stat,
                          CookieIface& c,
                          const VBucket& vb);

    /* Returns a count of how many items are outstanding to be sent for this
     * stream's vBucket.
     */
    size_t getItemsRemaining();

    uint64_t getLastReadSeqno() const;

    uint64_t getLastSentSeqno() const;

    // Defined in active_stream_impl.h to remove the need to include the
    // producer header here
    template <typename... Args>
    void log(spdlog::level::level_enum severity,
             const char* fmt,
             Args... args) const;

    // Runs on ActiveStreamCheckpointProcessorTask
    void nextCheckpointItemTask();

    /**
     * Function to handle a slow stream that is supposedly hogging memory in
     * checkpoint mgr. Currently we handle the slow stream by switching from
     * in-memory to backfilling
     *
     * @return true if cursor is dropped; else false
     */
    bool handleSlowStream();

    /// @return true if IncludeValue/IncludeXattrs/IncludeDeletedUserXattrs are
    /// set to No, otherwise return false.
    bool isKeyOnly() const {
        // IncludeValue::NoWithUnderlyingDatatype doesn't allow key-only,
        // as we need to fetch the datatype also (which is not present in
        // revmeta for V0 documents, so in general still requires fetching
        // the body).
        return (includeValue == IncludeValue::No) &&
               (includeXattributes == IncludeXattrs::No) &&
               (includeDeletedUserXattrs == IncludeDeletedUserXattrs::No);
    }

    const Cursor& getCursor() const override {
        return cursor;
    }

    std::string getStreamTypeName() const override;

    std::string getStateName() const override;

    bool compareStreamId(cb::mcbp::DcpStreamId id) const override {
        return id == sid;
    }

    /**
     * Result of the getOutstandingItems function
     */
    struct OutstandingItemsResult {
        // OutstandingItemsResult ctor and dtor required to forward declare
        // CheckpointSnapshotRange
        OutstandingItemsResult();
        ~OutstandingItemsResult();

        /**
         * Optional state required when sending a checkpoint of type Disk
         * (i.e. when a Producer streams a disk-snapshot from memory.
         */
        struct DiskCheckpointState {
            /**
             * The HCS of the original disk snapshot
             */
            uint64_t highCompletedSeqno;
        };

        /**
         * The type of Checkpoint that these items belong to. Defaults to Memory
         * as this results in the most fastidious error checking on the replica
         */
        CheckpointType checkpointType = CheckpointType::Memory;
        std::vector<queued_item> items;

        /**
         * Disk checkpoint state is optional as it is only required for disk
         * checkpoints.
         */
<<<<<<< HEAD
        std::optional<DiskCheckpointState> diskCheckpointState;
=======
        std::optional<uint64_t> highCompletedSeqno;
>>>>>>> 206fd013

        /**
         * The visibleSeqno used to 'seed' the processItems loop
         */
        uint64_t visibleSeqno{0};

        /**
         * The snapshot bounds for the checkpoints we are going to send
         */
        std::vector<CheckpointSnapshotRange> ranges;
    };

    /**
     * Process a seqno ack against this stream.
     *
     * @param consumerName the name of the consumer acking
     * @param preparedSeqno the seqno that the consumer is acking
     */
    cb::engine_errc seqnoAck(const std::string& consumerName,
                             uint64_t preparedSeqno);

    static std::string to_string(StreamState type);

    bool collectionAllowed(DocKey key) const;

    /**
     * reassess the streams required privileges and call endStream if required
     * @param producer reference to the calling DcpProducer
     */
    bool endIfRequiredPrivilegesLost(DcpProducer& producer);

    std::unique_ptr<DcpResponse> makeEndStreamResponse(
            cb::mcbp::DcpStreamEndStatus);

    bool isDiskOnly() const;

    bool isTakeoverStream() const;

    PointInTimeEnabled isPointInTimeEnabled() const {
        return pitrEnabled;
    }

    /**
     * Used to set the last read seqno from a scan of the data store layer.
     * (This is for external use only and ensures that
     * maxScanSeqno is zero prior to being set).
     * @param seqno last read seqno during a data store layer scan
     */
    void setBackfillScanLastRead(uint64_t seqno) {
        std::unique_lock<std::mutex> lh(streamMutex);
        /*
         * maxScanSeqno should only be modified once per
         * backfill
         */
        Expects(maxScanSeqno == 0);
        maxScanSeqno = seqno;
    }

    /**
     * Method to get the collections filter of the stream
     * @return the filter object
     */
    const Collections::VB::Filter& getFilter() const {
        return filter;
    }

    bool supportSyncWrites() const {
        return syncReplication != SyncReplication::No;
    }

<<<<<<< HEAD
    /**
     * @return the KVStore ValueFilter for this stream
     */
    ValueFilter getValueFilter() const;

    /**
     * Set the end_seqno_ of stream to the value of seqno
     * @param seqno
     */
    void setEndSeqno(uint64_t seqno);

    const std::string& getLogPrefix() const {
        return logPrefix;
    }

    // Introduced in MB-45757 for testing a race condition on invalidate-cursor
    TestingHook<> removeCursorPreLockHook;

=======
>>>>>>> 206fd013
protected:
    void clear_UNLOCKED();

    /**
     * Notifies the stream that a scheduled backfill completed
     * without providing any items to backfillReceived, and
     * without marking a disk snapshot.
     *
     * If the cursor has been dropped, re-registers it to allow the stream
     * to transition to memory.
     *
     * @param lastReadSeqno last seqno in backfill range
     */
    void notifyEmptyBackfill_UNLOCKED(uint64_t lastSeenSeqno);

    /**
     * @param vb reference to the associated vbucket
     *
     * @return the outstanding items for the stream's checkpoint cursor and
     *         checkpoint type.
     */
    virtual ActiveStream::OutstandingItemsResult getOutstandingItems(
            VBucket& vb);

    /**
     * Given a set of queued items, create mutation response for each item,
     * and pass onto the producer associated with this stream.
     *
     * @param lg Lock on streamMutex
     * @param outstandingItemsResult vector of Items and Checkpoint type from
     *  which they came
     */
    void processItems(const std::lock_guard<std::mutex>& lg,
                      OutstandingItemsResult& outstandingItemsResult);

    /**
     * Should the given item be sent out across this stream?
     * @returns true if the item should be sent, false if it should be ignored.
     */
    bool shouldProcessItem(const Item& it);

    /**
     * Schedules the checkpointProcessorTask of the DcpProducer if there are
     * items to send.
     *
     * @param producer reference to the DcpProducer to schedule the
     *                 checkpointProcessorTask
     * @return true if there are items to be send from checkpoint(s)
     */
    bool nextCheckpointItem(DcpProducer& producer);

    /**
     * Get the next queued item.
     *
     * @param producer Producer for tracking the size against the BufferLog
     * @return DcpResponse to ship to the consumer
     */
    std::unique_ptr<DcpResponse> nextQueuedItem(DcpProducer&);

    /**
     * Create a DcpResponse message to send to the replica from the given item.
     *
     * @param item The item to turn into a DcpResponse
     * @param sendCommitSyncWriteAs Should we send a mutation instead of a
     *                                    commit? This should be the case if we
     *                                    are backfilling.
     * @return a DcpResponse to represent the item. This will be either a
     *         MutationResponse, SystemEventProducerMessage, CommitSyncWrite or
     *         AbortSyncWrite.
     */
    std::unique_ptr<DcpResponse> makeResponseFromItem(
            const queued_item& item,
            SendCommitSyncWriteAs sendCommitSyncWriteAs);

    /* The transitionState function is protected (as opposed to private) for
     * testing purposes.
     */
    void transitionState(StreamState newState);

    /**
     * Registers a cursor with a given CheckpointManager.
     * The result of calling the function is that it sets the pendingBackfill
     * flag, if another backfill is required.  It also sets the curChkSeqno to
     * be at the position the new cursor is registered.
     *
     * @param chkptmgr  The CheckpointManager the cursor will be registered to.
     * @param lastProcessedSeqno  The last processed seqno.
     */
    virtual void registerCursor(CheckpointManager& chkptmgr,
                                uint64_t lastProcessedSeqno);

    /**
     * Unlocked variant of nextCheckpointItemTask caller must obtain
     * streamMutex and pass a reference to it
     * @param streamMutex reference to lockholder
     */
    void nextCheckpointItemTask(const std::lock_guard<std::mutex>& streamMutex);

    bool supportSyncReplication() const {
        return syncReplication == SyncReplication::SyncReplication;
    }

    /**
     * An OSO backfill is not always possible, this method will try to
     * schedule one.
     * @param the owning producer
     * @param the vbucket for the stream
     * @return true if the backfill was scheduled
     */
    bool tryAndScheduleOSOBackfill(DcpProducer& producer, VBucket& vb);

    bool isCollectionEnabledStream() const {
        return !filter.isLegacyFilter();
    }

    /// Common helper function for completing backfills.
    void completeBackfillInner(BackfillType backfillType,
                               uint64_t maxSeqno,
                               std::chrono::steady_clock::duration runtime,
                               size_t diskBytesRead);

    // The current state the stream is in.
    // Atomic to allow reads without having to acquire the streamMutex.
    std::atomic<StreamState> state_{StreamState::Pending};

    /* Indicates that a backfill has been scheduled and has not yet completed.
     * Is protected (as opposed to private) for testing purposes.
     */
    std::atomic<bool> isBackfillTaskRunning;

    /* Indicates if another backfill must be scheduled following the completion
     * of current running backfill.  Guarded by streamMutex.
     * Is protected (as opposed to private) for testing purposes.
     */
    bool pendingBackfill;

    //! Stats to track items read and sent from the backfill phase
    struct {
        std::atomic<size_t> memory = 0;
        std::atomic<size_t> disk = 0;
        std::atomic<size_t> sent = 0;
    } backfillItems;

    struct Labeller {
        std::string getLabel(const char* name) const;
        const ActiveStream& stream;
    };
    /* The last sequence number queued from disk or memory and is
       snapshotted and put onto readyQ */
    ATOMIC_MONOTONIC4(uint64_t, lastReadSeqno, Labeller, ThrowExceptionPolicy);

    /* backfill ById or BySeqno updates this member during the scan, then
       this value is copied into the lastReadSeqno member when completed */
    uint64_t lastBackfilledSeqno{0};

    /* backfill ById or BySeqno updates this member during the scan, then
       this value is copied into the lastReadSeqno member when completed */
    uint64_t lastBackfilledSeqno{0};

    /* backfillRemaining is a stat recording the amount of items remaining to
     * be read from disk.
     * Before the number of items to be backfilled has been determined (disk
     * scanned) it is empty.
     * Guarded by streamMutex.
     */
    std::optional<cb::NonNegativeCounter<size_t>> backfillRemaining;

    std::unique_ptr<DcpResponse> backfillPhase(DcpProducer& producer,
                                               std::lock_guard<std::mutex>& lh);

    Cursor cursor;

    // MB-37468: Test only hooks set via Mock class
    TestingHook<> completeBackfillHook;
<<<<<<< HEAD
    std::function<void(const DcpResponse*)> nextHook;
=======
    TestingHook<const DcpResponse*> nextHook;
>>>>>>> 206fd013
    TestingHook<> takeoverSendPhaseHook;

    // Whether the responses sent using this stream should contain the body
    const IncludeValue includeValue;

    // Whether the responses sent using the stream should contain the xattrs (if
    // any)
    const IncludeXattrs includeXattributes;

    // Will the stream include user-xattrs (if any) at sending dcp (normal/sync)
    // deletions?
    const IncludeDeletedUserXattrs includeDeletedUserXattrs;

<<<<<<< HEAD
    /**
     * Should the next snapshot marker have the 'checkpoint' flag
     * (MARKER_FLAG_CHK) set?
     * See comments in processItems() for usage of this variable.
     */
    bool nextSnapshotIsCheckpoint = false;

private:
    std::unique_ptr<DcpResponse> inMemoryPhase(DcpProducer& producer);

    std::unique_ptr<DcpResponse> takeoverSendPhase(DcpProducer& producer);

    std::unique_ptr<DcpResponse> takeoverWaitPhase(DcpProducer& producer);

=======
private:
    std::unique_ptr<DcpResponse> inMemoryPhase(DcpProducer& producer);

    std::unique_ptr<DcpResponse> takeoverSendPhase(DcpProducer& producer);

    std::unique_ptr<DcpResponse> takeoverWaitPhase(DcpProducer& producer);

>>>>>>> 206fd013
    std::unique_ptr<DcpResponse> deadPhase(DcpProducer& producer);

    /**
     * Pushes the items of a snapshot to the readyQ.
     *
     * @param checkpointType The type of checkpoint (Disk/Memory)
     * @param items The items to be streamed
<<<<<<< HEAD
     * @param diskCheckpointState (optional) state sent for disk checkpoints
=======
     * @param highCompletedSeqno (optional) Required for CheckpointType::Disk
>>>>>>> 206fd013
     * @param maxVisibleSeqno the maximum visible seq (not prepare/abort)
     * @param highNonVisibleSeqno the snapEnd seqno that includes any non
     * visible mutations i.e. prepares and aborts. This is only used when
     * collections is enabled and sync writes are not supported on the stream.
     */
    void snapshot(CheckpointType checkpointType,
                  std::deque<std::unique_ptr<DcpResponse>>& items,
<<<<<<< HEAD
                  std::optional<OutstandingItemsResult::DiskCheckpointState>
                          diskCheckpointState,
=======
                  std::optional<uint64_t> highCompletedSeqno,
>>>>>>> 206fd013
                  uint64_t maxVisibleSeqno,
                  std::optional<uint64_t> highNonVisibleSeqno);

    void endStream(cb::mcbp::DcpStreamEndStatus reason);

    /* reschedule = FALSE ==> First backfill on the stream
     * reschedule = TRUE ==> Schedules another backfill on the stream that has
     *                       finished backfilling once and still in
     *                       STREAM_BACKFILLING state or in STREAM_IN_MEMORY
     *                       state.
     * Note: Expects the streamMutex to be acquired when called
     */
    void scheduleBackfill_UNLOCKED(DcpProducer& producer, bool reschedule);

    bool isCurrentSnapshotCompleted() const;

    /**
     * Drop the cursor registered with the checkpoint manager. Used during
     * cursor dropping. Upon failure to drop the cursor, puts stream to
     * dead state and notifies the producer connection
     * Note: Expects the streamMutex to be acquired when called
     *
     * @return true if cursor is dropped; else false
     */
    bool dropCheckpointCursor_UNLOCKED();

    /**
     * Notifies the producer connection that the stream has items ready to be
     * pick up.
     *
     * @param force Indiciates if the function should notify the connection
     *              irrespective of whether the connection already knows that
     *              the items are ready to be picked up. Default is 'false'
     * @param producer optional pointer to the DcpProducer owning this stream.
     *                 Supplied in some cases to reduce the number of times that
     *                 we promote the weak_ptr to the DcpProducer (producerPtr).
     */
    void notifyStreamReady(bool force = false, DcpProducer* producer = nullptr);

    /**
     * Helper function that tries to takes the ownership of the vbucket
     * (temporarily) and then removes the checkpoint cursor held by the stream.
     */
    bool removeCheckpointCursor();

    /**
     * Decides what log level must be used for (active) stream state
     * transitions
     *
     * @param currState current state of the stream
     * @param newState new state of the stream
     *
     * @return log level
     */
    static spdlog::level::level_enum getTransitionStateLogLevel(
            StreamState currState, StreamState newState);

    /**
     * Performs the basic actions for closing a stream (ie, queueing a
     * stream-end message and notifying the connection).
     *
     * @param status The end stream status
     */
    void setDeadInner(cb::mcbp::DcpStreamEndStatus status);

    /**
     * Remove the acks from the ActiveDurabilityMonitor for this stream.
     *
     * @param vbstateLock (optional) Exclusive lock to vbstate. The function
     *     acquires the lock if not provided.
     */
    void removeAcksFromDM(
            folly::SharedMutex::WriteHolder* vbstateLock = nullptr);

    /**
     * Checks if a DcpSeqnoAdvanced can be sent on this stream
     * @return true if enabled; false otherwise
     */
    bool isSeqnoAdvancedEnabled() const;

    /**
     * Method to check if there's a seqno gap between the snapEnd and the seqno
     * of the last item in the snapshot.
     * @param how far the stream has read, e.g. the last read item from
     *        checkpoint or last item read from disk. This value is used to
     *        ensure the stream has now reached the end of the current snapshot.
     * @return true if lastReadSeqno < snapEnd and snapEnd == streamSeqno
     */
    bool isSeqnoGapAtEndOfSnapshot(uint64_t streamSeqno) const;

    /**
     * Method to check if a SeqnoAdvanced is needed at the end of backfill
     * snapshot
     * @return true if a SeqnoAdvanced is needed
     */
    bool isSeqnoAdvancedNeededBackFill() const;

    /**
     * Method to enqueue a SeqnoAdvanced op with the seqno being the value of
     * lastSentSnapEndSeqno
     */
    void queueSeqnoAdvanced();
<<<<<<< HEAD

    /**
     * Enqueue a single snapshot + seqno advance
     * @param checkpointType type of checkpoint which triggered this snapshot
     * @param start value of snapshot start
     * @param end value of snapshot end
     */
    void sendSnapshotAndSeqnoAdvanced(CheckpointType checkpointType,
                                      uint64_t start,
                                      uint64_t end);

    /**
     * If firstMarkerSent is false then the startSeqno of a snapshot may need
     * adjusting to match the snap_start_seqno the caller used when creating
     * the stream.
     * If firstMarkerSent is false this call will set it to true.
     * @param start a seqno we think should be the snapshot start
     * @return the snapshot start to use
     */
    uint64_t adjustStartIfFirstSnapshot(uint64_t start);

    /**
     * See processItems() for details.
     *
     * @param lg Lock on streamMutex
     * @param outstandingItemsResult Items to process
     */
    void processItemsInner(const std::lock_guard<std::mutex>& lg,
                           OutstandingItemsResult& outstandingItemsResult);

    //! Number of times a backfill is paused.
    cb::RelaxedAtomic<uint64_t> numBackfillPauses{0};
=======
>>>>>>> 206fd013

    /* The last sequence number queued from memory, but is yet to be
       snapshotted and put onto readyQ */
    std::atomic<uint64_t> lastReadSeqnoUnSnapshotted;

    //! The last sequence number sent to the network layer
    ATOMIC_MONOTONIC4(uint64_t, lastSentSeqno, Labeller, ThrowExceptionPolicy);

    //! The seqno of the last SeqnoAdvance sent
    ATOMIC_MONOTONIC3(uint64_t, lastSentSeqnoAdvance, Labeller);

    //! The seqno of the last SeqnoAdvance sent
    std::atomic<uint64_t> lastSentSeqnoAdvance;

    //! The last known seqno pointed to by the checkpoint cursor
    ATOMIC_WEAKLY_MONOTONIC3(uint64_t, curChkSeqno, Labeller);

    /*
     * The next snapshot start that we will send (set when we set
     * nextSnapshotIsCheckpoint). Updated at the next checkpoint start which is
     * simpler than dealing with some transitions between backfill and memory
     * which also set nextSnapshotIsCheckpoint to true but do not need an
     * override snap start.
     */
    WEAKLY_MONOTONIC3(uint64_t, nextSnapStart, Labeller);

    //! The current vbucket state to send in the takeover stream
    vbucket_state_t takeoverState;

    //! The amount of items that have been sent during the memory phase
    std::atomic<size_t> itemsFromMemoryPhase;

    //! Whether or not this is the first snapshot marker sent
    // @TODO - update to be part of the state machine.
    bool firstMarkerSent;

    /**
     * Indicates if the stream is currently waiting for a snapshot to be
     * acknowledged by the peer. Incremented when forming SnapshotMarkers in
     * TakeoverSend phase, and decremented when SnapshotMarkerAck is received
     * from the peer.
     */
    std::atomic<int> waitForSnapshot;

    EventuallyPersistentEngine* const engine;
    const std::weak_ptr<DcpProducer> producerPtr;

    struct {
        std::atomic<size_t> bytes = 0;
        std::atomic<size_t> items = 0;
    } bufferedBackfill;

    /// Records the time at which the TakeoverSend phase begins.
    std::atomic<rel_time_t> takeoverStart = 0;

    /**
     * Maximum amount of time the TakeoverSend phase is permitted to take before
     * TakeoverSend is considered "backed up" and new frontend mutations will
     * paused.
     */
    const size_t takeoverSendMaxTime;
    //! Last snapshot start seqno sent to the DCP client, this value isn't used
    //! directly (apart from logging) but helps us to ensure that our
    //! snapshot start seqno we send are monotonic.
    ATOMIC_MONOTONIC3(uint64_t, lastSentSnapStartSeqno, Labeller);
    //! Last snapshot end seqno sent to the DCP client
    ATOMIC_MONOTONIC3(uint64_t, lastSentSnapEndSeqno, Labeller);

    /*
     * This is the highest seqno seen by KVStore when performing a scan
     * for the current snapshot we are back filling for. This is regardless of
     * collection or visibility. This used inform completeBackfill() of the last
     * read seqno from disk, to help make a decision on if we should enqueue an
     * SeqnoAdvanced op (see ::completeBackfill() for more info).
     */
    uint64_t maxScanSeqno{0};

    /*
     * This is the highest seqno seen by KVStore when performing a scan
     * for the current snapshot we are back filling for. This is regardless of
     * collection or visibility. This used inform completeBackfill() of the last
     * read seqno from disk, to help make a decision on if we should enqueue an
     * SeqnoAdvanced op (see ::completeBackfill() for more info).
     */
    uint64_t maxScanSeqno{0};

    /* Flag used by checkpointCreatorTask that is set before all items are
       extracted for given checkpoint cursor, and is unset after all retrieved
       items are added to the readyQ */
    std::atomic<bool> chkptItemsExtractionInProgress;

    // Will the stream send dcp deletions with delete-times?
    const IncludeDeleteTime includeDeleteTime;

    /// Is PiTR enabled on this stream
    const PointInTimeEnabled pitrEnabled;

    // Will the stream encode the CollectionID in the key?
    const DocKeyEncodesCollectionId includeCollectionID;

    // Will the stream be able to output expiry opcodes?
    const EnableExpiryOutput enableExpiryOutput;

    /// Is Snappy compression supported on this connection?
    const SnappyEnabled snappyEnabled;

    /// Should items be forcefully compressed on this stream?
    const ForceValueCompression forceValueCompression;

    /// Does this stream support synchronous replication (i.e. acking Prepares)?
    /**
     * What level of SyncReplication does this stream Support:
     *  - None
     *  - SyncWrites: Sending Prepares/Commits/Aborts
     *  - SyncReplication: SyncWrites + Acking Prepares
     */
    const SyncReplication syncReplication;

    /**
     * The filter the stream will use to decide which keys should be transmitted
     */
    Collections::VB::Filter filter;

protected:
    /**
     * A stream-ID which is defined if the producer is using enabled to allow
     * many streams-per-vbucket
     */
    const cb::mcbp::DcpStreamId sid;

private:
    /**
     * A prefix to use in all stream log messages
     */
    std::string logPrefix;
};<|MERGE_RESOLUTION|>--- conflicted
+++ resolved
@@ -191,7 +191,6 @@
 
     void setBackfillRemaining_UNLOCKED(size_t value);
 
-<<<<<<< HEAD
     /// Increment the number of times a backfill is paused.
     void incrementNumBackfillPauses();
 
@@ -199,8 +198,6 @@
         return numBackfillPauses;
     }
 
-=======
->>>>>>> 206fd013
     /**
      * Queues a snapshot marker to be sent - only if there are items in
      * the backfill range which will be sent.
@@ -225,7 +222,6 @@
                           std::optional<uint64_t> highCompletedSeqno,
                           uint64_t maxVisibleSeqno,
                           std::optional<uint64_t> timestamp);
-<<<<<<< HEAD
 
     /**
      * Queues a single "Out of Seqno Order" marker with the 'start' flag
@@ -256,17 +252,6 @@
      */
     void completeBackfill(std::chrono::steady_clock::duration runtime,
                           size_t diskBytesRead);
-=======
-
-    /**
-     * Queues a single "Out of Seqno Order" marker with the 'start' flag
-     * into the ready queue
-     */
-    bool markOSODiskSnapshot(uint64_t endSeqno);
-
-    bool backfillReceived(std::unique_ptr<Item> itm,
-                          backfill_source_t backfill_source);
->>>>>>> 206fd013
 
     /**
      * Queues a single "Out of Seqno Order" marker with the 'end' flag
@@ -285,15 +270,6 @@
                              std::chrono::steady_clock::duration runtime,
                              size_t diskBytesRead);
 
-<<<<<<< HEAD
-=======
-    /**
-     * Queues a single "Out of Seqno Order" marker with the 'end' flag
-     * into the ready queue
-     */
-    void completeOSOBackfill();
-
->>>>>>> 206fd013
     bool isCompressionEnabled() const;
 
     bool isForceValueCompressionEnabled() const {
@@ -393,11 +369,7 @@
          * Disk checkpoint state is optional as it is only required for disk
          * checkpoints.
          */
-<<<<<<< HEAD
         std::optional<DiskCheckpointState> diskCheckpointState;
-=======
-        std::optional<uint64_t> highCompletedSeqno;
->>>>>>> 206fd013
 
         /**
          * The visibleSeqno used to 'seed' the processItems loop
@@ -468,7 +440,6 @@
         return syncReplication != SyncReplication::No;
     }
 
-<<<<<<< HEAD
     /**
      * @return the KVStore ValueFilter for this stream
      */
@@ -487,8 +458,6 @@
     // Introduced in MB-45757 for testing a race condition on invalidate-cursor
     TestingHook<> removeCursorPreLockHook;
 
-=======
->>>>>>> 206fd013
 protected:
     void clear_UNLOCKED();
 
@@ -644,10 +613,6 @@
        this value is copied into the lastReadSeqno member when completed */
     uint64_t lastBackfilledSeqno{0};
 
-    /* backfill ById or BySeqno updates this member during the scan, then
-       this value is copied into the lastReadSeqno member when completed */
-    uint64_t lastBackfilledSeqno{0};
-
     /* backfillRemaining is a stat recording the amount of items remaining to
      * be read from disk.
      * Before the number of items to be backfilled has been determined (disk
@@ -663,11 +628,7 @@
 
     // MB-37468: Test only hooks set via Mock class
     TestingHook<> completeBackfillHook;
-<<<<<<< HEAD
-    std::function<void(const DcpResponse*)> nextHook;
-=======
     TestingHook<const DcpResponse*> nextHook;
->>>>>>> 206fd013
     TestingHook<> takeoverSendPhaseHook;
 
     // Whether the responses sent using this stream should contain the body
@@ -681,7 +642,6 @@
     // deletions?
     const IncludeDeletedUserXattrs includeDeletedUserXattrs;
 
-<<<<<<< HEAD
     /**
      * Should the next snapshot marker have the 'checkpoint' flag
      * (MARKER_FLAG_CHK) set?
@@ -696,15 +656,6 @@
 
     std::unique_ptr<DcpResponse> takeoverWaitPhase(DcpProducer& producer);
 
-=======
-private:
-    std::unique_ptr<DcpResponse> inMemoryPhase(DcpProducer& producer);
-
-    std::unique_ptr<DcpResponse> takeoverSendPhase(DcpProducer& producer);
-
-    std::unique_ptr<DcpResponse> takeoverWaitPhase(DcpProducer& producer);
-
->>>>>>> 206fd013
     std::unique_ptr<DcpResponse> deadPhase(DcpProducer& producer);
 
     /**
@@ -712,11 +663,7 @@
      *
      * @param checkpointType The type of checkpoint (Disk/Memory)
      * @param items The items to be streamed
-<<<<<<< HEAD
      * @param diskCheckpointState (optional) state sent for disk checkpoints
-=======
-     * @param highCompletedSeqno (optional) Required for CheckpointType::Disk
->>>>>>> 206fd013
      * @param maxVisibleSeqno the maximum visible seq (not prepare/abort)
      * @param highNonVisibleSeqno the snapEnd seqno that includes any non
      * visible mutations i.e. prepares and aborts. This is only used when
@@ -724,12 +671,8 @@
      */
     void snapshot(CheckpointType checkpointType,
                   std::deque<std::unique_ptr<DcpResponse>>& items,
-<<<<<<< HEAD
                   std::optional<OutstandingItemsResult::DiskCheckpointState>
                           diskCheckpointState,
-=======
-                  std::optional<uint64_t> highCompletedSeqno,
->>>>>>> 206fd013
                   uint64_t maxVisibleSeqno,
                   std::optional<uint64_t> highNonVisibleSeqno);
 
@@ -832,7 +775,6 @@
      * lastSentSnapEndSeqno
      */
     void queueSeqnoAdvanced();
-<<<<<<< HEAD
 
     /**
      * Enqueue a single snapshot + seqno advance
@@ -865,8 +807,6 @@
 
     //! Number of times a backfill is paused.
     cb::RelaxedAtomic<uint64_t> numBackfillPauses{0};
-=======
->>>>>>> 206fd013
 
     /* The last sequence number queued from memory, but is yet to be
        snapshotted and put onto readyQ */
@@ -877,9 +817,6 @@
 
     //! The seqno of the last SeqnoAdvance sent
     ATOMIC_MONOTONIC3(uint64_t, lastSentSeqnoAdvance, Labeller);
-
-    //! The seqno of the last SeqnoAdvance sent
-    std::atomic<uint64_t> lastSentSeqnoAdvance;
 
     //! The last known seqno pointed to by the checkpoint cursor
     ATOMIC_WEAKLY_MONOTONIC3(uint64_t, curChkSeqno, Labeller);
@@ -944,15 +881,6 @@
      */
     uint64_t maxScanSeqno{0};
 
-    /*
-     * This is the highest seqno seen by KVStore when performing a scan
-     * for the current snapshot we are back filling for. This is regardless of
-     * collection or visibility. This used inform completeBackfill() of the last
-     * read seqno from disk, to help make a decision on if we should enqueue an
-     * SeqnoAdvanced op (see ::completeBackfill() for more info).
-     */
-    uint64_t maxScanSeqno{0};
-
     /* Flag used by checkpointCreatorTask that is set before all items are
        extracted for given checkpoint cursor, and is unset after all retrieved
        items are added to the readyQ */
