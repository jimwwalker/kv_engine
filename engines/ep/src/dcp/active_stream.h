/* -*- Mode: C++; tab-width: 4; c-basic-offset: 4; indent-tabs-mode: nil -*- */
/*
 *     Copyright 2018-Present Couchbase, Inc.
 *
 *   Use of this software is governed by the Business Source License included
 *   in the file licenses/BSL-Couchbase.txt.  As of the Change Date specified
 *   in that file, in accordance with the Business Source License, use of this
 *   software will be governed by the Apache License, Version 2.0, included in
 *   the file licenses/APL2.txt.
 */

#pragma once

#include "collections/vbucket_filter.h"
#include "dcp/stream.h"
#include "utilities/testing_hook.h"
#include <memcached/engine_error.h>
#include <platform/non_negative_counter.h>
#include <relaxed_atomic.h>
#include <spdlog/common.h>
#include <optional>

class CheckpointManager;
class VBucket;
enum class ValueFilter;

struct CheckpointSnapshotRange;

/**
 * This class represents an "active" Stream of DCP messages for a given vBucket.
 *
 * "Active" refers to the fact this Stream is generating DCP messages to be sent
 * out to a DCP client which is listening for them.
 *
 * An ActiveStream is essentially a mini state-machine, which starts in
 * StreamState::Pending and then progresses through a sequence of states
 * based on the arguments passed to the stream and the state of the associated
 * VBucket.
 *
 * The expected possible state transitions are described below.
 * Note that error paths, where any state can transition directly to Dead are
 * omitted for brevity (and to avoid cluttering the diagram).
 *
 *               [Pending]
 *                   |
 *                   V
 *             [Backfilling]  <---------------------------\
 *                   |                                    |
 *               Disk only?                               |
 *              /          \                              |
 *            Yes          No                             |
 *             |            |               Pending backfill (cursor dropped)?
 *             |            V                             |
 *             |      Takeover stream?                    |
 *     /-------/      /              \                    |
 *     |             Yes             No                   |
 *     |             |               |                    |
 *     |             V               V                    |
 *     |       [TakeoverSend]    [InMemory] >-------------/
 *     |             |               |
 *     |             V               |
 *     |       [TakeoverWait]        |
 *     |         (pending)           |
 *     |             |               |
 *     |             V               |
 *     |       [TakeoverSend]        |
 *     |             |               |
 *     |             V               |
 *     |       [TakeoverWait]        |
 *     |         (active)            |
 *     |             |               |
 *     \-------------+---------------/
 *                   |
 *                   V
 *                [Dead]
 */
class ActiveStream : public Stream,
                     public std::enable_shared_from_this<ActiveStream> {
public:
    /// The states this ActiveStream object can be in - see diagram in
    /// ActiveStream description.
    enum class StreamState {
        Pending,
        Backfilling,
        InMemory,
        TakeoverSend,
        TakeoverWait,
        Dead
    };

    /// What order are items returned for this backfill?
    enum class BackfillType {
        /// In the original sequence number order.
        InOrder,
        /// Out of the original sequence number order.
        OutOfSequenceOrder,
    };

    ActiveStream(EventuallyPersistentEngine* e,
                 std::shared_ptr<DcpProducer> p,
                 const std::string& name,
                 uint32_t flags,
                 uint32_t opaque,
                 VBucket& vbucket,
                 uint64_t st_seqno,
                 uint64_t en_seqno,
                 uint64_t vb_uuid,
                 uint64_t snap_start_seqno,
                 uint64_t snap_end_seqno,
                 IncludeValue includeVal,
                 IncludeXattrs includeXattrs,
                 IncludeDeleteTime includeDeleteTime,
                 IncludeDeletedUserXattrs includeDeletedUserXattrs,
                 Collections::VB::Filter filter);

    ~ActiveStream() override;

    /**
     * Get the next item for this stream
     *
     * @param producer Reference to the calling DcpProducer that may be used to
     *                 update the BufferLog (nextQueuedItem) or notify the
     *                 producer (notifyStream). This helps us avoid promotion of
     *                 the producerPtr weak_ptr on the memcached worker path
     *                 which reduces cache contention that can be observed on
     *                 this path and the AuxIO backfill/checkpoint processor
     *                 path.
     * @return DcpResponse to ship to the consumer (via the calling DcpProducer)
     */
    std::unique_ptr<DcpResponse> next(DcpProducer& producer);

    void setActive() override {
        std::lock_guard<std::mutex> lh(streamMutex);
        if (isPending()) {
            transitionState(StreamState::Backfilling);
        }
    }

    /// @returns true if state_ is not Dead
    bool isActive() const override;

    /// @Returns true if state_ is Backfilling
    bool isBackfilling() const;

    /// @Returns true if state_ is InMemory
    bool isInMemory() const;

    /// @Returns true if state_ is Pending
    bool isPending() const;

    /// @Returns true if state_ is TakeoverSend
    bool isTakeoverSend() const;

    /// @Returns true if state_ is TakeoverWait
    bool isTakeoverWait() const;

    uint32_t setDead(cb::mcbp::DcpStreamEndStatus status) override;

    /**
     * Ends the stream.
     *
     * @param status The stream end status
     * @param vbstateLock Exclusive lock to vbstate
     */
    void setDead(cb::mcbp::DcpStreamEndStatus status,
                 folly::SharedMutex::WriteHolder& vbstateLock);

    StreamState getState() const {
        return state_;
    }

    /**
     * Notify the producer that the stream is ready.
     *
     * @param producer reference to the calling producer to avoid promoting the
     *                 producerPtr weak_ptr
     */
    void notifySeqnoAvailable(DcpProducer& producer);

    void snapshotMarkerAckReceived();

    /**
     * Process SetVBucketState response
     *
     * @param producer reference to the calling DcpProducer
     */
    void setVBucketStateAckRecieved(DcpProducer& producer);

    /// Set the number of backfill items remaining to the given value.
    void setBackfillRemaining(size_t value);

    void setBackfillRemaining_UNLOCKED(size_t value);

<<<<<<< HEAD
    /// Increment the number of times a backfill is paused.
    void incrementNumBackfillPauses();

    uint64_t getNumBackfillPauses() {
        return numBackfillPauses;
    }
=======
    // The source of the snapshot marker
    //
    // History - This is a range which has history, all updates to keys will be
    //           returned.
    // NoHistory - A range which does not have history, all keys are the most
    //             recent updates.
    // NoHistoryPrologue - This is the NoHistory range from a disk snapshot also
    //                  also contains History. The backfill will cross from
    //                  the no-history to history ranges.
    //
    // NoHistoryPrologue exists to indicate the case when a disk snapshot
    // has both History and NoHistory ranges - in this case markDiskSnapshot
    // for example will get invoked twice by the same source backfill. First
    // NoHistoryPrologue, second History. This allows ActiveStream to
    // distinguish from NoHistory which will not transition to History.
    enum SnapshotSource { History, NoHistory, NoHistoryPrologue };
>>>>>>> 108151d6

    /**
     * Queues a snapshot marker to be sent - only if there are items in
     * the backfill range which will be sent.
     *
     * Connections which have not negotiated for sync writes will not
     * send prepares or aborts; if the entire backfill is prepares or
     * aborts, then a snapshot marker should not be sent because no
     * items will follow.
     *
     * @param startSeqno start of backfill range
     * @param endSeqno seqno of last item in backfill range
     * @param highCompletedSeqno seqno of last commit/abort in the backfill
     * range
     * @param maxVisibleSeqno seqno of last visible (commit/mutation/system
     * event) item
     * @param timestamp of the disk snapshot (if available)
     * @param source if the snapshot is a history or non-history snapshot
     * @return If the stream has queued a snapshot marker. If this is false, the
     *         stream determined none of the items in the backfill would be sent
     */
    bool markDiskSnapshot(uint64_t startSeqno,
                          uint64_t endSeqno,
                          std::optional<uint64_t> highCompletedSeqno,
                          uint64_t maxVisibleSeqno,
                          std::optional<uint64_t> timestamp,
                          SnapshotSource source);

    /**
     * Queues a single "Out of Seqno Order" marker with the 'start' flag
     * into the ready queue
     *
     * @param endSeqno the end of the disk snapshot - used for cursor
     *        registration
     */
    bool markOSODiskSnapshot(uint64_t endSeqno);

    /**
     * Pushes the backfilled item into the stream readyQ.
     *
     * @param item
     * @param backfill_source Memory/Disk depending on whether we had a cache
     *   hit/miss
     * @return true if the backfill can continue, false otherwise.
     */
    bool backfillReceived(std::unique_ptr<Item> item,
                          backfill_source_t backfill_source);

    /**
     * @param runtime The total runtime the backfill took, measured as active
     * time executing (i.e. total BackfillManagerTask::run() durations for
     * this backfill)
     * @param diskBytesRead The total number of bytes read from disk during
     *        this backfill.
     */
    void completeBackfill(std::chrono::steady_clock::duration runtime,
                          size_t diskBytesRead);

    /**
     * Queues a single "Out of Seqno Order" marker with the 'end' flag
     * into the ready queue.
     *
     * @param maxSeqno the maximum seqno of the snapshot supplying the OSO
     *        backfill. A SeqnoAdvanced maybe sent if the last backfilled
     *        item is not the maxSeqno item
     * @param runtime The total runtime the backfill took, measured as active
     *        time executing (i.e. total BackfillManagerTask::run() durations
     *        for this backfill).
     * @param diskBytesRead The total number of bytes read from disk during
     *        this backfill.
     */
    void completeOSOBackfill(uint64_t maxSeqno,
                             std::chrono::steady_clock::duration runtime,
                             size_t diskBytesRead);

    bool isCompressionEnabled() const;

    bool isForceValueCompressionEnabled() const {
        return forceValueCompression == ForceValueCompression::Yes;
    }

    bool isSnappyEnabled() const {
        return snappyEnabled == SnappyEnabled::Yes;
    }

    void addStats(const AddStatFn& add_stat, CookieIface& c) override;

    void addTakeoverStats(const AddStatFn& add_stat,
                          CookieIface& c,
                          const VBucket& vb);

    /* Returns a count of how many items are outstanding to be sent for this
     * stream's vBucket.
     */
    size_t getItemsRemaining();

    uint64_t getLastReadSeqno() const;

    uint64_t getLastSentSeqno() const;

    // Defined in active_stream_impl.h to remove the need to include the
    // producer header here
    template <typename... Args>
    void log(spdlog::level::level_enum severity,
             const char* fmt,
             Args... args) const;

    // Runs on ActiveStreamCheckpointProcessorTask
    void nextCheckpointItemTask();

    /**
     * Function to handle a slow stream that is supposedly hogging memory in
     * checkpoint mgr. Currently we handle the slow stream by switching from
     * in-memory to backfilling
     *
     * @return true if cursor is dropped; else false
     */
    bool handleSlowStream();

    /// @return true if IncludeValue/IncludeXattrs/IncludeDeletedUserXattrs are
    /// set to No, otherwise return false.
    bool isKeyOnly() const {
        // IncludeValue::NoWithUnderlyingDatatype doesn't allow key-only,
        // as we need to fetch the datatype also (which is not present in
        // revmeta for V0 documents, so in general still requires fetching
        // the body).
        return (includeValue == IncludeValue::No) &&
               (includeXattributes == IncludeXattrs::No) &&
               (includeDeletedUserXattrs == IncludeDeletedUserXattrs::No);
    }

    const Cursor& getCursor() const override {
        return cursor;
    }

    std::string getStreamTypeName() const override;

    std::string getStateName() const override;

    bool compareStreamId(cb::mcbp::DcpStreamId id) const override {
        return id == sid;
    }

    /**
     * Result of the getOutstandingItems function
     */
    struct OutstandingItemsResult {
        // OutstandingItemsResult ctor and dtor required to forward declare
        // CheckpointSnapshotRange
        OutstandingItemsResult();
        ~OutstandingItemsResult();

        /**
         * Optional state required when sending a checkpoint of type Disk
         * (i.e. when a Producer streams a disk-snapshot from memory.
         */
        struct DiskCheckpointState {
            /**
             * The HCS of the original disk snapshot
             */
            uint64_t highCompletedSeqno;
        };

        /**
         * The type of Checkpoint that these items belong to. Defaults to Memory
         * as this results in the most fastidious error checking on the replica
         */
        CheckpointType checkpointType = CheckpointType::Memory;
        std::vector<queued_item> items;

        /**
         * Disk checkpoint state is optional as it is only required for disk
         * checkpoints.
         */
        std::optional<DiskCheckpointState> diskCheckpointState;

        /**
         * The visibleSeqno used to 'seed' the processItems loop
         */
        uint64_t visibleSeqno{0};

        /**
         * The snapshot bounds for the checkpoints we are going to send
         */
        std::vector<CheckpointSnapshotRange> ranges;
    };

    /**
     * Process a seqno ack against this stream.
     *
     * @param consumerName the name of the consumer acking
     * @param preparedSeqno the seqno that the consumer is acking
     */
    cb::engine_errc seqnoAck(const std::string& consumerName,
                             uint64_t preparedSeqno);

    static std::string to_string(StreamState type);

    bool collectionAllowed(DocKey key) const;

    /**
     * reassess the streams required privileges and call endStream if required
     * @param producer reference to the calling DcpProducer
     */
    bool endIfRequiredPrivilegesLost(DcpProducer& producer);

    std::unique_ptr<DcpResponse> makeEndStreamResponse(
            cb::mcbp::DcpStreamEndStatus);

    bool isDiskOnly() const;

    bool isTakeoverStream() const;

    PointInTimeEnabled isPointInTimeEnabled() const {
        return pitrEnabled;
    }

    /**
     * Used to set the last read seqno from a scan of the data store layer.
     * (This is for external use only and ensures that
     * maxScanSeqno is zero prior to being set).
     * @param seqno last read seqno during a data store layer scan
     */
    void setBackfillScanLastRead(uint64_t seqno) {
        std::unique_lock<std::mutex> lh(streamMutex);
        /*
         * maxScanSeqno should only be modified once per
         * backfill
         */
        Expects(maxScanSeqno == 0);
        maxScanSeqno = seqno;
    }

    /**
     * Method to get the collections filter of the stream
     * @return the filter object
     */
    const Collections::VB::Filter& getFilter() const {
        return filter;
    }

    bool supportSyncWrites() const {
        return syncReplication != SyncReplication::No;
    }

    /**
     * @return the KVStore ValueFilter for this stream
     */
    ValueFilter getValueFilter() const;

    /**
     * Set the end_seqno_ of stream to the value of seqno
     * @param seqno
     */
    void setEndSeqno(uint64_t seqno);

    const std::string& getLogPrefix() const {
        return logPrefix;
    }

    bool areChangeStreamsEnabled() const;

    // Introduced in MB-45757 for testing a race condition on invalidate-cursor
    TestingHook<> removeCursorPreLockHook;

protected:
    void clear_UNLOCKED();

    /**
     * Notifies the stream that a scheduled backfill completed
     * without providing any items to backfillReceived, and
     * without marking a disk snapshot.
     *
     * If the cursor has been dropped, re-registers it to allow the stream
     * to transition to memory.
     *
     * @param lastReadSeqno last seqno in backfill range
     */
    void notifyEmptyBackfill_UNLOCKED(uint64_t lastSeenSeqno);

    /**
     * @param vb reference to the associated vbucket
     *
     * @return the outstanding items for the stream's checkpoint cursor and
     *         checkpoint type.
     */
    virtual ActiveStream::OutstandingItemsResult getOutstandingItems(
            VBucket& vb);

    /**
     * Given a set of queued items, create mutation response for each item,
     * and pass onto the producer associated with this stream.
     *
     * @param lg Lock on streamMutex
     * @param outstandingItemsResult vector of Items and Checkpoint type from
     *  which they came
     */
    void processItems(const std::lock_guard<std::mutex>& lg,
                      OutstandingItemsResult& outstandingItemsResult);

    /**
     * Should the given item be sent out across this stream?
     * @returns true if the item should be sent, false if it should be ignored.
     */
    bool shouldProcessItem(const Item& it);

    /**
     * Schedules the checkpointProcessorTask of the DcpProducer if there are
     * items to send.
     *
     * @param producer reference to the DcpProducer to schedule the
     *                 checkpointProcessorTask
     * @return true if there are items to be send from checkpoint(s)
     */
    bool nextCheckpointItem(DcpProducer& producer);

    /**
     * Get the next queued item.
     *
     * @param producer Producer for tracking the size against the BufferLog
     * @return DcpResponse to ship to the consumer
     */
    std::unique_ptr<DcpResponse> nextQueuedItem(DcpProducer&);

    /**
     * Create a DcpResponse message to send to the replica from the given item.
     *
     * @param item The item to turn into a DcpResponse
     * @param sendCommitSyncWriteAs Should we send a mutation instead of a
     *                                    commit? This should be the case if we
     *                                    are backfilling.
     * @return a DcpResponse to represent the item. This will be either a
     *         MutationResponse, SystemEventProducerMessage, CommitSyncWrite or
     *         AbortSyncWrite.
     */
    std::unique_ptr<DcpResponse> makeResponseFromItem(
            queued_item& item, SendCommitSyncWriteAs sendCommitSyncWriteAs);

    /* The transitionState function is protected (as opposed to private) for
     * testing purposes.
     */
    void transitionState(StreamState newState);

    /**
     * Registers a cursor with a given CheckpointManager.
     * The result of calling the function is that it sets the pendingBackfill
     * flag, if another backfill is required.  It also sets the curChkSeqno to
     * be at the position the new cursor is registered.
     *
     * @param chkptmgr  The CheckpointManager the cursor will be registered to.
     * @param lastProcessedSeqno  The last processed seqno.
     */
    virtual void registerCursor(CheckpointManager& chkptmgr,
                                uint64_t lastProcessedSeqno);

    /**
     * Unlocked variant of nextCheckpointItemTask caller must obtain
     * streamMutex and pass a reference to it
     * @param streamMutex reference to lockholder
     */
    void nextCheckpointItemTask(const std::lock_guard<std::mutex>& streamMutex);

    bool supportSyncReplication() const {
        return syncReplication == SyncReplication::SyncReplication;
    }

    /**
     * An OSO backfill is not always possible, this method will try to
     * schedule one.
     * @param the owning producer
     * @param the vbucket for the stream
     * @return true if the backfill was scheduled
     */
    bool tryAndScheduleOSOBackfill(DcpProducer& producer, VBucket& vb);

    bool isCollectionEnabledStream() const {
        return !filter.isLegacyFilter();
    }

    /// Common helper function for completing backfills.
    void completeBackfillInner(BackfillType backfillType,
                               uint64_t maxSeqno,
                               std::chrono::steady_clock::duration runtime,
                               size_t diskBytesRead);

    // The current state the stream is in.
    // Atomic to allow reads without having to acquire the streamMutex.
    std::atomic<StreamState> state_{StreamState::Pending};

    /* Indicates that a backfill has been scheduled and has not yet completed.
     * Is protected (as opposed to private) for testing purposes.
     */
    std::atomic<bool> isBackfillTaskRunning;

    /* Indicates if another backfill must be scheduled following the completion
     * of current running backfill.  Guarded by streamMutex.
     * Is protected (as opposed to private) for testing purposes.
     */
    bool pendingBackfill;

    //! Stats to track items read and sent from the backfill phase
    struct {
        std::atomic<size_t> memory = 0;
        std::atomic<size_t> disk = 0;
        std::atomic<size_t> sent = 0;
    } backfillItems;

    struct Labeller {
        std::string getLabel(const char* name) const;
        const ActiveStream& stream;
    };
    /* The last sequence number queued from disk or memory and is
       snapshotted and put onto readyQ */
    ATOMIC_MONOTONIC4(uint64_t, lastReadSeqno, Labeller, ThrowExceptionPolicy);

    /* backfill ById or BySeqno updates this member during the scan, then
       this value is copied into the lastReadSeqno member when completed */
    uint64_t lastBackfilledSeqno{0};

    /* backfillRemaining is a stat recording the amount of items remaining to
     * be read from disk.
     * Before the number of items to be backfilled has been determined (disk
     * scanned) it is empty.
     * Guarded by streamMutex.
     */
    std::optional<cb::NonNegativeCounter<size_t>> backfillRemaining;

    std::unique_ptr<DcpResponse> backfillPhase(DcpProducer& producer,
                                               std::lock_guard<std::mutex>& lh);

    Cursor cursor;

    // MB-37468: Test only hooks set via Mock class
    TestingHook<> completeBackfillHook;
    TestingHook<const DcpResponse*> nextHook;
    TestingHook<> takeoverSendPhaseHook;

    // Whether the responses sent using this stream should contain the body
    const IncludeValue includeValue;

    // Whether the responses sent using the stream should contain the xattrs (if
    // any)
    const IncludeXattrs includeXattributes;

    // Will the stream include user-xattrs (if any) at sending dcp (normal/sync)
    // deletions?
    const IncludeDeletedUserXattrs includeDeletedUserXattrs;

    /**
     * Should the next snapshot marker have the 'checkpoint' flag
     * (MARKER_FLAG_CHK) set?
     * See comments in processItems() for usage of this variable.
     */
    bool nextSnapshotIsCheckpoint = false;

private:
    std::unique_ptr<DcpResponse> inMemoryPhase(DcpProducer& producer);

    std::unique_ptr<DcpResponse> takeoverSendPhase(DcpProducer& producer);

    std::unique_ptr<DcpResponse> takeoverWaitPhase(DcpProducer& producer);

    std::unique_ptr<DcpResponse> deadPhase(DcpProducer& producer);

    /**
     * Pushes the items of a snapshot to the readyQ.
     *
     * @param checkpointType The type of checkpoint (Disk/Memory)
     * @param items The items to be streamed
     * @param diskCheckpointState (optional) state sent for disk checkpoints
     * @param maxVisibleSeqno the maximum visible seq (not prepare/abort)
     * @param highNonVisibleSeqno the snapEnd seqno that includes any non
     * visible mutations i.e. prepares and aborts. This is only used when
     * collections is enabled and sync writes are not supported on the stream.
     */
    void snapshot(CheckpointType checkpointType,
                  std::deque<std::unique_ptr<DcpResponse>>& items,
                  std::optional<OutstandingItemsResult::DiskCheckpointState>
                          diskCheckpointState,
                  uint64_t maxVisibleSeqno,
                  std::optional<uint64_t> highNonVisibleSeqno);

    void endStream(cb::mcbp::DcpStreamEndStatus reason);

    /* reschedule = FALSE ==> First backfill on the stream
     * reschedule = TRUE ==> Schedules another backfill on the stream that has
     *                       finished backfilling once and still in
     *                       STREAM_BACKFILLING state or in STREAM_IN_MEMORY
     *                       state.
     * Note: Expects the streamMutex to be acquired when called
     */
    void scheduleBackfill_UNLOCKED(DcpProducer& producer, bool reschedule);

    bool isCurrentSnapshotCompleted() const;

    /**
     * Drop the cursor registered with the checkpoint manager. Used during
     * cursor dropping. Upon failure to drop the cursor, puts stream to
     * dead state and notifies the producer connection
     * Note: Expects the streamMutex to be acquired when called
     *
     * @return true if cursor is dropped; else false
     */
    bool dropCheckpointCursor_UNLOCKED();

    /**
     * Notifies the producer connection that the stream has items ready to be
     * pick up.
     *
     * @param force Indiciates if the function should notify the connection
     *              irrespective of whether the connection already knows that
     *              the items are ready to be picked up. Default is 'false'
     * @param producer optional pointer to the DcpProducer owning this stream.
     *                 Supplied in some cases to reduce the number of times that
     *                 we promote the weak_ptr to the DcpProducer (producerPtr).
     */
    void notifyStreamReady(bool force = false, DcpProducer* producer = nullptr);

    /**
     * Helper function that tries to takes the ownership of the vbucket
     * (temporarily) and then removes the checkpoint cursor held by the stream.
     */
    bool removeCheckpointCursor();

    /**
     * Decides what log level must be used for (active) stream state
     * transitions
     *
     * @param currState current state of the stream
     * @param newState new state of the stream
     *
     * @return log level
     */
    static spdlog::level::level_enum getTransitionStateLogLevel(
            StreamState currState, StreamState newState);

    /**
     * Performs the basic actions for closing a stream (ie, queueing a
     * stream-end message and notifying the connection).
     *
     * @param status The end stream status
     */
    void setDeadInner(cb::mcbp::DcpStreamEndStatus status);

    /**
     * Remove the acks from the ActiveDurabilityMonitor for this stream.
     *
     * @param vbstateLock (optional) Exclusive lock to vbstate. The function
     *     acquires the lock if not provided.
     */
    void removeAcksFromDM(
            folly::SharedMutex::WriteHolder* vbstateLock = nullptr);

    /**
     * Checks if a DcpSeqnoAdvanced can be sent on this stream
     * @return true if enabled; false otherwise
     */
    bool isSeqnoAdvancedEnabled() const;

    /**
     * Method to check if there's a seqno gap between the snapEnd and the seqno
     * of the last item in the snapshot.
     * @param how far the stream has read, e.g. the last read item from
     *        checkpoint or last item read from disk. This value is used to
     *        ensure the stream has now reached the end of the current snapshot.
     * @return true if lastReadSeqno < snapEnd and snapEnd == streamSeqno
     */
    bool isSeqnoGapAtEndOfSnapshot(uint64_t streamSeqno) const;

    /**
     * Method to check if a SeqnoAdvanced is needed at the end of backfill
     * snapshot
     * @return true if a SeqnoAdvanced is needed
     */
    bool isSeqnoAdvancedNeededBackFill() const;

    /**
     * Method to enqueue a SeqnoAdvanced op with the seqno being the value of
     * lastSentSnapEndSeqno
     */
    void queueSeqnoAdvanced();

    /**
     * Enqueue a single snapshot + seqno advance
     * @param checkpointType type of checkpoint which triggered this snapshot
     * @param start value of snapshot start
     * @param end value of snapshot end
     */
    void sendSnapshotAndSeqnoAdvanced(CheckpointType checkpointType,
                                      uint64_t start,
                                      uint64_t end);

    /**
     * If firstMarkerSent is false then the startSeqno of a snapshot may need
     * adjusting to match the snap_start_seqno the caller used when creating
     * the stream.
     * If firstMarkerSent is false this call will set it to true.
     * @param start a seqno we think should be the snapshot start
     * @param isCompleteSnapshot a boolean which was added by the History/CDC
     *        work. This bool should be true for when the snapshot is not spread
     *        over a >1 markers - which is what CDC can do when it has to send
     *        a disk snapshot as NoHistory{a,b} followed by History{c,d}. If
     *        this bool is true, the stream can state that the first snapshot
     *        has been fully processed (the marker of the first snapshot).
     * @return the snapshot start to use
     */
    uint64_t adjustStartIfFirstSnapshot(uint64_t start,
                                        bool isCompleteSnapshot);

    /**
     * See processItems() for details.
     *
     * @param lg Lock on streamMutex
     * @param outstandingItemsResult Items to process
     */
    void processItemsInner(const std::lock_guard<std::mutex>& lg,
                           OutstandingItemsResult& outstandingItemsResult);

    //! Number of times a backfill is paused.
    cb::RelaxedAtomic<uint64_t> numBackfillPauses{0};

    /* The last sequence number queued from memory, but is yet to be
       snapshotted and put onto readyQ */
    std::atomic<uint64_t> lastReadSeqnoUnSnapshotted;

    //! The last sequence number sent to the network layer
    ATOMIC_MONOTONIC4(uint64_t, lastSentSeqno, Labeller, ThrowExceptionPolicy);

    //! The seqno of the last SeqnoAdvance sent
    ATOMIC_MONOTONIC3(uint64_t, lastSentSeqnoAdvance, Labeller);

    //! The last known seqno pointed to by the checkpoint cursor
    ATOMIC_WEAKLY_MONOTONIC3(uint64_t, curChkSeqno, Labeller);

    /*
     * The next snapshot start that we will send (set when we set
     * nextSnapshotIsCheckpoint). Updated at the next checkpoint start which is
     * simpler than dealing with some transitions between backfill and memory
     * which also set nextSnapshotIsCheckpoint to true but do not need an
     * override snap start.
     */
    WEAKLY_MONOTONIC3(uint64_t, nextSnapStart, Labeller);

    //! The current vbucket state to send in the takeover stream
    vbucket_state_t takeoverState;

    //! The amount of items that have been sent during the memory phase
    std::atomic<size_t> itemsFromMemoryPhase;

    //! Whether or not this is the first snapshot marker sent
    // @TODO - update to be part of the state machine.
    bool firstMarkerSent;

    /**
     * Indicates if the stream is currently waiting for a snapshot to be
     * acknowledged by the peer. Incremented when forming SnapshotMarkers in
     * TakeoverSend phase, and decremented when SnapshotMarkerAck is received
     * from the peer.
     */
    std::atomic<int> waitForSnapshot;

    EventuallyPersistentEngine* const engine;
    const std::weak_ptr<DcpProducer> producerPtr;

    struct {
        std::atomic<size_t> bytes = 0;
        std::atomic<size_t> items = 0;
    } bufferedBackfill;

    /// Records the time at which the TakeoverSend phase begins.
    std::atomic<rel_time_t> takeoverStart = 0;

    /**
     * Maximum amount of time the TakeoverSend phase is permitted to take before
     * TakeoverSend is considered "backed up" and new frontend mutations will
     * paused.
     */
    const size_t takeoverSendMaxTime;
    //! Last snapshot start seqno sent to the DCP client, this value isn't used
    //! directly (apart from logging) but helps us to ensure that our
    //! snapshot start seqno we send are monotonic.
    ATOMIC_MONOTONIC3(uint64_t, lastSentSnapStartSeqno, Labeller);
    //! Last snapshot end seqno sent to the DCP client
    ATOMIC_MONOTONIC3(uint64_t, lastSentSnapEndSeqno, Labeller);

    /*
     * This is the highest seqno seen by KVStore when performing a scan
     * for the current snapshot we are back filling for. This is regardless of
     * collection or visibility. This used inform completeBackfill() of the last
     * read seqno from disk, to help make a decision on if we should enqueue an
     * SeqnoAdvanced op (see ::completeBackfill() for more info).
     */
    uint64_t maxScanSeqno{0};

    /* Flag used by checkpointCreatorTask that is set before all items are
       extracted for given checkpoint cursor, and is unset after all retrieved
       items are added to the readyQ */
    std::atomic<bool> chkptItemsExtractionInProgress;

    // Will the stream send dcp deletions with delete-times?
    const IncludeDeleteTime includeDeleteTime;

    /// Is PiTR enabled on this stream
    const PointInTimeEnabled pitrEnabled;

    // Will the stream encode the CollectionID in the key?
    const DocKeyEncodesCollectionId includeCollectionID;

    // Will the stream be able to output expiry opcodes?
    const EnableExpiryOutput enableExpiryOutput;

    /// Is Snappy compression supported on this connection?
    const SnappyEnabled snappyEnabled;

    /// Should items be forcefully compressed on this stream?
    const ForceValueCompression forceValueCompression;

    /// Does this stream support synchronous replication (i.e. acking Prepares)?
    /**
     * What level of SyncReplication does this stream Support:
     *  - None
     *  - SyncWrites: Sending Prepares/Commits/Aborts
     *  - SyncReplication: SyncWrites + Acking Prepares
     */
    const SyncReplication syncReplication;

    /// Does this stream send system-events with a FlatBuffers value?
    const bool flatBuffersSystemEventsEnabled{false};

    /**
     * The filter the stream will use to decide which keys should be transmitted
     */
    Collections::VB::Filter filter;

protected:
    /**
     * A stream-ID which is defined if the producer is using enabled to allow
     * many streams-per-vbucket
     */
    const cb::mcbp::DcpStreamId sid;

    /// Whether sending History Snapshots is enabled on this stream
    const bool changeStreamsEnabled;

private:
    /**
     * A prefix to use in all stream log messages
     */
    std::string logPrefix;
};<|MERGE_RESOLUTION|>--- conflicted
+++ resolved
@@ -191,14 +191,13 @@
 
     void setBackfillRemaining_UNLOCKED(size_t value);
 
-<<<<<<< HEAD
     /// Increment the number of times a backfill is paused.
     void incrementNumBackfillPauses();
 
     uint64_t getNumBackfillPauses() {
         return numBackfillPauses;
     }
-=======
+
     // The source of the snapshot marker
     //
     // History - This is a range which has history, all updates to keys will be
@@ -215,7 +214,6 @@
     // NoHistoryPrologue, second History. This allows ActiveStream to
     // distinguish from NoHistory which will not transition to History.
     enum SnapshotSource { History, NoHistory, NoHistoryPrologue };
->>>>>>> 108151d6
 
     /**
      * Queues a snapshot marker to be sent - only if there are items in
