--- conflicted
+++ resolved
@@ -648,7 +648,6 @@
         std::atomic<size_t> sent = 0;
     } backfillItems;
 
-<<<<<<< HEAD
     struct Labeller {
         std::string getLabel(const char* name) const;
         const ActiveStream& stream;
@@ -656,10 +655,6 @@
 
     // The last sequence number queued into the readyQ from disk or memory
     ATOMIC_MONOTONIC4(uint64_t, lastReadSeqno, Labeller, ThrowExceptionPolicy);
-=======
-    // The last sequence number queued into the readyQ from disk or memory
-    AtomicMonotonic<uint64_t, ThrowExceptionPolicy> lastReadSeqno;
->>>>>>> 2693220d
 
     /* backfill ById or BySeqno updates this member during the scan, then
        this value is copied into the lastReadSeqno member when completed */
@@ -719,11 +714,7 @@
      * @param highNonVisibleSeqno the snapEnd seqno that includes any non
      * visible mutations i.e. prepares and aborts. This is only used when
      * collections is enabled and sync writes are not supported on the stream.
-<<<<<<< HEAD
-     * @param newLastReadSeqno The new lastReadSeqno, see member for details-
-=======
      * @param newLastReadSeqno The new lastReadSeqno, see member for details.
->>>>>>> 2693220d
      */
     void snapshot(const OutstandingItemsResult& meta,
                   std::deque<std::unique_ptr<DcpResponse>>& items,
@@ -886,11 +877,7 @@
     ATOMIC_MONOTONIC3(uint64_t, lastSentSeqnoAdvance, Labeller);
 
     //! The last known seqno pointed to by the checkpoint cursor
-<<<<<<< HEAD
     ATOMIC_WEAKLY_MONOTONIC3(uint64_t, curChkSeqno, Labeller);
-=======
-    AtomicWeaklyMonotonic<uint64_t, ThrowExceptionPolicy> curChkSeqno;
->>>>>>> 2693220d
 
     /**
      * Updated at the next checkpoint start which is simpler than dealing with
