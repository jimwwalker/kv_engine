/* -*- Mode: C++; tab-width: 4; c-basic-offset: 4; indent-tabs-mode: nil -*- */
/*
 *     Copyright 2018-Present Couchbase, Inc.
 *
 *   Use of this software is governed by the Business Source License included
 *   in the file licenses/BSL-Couchbase.txt.  As of the Change Date specified
 *   in that file, in accordance with the Business Source License, use of this
 *   software will be governed by the Apache License, Version 2.0, included in
 *   the file licenses/APL2.txt.
 */

#pragma once

#include "collections/vbucket_filter.h"
#include "dcp/stream.h"
#include "utilities/testing_hook.h"
#include <memcached/engine_error.h>
#include <platform/non_negative_counter.h>
#include <relaxed_atomic.h>
#include <spdlog/common.h>
#include <optional>

class BackfillManager;
class Configuration;
class CheckpointManager;
class VBucket;
enum class ValueFilter;

struct CheckpointSnapshotRange;
struct DCPBackfillIface;

/**
 * This class represents an "active" Stream of DCP messages for a given vBucket.
 *
 * "Active" refers to the fact this Stream is generating DCP messages to be sent
 * out to a DCP client which is listening for them.
 *
 * An ActiveStream is essentially a mini state-machine, which starts in
 * StreamState::Pending and then progresses through a sequence of states
 * based on the arguments passed to the stream and the state of the associated
 * VBucket.
 *
 * The expected possible state transitions are described below.
 * Note that error paths, where any state can transition directly to Dead are
 * omitted for brevity (and to avoid cluttering the diagram).
 *
 *               [Pending]
 *                   |
 *                   V
 *             [Backfilling]  <---------------------------\
 *                   |                                    |
 *               Disk only?                               |
 *              /          \                              |
 *            Yes          No                             |
 *             |            |               Pending backfill (cursor dropped)?
 *             |            V                             |
 *             |      Takeover stream?                    |
 *     /-------/      /              \                    |
 *     |             Yes             No                   |
 *     |             |               |                    |
 *     |             V               V                    |
 *     |       [TakeoverSend]    [InMemory] >-------------/
 *     |             |               |
 *     |             V               |
 *     |       [TakeoverWait]        |
 *     |         (pending)           |
 *     |             |               |
 *     |             V               |
 *     |       [TakeoverSend]        |
 *     |             |               |
 *     |             V               |
 *     |       [TakeoverWait]        |
 *     |         (active)            |
 *     |             |               |
 *     \-------------+---------------/
 *                   |
 *                   V
 *                [Dead]
 */
class ActiveStream : public Stream,
                     public std::enable_shared_from_this<ActiveStream> {
public:
    /// The states this ActiveStream object can be in - see diagram in
    /// ActiveStream description.
    enum class StreamState {
        Pending,
        Backfilling,
        InMemory,
        TakeoverSend,
        TakeoverWait,
        Dead
    };

    /// What order are items returned for this backfill?
    enum class BackfillType {
        /// In the original sequence number order.
        InOrder,
        /// Out of the original sequence number order.
        OutOfSequenceOrder,
    };

    ActiveStream(EventuallyPersistentEngine* e,
                 std::shared_ptr<DcpProducer> p,
                 const std::string& name,
                 uint32_t flags,
                 uint32_t opaque,
                 VBucket& vbucket,
                 uint64_t st_seqno,
                 uint64_t en_seqno,
                 uint64_t vb_uuid,
                 uint64_t snap_start_seqno,
                 uint64_t snap_end_seqno,
                 IncludeValue includeVal,
                 IncludeXattrs includeXattrs,
                 IncludeDeleteTime includeDeleteTime,
                 IncludeDeletedUserXattrs includeDeletedUserXattrs,
                 Collections::VB::Filter filter);

    ~ActiveStream() override;

    /**
     * Get the next item for this stream
     *
     * @param producer Reference to the calling DcpProducer that may be used to
     *                 update the BufferLog (nextQueuedItem) or notify the
     *                 producer (notifyStream). This helps us avoid promotion of
     *                 the producerPtr weak_ptr on the memcached worker path
     *                 which reduces cache contention that can be observed on
     *                 this path and the AuxIO backfill/checkpoint processor
     *                 path.
     * @return DcpResponse to ship to the consumer (via the calling DcpProducer)
     */
    std::unique_ptr<DcpResponse> next(DcpProducer& producer);

    void setActive() override {
        std::lock_guard<std::mutex> lh(streamMutex);
        if (isPending()) {
            transitionState(StreamState::Backfilling);
        }
    }

    /// @returns true if state_ is not Dead
    bool isActive() const override;

    /// @Returns true if state_ is Backfilling
    bool isBackfilling() const;

    /// @Returns true if state_ is InMemory
    bool isInMemory() const;

    /// @Returns true if state_ is Pending
    bool isPending() const;

    /// @Returns true if state_ is TakeoverSend
    bool isTakeoverSend() const;

    /// @Returns true if state_ is TakeoverWait
    bool isTakeoverWait() const;

    uint32_t setDead(cb::mcbp::DcpStreamEndStatus status) override;

    /**
     * Ends the stream.
     *
     * @param status The stream end status
     * @param vbstateLock Exclusive lock to vbstate
     */
    void setDead(cb::mcbp::DcpStreamEndStatus status,
                 folly::SharedMutex::WriteHolder& vbstateLock);

    StreamState getState() const {
        return state_;
    }

    /**
     * Notify the producer that the stream is ready.
     *
     * @param producer reference to the calling producer to avoid promoting the
     *                 producerPtr weak_ptr
     */
    void notifySeqnoAvailable(DcpProducer& producer);

    void snapshotMarkerAckReceived();

    /**
     * Process SetVBucketState response
     *
     * @param producer reference to the calling DcpProducer
     */
    void setVBucketStateAckRecieved(DcpProducer& producer);

    /// Set the number of backfill items remaining to the given value.
    void setBackfillRemaining(size_t value);

    void setBackfillRemaining_UNLOCKED(size_t value);

    /// Increment the number of times a backfill is paused.
    void incrementNumBackfillPauses();

    uint64_t getNumBackfillPauses() {
        return numBackfillPauses;
    }

    /**
     * Queues a snapshot marker to be sent - only if there are items in
     * the backfill range which will be sent.
     *
     * Connections which have not negotiated for sync writes will not
     * send prepares or aborts; if the entire backfill is prepares or
     * aborts, then a snapshot marker should not be sent because no
     * items will follow.
     *
     * @param startSeqno start of backfill range
     * @param endSeqno seqno of last item in backfill range
     * @param highCompletedSeqno seqno of last commit/abort in the backfill
     * range
     * @param maxVisibleSeqno seqno of last visible (commit/mutation/system
     * event) item
     * @param timestamp of the disk snapshot (if available)
     * @param snapshotType see enum definition
     * @return If the stream has queued a snapshot marker. If this is false, the
     *         stream determined none of the items in the backfill would be sent
     */
    bool markDiskSnapshot(uint64_t startSeqno,
                          uint64_t endSeqno,
                          std::optional<uint64_t> highCompletedSeqno,
                          uint64_t maxVisibleSeqno,
                          std::optional<uint64_t> timestamp,
                          SnapshotType snapshotType);

    /**
     * Queues a single "Out of Seqno Order" marker with the 'start' flag
     * into the ready queue
     *
     * @param endSeqno the end of the disk snapshot - used for cursor
     *        registration
     */
    bool markOSODiskSnapshot(uint64_t endSeqno);

    /**
     * Pushes the backfilled item into the stream readyQ.
     *
     * @param item
     * @param backfill_source Memory/Disk depending on whether we had a cache
     *   hit/miss
     * @return true if the backfill can continue, false otherwise.
     */
    bool backfillReceived(std::unique_ptr<Item> item,
                          backfill_source_t backfill_source);

    /**
     * @param runtime The total runtime the backfill took, measured as active
     * time executing (i.e. total BackfillManagerTask::run() durations for
     * this backfill)
     * @param diskBytesRead The total number of bytes read from disk during
     *        this backfill.
     */
    void completeBackfill(std::chrono::steady_clock::duration runtime,
                          size_t diskBytesRead);

    /**
     * Queues a single "Out of Seqno Order" marker with the 'end' flag
     * into the ready queue.
     *
     * @param maxSeqno the maximum seqno of the snapshot supplying the OSO
     *        backfill. A SeqnoAdvanced maybe sent if the last backfilled
     *        item is not the maxSeqno item
     * @param runtime The total runtime the backfill took, measured as active
     *        time executing (i.e. total BackfillManagerTask::run() durations
     *        for this backfill).
     * @param diskBytesRead The total number of bytes read from disk during
     *        this backfill.
     */
    void completeOSOBackfill(uint64_t maxSeqno,
                             std::chrono::steady_clock::duration runtime,
                             size_t diskBytesRead);

    bool isCompressionEnabled() const;

    bool isForceValueCompressionEnabled() const {
        return forceValueCompression == ForceValueCompression::Yes;
    }

    bool isSnappyEnabled() const {
        return snappyEnabled == SnappyEnabled::Yes;
    }

    void addStats(const AddStatFn& add_stat, CookieIface& c) override;

    void addTakeoverStats(const AddStatFn& add_stat,
                          CookieIface& c,
                          const VBucket& vb);

    /**
     * Returns a count of how many items are outstanding to be sent for this
     * stream's vBucket.
     */
    size_t getItemsRemaining();

    /// @returns the count of items backfilled from disk.
    size_t getBackfillItemsDisk() const;

    /// @returns the count of items backfilled from memory.
    size_t getBackfillItemsMemory() const;

    uint64_t getLastReadSeqno() const;

    uint64_t getLastSentSeqno() const;

    // Defined in active_stream_impl.h to remove the need to include the
    // producer header here
    template <typename... Args>
    void log(spdlog::level::level_enum severity,
             const char* fmt,
             Args... args) const;

    // Runs on ActiveStreamCheckpointProcessorTask
    void nextCheckpointItemTask();

    /**
     * Function to handle a slow stream that is supposedly hogging memory in
     * checkpoint mgr. Currently we handle the slow stream by switching from
     * in-memory to backfilling
     *
     * @return true if cursor is dropped; else false
     */
    bool handleSlowStream();

    /// @return true if IncludeValue/IncludeXattrs/IncludeDeletedUserXattrs are
    /// set to No, otherwise return false.
    bool isKeyOnly() const {
        // IncludeValue::NoWithUnderlyingDatatype doesn't allow key-only,
        // as we need to fetch the datatype also (which is not present in
        // revmeta for V0 documents, so in general still requires fetching
        // the body).
        return (includeValue == IncludeValue::No) &&
               (includeXattributes == IncludeXattrs::No) &&
               (includeDeletedUserXattrs == IncludeDeletedUserXattrs::No);
    }

    const Cursor& getCursor() const override {
        return cursor;
    }

    std::string getStreamTypeName() const override;

    std::string getStateName() const override;

    bool compareStreamId(cb::mcbp::DcpStreamId id) const override {
        return id == sid;
    }

    /**
     * Result of the getOutstandingItems function
     */
    struct OutstandingItemsResult {
        // OutstandingItemsResult ctor and dtor required to forward declare
        // CheckpointSnapshotRange
        OutstandingItemsResult();
        ~OutstandingItemsResult();

        /**
         * Optional state required when sending a checkpoint of type Disk
         * (i.e. when a Producer streams a disk-snapshot from memory.
         */
        struct DiskCheckpointState {
            /**
             * The HCS of the original disk snapshot
             */
            uint64_t highCompletedSeqno;
        };

        /**
         * The type of Checkpoint that these items belong to. Defaults to Memory
         * as this results in the most fastidious error checking on the replica
         */
        CheckpointType checkpointType = CheckpointType::Memory;

        /**
         * Whether this items are part of a seamless historical sequence of data
         */
        CheckpointHistorical historical = CheckpointHistorical::No;

        std::vector<queued_item> items;

        /**
         * Disk checkpoint state is optional as it is only required for disk
         * checkpoints.
         */
        std::optional<DiskCheckpointState> diskCheckpointState;

        /**
         * The visibleSeqno used to 'seed' the processItems loop
         */
        uint64_t visibleSeqno{0};

        /**
         * The snapshot bounds for the checkpoints we are going to send
         */
        std::vector<CheckpointSnapshotRange> ranges;
    };

    /**
     * Process a seqno ack against this stream.
     *
     * @param consumerName the name of the consumer acking
     * @param preparedSeqno the seqno that the consumer is acking
     */
    cb::engine_errc seqnoAck(const std::string& consumerName,
                             uint64_t preparedSeqno);

    static std::string to_string(StreamState type);

    bool collectionAllowed(DocKey key) const;

    /**
     * reassess the streams required privileges and call endStream if required
     * @param producer reference to the calling DcpProducer
     */
    bool endIfRequiredPrivilegesLost(DcpProducer& producer);

    std::unique_ptr<DcpResponse> makeEndStreamResponse(
            cb::mcbp::DcpStreamEndStatus);

    bool isDiskOnly() const;

    bool isTakeoverStream() const;

    PointInTimeEnabled isPointInTimeEnabled() const {
        return pitrEnabled;
    }

    /**
     * @returns true if the stream requested that purged tombstones should be
     * ignored, and not cause rollback.
     */
    bool isIgnoringPurgedTombstones() const;

    /**
     * Used to set the last read seqno from a scan of the data store layer.
     * (This is for external use only and ensures that
     * maxScanSeqno is zero prior to being set).
     * @param seqno last read seqno during a data store layer scan
     */
    void setBackfillScanLastRead(uint64_t seqno) {
        std::unique_lock<std::mutex> lh(streamMutex);
        /*
         * maxScanSeqno should only be modified once per
         * backfill
         */
        Expects(maxScanSeqno == 0);
        maxScanSeqno = seqno;
    }

    /**
     * Method to get the collections filter of the stream
     * @return the filter object
     */
    const Collections::VB::Filter& getFilter() const {
        return filter;
    }

    bool supportSyncWrites() const {
        return syncReplication != SyncReplication::No;
    }

    /**
     * @return the KVStore ValueFilter for this stream
     */
    ValueFilter getValueFilter() const;

    /**
     * Set the end_seqno_ of stream to the value of seqno
     * @param seqno
     */
    void setEndSeqno(uint64_t seqno);

    const std::string& getLogPrefix() const {
        return logPrefix;
    }

    bool areChangeStreamsEnabled() const;

    // Introduced in MB-45757 for testing a race condition on invalidate-cursor
    TestingHook<> removeCursorPreLockHook;

    TestingHook<> scheduleBackfillRegisterCursorHook;

    bool isFlatBuffersSystemEventEnabled() const;

    /**
     * Request that the ActiveStream calls removeBackfill on the given object
     * iff ActiveStream has a backfill to remove.
     *
     * @param bfm call removeBackfill on this object.
     */
    void removeBackfill(BackfillManager& bfm);

    /**
     * Determine if OSO backfill is preferred for the specified collection.
     * Returns true if OSO is predicted to be faster than seqno, otherwise
     * returns false if seqno backfill is predicted to be faster.
     */
    static bool isOSOPreferredForCollectionBackfill(const Configuration& config,
                                                    uint64_t collectionItems,
                                                    uint64_t collectionDiskSize,
                                                    uint64_t totalItems);

protected:
    void clear_UNLOCKED();

    /**
     * Notifies the stream that a scheduled backfill completed
     * without providing any items to backfillReceived, and
     * without marking a disk snapshot.
     *
     * If the cursor has been dropped, re-registers it to allow the stream
     * to transition to memory.
     *
     * @param lastReadSeqno last seqno in backfill range
     */
    void notifyEmptyBackfill_UNLOCKED(uint64_t lastSeenSeqno);

    /**
     * @param vb reference to the associated vbucket
     *
     * @return the outstanding items for the stream's checkpoint cursor and
     *         checkpoint type.
     */
    virtual ActiveStream::OutstandingItemsResult getOutstandingItems(
            VBucket& vb);

    /**
     * Given a set of queued items, create mutation response for each item,
     * and pass onto the producer associated with this stream.
     *
     * @param lg Lock on streamMutex
     * @param outstandingItemsResult vector of Items and Checkpoint type from
     *  which they came
     */
    void processItems(const std::lock_guard<std::mutex>& lg,
                      OutstandingItemsResult& outstandingItemsResult);

    /**
     * Should the given item be sent out across this stream?
     * @returns true if the item should be sent, false if it should be ignored.
     */
    bool shouldProcessItem(const Item& it);

    /**
     * Schedules the checkpointProcessorTask of the DcpProducer if there are
     * items to send.
     *
     * @param producer reference to the DcpProducer to schedule the
     *                 checkpointProcessorTask
     * @return true if there are items to be send from checkpoint(s)
     */
    bool nextCheckpointItem(DcpProducer& producer);

    /**
     * Get the next queued item.
     *
     * @param producer Producer for tracking the size against the BufferLog
     * @return DcpResponse to ship to the consumer
     */
    std::unique_ptr<DcpResponse> nextQueuedItem(DcpProducer&);

    /**
     * Create a DcpResponse message to send to the replica from the given item.
     *
     * @param item The item to turn into a DcpResponse
     * @param sendCommitSyncWriteAs Should we send a mutation instead of a
     *                                    commit? This should be the case if we
     *                                    are backfilling.
     * @return a DcpResponse to represent the item. This will be either a
     *         MutationResponse, SystemEventProducerMessage, CommitSyncWrite or
     *         AbortSyncWrite.
     */
    std::unique_ptr<DcpResponse> makeResponseFromItem(
            queued_item& item, SendCommitSyncWriteAs sendCommitSyncWriteAs);

    /* The transitionState function is protected (as opposed to private) for
     * testing purposes.
     */
    void transitionState(StreamState newState);

    /**
     * Registers a cursor with a given CheckpointManager.
     * The result of calling the function is that it sets the pendingBackfill
     * flag, if another backfill is required.  It also sets the curChkSeqno to
     * be at the position the new cursor is registered.
     *
     * @param chkptmgr  The CheckpointManager the cursor will be registered to.
     * @param lastProcessedSeqno  The last processed seqno.
     */
    virtual void registerCursor(CheckpointManager& chkptmgr,
                                uint64_t lastProcessedSeqno);

    /**
     * Unlocked variant of nextCheckpointItemTask caller must obtain
     * streamMutex and pass a reference to it
     * @param streamMutex reference to lockholder
     */
    void nextCheckpointItemTask(const std::lock_guard<std::mutex>& streamMutex);

    bool supportSyncReplication() const {
        return syncReplication == SyncReplication::SyncReplication;
    }

    /**
     * An OSO backfill is not always possible, this method will try to
     * schedule one.
     * @param the owning producer
     * @param the vbucket for the stream
     * @return true if the backfill was scheduled
     */
    bool tryAndScheduleOSOBackfill(DcpProducer& producer, VBucket& vb);

    bool isCollectionEnabledStream() const {
        return !filter.isLegacyFilter();
    }

    /// Common helper function for completing backfills.
    void completeBackfillInner(BackfillType backfillType,
                               uint64_t maxSeqno,
                               std::chrono::steady_clock::duration runtime,
                               size_t diskBytesRead);

    // The current state the stream is in.
    // Atomic to allow reads without having to acquire the streamMutex.
    std::atomic<StreamState> state_{StreamState::Pending};

    /* Indicates that a backfill has been scheduled and has not yet completed.
     * Is protected (as opposed to private) for testing purposes.
     */
    std::atomic<bool> isBackfillTaskRunning;

    /* Indicates if another backfill must be scheduled following the completion
     * of current running backfill.  Guarded by streamMutex.
     * Is protected (as opposed to private) for testing purposes.
     */
    bool pendingBackfill;

    //! Stats to track items read and sent from the backfill phase
    struct {
        std::atomic<size_t> memory = 0;
        std::atomic<size_t> disk = 0;
        std::atomic<size_t> sent = 0;
    } backfillItems;

    struct Labeller {
        std::string getLabel(const char* name) const;
        const ActiveStream& stream;
    };
    /* The last sequence number queued from disk or memory and is
       snapshotted and put onto readyQ */
    ATOMIC_MONOTONIC4(uint64_t, lastReadSeqno, Labeller, ThrowExceptionPolicy);

    /* backfill ById or BySeqno updates this member during the scan, then
       this value is copied into the lastReadSeqno member when completed */
    uint64_t lastBackfilledSeqno{0};

    /* backfillRemaining is a stat recording the amount of items remaining to
     * be read from disk.
     * Before the number of items to be backfilled has been determined (disk
     * scanned) it is empty.
     * Guarded by streamMutex.
     */
    std::optional<cb::NonNegativeCounter<size_t>> backfillRemaining;

    std::unique_ptr<DcpResponse> backfillPhase(DcpProducer& producer,
                                               std::lock_guard<std::mutex>& lh);

    Cursor cursor;

    // MB-37468: Test only hooks set via Mock class
    TestingHook<> completeBackfillHook;
    TestingHook<const DcpResponse*> nextHook;
    TestingHook<> takeoverSendPhaseHook;

    // Whether the responses sent using this stream should contain the body
    const IncludeValue includeValue;

    // Whether the responses sent using the stream should contain the xattrs (if
    // any)
    const IncludeXattrs includeXattributes;

    // Will the stream include user-xattrs (if any) at sending dcp (normal/sync)
    // deletions?
    const IncludeDeletedUserXattrs includeDeletedUserXattrs;

    /**
     * Should the next snapshot marker have the 'checkpoint' flag
     * (MARKER_FLAG_CHK) set?
     * See comments in processItems() for usage of this variable.
     */
    bool nextSnapshotIsCheckpoint = false;

private:
    std::unique_ptr<DcpResponse> inMemoryPhase(DcpProducer& producer);

    std::unique_ptr<DcpResponse> takeoverSendPhase(DcpProducer& producer);

    std::unique_ptr<DcpResponse> takeoverWaitPhase(DcpProducer& producer);

    std::unique_ptr<DcpResponse> deadPhase(DcpProducer& producer);

    /**
     * Pushes the items of a snapshot to the readyQ.
     *
     * @param meta Metadata on the items being passed
     * @param items The items to be streamed
     * @param maxVisibleSeqno the maximum visible seq (not prepare/abort)
     * @param highNonVisibleSeqno the snapEnd seqno that includes any non
     * visible mutations i.e. prepares and aborts. This is only used when
     * collections is enabled and sync writes are not supported on the stream.
     */
    void snapshot(const OutstandingItemsResult& meta,
                  std::deque<std::unique_ptr<DcpResponse>>& items,
                  uint64_t maxVisibleSeqno,
                  std::optional<uint64_t> highNonVisibleSeqno);

    void endStream(cb::mcbp::DcpStreamEndStatus reason);

    /* reschedule = FALSE ==> First backfill on the stream
     * reschedule = TRUE ==> Schedules another backfill on the stream that has
     *                       finished backfilling once and still in
     *                       STREAM_BACKFILLING state or in STREAM_IN_MEMORY
     *                       state.
     * Note: Expects the streamMutex to be acquired when called
     */
    void scheduleBackfill_UNLOCKED(DcpProducer& producer, bool reschedule);

    bool isCurrentSnapshotCompleted() const;

    /**
     * Drop the cursor registered with the checkpoint manager. Used during
     * cursor dropping. Upon failure to drop the cursor, puts stream to
     * dead state and notifies the producer connection
     * Note: Expects the streamMutex to be acquired when called
     *
     * @return true if cursor is dropped; else false
     */
    bool dropCheckpointCursor_UNLOCKED();

    /**
     * Notifies the producer connection that the stream has items ready to be
     * pick up.
     *
     * @param force Indiciates if the function should notify the connection
     *              irrespective of whether the connection already knows that
     *              the items are ready to be picked up. Default is 'false'
     * @param producer optional pointer to the DcpProducer owning this stream.
     *                 Supplied in some cases to reduce the number of times that
     *                 we promote the weak_ptr to the DcpProducer (producerPtr).
     */
    void notifyStreamReady(bool force = false, DcpProducer* producer = nullptr);

    /**
     * Helper function that tries to takes the ownership of the vbucket
     * (temporarily) and then removes the checkpoint cursor held by the stream.
     */
    bool removeCheckpointCursor();

    /**
     * Decides what log level must be used for (active) stream state
     * transitions
     *
     * @param currState current state of the stream
     * @param newState new state of the stream
     *
     * @return log level
     */
    static spdlog::level::level_enum getTransitionStateLogLevel(
            StreamState currState, StreamState newState);

    /**
     * Performs the basic actions for closing a stream (ie, queueing a
     * stream-end message and notifying the connection).
     *
     * @param status The end stream status
     */
    void setDeadInner(cb::mcbp::DcpStreamEndStatus status);

    /**
     * Remove the acks from the ActiveDurabilityMonitor for this stream.
     *
     * @param vbstateLock (optional) Exclusive lock to vbstate. The function
     *     acquires the lock if not provided.
     */
    void removeAcksFromDM(
            folly::SharedMutex::WriteHolder* vbstateLock = nullptr);

    /**
     * Checks if a DcpSeqnoAdvanced can be sent on this stream
     * @return true if enabled; false otherwise
     */
    bool isSeqnoAdvancedEnabled() const;

    /**
     * Method to check if there's a seqno gap between the snapEnd and the seqno
     * of the last item in the snapshot.
     * @param how far the stream has read, e.g. the last read item from
     *        checkpoint or last item read from disk. This value is used to
     *        ensure the stream has now reached the end of the current snapshot.
     * @return true if lastReadSeqno < snapEnd and snapEnd == streamSeqno
     */
    bool isSeqnoGapAtEndOfSnapshot(uint64_t streamSeqno) const;

    /**
     * Method to check if a SeqnoAdvanced is needed at the end of backfill
     * snapshot
     * @return true if a SeqnoAdvanced is needed
     */
    bool isSeqnoAdvancedNeededBackFill() const;

    /**
     * Method to enqueue a SeqnoAdvanced op with the seqno being the value of
     * lastSentSnapEndSeqno
     */
    void queueSeqnoAdvanced();

    /**
     * Enqueue a single snapshot + seqno advance
     * @param meta Metadata on the snapshot being sent
     * @param start value of snapshot start
     * @param end value of snapshot end
     */
    void sendSnapshotAndSeqnoAdvanced(const OutstandingItemsResult& meta,
                                      uint64_t start,
                                      uint64_t end);

    /**
     * If firstMarkerSent is false then the startSeqno of a snapshot may need
     * adjusting to match the snap_start_seqno the caller used when creating
     * the stream.
     * If firstMarkerSent is false this call will set it to true.
     * @param start a seqno we think should be the snapshot start
     * @param isCompleteSnapshot a boolean which was added by the History/CDC
     *        work. This bool should be true for when the snapshot is not spread
     *        over a >1 markers - which is what CDC can do when it has to send
     *        a disk snapshot as NoHistory{a,b} followed by History{c,d}. If
     *        this bool is true, the stream can state that the first snapshot
     *        has been fully processed (the marker of the first snapshot).
     * @return the snapshot start to use
     */
    uint64_t adjustStartIfFirstSnapshot(uint64_t start,
                                        bool isCompleteSnapshot);

    /**
     * See processItems() for details.
     *
     * @param lg Lock on streamMutex
     * @param outstandingItemsResult Items to process
     */
    void processItemsInner(const std::lock_guard<std::mutex>& lg,
                           OutstandingItemsResult& outstandingItemsResult);

    /**
     * Encodes the marker flags based on the stream state and the snapshot meta
     * information provided.
     *
     * @param meta Information on the snapshot being processed
     * @return
     */
    uint32_t getMarkerFlags(const OutstandingItemsResult& meta) const;

    //! Number of times a backfill is paused.
    cb::RelaxedAtomic<uint64_t> numBackfillPauses{0};

    /* The last sequence number queued from memory, but is yet to be
       snapshotted and put onto readyQ */
    std::atomic<uint64_t> lastReadSeqnoUnSnapshotted;

    //! The last sequence number sent to the network layer
    ATOMIC_MONOTONIC4(uint64_t, lastSentSeqno, Labeller, ThrowExceptionPolicy);

    //! The seqno of the last SeqnoAdvance sent
    ATOMIC_MONOTONIC3(uint64_t, lastSentSeqnoAdvance, Labeller);

    //! The last known seqno pointed to by the checkpoint cursor
    ATOMIC_WEAKLY_MONOTONIC3(uint64_t, curChkSeqno, Labeller);

<<<<<<< HEAD
    /**
     * Updated at the next checkpoint start which is simpler than dealing with
     * some transitions between backfill and memory which also set
     * nextSnapshotIsCheckpoint to true but do not need an override snap start.
     * This snapshot range might not be sent, for example if the checkpoint
     * contains only meta items.
     * MB-57767: This value is *not* monotonic.
=======
    /*
     * The next snapshot start that we will send (set when we set
     * nextSnapshotIsCheckpoint). Updated at the next checkpoint start which is
     * simpler than dealing with some transitions between backfill and memory
     * which also set nextSnapshotIsCheckpoint to true but do not need an
     * override snap start.
>>>>>>> 87dd4209
     */
    uint64_t nextSnapStart;

    //! The current vbucket state to send in the takeover stream
    vbucket_state_t takeoverState;

    //! The amount of items that have been sent during the memory phase
    std::atomic<size_t> itemsFromMemoryPhase;

    //! Whether or not this is the first snapshot marker sent
    // @TODO - update to be part of the state machine.
    bool firstMarkerSent;

    /**
     * Indicates if the stream is currently waiting for a snapshot to be
     * acknowledged by the peer. Incremented when forming SnapshotMarkers in
     * TakeoverSend phase, and decremented when SnapshotMarkerAck is received
     * from the peer.
     */
    std::atomic<int> waitForSnapshot;

    EventuallyPersistentEngine* const engine;
    const std::weak_ptr<DcpProducer> producerPtr;

    struct {
        std::atomic<size_t> bytes = 0;
        std::atomic<size_t> items = 0;
    } bufferedBackfill;

    /// Records the time at which the TakeoverSend phase begins.
    std::atomic<rel_time_t> takeoverStart = 0;

    /**
     * Maximum amount of time the TakeoverSend phase is permitted to take before
     * TakeoverSend is considered "backed up" and new frontend mutations will
     * paused.
     */
    const size_t takeoverSendMaxTime;
    //! Last snapshot start seqno sent to the DCP client, this value isn't used
    //! directly (apart from logging) but helps us to ensure that our
    //! snapshot start seqno we send are monotonic.
    ATOMIC_MONOTONIC3(uint64_t, lastSentSnapStartSeqno, Labeller);
    //! Last snapshot end seqno sent to the DCP client
    ATOMIC_MONOTONIC3(uint64_t, lastSentSnapEndSeqno, Labeller);

    /*
     * This is the highest seqno seen by KVStore when performing a scan
     * for the current snapshot we are back filling for. This is regardless of
     * collection or visibility. This used inform completeBackfill() of the last
     * read seqno from disk, to help make a decision on if we should enqueue an
     * SeqnoAdvanced op (see ::completeBackfill() for more info).
     */
    uint64_t maxScanSeqno{0};

    /* Flag used by checkpointCreatorTask that is set before all items are
       extracted for given checkpoint cursor, and is unset after all retrieved
       items are added to the readyQ */
    std::atomic<bool> chkptItemsExtractionInProgress;

    // Will the stream send dcp deletions with delete-times?
    const IncludeDeleteTime includeDeleteTime;

    /// Is PiTR enabled on this stream
    const PointInTimeEnabled pitrEnabled;

    // Will the stream encode the CollectionID in the key?
    const DocKeyEncodesCollectionId includeCollectionID;

    // Will the stream be able to output expiry opcodes?
    const EnableExpiryOutput enableExpiryOutput;

    /// Is Snappy compression supported on this connection?
    const SnappyEnabled snappyEnabled;

    /// Should items be forcefully compressed on this stream?
    const ForceValueCompression forceValueCompression;

    /// Does this stream support synchronous replication (i.e. acking Prepares)?
    /**
     * What level of SyncReplication does this stream Support:
     *  - None
     *  - SyncWrites: Sending Prepares/Commits/Aborts
     *  - SyncReplication: SyncWrites + Acking Prepares
     */
    const SyncReplication syncReplication;

    /// Does this stream send system-events with a FlatBuffers value?
    const bool flatBuffersSystemEventsEnabled{false};

    /**
     * The filter the stream will use to decide which keys should be transmitted
     */
    Collections::VB::Filter filter;

    /**
     * For CDC backfill, the prologue to the history maybe empty. The prologue
     * will store the marker here (which is unconditionally pushed to the
     * stream). When data is actually available in the prologue, then the
     * marker can be shipped. See MB-55590
     */
    std::unique_ptr<SnapshotMarker> pendingDiskMarker;

    /**
     * This stores a UID which the BackfillManager returns from schedule().
     * This object can now choose to force removal of the DCPBackfill with the
     * given UID, and will do so from ~ActiveStream.
     *
     * A value of 0 is reserved to mean "no backfill" and is used to skip the
     * removal path.
     *
     * This value must be read/written whilst holding streamMutex
     */
    uint64_t backfillUID{0};

protected:
    /**
     * A stream-ID which is defined if the producer is using enabled to allow
     * many streams-per-vbucket
     */
    const cb::mcbp::DcpStreamId sid;

    /// Whether sending History Snapshots is enabled on this stream
    const bool changeStreamsEnabled;

private:
    /**
     * A prefix to use in all stream log messages
     */
    std::string logPrefix;
};<|MERGE_RESOLUTION|>--- conflicted
+++ resolved
@@ -881,7 +881,6 @@
     //! The last known seqno pointed to by the checkpoint cursor
     ATOMIC_WEAKLY_MONOTONIC3(uint64_t, curChkSeqno, Labeller);
 
-<<<<<<< HEAD
     /**
      * Updated at the next checkpoint start which is simpler than dealing with
      * some transitions between backfill and memory which also set
@@ -889,14 +888,6 @@
      * This snapshot range might not be sent, for example if the checkpoint
      * contains only meta items.
      * MB-57767: This value is *not* monotonic.
-=======
-    /*
-     * The next snapshot start that we will send (set when we set
-     * nextSnapshotIsCheckpoint). Updated at the next checkpoint start which is
-     * simpler than dealing with some transitions between backfill and memory
-     * which also set nextSnapshotIsCheckpoint to true but do not need an
-     * override snap start.
->>>>>>> 87dd4209
      */
     uint64_t nextSnapStart;
 
