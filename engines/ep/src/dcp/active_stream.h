/* -*- Mode: C++; tab-width: 4; c-basic-offset: 4; indent-tabs-mode: nil -*- */
/*
 *     Copyright 2018-Present Couchbase, Inc.
 *
 *   Use of this software is governed by the Business Source License included
 *   in the file licenses/BSL-Couchbase.txt.  As of the Change Date specified
 *   in that file, in accordance with the Business Source License, use of this
 *   software will be governed by the Apache License, Version 2.0, included in
 *   the file licenses/APL2.txt.
 */

#pragma once

#include "collections/vbucket_filter.h"
#include "dcp/stream.h"
#include "utilities/testing_hook.h"
#include <memcached/engine_error.h>
#include <platform/non_negative_counter.h>
#include <relaxed_atomic.h>
#include <spdlog/common.h>
#include <optional>

class CheckpointManager;
class VBucket;
enum class ValueFilter;

struct CheckpointSnapshotRange;

/**
 * This class represents an "active" Stream of DCP messages for a given vBucket.
 *
 * "Active" refers to the fact this Stream is generating DCP messages to be sent
 * out to a DCP client which is listening for them.
 *
 * An ActiveStream is essentially a mini state-machine, which starts in
 * StreamState::Pending and then progresses through a sequence of states
 * based on the arguments passed to the stream and the state of the associated
 * VBucket.
 *
 * The expected possible state transitions are described below.
 * Note that error paths, where any state can transition directly to Dead are
 * omitted for brevity (and to avoid cluttering the diagram).
 *
 *               [Pending]
 *                   |
 *                   V
 *             [Backfilling]  <---------------------------\
 *                   |                                    |
 *               Disk only?                               |
 *              /          \                              |
 *            Yes          No                             |
 *             |            |               Pending backfill (cursor dropped)?
 *             |            V                             |
 *             |      Takeover stream?                    |
 *     /-------/      /              \                    |
 *     |             Yes             No                   |
 *     |             |               |                    |
 *     |             V               V                    |
 *     |       [TakeoverSend]    [InMemory] >-------------/
 *     |             |               |
 *     |             V               |
 *     |       [TakeoverWait]        |
 *     |         (pending)           |
 *     |             |               |
 *     |             V               |
 *     |       [TakeoverSend]        |
 *     |             |               |
 *     |             V               |
 *     |       [TakeoverWait]        |
 *     |         (active)            |
 *     |             |               |
 *     \-------------+---------------/
 *                   |
 *                   V
 *                [Dead]
 */
class ActiveStream : public Stream,
                     public std::enable_shared_from_this<ActiveStream> {
public:
    /// The states this ActiveStream object can be in - see diagram in
    /// ActiveStream description.
    enum class StreamState {
        Pending,
        Backfilling,
        InMemory,
        TakeoverSend,
        TakeoverWait,
        Dead
    };

    /// What order are items returned for this backfill?
    enum class BackfillType {
        /// In the original sequence number order.
        InOrder,
        /// Out of the original sequence number order.
        OutOfSequenceOrder,
    };

    ActiveStream(EventuallyPersistentEngine* e,
                 std::shared_ptr<DcpProducer> p,
                 const std::string& name,
                 uint32_t flags,
                 uint32_t opaque,
                 VBucket& vbucket,
                 uint64_t st_seqno,
                 uint64_t en_seqno,
                 uint64_t vb_uuid,
                 uint64_t snap_start_seqno,
                 uint64_t snap_end_seqno,
                 IncludeValue includeVal,
                 IncludeXattrs includeXattrs,
                 IncludeDeleteTime includeDeleteTime,
                 IncludeDeletedUserXattrs includeDeletedUserXattrs,
                 Collections::VB::Filter filter);

    ~ActiveStream() override;

    /**
     * Get the next item for this stream
     *
     * @param producer Reference to the calling DcpProducer that may be used to
     *                 update the BufferLog (nextQueuedItem) or notify the
     *                 producer (notifyStream). This helps us avoid promotion of
     *                 the producerPtr weak_ptr on the memcached worker path
     *                 which reduces cache contention that can be observed on
     *                 this path and the AuxIO backfill/checkpoint processor
     *                 path.
     * @return DcpResponse to ship to the consumer (via the calling DcpProducer)
     */
    std::unique_ptr<DcpResponse> next(DcpProducer& producer);

    void setActive() override {
        std::lock_guard<std::mutex> lh(streamMutex);
        if (isPending()) {
            transitionState(StreamState::Backfilling);
        }
    }

    /// @returns true if state_ is not Dead
    bool isActive() const override;

    /// @Returns true if state_ is Backfilling
    bool isBackfilling() const;

    /// @Returns true if state_ is InMemory
    bool isInMemory() const;

    /// @Returns true if state_ is Pending
    bool isPending() const;

    /// @Returns true if state_ is TakeoverSend
    bool isTakeoverSend() const;

    /// @Returns true if state_ is TakeoverWait
    bool isTakeoverWait() const;

    uint32_t setDead(cb::mcbp::DcpStreamEndStatus status) override;

    /**
     * Ends the stream.
     *
     * @param status The stream end status
     * @param vbstateLock Exclusive lock to vbstate
     */
    void setDead(cb::mcbp::DcpStreamEndStatus status,
                 folly::SharedMutex::WriteHolder& vbstateLock);

    StreamState getState() const {
        return state_;
    }

    /**
     * Notify the producer that the stream is ready.
     *
     * @param producer reference to the calling producer to avoid promoting the
     *                 producerPtr weak_ptr
     */
    void notifySeqnoAvailable(DcpProducer& producer);

    void snapshotMarkerAckReceived();

    /**
     * Process SetVBucketState response
     *
     * @param producer reference to the calling DcpProducer
     */
    void setVBucketStateAckRecieved(DcpProducer& producer);

    /// Set the number of backfill items remaining to the given value.
    void setBackfillRemaining(size_t value);

    void setBackfillRemaining_UNLOCKED(size_t value);

    /// Increment the number of times a backfill is paused.
    void incrementNumBackfillPauses();

    uint64_t getNumBackfillPauses() {
        return numBackfillPauses;
    }

    // The source of the snapshot marker
    //
    // History - This is a range which has history, all updates to keys will be
    //           returned.
    // NoHistory - A range which does not have history, all keys are the most
    //             recent updates.
    // NoHistoryPrologue - This is the NoHistory range from a disk snapshot also
    //                  also contains History. The backfill will cross from
    //                  the no-history to history ranges.
    //
    // NoHistoryPrologue exists to indicate the case when a disk snapshot
    // has both History and NoHistory ranges - in this case markDiskSnapshot
    // for example will get invoked twice by the same source backfill. First
    // NoHistoryPrologue, second History. This allows ActiveStream to
    // distinguish from NoHistory which will not transition to History.
    enum SnapshotSource { History, NoHistory, NoHistoryPrologue };

    /**
     * Queues a snapshot marker to be sent - only if there are items in
     * the backfill range which will be sent.
     *
     * Connections which have not negotiated for sync writes will not
     * send prepares or aborts; if the entire backfill is prepares or
     * aborts, then a snapshot marker should not be sent because no
     * items will follow.
     *
     * @param startSeqno start of backfill range
     * @param endSeqno seqno of last item in backfill range
     * @param highCompletedSeqno seqno of last commit/abort in the backfill
     * range
     * @param maxVisibleSeqno seqno of last visible (commit/mutation/system
     * event) item
     * @param timestamp of the disk snapshot (if available)
     * @param source if the snapshot is a history or non-history snapshot
     * @return If the stream has queued a snapshot marker. If this is false, the
     *         stream determined none of the items in the backfill would be sent
     */
    bool markDiskSnapshot(uint64_t startSeqno,
                          uint64_t endSeqno,
                          std::optional<uint64_t> highCompletedSeqno,
                          uint64_t maxVisibleSeqno,
                          std::optional<uint64_t> timestamp,
                          SnapshotSource source);

    /**
     * Queues a single "Out of Seqno Order" marker with the 'start' flag
     * into the ready queue
     *
     * @param endSeqno the end of the disk snapshot - used for cursor
     *        registration
     */
    bool markOSODiskSnapshot(uint64_t endSeqno);

    /**
     * Pushes the backfilled item into the stream readyQ.
     *
     * @param item
     * @param backfill_source Memory/Disk depending on whether we had a cache
     *   hit/miss
     * @return true if the backfill can continue, false otherwise.
     */
    bool backfillReceived(std::unique_ptr<Item> item,
                          backfill_source_t backfill_source);

    /**
     * @param runtime The total runtime the backfill took, measured as active
     * time executing (i.e. total BackfillManagerTask::run() durations for
     * this backfill)
     * @param diskBytesRead The total number of bytes read from disk during
     *        this backfill.
     */
    void completeBackfill(std::chrono::steady_clock::duration runtime,
                          size_t diskBytesRead);

    /**
     * Queues a single "Out of Seqno Order" marker with the 'end' flag
     * into the ready queue.
     *
     * @param maxSeqno the maximum seqno of the snapshot supplying the OSO
     *        backfill. A SeqnoAdvanced maybe sent if the last backfilled
     *        item is not the maxSeqno item
     * @param runtime The total runtime the backfill took, measured as active
     *        time executing (i.e. total BackfillManagerTask::run() durations
     *        for this backfill).
     * @param diskBytesRead The total number of bytes read from disk during
     *        this backfill.
     */
    void completeOSOBackfill(uint64_t maxSeqno,
                             std::chrono::steady_clock::duration runtime,
                             size_t diskBytesRead);

    bool isCompressionEnabled() const;

    bool isForceValueCompressionEnabled() const {
        return forceValueCompression == ForceValueCompression::Yes;
    }

    bool isSnappyEnabled() const {
        return snappyEnabled == SnappyEnabled::Yes;
    }

    void addStats(const AddStatFn& add_stat, CookieIface& c) override;

    void addTakeoverStats(const AddStatFn& add_stat,
                          CookieIface& c,
                          const VBucket& vb);

    /* Returns a count of how many items are outstanding to be sent for this
     * stream's vBucket.
     */
    size_t getItemsRemaining();

    uint64_t getLastReadSeqno() const;

    uint64_t getLastSentSeqno() const;

    // Defined in active_stream_impl.h to remove the need to include the
    // producer header here
    template <typename... Args>
    void log(spdlog::level::level_enum severity,
             const char* fmt,
             Args... args) const;

    // Runs on ActiveStreamCheckpointProcessorTask
    void nextCheckpointItemTask();

    /**
     * Function to handle a slow stream that is supposedly hogging memory in
     * checkpoint mgr. Currently we handle the slow stream by switching from
     * in-memory to backfilling
     *
     * @return true if cursor is dropped; else false
     */
    bool handleSlowStream();

    /// @return true if IncludeValue/IncludeXattrs/IncludeDeletedUserXattrs are
    /// set to No, otherwise return false.
    bool isKeyOnly() const {
        // IncludeValue::NoWithUnderlyingDatatype doesn't allow key-only,
        // as we need to fetch the datatype also (which is not present in
        // revmeta for V0 documents, so in general still requires fetching
        // the body).
        return (includeValue == IncludeValue::No) &&
               (includeXattributes == IncludeXattrs::No) &&
               (includeDeletedUserXattrs == IncludeDeletedUserXattrs::No);
    }

    const Cursor& getCursor() const override {
        return cursor;
    }

    std::string getStreamTypeName() const override;

    std::string getStateName() const override;

    bool compareStreamId(cb::mcbp::DcpStreamId id) const override {
        return id == sid;
    }

    /**
     * Result of the getOutstandingItems function
     */
    struct OutstandingItemsResult {
        // OutstandingItemsResult ctor and dtor required to forward declare
        // CheckpointSnapshotRange
        OutstandingItemsResult();
        ~OutstandingItemsResult();

        /**
         * Optional state required when sending a checkpoint of type Disk
         * (i.e. when a Producer streams a disk-snapshot from memory.
         */
        struct DiskCheckpointState {
            /**
             * The HCS of the original disk snapshot
             */
            uint64_t highCompletedSeqno;
        };

        /**
         * The type of Checkpoint that these items belong to. Defaults to Memory
         * as this results in the most fastidious error checking on the replica
         */
        CheckpointType checkpointType = CheckpointType::Memory;

        /**
         * Whether this items are part of a seamless historical sequence of data
         */
        CheckpointHistorical historical = CheckpointHistorical::No;

        std::vector<queued_item> items;

        /**
         * Disk checkpoint state is optional as it is only required for disk
         * checkpoints.
         */
        std::optional<DiskCheckpointState> diskCheckpointState;

        /**
         * The visibleSeqno used to 'seed' the processItems loop
         */
        uint64_t visibleSeqno{0};

        /**
         * The snapshot bounds for the checkpoints we are going to send
         */
        std::vector<CheckpointSnapshotRange> ranges;
    };

    /**
     * Process a seqno ack against this stream.
     *
     * @param consumerName the name of the consumer acking
     * @param preparedSeqno the seqno that the consumer is acking
     */
    cb::engine_errc seqnoAck(const std::string& consumerName,
                             uint64_t preparedSeqno);

    static std::string to_string(StreamState type);

    bool collectionAllowed(DocKey key) const;

    /**
     * reassess the streams required privileges and call endStream if required
     * @param producer reference to the calling DcpProducer
     */
    bool endIfRequiredPrivilegesLost(DcpProducer& producer);

    std::unique_ptr<DcpResponse> makeEndStreamResponse(
            cb::mcbp::DcpStreamEndStatus);

    bool isDiskOnly() const;

    bool isTakeoverStream() const;

    PointInTimeEnabled isPointInTimeEnabled() const {
        return pitrEnabled;
    }

    /**
     * @returns true if the stream requested that purged tombstones should be
     * ignored, and not cause rollback.
     */
    bool isIgnoringPurgedTombstones() const;

    /**
     * Used to set the last read seqno from a scan of the data store layer.
     * (This is for external use only and ensures that
     * maxScanSeqno is zero prior to being set).
     * @param seqno last read seqno during a data store layer scan
     */
    void setBackfillScanLastRead(uint64_t seqno) {
        std::unique_lock<std::mutex> lh(streamMutex);
        /*
         * maxScanSeqno should only be modified once per
         * backfill
         */
        Expects(maxScanSeqno == 0);
        maxScanSeqno = seqno;
    }

    /**
     * Method to get the collections filter of the stream
     * @return the filter object
     */
    const Collections::VB::Filter& getFilter() const {
        return filter;
    }

    bool supportSyncWrites() const {
        return syncReplication != SyncReplication::No;
    }

    /**
     * @return the KVStore ValueFilter for this stream
     */
    ValueFilter getValueFilter() const;

    /**
     * Set the end_seqno_ of stream to the value of seqno
     * @param seqno
     */
    void setEndSeqno(uint64_t seqno);

    const std::string& getLogPrefix() const {
        return logPrefix;
    }

    bool areChangeStreamsEnabled() const;

    // Introduced in MB-45757 for testing a race condition on invalidate-cursor
    TestingHook<> removeCursorPreLockHook;

    TestingHook<> scheduleBackfillRegisterCursorHook;

    bool isFlatBuffersSystemEventEnabled() const;

protected:
    void clear_UNLOCKED();

    /**
     * Notifies the stream that a scheduled backfill completed
     * without providing any items to backfillReceived, and
     * without marking a disk snapshot.
     *
     * If the cursor has been dropped, re-registers it to allow the stream
     * to transition to memory.
     *
     * @param lastReadSeqno last seqno in backfill range
     */
    void notifyEmptyBackfill_UNLOCKED(uint64_t lastSeenSeqno);

    /**
     * @param vb reference to the associated vbucket
     *
     * @return the outstanding items for the stream's checkpoint cursor and
     *         checkpoint type.
     */
    virtual ActiveStream::OutstandingItemsResult getOutstandingItems(
            VBucket& vb);

    /**
     * Given a set of queued items, create mutation response for each item,
     * and pass onto the producer associated with this stream.
     *
     * @param lg Lock on streamMutex
     * @param outstandingItemsResult vector of Items and Checkpoint type from
     *  which they came
     */
    void processItems(const std::lock_guard<std::mutex>& lg,
                      OutstandingItemsResult& outstandingItemsResult);

    /**
     * Should the given item be sent out across this stream?
     * @returns true if the item should be sent, false if it should be ignored.
     */
    bool shouldProcessItem(const Item& it);

    /**
     * Schedules the checkpointProcessorTask of the DcpProducer if there are
     * items to send.
     *
     * @param producer reference to the DcpProducer to schedule the
     *                 checkpointProcessorTask
     * @return true if there are items to be send from checkpoint(s)
     */
    bool nextCheckpointItem(DcpProducer& producer);

    /**
     * Get the next queued item.
     *
     * @param producer Producer for tracking the size against the BufferLog
     * @return DcpResponse to ship to the consumer
     */
    std::unique_ptr<DcpResponse> nextQueuedItem(DcpProducer&);

    /**
     * Create a DcpResponse message to send to the replica from the given item.
     *
     * @param item The item to turn into a DcpResponse
     * @param sendCommitSyncWriteAs Should we send a mutation instead of a
     *                                    commit? This should be the case if we
     *                                    are backfilling.
     * @return a DcpResponse to represent the item. This will be either a
     *         MutationResponse, SystemEventProducerMessage, CommitSyncWrite or
     *         AbortSyncWrite.
     */
    std::unique_ptr<DcpResponse> makeResponseFromItem(
            queued_item& item, SendCommitSyncWriteAs sendCommitSyncWriteAs);

    /* The transitionState function is protected (as opposed to private) for
     * testing purposes.
     */
    void transitionState(StreamState newState);

    /**
     * Registers a cursor with a given CheckpointManager.
     * The result of calling the function is that it sets the pendingBackfill
     * flag, if another backfill is required.  It also sets the curChkSeqno to
     * be at the position the new cursor is registered.
     *
     * @param chkptmgr  The CheckpointManager the cursor will be registered to.
     * @param lastProcessedSeqno  The last processed seqno.
     */
    virtual void registerCursor(CheckpointManager& chkptmgr,
                                uint64_t lastProcessedSeqno);

    /**
     * Unlocked variant of nextCheckpointItemTask caller must obtain
     * streamMutex and pass a reference to it
     * @param streamMutex reference to lockholder
     */
    void nextCheckpointItemTask(const std::lock_guard<std::mutex>& streamMutex);

    bool supportSyncReplication() const {
        return syncReplication == SyncReplication::SyncReplication;
    }

    /**
     * An OSO backfill is not always possible, this method will try to
     * schedule one.
     * @param the owning producer
     * @param the vbucket for the stream
     * @return true if the backfill was scheduled
     */
    bool tryAndScheduleOSOBackfill(DcpProducer& producer, VBucket& vb);

    bool isCollectionEnabledStream() const {
        return !filter.isLegacyFilter();
    }

    /// Common helper function for completing backfills.
    void completeBackfillInner(BackfillType backfillType,
                               uint64_t maxSeqno,
                               std::chrono::steady_clock::duration runtime,
                               size_t diskBytesRead);

    // The current state the stream is in.
    // Atomic to allow reads without having to acquire the streamMutex.
    std::atomic<StreamState> state_{StreamState::Pending};

    /* Indicates that a backfill has been scheduled and has not yet completed.
     * Is protected (as opposed to private) for testing purposes.
     */
    std::atomic<bool> isBackfillTaskRunning;

    /* Indicates if another backfill must be scheduled following the completion
     * of current running backfill.  Guarded by streamMutex.
     * Is protected (as opposed to private) for testing purposes.
     */
    bool pendingBackfill;

    //! Stats to track items read and sent from the backfill phase
    struct {
        std::atomic<size_t> memory = 0;
        std::atomic<size_t> disk = 0;
        std::atomic<size_t> sent = 0;
    } backfillItems;

    struct Labeller {
        std::string getLabel(const char* name) const;
        const ActiveStream& stream;
    };
    /* The last sequence number queued from disk or memory and is
       snapshotted and put onto readyQ */
    ATOMIC_MONOTONIC4(uint64_t, lastReadSeqno, Labeller, ThrowExceptionPolicy);

    /* backfill ById or BySeqno updates this member during the scan, then
       this value is copied into the lastReadSeqno member when completed */
    uint64_t lastBackfilledSeqno{0};

    /* backfillRemaining is a stat recording the amount of items remaining to
     * be read from disk.
     * Before the number of items to be backfilled has been determined (disk
     * scanned) it is empty.
     * Guarded by streamMutex.
     */
    std::optional<cb::NonNegativeCounter<size_t>> backfillRemaining;

    std::unique_ptr<DcpResponse> backfillPhase(DcpProducer& producer,
                                               std::lock_guard<std::mutex>& lh);

    Cursor cursor;

    // MB-37468: Test only hooks set via Mock class
    TestingHook<> completeBackfillHook;
    TestingHook<const DcpResponse*> nextHook;
    TestingHook<> takeoverSendPhaseHook;

    // Whether the responses sent using this stream should contain the body
    const IncludeValue includeValue;

    // Whether the responses sent using the stream should contain the xattrs (if
    // any)
    const IncludeXattrs includeXattributes;

    // Will the stream include user-xattrs (if any) at sending dcp (normal/sync)
    // deletions?
    const IncludeDeletedUserXattrs includeDeletedUserXattrs;

    /**
     * Should the next snapshot marker have the 'checkpoint' flag
     * (MARKER_FLAG_CHK) set?
     * See comments in processItems() for usage of this variable.
     */
    bool nextSnapshotIsCheckpoint = false;

private:
    std::unique_ptr<DcpResponse> inMemoryPhase(DcpProducer& producer);

    std::unique_ptr<DcpResponse> takeoverSendPhase(DcpProducer& producer);

    std::unique_ptr<DcpResponse> takeoverWaitPhase(DcpProducer& producer);

    std::unique_ptr<DcpResponse> deadPhase(DcpProducer& producer);

    /**
     * Pushes the items of a snapshot to the readyQ.
     *
     * @param meta Metadata on the items being passed
     * @param items The items to be streamed
     * @param maxVisibleSeqno the maximum visible seq (not prepare/abort)
     * @param highNonVisibleSeqno the snapEnd seqno that includes any non
     * visible mutations i.e. prepares and aborts. This is only used when
     * collections is enabled and sync writes are not supported on the stream.
     */
    void snapshot(const OutstandingItemsResult& meta,
                  std::deque<std::unique_ptr<DcpResponse>>& items,
                  uint64_t maxVisibleSeqno,
                  std::optional<uint64_t> highNonVisibleSeqno);

    void endStream(cb::mcbp::DcpStreamEndStatus reason);

    /* reschedule = FALSE ==> First backfill on the stream
     * reschedule = TRUE ==> Schedules another backfill on the stream that has
     *                       finished backfilling once and still in
     *                       STREAM_BACKFILLING state or in STREAM_IN_MEMORY
     *                       state.
     * Note: Expects the streamMutex to be acquired when called
     */
    void scheduleBackfill_UNLOCKED(DcpProducer& producer, bool reschedule);

    bool isCurrentSnapshotCompleted() const;

    /**
     * Drop the cursor registered with the checkpoint manager. Used during
     * cursor dropping. Upon failure to drop the cursor, puts stream to
     * dead state and notifies the producer connection
     * Note: Expects the streamMutex to be acquired when called
     *
     * @return true if cursor is dropped; else false
     */
    bool dropCheckpointCursor_UNLOCKED();

    /**
     * Notifies the producer connection that the stream has items ready to be
     * pick up.
     *
     * @param force Indiciates if the function should notify the connection
     *              irrespective of whether the connection already knows that
     *              the items are ready to be picked up. Default is 'false'
     * @param producer optional pointer to the DcpProducer owning this stream.
     *                 Supplied in some cases to reduce the number of times that
     *                 we promote the weak_ptr to the DcpProducer (producerPtr).
     */
    void notifyStreamReady(bool force = false, DcpProducer* producer = nullptr);

    /**
     * Helper function that tries to takes the ownership of the vbucket
     * (temporarily) and then removes the checkpoint cursor held by the stream.
     */
    bool removeCheckpointCursor();

    /**
     * Decides what log level must be used for (active) stream state
     * transitions
     *
     * @param currState current state of the stream
     * @param newState new state of the stream
     *
     * @return log level
     */
    static spdlog::level::level_enum getTransitionStateLogLevel(
            StreamState currState, StreamState newState);

    /**
     * Performs the basic actions for closing a stream (ie, queueing a
     * stream-end message and notifying the connection).
     *
     * @param status The end stream status
     */
    void setDeadInner(cb::mcbp::DcpStreamEndStatus status);

    /**
     * Remove the acks from the ActiveDurabilityMonitor for this stream.
     *
     * @param vbstateLock (optional) Exclusive lock to vbstate. The function
     *     acquires the lock if not provided.
     */
    void removeAcksFromDM(
            folly::SharedMutex::WriteHolder* vbstateLock = nullptr);

    /**
     * Checks if a DcpSeqnoAdvanced can be sent on this stream
     * @return true if enabled; false otherwise
     */
    bool isSeqnoAdvancedEnabled() const;

    /**
     * Method to check if there's a seqno gap between the snapEnd and the seqno
     * of the last item in the snapshot.
     * @param how far the stream has read, e.g. the last read item from
     *        checkpoint or last item read from disk. This value is used to
     *        ensure the stream has now reached the end of the current snapshot.
     * @return true if lastReadSeqno < snapEnd and snapEnd == streamSeqno
     */
    bool isSeqnoGapAtEndOfSnapshot(uint64_t streamSeqno) const;

    /**
     * Method to check if a SeqnoAdvanced is needed at the end of backfill
     * snapshot
     * @return true if a SeqnoAdvanced is needed
     */
    bool isSeqnoAdvancedNeededBackFill() const;

    /**
     * Method to enqueue a SeqnoAdvanced op with the seqno being the value of
     * lastSentSnapEndSeqno
     */
    void queueSeqnoAdvanced();

    /**
     * Enqueue a single snapshot + seqno advance
     * @param meta Metadata on the snapshot being sent
     * @param start value of snapshot start
     * @param end value of snapshot end
     */
    void sendSnapshotAndSeqnoAdvanced(const OutstandingItemsResult& meta,
                                      uint64_t start,
                                      uint64_t end);

    /**
     * If firstMarkerSent is false then the startSeqno of a snapshot may need
     * adjusting to match the snap_start_seqno the caller used when creating
     * the stream.
     * If firstMarkerSent is false this call will set it to true.
     * @param start a seqno we think should be the snapshot start
     * @param isCompleteSnapshot a boolean which was added by the History/CDC
     *        work. This bool should be true for when the snapshot is not spread
     *        over a >1 markers - which is what CDC can do when it has to send
     *        a disk snapshot as NoHistory{a,b} followed by History{c,d}. If
     *        this bool is true, the stream can state that the first snapshot
     *        has been fully processed (the marker of the first snapshot).
     * @return the snapshot start to use
     */
    uint64_t adjustStartIfFirstSnapshot(uint64_t start,
                                        bool isCompleteSnapshot);

    /**
<<<<<<< HEAD
     * See processItems() for details.
     *
     * @param lg Lock on streamMutex
     * @param outstandingItemsResult Items to process
     */
    void processItemsInner(const std::lock_guard<std::mutex>& lg,
                           OutstandingItemsResult& outstandingItemsResult);

    //! Number of times a backfill is paused.
    cb::RelaxedAtomic<uint64_t> numBackfillPauses{0};
=======
     * Encodes the marker flags based on the stream state and the snapshot meta
     * information provided.
     *
     * @param meta Information on the snapshot being processed
     * @return
     */
    uint32_t getMarkerFlags(const OutstandingItemsResult& meta) const;
>>>>>>> 781d6a06

    /* The last sequence number queued from memory, but is yet to be
       snapshotted and put onto readyQ */
    std::atomic<uint64_t> lastReadSeqnoUnSnapshotted;

    //! The last sequence number sent to the network layer
    ATOMIC_MONOTONIC4(uint64_t, lastSentSeqno, Labeller, ThrowExceptionPolicy);

    //! The seqno of the last SeqnoAdvance sent
    ATOMIC_MONOTONIC3(uint64_t, lastSentSeqnoAdvance, Labeller);

    //! The last known seqno pointed to by the checkpoint cursor
    ATOMIC_WEAKLY_MONOTONIC3(uint64_t, curChkSeqno, Labeller);

    /*
     * The next snapshot start that we will send (set when we set
     * nextSnapshotIsCheckpoint). Updated at the next checkpoint start which is
     * simpler than dealing with some transitions between backfill and memory
     * which also set nextSnapshotIsCheckpoint to true but do not need an
     * override snap start.
     */
    WEAKLY_MONOTONIC3(uint64_t, nextSnapStart, Labeller);

    //! The current vbucket state to send in the takeover stream
    vbucket_state_t takeoverState;

    //! The amount of items that have been sent during the memory phase
    std::atomic<size_t> itemsFromMemoryPhase;

    //! Whether or not this is the first snapshot marker sent
    // @TODO - update to be part of the state machine.
    bool firstMarkerSent;

    /**
     * Indicates if the stream is currently waiting for a snapshot to be
     * acknowledged by the peer. Incremented when forming SnapshotMarkers in
     * TakeoverSend phase, and decremented when SnapshotMarkerAck is received
     * from the peer.
     */
    std::atomic<int> waitForSnapshot;

    EventuallyPersistentEngine* const engine;
    const std::weak_ptr<DcpProducer> producerPtr;

    struct {
        std::atomic<size_t> bytes = 0;
        std::atomic<size_t> items = 0;
    } bufferedBackfill;

    /// Records the time at which the TakeoverSend phase begins.
    std::atomic<rel_time_t> takeoverStart = 0;

    /**
     * Maximum amount of time the TakeoverSend phase is permitted to take before
     * TakeoverSend is considered "backed up" and new frontend mutations will
     * paused.
     */
    const size_t takeoverSendMaxTime;
    //! Last snapshot start seqno sent to the DCP client, this value isn't used
    //! directly (apart from logging) but helps us to ensure that our
    //! snapshot start seqno we send are monotonic.
    ATOMIC_MONOTONIC3(uint64_t, lastSentSnapStartSeqno, Labeller);
    //! Last snapshot end seqno sent to the DCP client
    ATOMIC_MONOTONIC3(uint64_t, lastSentSnapEndSeqno, Labeller);

    /*
     * This is the highest seqno seen by KVStore when performing a scan
     * for the current snapshot we are back filling for. This is regardless of
     * collection or visibility. This used inform completeBackfill() of the last
     * read seqno from disk, to help make a decision on if we should enqueue an
     * SeqnoAdvanced op (see ::completeBackfill() for more info).
     */
    uint64_t maxScanSeqno{0};

    /* Flag used by checkpointCreatorTask that is set before all items are
       extracted for given checkpoint cursor, and is unset after all retrieved
       items are added to the readyQ */
    std::atomic<bool> chkptItemsExtractionInProgress;

    // Will the stream send dcp deletions with delete-times?
    const IncludeDeleteTime includeDeleteTime;

    /// Is PiTR enabled on this stream
    const PointInTimeEnabled pitrEnabled;

    // Will the stream encode the CollectionID in the key?
    const DocKeyEncodesCollectionId includeCollectionID;

    // Will the stream be able to output expiry opcodes?
    const EnableExpiryOutput enableExpiryOutput;

    /// Is Snappy compression supported on this connection?
    const SnappyEnabled snappyEnabled;

    /// Should items be forcefully compressed on this stream?
    const ForceValueCompression forceValueCompression;

    /// Does this stream support synchronous replication (i.e. acking Prepares)?
    /**
     * What level of SyncReplication does this stream Support:
     *  - None
     *  - SyncWrites: Sending Prepares/Commits/Aborts
     *  - SyncReplication: SyncWrites + Acking Prepares
     */
    const SyncReplication syncReplication;

    /// Does this stream send system-events with a FlatBuffers value?
    const bool flatBuffersSystemEventsEnabled{false};

    /**
     * The filter the stream will use to decide which keys should be transmitted
     */
    Collections::VB::Filter filter;

protected:
    /**
     * A stream-ID which is defined if the producer is using enabled to allow
     * many streams-per-vbucket
     */
    const cb::mcbp::DcpStreamId sid;

    /// Whether sending History Snapshots is enabled on this stream
    const bool changeStreamsEnabled;

private:
    /**
     * A prefix to use in all stream log messages
     */
    std::string logPrefix;
};<|MERGE_RESOLUTION|>--- conflicted
+++ resolved
@@ -837,7 +837,6 @@
                                         bool isCompleteSnapshot);
 
     /**
-<<<<<<< HEAD
      * See processItems() for details.
      *
      * @param lg Lock on streamMutex
@@ -846,17 +845,17 @@
     void processItemsInner(const std::lock_guard<std::mutex>& lg,
                            OutstandingItemsResult& outstandingItemsResult);
 
+    /**
+     * Encodes the marker flags based on the stream state and the snapshot meta
+     * information provided.
+     *
+     * @param meta Information on the snapshot being processed
+     * @return
+     */
+    uint32_t getMarkerFlags(const OutstandingItemsResult& meta) const;
+
     //! Number of times a backfill is paused.
     cb::RelaxedAtomic<uint64_t> numBackfillPauses{0};
-=======
-     * Encodes the marker flags based on the stream state and the snapshot meta
-     * information provided.
-     *
-     * @param meta Information on the snapshot being processed
-     * @return
-     */
-    uint32_t getMarkerFlags(const OutstandingItemsResult& meta) const;
->>>>>>> 781d6a06
 
     /* The last sequence number queued from memory, but is yet to be
        snapshotted and put onto readyQ */
