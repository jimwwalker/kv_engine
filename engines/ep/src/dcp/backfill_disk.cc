--- conflicted
+++ resolved
@@ -159,7 +159,6 @@
     }
 }
 
-<<<<<<< HEAD
 static std::string backfillStateToString(backfill_state_t state) {
     switch (state) {
     case backfill_state_init:
@@ -172,158 +171,6 @@
         return "done";
     }
     return "<invalid>:" + std::to_string(state);
-=======
-backfill_status_t DCPBackfillDisk::create() {
-    auto stream = streamPtr.lock();
-    if (!stream) {
-        EP_LOG_WARN(
-                "DCPBackfillDisk::create(): "
-                "({}) backfill create ended prematurely as the associated "
-                "stream is deleted by the producer conn ",
-                getVBucketId());
-        transitionState(backfill_state_done);
-        return backfill_finished;
-    }
-    Vbid vbid = stream->getVBucket();
-
-    uint64_t lastPersistedSeqno =
-            engine.getKVBucket()->getLastPersistedSeqno(vbid);
-
-    if (lastPersistedSeqno < endSeqno) {
-        stream->log(spdlog::level::level_enum::info,
-                    "({}) Rescheduling backfill"
-                    "because backfill up to seqno {}"
-                    " is needed but only up to "
-                    "{} is persisted",
-                    vbid,
-                    endSeqno,
-                    lastPersistedSeqno);
-        return backfill_snooze;
-    }
-
-    KVStore* kvstore = engine.getKVBucket()->getROUnderlying(vbid);
-    ValueFilter valFilter = ValueFilter::VALUES_DECOMPRESSED;
-    if (stream->isKeyOnly()) {
-        valFilter = ValueFilter::KEYS_ONLY;
-    } else {
-        if (stream->isCompressionEnabled()) {
-            valFilter = ValueFilter::VALUES_COMPRESSED;
-        }
-    }
-
-    auto cb = std::make_shared<DiskCallback>(stream);
-    auto cl = std::make_shared<CacheCallback>(engine, stream);
-    scanCtx = kvstore->initScanContext(
-            cb, cl, vbid, startSeqno, DocumentFilter::ALL_ITEMS, valFilter);
-
-    // Check startSeqno against the purge-seqno of the opened datafile.
-    // 1) A normal stream request would of checked inside streamRequest, but
-    //    compaction may have changed the purgeSeqno
-    // 2) Cursor dropping can also schedule backfills and they must not re-start
-    //    behind the current purge-seqno
-    // If the startSeqno != 1 (a client 0 to n request becomes 1 to n) then
-    // start-seqno must be above purge-seqno
-    if (!scanCtx || (startSeqno != 1 && (startSeqno <= scanCtx->purgeSeqno))) {
-        auto vb = engine.getVBucket(vbid);
-        std::stringstream log;
-        log << "DCPBackfillDisk::create(): (" << getVBucketId()
-            << ") cannot be scanned. Associated stream is set to dead state.";
-        end_stream_status_t status = END_STREAM_BACKFILL_FAIL;
-        if (scanCtx) {
-            log << " startSeqno:" << startSeqno
-                << " < purgeSeqno:" << scanCtx->purgeSeqno;
-            kvstore->destroyScanContext(scanCtx);
-            status = END_STREAM_ROLLBACK;
-        } else {
-            log << " failed to create scan";
-        }
-        log << ". The vbucket state:";
-        if (vb) {
-            log << VBucket::toString(vb->getState());
-        } else {
-            log << "vb not found!!";
-        }
-
-        stream->log(spdlog::level::level_enum::warn, "{}", log.str());
-        stream->setDead(status);
-        transitionState(backfill_state_done);
-    } else {
-        bool markerSent =
-                stream->markDiskSnapshot(startSeqno,
-                                         scanCtx->maxSeqno,
-                                         scanCtx->persistedCompletedSeqno,
-                                         scanCtx->maxVisibleSeqno);
-
-        if (markerSent) {
-            // This value may be an overestimate - it includes prepares/aborts
-            // which will not be sent if the stream is not sync write aware
-            stream->setBackfillRemaining(scanCtx->documentCount);
-            transitionState(backfill_state_scanning);
-        } else {
-            transitionState(backfill_state_completing);
-        }
-    }
-
-    return backfill_success;
-}
-
-backfill_status_t DCPBackfillDisk::scan() {
-    auto stream = streamPtr.lock();
-    if (!stream) {
-        complete(true);
-        return backfill_finished;
-    }
-
-    Vbid vbid = stream->getVBucket();
-
-    if (!(stream->isActive())) {
-        complete(true);
-        return backfill_finished;
-    }
-
-    KVStore* kvstore = engine.getKVBucket()->getROUnderlying(vbid);
-    scan_error_t error = kvstore->scan(scanCtx);
-
-    if (error == scan_again) {
-        return backfill_success;
-    }
-
-    transitionState(backfill_state_completing);
-
-    return backfill_success;
-}
-
-void DCPBackfillDisk::complete(bool cancelled) {
-    /* we want to destroy kv store context irrespective of a premature complete
-       or not */
-    KVStore* kvstore = engine.getKVBucket()->getROUnderlying(getVBucketId());
-    kvstore->destroyScanContext(scanCtx);
-
-    auto stream = streamPtr.lock();
-    if (!stream) {
-        EP_LOG_WARN(
-                "DCPBackfillDisk::complete(): "
-                "({}) backfill create ended prematurely as the associated "
-                "stream is deleted by the producer conn; {}",
-                getVBucketId(),
-                cancelled ? "cancelled" : "finished");
-        transitionState(backfill_state_done);
-        return;
-    }
-
-    stream->completeBackfill();
-
-    auto severity = cancelled ? spdlog::level::level_enum::info
-                              : spdlog::level::level_enum::debug;
-    stream->log(severity,
-                "({}) Backfill task ({} to {}) {}",
-                vbid,
-                startSeqno,
-                endSeqno,
-                cancelled ? "cancelled" : "finished");
-
-    transitionState(backfill_state_done);
->>>>>>> 82c0c2a0
 }
 
 void DCPBackfillDisk::transitionState(backfill_state_t newState) {
