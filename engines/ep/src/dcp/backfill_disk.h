--- conflicted
+++ resolved
@@ -91,11 +91,7 @@
      * @param cancelled indicates the if backfill finished fully or was
      *                  cancelled in between; for debug
      */
-<<<<<<< HEAD
-    virtual backfill_status_t complete(bool cancelled) = 0;
-=======
-    void complete(bool cancelled);
->>>>>>> 82c0c2a0
+    virtual void complete(bool cancelled) = 0;
 
     std::mutex lock;
     backfill_state_t state = backfill_state_init;
