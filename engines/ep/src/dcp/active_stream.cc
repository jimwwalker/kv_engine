/* -*- Mode: C++; tab-width: 4; c-basic-offset: 4; indent-tabs-mode: nil -*- */
/*
 *     Copyright 2018 Couchbase, Inc
 *
 *   Licensed under the Apache License, Version 2.0 (the "License");
 *   you may not use this file except in compliance with the License.
 *   You may obtain a copy of the License at
 *
 *       http://www.apache.org/licenses/LICENSE-2.0
 *
 *   Unless required by applicable law or agreed to in writing, software
 *   distributed under the License is distributed on an "AS IS" BASIS,
 *   WITHOUT WARRANTIES OR CONDITIONS OF ANY KIND, either express or implied.
 *   See the License for the specific language governing permissions and
 *   limitations under the License.
 */

#include "active_stream_impl.h"

#include "checkpoint.h"
#include "checkpoint_manager.h"
#include "dcp/producer.h"
#include "dcp/response.h"
#include "ep_time.h"
#include "kv_bucket.h"
#include "statistics/collector.h"

#include <memcached/protocol_binary.h>
#include <platform/optional.h>

ActiveStream::ActiveStream(EventuallyPersistentEngine* e,
                           std::shared_ptr<DcpProducer> p,
                           const std::string& n,
                           uint32_t flags,
                           uint32_t opaque,
                           VBucket& vbucket,
                           uint64_t st_seqno,
                           uint64_t en_seqno,
                           uint64_t vb_uuid,
                           uint64_t snap_start_seqno,
                           uint64_t snap_end_seqno,
                           IncludeValue includeVal,
                           IncludeXattrs includeXattrs,
                           IncludeDeleteTime includeDeleteTime,
                           IncludeDeletedUserXattrs includeDeletedUserXattrs,
                           Collections::VB::Filter f)
    : Stream(n,
             flags,
             opaque,
             vbucket.getId(),
             st_seqno,
             en_seqno,
             vb_uuid,
             snap_start_seqno,
             snap_end_seqno),
      isBackfillTaskRunning(false),
      pendingBackfill(false),
      lastReadSeqno(st_seqno),
      backfillRemaining(),
      includeValue(includeVal),
      includeXattributes(includeXattrs),
      includeDeletedUserXattrs(includeDeletedUserXattrs),
      lastReadSeqnoUnSnapshotted(st_seqno),
      lastSentSeqno(st_seqno),
      curChkSeqno(st_seqno),
      takeoverState(vbucket_state_pending),
      itemsFromMemoryPhase(0),
      firstMarkerSent(false),
      waitForSnapshot(0),
      engine(e),
      producerPtr(p),
      takeoverSendMaxTime(e->getConfiguration().getDcpTakeoverMaxTime()),
      lastSentSnapEndSeqno(0),
      chkptItemsExtractionInProgress(false),
      includeDeleteTime(includeDeleteTime),
      pitrEnabled(p->isPointInTimeEnabled()),
      includeCollectionID(f.isLegacyFilter() ? DocKeyEncodesCollectionId::No
                                             : DocKeyEncodesCollectionId::Yes),
      enableExpiryOutput(p->isDCPExpiryEnabled() ? EnableExpiryOutput::Yes
                                                 : EnableExpiryOutput::No),
      snappyEnabled(p->isSnappyEnabled() ? SnappyEnabled::Yes
                                         : SnappyEnabled::No),
      forceValueCompression(p->isForceValueCompressionEnabled()
                                    ? ForceValueCompression::Yes
                                    : ForceValueCompression::No),
      syncReplication(p->getSyncReplSupport()),
      filter(std::move(f)),
      sid(filter.getStreamId()) {
    const char* type = "";
    if (isTakeoverStream()) {
        type = "takeover ";
        end_seqno_ = dcpMaxSeqno;
    } else if (pitrEnabled == PointInTimeEnabled::Yes) {
        type = "PiTR ";
    }

    folly::SharedMutex::ReadHolder rlh(vbucket.getStateLock());
    if (vbucket.getState() == vbucket_state_replica) {
        snapshot_info_t info = vbucket.checkpointManager->getSnapshotInfo();
        if (info.range.getEnd() > en_seqno) {
            end_seqno_ = info.range.getEnd();
        }
    }

    logPrefix = "(" + vbucket.getId().to_string() + ")";
    if (sid) {
        // name must be unique to ensure we get our own cursor
        name_ += sid.to_string();
        logPrefix += " (" + sid.to_string() + ")";
    }
    lastReadSeqno.setLabel("ActiveStream(" + vbucket.getId().to_string() +
                           ")::lastReadSeqno");

    log(spdlog::level::info,
        "{} Creating {}stream with start seqno {} and end seqno {}; "
        "requested end seqno was {}, collections-manifest uid:{}, filter:{} {}",
        logPrefix,
        type,
        st_seqno,
        end_seqno_,
        en_seqno,
        filter.getUid(),
        filter.size(),
        sid);

    backfillItems.memory = 0;
    backfillItems.disk = 0;
    backfillItems.sent = 0;

    bufferedBackfill.bytes = 0;
    bufferedBackfill.items = 0;

    takeoverStart = 0;

    if (start_seqno_ >= end_seqno_) {
        /* streamMutex lock needs to be acquired because endStream
         * potentially makes call to pushToReadyQueue.
         */
        LockHolder lh(streamMutex);
        endStream(cb::mcbp::DcpStreamEndStatus::Ok);
        itemsReady.store(true);
        // lock is released on leaving the scope
    }
}

ActiveStream::~ActiveStream() {
    if (state_ != StreamState::Dead) {
        removeCheckpointCursor();
    }
}

std::unique_ptr<DcpResponse> ActiveStream::next() {
    std::lock_guard<std::mutex> lh(streamMutex);
    return next(lh);
}

std::unique_ptr<DcpResponse> ActiveStream::next(
        std::lock_guard<std::mutex>& lh) {
    std::unique_ptr<DcpResponse> response;

    switch (state_.load()) {
    case StreamState::Pending:
        break;
    case StreamState::Backfilling:
        response = backfillPhase(lh);
        break;
    case StreamState::InMemory:
        response = inMemoryPhase();
        break;
    case StreamState::TakeoverSend:
        response = takeoverSendPhase();
        break;
    case StreamState::TakeoverWait:
        response = takeoverWaitPhase();
        break;
    case StreamState::Dead:
        response = deadPhase();
        break;
    }

    if (nextHook) {
        nextHook();
    }

    itemsReady.store(response ? true : false);
    return response;
}

bool ActiveStream::isActive() const {
    return state_.load() != StreamState::Dead;
}

bool ActiveStream::isBackfilling() const {
    return state_.load() == StreamState::Backfilling;
}

bool ActiveStream::isInMemory() const {
    return state_.load() == StreamState::InMemory;
}

bool ActiveStream::isPending() const {
    return state_.load() == StreamState::Pending;
}

bool ActiveStream::isTakeoverSend() const {
    return state_.load() == StreamState::TakeoverSend;
}

bool ActiveStream::isTakeoverWait() const {
    return state_.load() == StreamState::TakeoverWait;
}

void ActiveStream::registerCursor(CheckpointManager& chkptmgr,
                                  uint64_t lastProcessedSeqno) {
    try {
        CursorRegResult result =
                chkptmgr.registerCursorBySeqno(name_, lastProcessedSeqno);

        log(spdlog::level::level_enum::info,
            "{} ActiveStream::registerCursor name \"{}\", backfill:{}, "
            "seqno:{}",
            logPrefix,
            name_,
            result.tryBackfill,
            result.seqno);

        /*
         * MB-22960:  Due to cursor dropping we re-register the replication
         * cursor only during backfill when we mark the disk snapshot.  However
         * by this point it is possible that the CheckpointManager no longer
         * contains the next sequence number the replication stream requires
         * (i.e. next one after the backfill seqnos).
         *
         * To avoid this data loss when we register the cursor we check to see
         * if the result is greater than the lastProcessedSeqno + 1.
         * If so we know we may have missed some items and may need to perform
         * another backfill.
         *
         * We actually only need to do another backfill if the result is greater
         * than the lastProcessedSeqno + 1 and registerCursorBySeqno returns
         * true, indicating that the resulting seqno starts with the first item
         * on a checkpoint.
         */
        const uint64_t nextRequiredSeqno = lastProcessedSeqno + 1;
        if (result.seqno > nextRequiredSeqno && result.tryBackfill) {
            pendingBackfill = true;
        }
        curChkSeqno = result.seqno;
        cursor = result.cursor;
    } catch (std::exception& error) {
        log(spdlog::level::level_enum::warn,
            "{} Failed to register cursor: {}",
            logPrefix,
            error.what());
        endStream(cb::mcbp::DcpStreamEndStatus::StateChanged);
    }
}

bool ActiveStream::markDiskSnapshot(uint64_t startSeqno,
                                    uint64_t endSeqno,
                                    std::optional<uint64_t> highCompletedSeqno,
                                    uint64_t maxVisibleSeqno,
                                    std::optional<uint64_t> timestamp) {
    {
        std::unique_lock<std::mutex> lh(streamMutex);

        uint64_t chkCursorSeqno = endSeqno;

        if (!isBackfilling()) {
            log(spdlog::level::level_enum::warn,
                "{} ActiveStream::"
                "markDiskSnapshot: Unexpected state_:{}",
                logPrefix,
                to_string(state_.load()));
            return false;
        }

        if (!supportSyncWrites()) {
            if (!isCollectionEnabledStream()) {
                /* the connection does not support sync writes or collections,
                 * so the snapshot end must be set to the seqno of a visible
                 * item. Thus, items after the MVS will not be sent. As we are
                 * the client can not process non-visible items nor can we
                 * inform it that a seqno has moved to the end of the snapshot
                 * using a SeqnoAdvanced op.
                 */
                endSeqno = maxVisibleSeqno;
            }
            if (endSeqno < startSeqno) {
                // no visible items in backfill, should not send
                // a snapshot marker at all (no data will be sent)
                log(spdlog::level::level_enum::info,
                    "{} "
                    "ActiveStream::markDiskSnapshot not sending snapshot "
                    "because"
                    "it contains no visible items",
                    logPrefix);
                // reregister cursor at original end seqno
                notifyEmptyBackfill_UNLOCKED(chkCursorSeqno);
                return false;
            }
        }

        /* We need to send the requested 'snap_start_seqno_' as the snapshot
           start when we are sending the first snapshot because the first
           snapshot could be resumption of a previous snapshot */
        if (!firstMarkerSent) {
            startSeqno = std::min(snap_start_seqno_, startSeqno);
            firstMarkerSent = true;
        }

        VBucketPtr vb = engine->getVBucket(vb_);
        if (!vb) {
            log(spdlog::level::level_enum::warn,
                "{} "
                "ActiveStream::markDiskSnapshot, vbucket "
                "does not exist",
                logPrefix);
            return false;
        }
        // An atomic read of vbucket state without acquiring the
        // reader lock for state should suffice here.
        if (vb->getState() == vbucket_state_replica) {
            if (end_seqno_ > endSeqno) {
                /* We possibly have items in the open checkpoint
                   (incomplete snapshot) */
                snapshot_info_t info = vb->checkpointManager->getSnapshotInfo();
                log(spdlog::level::level_enum::info,
                    "{} Merging backfill and memory snapshot for a "
                    "replica vbucket, backfill start seqno {}, "
                    "backfill end seqno {}, "
                    "snapshot end seqno after merge {}",
                    logPrefix,
                    startSeqno,
                    endSeqno,
                    info.range.getEnd());
                endSeqno = info.range.getEnd();
            }
        }

        // If the stream supports SyncRep then send the HCS in the
        // SnapshotMarker if it is not 0
        auto sendHCS = supportSyncReplication() && highCompletedSeqno;
        auto hcsToSend = sendHCS ? highCompletedSeqno : std::nullopt;
        auto mvsToSend = supportSyncReplication()
                                 ? std::make_optional(maxVisibleSeqno)
                                 : std::nullopt;
        log(spdlog::level::level_enum::info,
            "{} ActiveStream::markDiskSnapshot: Sending disk snapshot with "
            "start {}, end {}, and high completed {}, max visible {}",
            logPrefix,
            startSeqno,
            endSeqno,
            to_string_or_none(hcsToSend),
            to_string_or_none(mvsToSend));
        pushToReadyQ(std::make_unique<SnapshotMarker>(
                opaque_,
                vb_,
                startSeqno,
                endSeqno,
                MARKER_FLAG_DISK | MARKER_FLAG_CHK,
                hcsToSend,
                mvsToSend,
                timestamp,
                sid));
        lastSentSnapEndSeqno.store(endSeqno, std::memory_order_relaxed);

        if (!isDiskOnly()) {
            // Only re-register the cursor if we still need to get memory
            // snapshots
            registerCursor(*vb->checkpointManager, chkCursorSeqno);
        }
    }
    notifyStreamReady();
    return true;
}

bool ActiveStream::markOSODiskSnapshot(uint64_t endSeqno) {
    {
        std::unique_lock<std::mutex> lh(streamMutex);

        if (!isDiskOnly()) {
            VBucketPtr vb = engine->getVBucket(vb_);
            if (!vb) {
                log(spdlog::level::level_enum::warn,
                    "{} "
                    "ActiveStream::markOSODiskSnapshot, vbucket "
                    "does not exist",
                    logPrefix);
                return false;
            }
            registerCursor(*vb->checkpointManager, endSeqno);
            log(spdlog::level::level_enum::info,
                "{} ActiveStream::markOSODiskSnapshot: Sent snapshot "
                "begin marker, cursor requested:{} curChkSeqno:{}",
                logPrefix,
                endSeqno,
                curChkSeqno.load());
        } else {
            log(spdlog::level::level_enum::info,
                "{} ActiveStream::markOSODiskSnapshot: Sent snapshot "
                "begin marker",
                logPrefix);
        }
        pushToReadyQ(std::make_unique<OSOSnapshot>(opaque_, vb_, sid));
    }
    notifyStreamReady();
    return true;
}

bool ActiveStream::backfillReceived(std::unique_ptr<Item> itm,
                                    backfill_source_t backfill_source) {
    if (!itm) {
        return false;
    }

    // Should the item replicate?
    if (!shouldProcessItem(*itm)) {
        return true; // skipped, but return true as it's not a failure
    }

    std::unique_lock<std::mutex> lh(streamMutex);

    if (isBackfilling() && filter.checkAndUpdate(*itm)) {
        queued_item qi(std::move(itm));
        // We need to send a mutation instead of a commit if this Item is a
        // commit as we may have de-duped the preceding prepare and the replica
        // needs to know what to commit.
        std::unique_ptr<DcpResponse> resp(
                makeResponseFromItem(qi, SendCommitSyncWriteAs::Mutation));
        auto producer = producerPtr.lock();
        if (!producer || !producer->recordBackfillManagerBytesRead(
                                 resp->getApproximateSize())) {
            // Deleting resp may also delete itm (which is owned by
            // resp)
            resp.reset();
            return false;
        }

        bufferedBackfill.bytes.fetch_add(resp->getApproximateSize());
        bufferedBackfill.items++;
        lastBackfilledSeqno = std::max<uint64_t>(lastBackfilledSeqno,
                                                 uint64_t(*resp->getBySeqno()));

        pushToReadyQ(std::move(resp));

        lh.unlock();
        notifyStreamReady();

        if (backfill_source == BACKFILL_FROM_MEMORY) {
            backfillItems.memory++;
        } else {
            backfillItems.disk++;
        }
    }

    return true;
}

void ActiveStream::completeBackfill() {
    {
        LockHolder lh(streamMutex);

        // backfills can be scheduled and return nothing, leaving
        // lastBackfilledSeqno to be behind lastReadSeqno. Only update when
        // greater.
        if (lastBackfilledSeqno > lastReadSeqno) {
            lastReadSeqno.store(lastBackfilledSeqno);
        }

        if (isSeqnoAdvancedNeededBackFill()) {
            queueSeqnoAdvanced();
        }

        // reset last seqno seen by backfill
        maxScanSeqno = 0;

        if (isBackfilling()) {
            log(spdlog::level::level_enum::info,
                "{} Backfill complete, {}"
                " items "
                "read from disk, {}"
                " from memory, last seqno read: "
                "{}, pendingBackfill : {}",
                logPrefix,
                backfillItems.disk.load(),
                backfillItems.memory.load(),
                lastReadSeqno.load(),
                pendingBackfill ? "True" : "False");
        } else {
            log(spdlog::level::level_enum::warn,
                "{} ActiveStream::completeBackfill: "
                "Unexpected state_:{}",
                logPrefix,
                to_string(state_.load()));
        }
    }

    if (completeBackfillHook) {
        completeBackfillHook();
    }

    bool inverse = true;
    isBackfillTaskRunning.compare_exchange_strong(inverse, false);

    // MB-37468: Items may not be ready, but we need to notify the stream
    // regardless as a racing stepping producer that had just finished
    // processing all items and found an empty ready queue could clear the flag
    // immediately after we call notifyStreamReady (which does not notify as
    // itemsReady is true). This would then result in us not notifying the
    // stream and not putting it back in the producer's readyQueue. A similar
    // case exists for transitioning state to TakeoverSend or InMemory.
    notifyStreamReady(true);
}

void ActiveStream::completeOSOBackfill() {
    {
        LockHolder lh(streamMutex);

        // backfills can be scheduled and return nothing (e.g. collection
        // dropped), leaving lastBackfilledSeqno to be behind lastReadSeqno.
        // Only update when greater.
        if (lastBackfilledSeqno > lastReadSeqno) {
            lastReadSeqno.store(lastBackfilledSeqno);
        }

        if (isBackfilling()) {
            log(spdlog::level::level_enum::info,
                "{} OSO Backfill complete, {} items read from disk, {}"
                " from memory, lastReadSeqno:{}, pendingBackfill:{}",
                logPrefix,
                backfillItems.disk.load(),
                backfillItems.memory.load(),
                lastReadSeqno.load(),
                pendingBackfill ? "True" : "False");
        } else {
            log(spdlog::level::level_enum::warn,
                "{} ActiveStream::completeOSOBackfill: Unexpected state_:{}",
                logPrefix,
                to_string(state_.load()));
        }
    }

    if (completeBackfillHook) {
        completeBackfillHook();
    }

    bool inverse = true;
    isBackfillTaskRunning.compare_exchange_strong(inverse, false);

    pushToReadyQ(std::make_unique<OSOSnapshot>(
            opaque_, vb_, sid, OSOSnapshot::End{}));

    notifyStreamReady(true);
}

void ActiveStream::snapshotMarkerAckReceived() {
    if (--waitForSnapshot == 0) {
        notifyStreamReady();
    }
}

void ActiveStream::setVBucketStateAckRecieved() {
    VBucketPtr vbucket = engine->getVBucket(vb_);
    if (!vbucket) {
        log(spdlog::level::level_enum::warn,
            "{} not present during ack for set "
            "vbucket during takeover",
            logPrefix);
        return;
    }

    {
        /* Order in which the below 3 locks are acquired is important to avoid
           any potential lock inversion problems */
        std::unique_lock<std::mutex> epVbSetLh(
                engine->getKVBucket()->getVbSetMutexLock());
        folly::SharedMutex::WriteHolder vbStateLh(vbucket->getStateLock());
        std::unique_lock<std::mutex> lh(streamMutex);
        if (isTakeoverWait()) {
            if (takeoverState == vbucket_state_pending) {
                log(spdlog::level::level_enum::debug,
                    "{} Receive ack for set vbucket state to "
                    "pending message",
                    logPrefix);

                takeoverState = vbucket_state_active;
                transitionState(StreamState::TakeoverSend);

                engine->getKVBucket()->setVBucketState_UNLOCKED(
                        vbucket,
                        vbucket_state_dead,
                        {},
                        TransferVB::No,
                        false /* notify_dcp */,
                        epVbSetLh,
                        vbStateLh);

                log(spdlog::level::level_enum::info,
                    "{} Vbucket marked as dead, last sent "
                    "seqno: {}, high seqno: {}",
                    logPrefix,
                    lastSentSeqno.load(),
                    vbucket->getHighSeqno());
            } else {
                log(spdlog::level::level_enum::info,
                    "{} Receive ack for set vbucket state to "
                    "active message",
                    logPrefix);
                endStream(cb::mcbp::DcpStreamEndStatus::Ok);
            }
        } else {
            log(spdlog::level::level_enum::warn,
                "{} Unexpected ack for set vbucket op on "
                "stream '{}' state '{}'",
                logPrefix,
                name_,
                to_string(state_.load()));
            return;
        }
    }

    notifyStreamReady();
}

void ActiveStream::setBackfillRemaining(size_t value) {
    std::lock_guard<std::mutex> guard(streamMutex);
    setBackfillRemaining_UNLOCKED(value);
}

void ActiveStream::setBackfillRemaining_UNLOCKED(size_t value) {
    backfillRemaining = value;
}

void ActiveStream::clearBackfillRemaining() {
    std::lock_guard<std::mutex> guard(streamMutex);
    backfillRemaining.reset();
}

std::unique_ptr<DcpResponse> ActiveStream::backfillPhase(
        std::lock_guard<std::mutex>& lh) {
    auto resp = nextQueuedItem();

    if (resp) {
        /* It is ok to have recordBackfillManagerBytesSent() and
           bufferedBackfill.bytes.fetch_sub() for all events because
           resp->getApproximateSize() is non zero for only certain resp types.
           (MB-24905 is open to make the accounting cleaner) */
        auto producer = producerPtr.lock();
        if (!producer) {
            throw std::logic_error(
                    "ActiveStream::backfillPhase: Producer reference null. "
                    "This should not happen as "
                    "the function is called from the producer "
                    "object. " +
                    logPrefix);
        }

        producer->recordBackfillManagerBytesSent(resp->getApproximateSize());
        bufferedBackfill.bytes.fetch_sub(resp->getApproximateSize());
        if (!resp->isMetaEvent() || resp->isSystemEvent()) {
            bufferedBackfill.items--;
        }

        // Only DcpResponse objects representing items from "disk" have a size
        // so only update backfillRemaining when non-zero
        if (resp->getApproximateSize() && backfillRemaining.has_value()) {
            (*backfillRemaining)--;
        }
    }

    if (!isBackfillTaskRunning && readyQ.empty()) {
        // Given readyQ.empty() is True resp will be NULL
        // The previous backfill has completed.  Check to see if another
        // backfill needs to be scheduled.
        if (pendingBackfill) {
            scheduleBackfill_UNLOCKED(true);
            pendingBackfill = false;
            // After scheduling a backfill we may now have items in readyQ -
            // so re-check if we didn't already have a response.
            if (!resp) {
                resp = nextQueuedItem();
            }
        } else {
            if (lastReadSeqno.load() >= end_seqno_) {
                endStream(cb::mcbp::DcpStreamEndStatus::Ok);
            } else if (isTakeoverStream()) {
                transitionState(StreamState::TakeoverSend);
            } else if (isDiskOnly()) {
                endStream(cb::mcbp::DcpStreamEndStatus::Ok);
            } else {
                if (backfillRemaining && *backfillRemaining != 0) {
                    /* No more items will be received from the backfill at this
                     * point but backfill remaining count may be an overestimate
                     * if the stream is not sync write aware.
                     * This is an expected situation.
                     */
                    log(spdlog::level::level_enum::debug,
                        "{} ActiveStream::completeBackfill: "
                        "Backfill complete with items remaining:{}",
                        logPrefix,
                        *backfillRemaining);

                    // reset value to zero just in case.
                    setBackfillRemaining_UNLOCKED(0);
                }
                transitionState(StreamState::InMemory);
            }

            if (!resp) {
                resp = nextQueuedItem();
            }
        }
    }

    return resp;
}

std::unique_ptr<DcpResponse> ActiveStream::inMemoryPhase() {
    if (lastSentSeqno.load() >= end_seqno_) {
        endStream(cb::mcbp::DcpStreamEndStatus::Ok);
    } else if (readyQ.empty()) {
        if (pendingBackfill) {
            // Moving the state from InMemory to Backfilling will result in a
            // backfill being scheduled
            transitionState(StreamState::Backfilling);
            pendingBackfill = false;
            return {};
        } else if (nextCheckpointItem()) {
            return {};
        }
    }
    return nextQueuedItem();
}

std::unique_ptr<DcpResponse> ActiveStream::takeoverSendPhase() {
    VBucketPtr vb = engine->getVBucket(vb_);
    if (vb && takeoverStart != 0 && !vb->isTakeoverBackedUp() &&
        (ep_current_time() - takeoverStart) > takeoverSendMaxTime) {
        vb->setTakeoverBackedUpState(true);
    }

    if (!readyQ.empty()) {
        return nextQueuedItem();
    } else {
        if (nextCheckpointItem()) {
            return {};
        }
    }

    if (waitForSnapshot != 0) {
        return {};
    }

    if (vb) {
        vb->setTakeoverBackedUpState(false);
        takeoverStart = 0;
    }

    auto producer = producerPtr.lock();
    if (producer) {
        if (producer->bufferLogInsert(SetVBucketState::baseMsgBytes)) {
            transitionState(StreamState::TakeoverWait);
            return std::make_unique<SetVBucketState>(
                    opaque_, vb_, takeoverState, sid);
        }
    }
    return nullptr;
}

std::unique_ptr<DcpResponse> ActiveStream::takeoverWaitPhase() {
    return nextQueuedItem();
}

std::unique_ptr<DcpResponse> ActiveStream::deadPhase() {
    auto resp = nextQueuedItem();
    if (!resp) {
        log(spdlog::level::level_enum::info,
            "{} Stream closed, "
            "{} items sent from backfill phase, "
            "{} items sent from memory phase, "
            "{} was last seqno sent",
            logPrefix,
            backfillItems.sent.load(),
            itemsFromMemoryPhase.load(),
            lastSentSeqno.load());
    }
    return resp;
}

bool ActiveStream::isCompressionEnabled() {
    auto producer = producerPtr.lock();
    if (producer) {
        return producer->isCompressionEnabled();
    }
    /* If the 'producer' is deleted, what we return doesn't matter */
    return false;
}

void ActiveStream::addStats(const AddStatFn& add_stat, const void* c) {
    Stream::addStats(add_stat, c);

    try {
        const int bsize = 1024;
        char buffer[bsize];
        checked_snprintf(buffer,
                         bsize,
                         "%s:stream_%d_backfill_disk_items",
                         name_.c_str(),
                         vb_.get());
        add_casted_stat(buffer, backfillItems.disk, add_stat, c);
        checked_snprintf(buffer,
                         bsize,
                         "%s:stream_%d_backfill_mem_items",
                         name_.c_str(),
                         vb_.get());
        add_casted_stat(buffer, backfillItems.memory, add_stat, c);
        checked_snprintf(buffer,
                         bsize,
                         "%s:stream_%d_backfill_sent",
                         name_.c_str(),
                         vb_.get());
        add_casted_stat(buffer, backfillItems.sent, add_stat, c);
        checked_snprintf(buffer,
                         bsize,
                         "%s:stream_%d_memory_phase",
                         name_.c_str(),
                         vb_.get());
        add_casted_stat(buffer, itemsFromMemoryPhase.load(), add_stat, c);
        checked_snprintf(buffer,
                         bsize,
                         "%s:stream_%d_last_sent_seqno",
                         name_.c_str(),
                         vb_.get());
        add_casted_stat(buffer, lastSentSeqno.load(), add_stat, c);
        checked_snprintf(buffer,
                         bsize,
                         "%s:stream_%d_last_sent_snap_end_seqno",
                         name_.c_str(),
                         vb_.get());
        add_casted_stat(buffer,
                        lastSentSnapEndSeqno.load(std::memory_order_relaxed),
                        add_stat,
                        c);
        checked_snprintf(buffer,
                         bsize,
                         "%s:stream_%d_last_read_seqno",
                         name_.c_str(),
                         vb_.get());
        add_casted_stat(buffer, lastReadSeqno.load(), add_stat, c);
        checked_snprintf(buffer,
                         bsize,
                         "%s:stream_%d_last_read_seqno_unsnapshotted",
                         name_.c_str(),
                         vb_.get());
        add_casted_stat(buffer, lastReadSeqnoUnSnapshotted.load(), add_stat, c);
        checked_snprintf(buffer,
                         bsize,
                         "%s:stream_%d_ready_queue_memory",
                         name_.c_str(),
                         vb_.get());
        add_casted_stat(buffer, getReadyQueueMemory(), add_stat, c);

        checked_snprintf(buffer,
                         bsize,
                         "%s:stream_%d_backfill_buffer_bytes",
                         name_.c_str(),
                         vb_.get());
        add_casted_stat(buffer, bufferedBackfill.bytes, add_stat, c);
        checked_snprintf(buffer,
                         bsize,
                         "%s:stream_%d_backfill_buffer_items",
                         name_.c_str(),
                         vb_.get());
        add_casted_stat(buffer, bufferedBackfill.items, add_stat, c);

        checked_snprintf(buffer,
                         bsize,
                         "%s:stream_%d_cursor_registered",
                         name_.c_str(),
                         vb_.get());
        add_casted_stat(buffer, cursor.lock() != nullptr, add_stat, c);

        if (isTakeoverSend() && takeoverStart != 0) {
            checked_snprintf(buffer,
                             bsize,
                             "%s:stream_%d_takeover_since",
                             name_.c_str(),
                             vb_.get());
            add_casted_stat(
                    buffer, ep_current_time() - takeoverStart, add_stat, c);
        }
    } catch (std::exception& error) {
        log(spdlog::level::level_enum::warn,
            "{} ActiveStream::addStats: Failed to build stats: {}",
            logPrefix,
            error.what());
    }

    filter.addStats(add_stat, c, name_, vb_);
}

void ActiveStream::addTakeoverStats(const AddStatFn& add_stat,
                                    const void* cookie,
                                    const VBucket& vb) {
    LockHolder lh(streamMutex);

    add_casted_stat("name", name_, add_stat, cookie);
    if (!isActive()) {
        log(spdlog::level::level_enum::warn,
            "{} "
            "ActiveStream::addTakeoverStats: Stream has "
            "status StreamDead",
            logPrefix);
        // Return status of does_not_exist to ensure rebalance does not hang.
        add_casted_stat("status", "does_not_exist", add_stat, cookie);
        add_casted_stat("estimate", 0, add_stat, cookie);
        add_casted_stat("backfillRemaining", 0, add_stat, cookie);
        return;
    }

    size_t total = 0;
    const char* status = nullptr;
    if (isBackfilling()) {
        if (backfillRemaining) {
            status = "backfilling";
            total += *backfillRemaining;
        } else {
            status = "calculating-item-count";
        }
    } else {
        status = "in-memory";
    }
    add_casted_stat("status", status, add_stat, cookie);

    if (backfillRemaining) {
        add_casted_stat(
                "backfillRemaining", *backfillRemaining, add_stat, cookie);
    }

    size_t vb_items = vb.getNumItems();
    size_t chk_items = 0;
    auto sp = cursor.lock();
    if (vb_items > 0 && sp) {
        chk_items = vb.checkpointManager->getNumItemsForCursor(sp.get());
    }

    size_t del_items = 0;
    try {
        del_items = vb.getNumPersistedDeletes();
    } catch (std::runtime_error& e) {
        log(spdlog::level::level_enum::warn,
            "{} ActiveStream:addTakeoverStats: exception while getting num "
            "persisted "
            "deletes"
            " - treating as 0 deletes. "
            "Details: {}",
            logPrefix,
            e.what());
    }

    if (end_seqno_ < curChkSeqno) {
        chk_items = 0;
    } else if ((end_seqno_ - curChkSeqno) < chk_items) {
        chk_items = end_seqno_ - curChkSeqno + 1;
    }
    total += chk_items;

    add_casted_stat("estimate", total, add_stat, cookie);
    add_casted_stat("chk_items", chk_items, add_stat, cookie);
    add_casted_stat("vb_items", vb_items, add_stat, cookie);
    add_casted_stat("on_disk_deletes", del_items, add_stat, cookie);
}

std::unique_ptr<DcpResponse> ActiveStream::nextQueuedItem() {
    if (!readyQ.empty()) {
        auto& response = readyQ.front();
        auto producer = producerPtr.lock();
        if (!producer) {
            return nullptr;
        }
        if (producer->bufferLogInsert(response->getMessageSize())) {
            auto seqno = response->getBySeqno();
            if (seqno) {
                lastSentSeqno.store(*seqno);

                if (isBackfilling()) {
                    backfillItems.sent++;
                } else {
                    itemsFromMemoryPhase++;
                }
            }

            return popFromReadyQ();
        }
    }
    return nullptr;
}

bool ActiveStream::nextCheckpointItem() {
    VBucketPtr vbucket = engine->getVBucket(vb_);
    if (vbucket && vbucket->checkpointManager->getNumItemsForCursor(
                           cursor.lock().get()) > 0) {
        // schedule this stream to build the next checkpoint
        auto producer = producerPtr.lock();
        if (!producer) {
            return false;
        }
        producer->scheduleCheckpointProcessorTask(shared_from_this());
        return true;
    } else if (chkptItemsExtractionInProgress) {
        return true;
    }
    return false;
}

void ActiveStream::nextCheckpointItemTask() {
    // MB-29369: Obtain stream mutex here
    LockHolder lh(streamMutex);
    nextCheckpointItemTask(lh);
}

void ActiveStream::nextCheckpointItemTask(const LockHolder& streamMutex) {
    VBucketPtr vbucket = engine->getVBucket(vb_);
    if (vbucket) {
        auto producer = producerPtr.lock();
        if (!producer) {
            return;
        }

        // MB-29369: only run the task's work if the stream is in an in-memory
        // phase (of which takeover is a variant).
        if (isInMemory() || isTakeoverSend()) {
            auto res = getOutstandingItems(*vbucket);
            processItems(res, streamMutex);
        }
    } else {
        /* The entity deleting the vbucket must set stream to dead,
           calling setDead(cb::mcbp::DcpStreamEndStatus::StateChanged) will
           cause deadlock because it will try to grab streamMutex which is
           already acquired at this point here */
        return;
    }
}

ActiveStream::OutstandingItemsResult ActiveStream::getOutstandingItems(
        VBucket& vb) {
    OutstandingItemsResult result;
    // Commencing item processing - set guard flag.
    chkptItemsExtractionInProgress.store(true);

    auto _begin_ = std::chrono::steady_clock::now();
    const auto itemsForCursor = vb.checkpointManager->getNextItemsForCursor(
            cursor.lock().get(), result.items);
    engine->getEpStats().dcpCursorsGetItemsHisto.add(
            std::chrono::duration_cast<std::chrono::microseconds>(
                    std::chrono::steady_clock::now() - _begin_));

    result.checkpointType = itemsForCursor.checkpointType;
    result.highCompletedSeqno = itemsForCursor.highCompletedSeqno;
    result.visibleSeqno = itemsForCursor.visibleSeqno;
    if (vb.checkpointManager->hasClosedCheckpointWhichCanBeRemoved()) {
        engine->getKVBucket()->wakeUpCheckpointRemover();
    }
    return result;
}

/**
 * This function is used to find out if a given item's value
 * needs to be changed
 */
static bool shouldModifyItem(const queued_item& item,
                             IncludeValue includeValue,
                             IncludeXattrs includeXattrs,
                             IncludeDeletedUserXattrs includeDeletedUserXattrs,
                             bool isForceValueCompressionEnabled,
                             bool isSnappyEnabled) {
    // If there is no value, no modification needs to be done
    if (item->getValue()) {
        /**
         * If value needs to be included
         */
        if ((includeValue == IncludeValue::No) ||
            (includeValue == IncludeValue::NoWithUnderlyingDatatype)) {
            return true;
        }

        /**
         * Check if value needs to be compressed or decompressed
         * If yes, then then value definitely needs modification
         */
        if (isSnappyEnabled) {
            if (isForceValueCompressionEnabled) {
                if (!mcbp::datatype::is_snappy(item->getDataType())) {
                    return true;
                }
            }
        } else {
            if (mcbp::datatype::is_snappy(item->getDataType())) {
                return true;
            }
        }

        /**
         * If the value doesn't have to be compressed, then
         * check if xattrs need to be pruned. If not, then
         * value needs no modification
         */
        if (mcbp::datatype::is_xattr(item->getDataType())) {
            // Do we want to strip all xattrs regardless of whether the item is
            // a mutation or deletion?
            if (includeXattrs == IncludeXattrs::No) {
                return true;
            }

            // Do we want to strip user-xattrs for deletions?
            if (includeDeletedUserXattrs == IncludeDeletedUserXattrs::No &&
                item->isDeleted()) {
                return true;
            }
        }
    }

    return false;
}

std::unique_ptr<DcpResponse> ActiveStream::makeResponseFromItem(
        const queued_item& item, SendCommitSyncWriteAs sendCommitSyncWriteAs) {
    // Note: This function is hot - it is called for every item to be
    // sent over the DCP connection.

    // If this Stream supports SyncReplication then we may send a
    // CommitSyncWrite. If this Stream does not support SyncReplication then we
    // will only send Mutation messages.
    //
    // We will send a CommitSyncWrite when streaming from Checkpoints, and a
    // Mutation instead of a Commit (as this contains the full value) when
    // streaming from disk/backfill. If we have a Disk Checkpoint then we will
    // send Mutations as all of our Items will be mutations (streamed to us by
    // and old active as a Mutation).
    if ((item->getOperation() == queue_op::commit_sync_write) &&
        (supportSyncWrites()) &&
        sendCommitSyncWriteAs == SendCommitSyncWriteAs::Commit) {
        return std::make_unique<CommitSyncWrite>(opaque_,
                                                 item->getVBucketId(),
                                                 item->getPrepareSeqno(),
                                                 item->getBySeqno(),
                                                 item->getKey());
    }

    if (item->getOperation() == queue_op::abort_sync_write) {
        return std::make_unique<AbortSyncWrite>(
                opaque_,
                item->getVBucketId(),
                item->getKey(),
                item->getPrepareSeqno(),
                item->getBySeqno() /*abortSeqno*/);
    }

    if (item->getOperation() != queue_op::system_event) {
        if (shouldModifyItem(item,
                             includeValue,
                             includeXattributes,
                             includeDeletedUserXattrs,
                             isForceValueCompressionEnabled(),
                             isSnappyEnabled())) {
<<<<<<< HEAD
            auto finalItem = make_STRCPtr<Item>(*item);
            finalItem->removeBodyAndOrXattrs(
=======
            auto finalItem = std::make_unique<Item>(*item);
            const auto wasInflated = finalItem->removeBodyAndOrXattrs(
>>>>>>> 05db33e7
                    includeValue, includeXattributes, includeDeletedUserXattrs);

            if (isSnappyEnabled()) {
                if (isForceValueCompressionEnabled()) {
                    if (!mcbp::datatype::is_snappy(finalItem->getDataType())) {
                        if (!finalItem->compressValue()) {
                            log(spdlog::level::level_enum::warn,
                                "{} Failed to snappy compress an uncompressed "
                                "value",
                                logPrefix);
                        }
                    }
                }
            } else {
                // The purpose of this block is to uncompress compressed items
                // as they are being streamed over a connection that doesn't
                // support compression.
                //
                // MB-40493: IncludeValue::NoWithUnderlyingDatatype may reset
                //  datatype to SNAPPY, even if the value has been already
                //  decompressed (eg, the original value contained Body+Xattr
                //  and Body have been removed) or if there is no value at all
                //  (eg, the original value contained only a Body, now removed).
                //  We need to avoid the call to Item::decompress in both cases,
                //  we log an unnecessary warning otherwise.
                if (mcbp::datatype::is_snappy(finalItem->getDataType()) &&
                    (wasInflated == Item::WasValueInflated::No) &&
                    (finalItem->getNBytes() > 0)) {
                    if (!finalItem->decompressValue()) {
                        log(spdlog::level::level_enum::warn,
                            "{} Failed to snappy uncompress a compressed value",
                            logPrefix);
                    }
                }
            }

            /**
             * Create a mutation response to be placed in the ready queue.
             */
            return std::make_unique<MutationResponse>(std::move(finalItem),
                                                      opaque_,
                                                      includeValue,
                                                      includeXattributes,
                                                      includeDeleteTime,
                                                      includeDeletedUserXattrs,
                                                      includeCollectionID,
                                                      enableExpiryOutput,
                                                      sid);
        }

        // Item unmodified - construct response from original.
        return std::make_unique<MutationResponse>(item,
                                                  opaque_,
                                                  includeValue,
                                                  includeXattributes,
                                                  includeDeleteTime,
                                                  includeDeletedUserXattrs,
                                                  includeCollectionID,
                                                  enableExpiryOutput,
                                                  sid);
    }
    return SystemEventProducerMessage::make(opaque_, item, sid);
}

void ActiveStream::processItems(OutstandingItemsResult& outstandingItemsResult,
                                const LockHolder& streamMutex) {
    if (!outstandingItemsResult.items.empty()) {
        // Transform the sequence of items from the CheckpointManager into
        // a sequence of DCP messages which this stream should receive. There
        // are a couple of sublties to watch out for here:
        //
        // 1. Unlike CheckpointManager, In DCP there are no individual 'start' /
        // end messages book-ending mutations - instead we prefix a sequence of
        // mutations with a snapshot_marker{start, end, flags}. However, we do
        // not know the end seqno until we get to the end of the checkpoint. To
        // handle this we accumulate the set of mutations which will make up a
        // snapshot into 'mutations', and when we encounter the next
        // checkpoint_start message we call snapshot() on our mutations to
        // prepend the snapshot_marker; followed by the mutations it contains.
        //
        // 2. For each checkpoint_start item we need to create a snapshot with
        // the MARKER_FLAG_CHK set - so the destination knows this represents
        // a consistent point and should create it's own checkpoint on this
        // boundary.
        // However, a snapshot marker must contain at least 1
        // (non-snapshot_start) item, but if the last item in `items` is a
        // checkpoint_marker then it is not possible to create a valid snapshot
        // (yet). We must instead defer calling snapshot() until we have at
        // least one item - i.e on a later call to processItems.
        // Therefore we record the pending MARKER_FLAG_CHK as part of the
        // object's state in nextSnapshotIsCheckpoint. When we subsequently
        // receive at least one more mutation (and hence can enqueue a
        // SnapshotMarker), we can use nextSnapshotIsCheckpoint to snapshot
        // it correctly.
        std::deque<std::unique_ptr<DcpResponse>> mutations;

        // Initialise to the first visibleSeqno of the batch of items
        uint64_t visibleSeqno = outstandingItemsResult.visibleSeqno;
        /*
         * highNonVisibleSeqno is used to track the current seqno of non visible
         * seqno of a snapshot before we filter them out. This is only used when
         * collections is enabled on a stream and sync write support is not.
         * This allows us to inform the consumer of the high seqno of a
         * collection regardless if it is committed or not. By sending a
         * SeqnoAdvanced op. This solves the problem where a snapshot would be
         * sent to a non sync write aware client with the last mutation of the
         * snapshot was a prepare or abort and the final seqno would never be
         * sent meaning the snapshot was never completed.
         */
        std::optional<uint64_t> highNonVisibleSeqno;
        for (auto& qi : outstandingItemsResult.items) {
            if (qi->getOperation() == queue_op::checkpoint_start) {
                /* if there are already other mutations, then they belong to the
                   previous checkpoint and hence we must create a snapshot and
                   put them onto readyQ */
                if (!mutations.empty()) {
                    snapshot(outstandingItemsResult.checkpointType,
                             mutations,
                             outstandingItemsResult.highCompletedSeqno,
                             visibleSeqno,
                             highNonVisibleSeqno);
                    /* clear out all the mutations since they are already put
                       onto the readyQ */
                    mutations.clear();
                }
                /* mark true as it indicates a new checkpoint snapshot */
                nextSnapshotIsCheckpoint = true;
            } else if (shouldProcessItem(*qi)) {
                curChkSeqno = qi->getBySeqno();
                lastReadSeqnoUnSnapshotted = qi->getBySeqno();
                // Check if the item is allowed on the stream, note the filter
                // updates itself for collection deletion events
                if (filter.checkAndUpdate(*qi)) {
                    if (qi->isVisible()) {
                        visibleSeqno = qi->getBySeqno();
                    }
                    mutations.push_back(makeResponseFromItem(
                            qi, SendCommitSyncWriteAs::Commit));
                }

            } else if (isSeqnoAdvancedEnabled()) {
                /*
                 * If we're a collection stream that does not support sync
                 * writes then we want to be able to send a SeqnoAdvanced op.
                 * Thus, if we see a non visible mutation i.e. an abort or
                 * prepare then up highNonVisibleSeqno with the items seqno only
                 * if the item is for the streaming collections.
                 */
                if ((qi->isPending() || qi->isAbort()) &&
                    filter.checkAndUpdate(*qi)) {
                    highNonVisibleSeqno = qi->getBySeqno();
                }
            }
        }

        if (!mutations.empty()) {
            snapshot(outstandingItemsResult.checkpointType,
                     mutations,
                     outstandingItemsResult.highCompletedSeqno,
                     visibleSeqno,
                     highNonVisibleSeqno);
        } else if (readyQ.empty() && isSeqnoAdvancedEnabled() &&
                   isSeqnoGapAtEndOfSnapshot()) {
            auto vb = engine->getVBucket(getVBucket());
            if (vb && vb->getState() == vbucket_state_replica) {
                /*
                 * If this is a collection stream and we're not sending any
                 * mutations from memory and we haven't queued a snapshot shot
                 * and we're a replica. Then our snapshot covers backfill and in
                 * memory. So we have one snapshot marker for both items on disk
                 * and in memory. Thus, we need to send a SeqnoAdvanced to push
                 * the consumer's seqno to the end of the snapshot. This is need
                 * when no items for the collection we're streaming are present
                 * in memory.
                 */
                queueSeqnoAdvanced();
            } else {
                log(spdlog::level::level_enum::warn,
                    "{} processItems() for vbucket which does not "
                    "exist",
                    logPrefix);
            }
        }
    }

    // After the snapshot has been processed, check if the filter is now empty
    // a stream with an empty filter does nothing but self close
    if (filter.empty()) {
        // Filter is now empty empty, so endStream
        endStream(cb::mcbp::DcpStreamEndStatus::FilterEmpty);
    }

    // Completed item processing - clear guard flag and notify producer.
    chkptItemsExtractionInProgress.store(false);
    notifyStreamReady(true);
}

bool ActiveStream::shouldProcessItem(const Item& item) {
    if (!item.shouldReplicate(supportSyncWrites())) {
        return false;
    }

    if (item.getOperation() == queue_op::system_event) {
        switch (SystemEvent(item.getFlags())) {
        case SystemEvent::Collection:
        case SystemEvent::Scope:
            return true;
        }
        return false;
    }
    return true;
}

void ActiveStream::snapshot(CheckpointType checkpointType,
                            std::deque<std::unique_ptr<DcpResponse>>& items,
                            std::optional<uint64_t> highCompletedSeqno,
                            uint64_t maxVisibleSeqno,
                            std::optional<uint64_t> highNonVisibleSeqno) {
    if (items.empty()) {
        return;
    }

    /* This assumes that all items in the "items deque" is put onto readyQ */
    lastReadSeqno.store(lastReadSeqnoUnSnapshotted);

    if (isCurrentSnapshotCompleted()) {
        const auto isCkptTypeDisk = checkpointType == CheckpointType::Disk;
        uint32_t flags = isCkptTypeDisk ? MARKER_FLAG_DISK : MARKER_FLAG_MEMORY;

        // Get OptionalSeqnos which for the items list types should have values
        auto seqnoStart = items.front()->getBySeqno();
        auto seqnoEnd = items.back()->getBySeqno();
        if (!seqnoStart || !seqnoEnd) {
            throw std::logic_error(
                    logPrefix +
                    "ActiveStream::snapshot incorrect DcpEvent, missing a "
                    "seqno " +
                    std::string(items.front()->to_string()) + " " +
                    std::string(items.back()->to_string()) + " " + logPrefix);
        }

        uint64_t snapStart = *seqnoStart;
        uint64_t snapEnd = *seqnoEnd;

        /*
         * If the highNonVisibleSeqno has been set and it higher than the snap
         * end of the filtered mutations it means that the last item in the snap
         * shot is not visible i.e. a prepare or abort. Thus we need need to
         * extend the snapshot end to this value and then send a SeqnoAdvanced
         * at the end of the snapshot to inform the client of this.
         */
        if (highNonVisibleSeqno.has_value() &&
            highNonVisibleSeqno.value() > snapEnd) {
            snapEnd = highNonVisibleSeqno.value();
        }

        if (nextSnapshotIsCheckpoint) {
            flags |= MARKER_FLAG_CHK;
        }

        if (isTakeoverSend()) {
            waitForSnapshot++;
            flags |= MARKER_FLAG_ACK;
        }

        /* We need to send the requested 'snap_start_seqno_' as the snapshot
           start when we are sending the first snapshot because the first
           snapshot could be resumption of a previous snapshot */
        if (!firstMarkerSent) {
            snapStart = std::min(snap_start_seqno_, snapStart);
            firstMarkerSent = true;
        }

        // If the stream supports SyncRep then send the HCS for CktpType::disk
        const auto sendHCS = supportSyncReplication() && isCkptTypeDisk;
        const auto hcsToSend = sendHCS ? highCompletedSeqno : std::nullopt;
        if (sendHCS) {
            Expects(hcsToSend.has_value());
            log(spdlog::level::level_enum::info,
                "{} ActiveStream::snapshot: Sending disk snapshot with start "
                "seqno {}, end seqno {}, and"
                " high completed seqno {}",
                logPrefix,
                snapStart,
                snapEnd,
                to_string_or_none(hcsToSend));
        }
        const auto mvsToSend = supportSyncReplication()
                                       ? std::make_optional(maxVisibleSeqno)
                                       : std::nullopt;

        pushToReadyQ(std::make_unique<SnapshotMarker>(
                opaque_,
                vb_,
                snapStart,
                snapEnd,
                flags,
                hcsToSend,
                mvsToSend,
                std::optional<uint64_t>{}, // @todo MB-37319
                sid));
        lastSentSnapEndSeqno.store(snapEnd, std::memory_order_relaxed);

        // Here we can just clear this flag as it is set every time we process
        // a checkpoint_start item in ActiveStream::processItems.
        nextSnapshotIsCheckpoint = false;
    }

    for (auto& item : items) {
        pushToReadyQ(std::move(item));
    }

    if (isSeqnoAdvancedEnabled() && isSeqnoGapAtEndOfSnapshot()) {
        queueSeqnoAdvanced();
    }
}

void ActiveStream::setDeadInner(cb::mcbp::DcpStreamEndStatus status) {
    {
        LockHolder lh(streamMutex);
        endStream(status);
    }

    if (status != cb::mcbp::DcpStreamEndStatus::Disconnected) {
        notifyStreamReady();
    }
}

uint32_t ActiveStream::setDead(cb::mcbp::DcpStreamEndStatus status) {
    setDeadInner(status);
    removeAcksFromDM();
    return 0;
}

void ActiveStream::setDead(cb::mcbp::DcpStreamEndStatus status,
                           folly::SharedMutex::WriteHolder& vbstateLock) {
    setDeadInner(status);
    removeAcksFromDM(&vbstateLock);
}

void ActiveStream::removeAcksFromDM(
        folly::SharedMutex::WriteHolder* vbstateLock) {
    // Remove any unknown acks for the stream. Why here and not on
    // destruction of the object? We could be replacing an existing
    // DcpProducer with another. This old ActiveStream may then live on
    // (owned by a backfill) and clear a seqno ack from a new ActiveStream.
    if (supportSyncReplication()) {
        auto vb = engine->getVBucket(vb_);
        if (!vb) {
            return;
        }

        // Get the consumer name from the producer so that we can clear the
        // correct ack
        std::string consumerName;
        {
            auto p = producerPtr.lock();
            if (!p) {
                log(spdlog::level::warn,
                    "Producer could not be locked when"
                    "attempting to clear queued seqno acks");
                return;
            }
            consumerName = p->getConsumerName();
        }

        if (consumerName.empty()) {
            log(spdlog::level::warn,
                "Consumer name not found for producer when"
                "attempting to clear queued seqno acks");
            return;
        }

        if (vbstateLock) {
            vb->removeAcksFromADM(consumerName, *vbstateLock);
        } else {
            vb->removeAcksFromADM(
                    consumerName,
                    folly::SharedMutex::ReadHolder(vb->getStateLock()));
        }
    }
}

void ActiveStream::notifySeqnoAvailable(uint64_t seqno) {
    if (isActive()) {
        notifyStreamReady();
    }
}

void ActiveStream::endStream(cb::mcbp::DcpStreamEndStatus reason) {
    if (isActive()) {
        pendingBackfill = false;
        if (isBackfilling()) {
            // If Stream were in Backfilling state, clear out the
            // backfilled items to clear up the backfill buffer.
            clear_UNLOCKED();
            auto producer = producerPtr.lock();
            if (producer) {
                producer->recordBackfillManagerBytesSent(
                        bufferedBackfill.bytes);
            }
            bufferedBackfill.bytes = 0;
            bufferedBackfill.items = 0;
        }
        transitionState(StreamState::Dead);
        if (reason != cb::mcbp::DcpStreamEndStatus::Disconnected) {
            pushToReadyQ(std::make_unique<StreamEndResponse>(
                    opaque_, reason, vb_, sid));
        }

        // If we ended normally then print at info level to prevent views
        // from spamming our logs
        auto level = reason == cb::mcbp::DcpStreamEndStatus::Ok
                             ? spdlog::level::level_enum::info
                             : spdlog::level::level_enum::warn;
        log(level,
            "{} Stream closing, sent until seqno {} remaining items "
            "{}, reason: {}",
            logPrefix,
            lastSentSeqno.load(),
            readyQ_non_meta_items.load(),
            cb::mcbp::to_string(reason));
    }
}

void ActiveStream::scheduleBackfill_UNLOCKED(bool reschedule) {
    if (isBackfillTaskRunning) {
        log(spdlog::level::level_enum::info,
            "{} Skipping "
            "scheduleBackfill_UNLOCKED; "
            "lastReadSeqno {}"
            ", reschedule flag "
            ": {}",
            logPrefix,
            lastReadSeqno.load(),
            reschedule ? "True" : "False");
        return;
    }

    VBucketPtr vbucket = engine->getVBucket(vb_);
    if (!vbucket) {
        log(spdlog::level::level_enum::warn,
            "{} Failed to schedule "
            "backfill as unable to get vbucket; "
            "lastReadSeqno : {}"
            ", "
            "reschedule : {}",
            logPrefix,
            lastReadSeqno.load(),
            reschedule ? "True" : "False");
        return;
    }

    auto producer = producerPtr.lock();
    if (!producer) {
        log(spdlog::level::level_enum::warn,
            "{} Aborting scheduleBackfill_UNLOCKED() "
            "as the producer conn is deleted; "
            "lastReadSeqno : {}"
            ", "
            "reschedule : {}",
            logPrefix,
            lastReadSeqno.load(),
            reschedule ? "True" : "False");
        return;
    }

    uint64_t backfillStart = lastReadSeqno.load() + 1;
    uint64_t backfillEnd;
    bool tryBackfill;

    if (isDiskOnly()) {
        // if disk only, always backfill to the requested end seqno
        backfillEnd = end_seqno_;
        tryBackfill = true;
    } else {
        /* not disk only - stream may require backfill but will transition to
         * in-memory afterward; register the cursor now.
         * There are two expected cases:
         *  1: registerResult.tryBackfill=true, which means
         *     - Cursor at start of first checkpoint
         *     - CheckpointManager can't provide all the items needed
         *       so a backfill may be required before moving to
         *       in-memory streaming.
         *  2: registerResult.tryBackfill=false
         *     - The CheckpointManager contains the required items
         *     - No backfill needed
         */

        CursorRegResult registerResult;
        try {
            registerResult = vbucket->checkpointManager->registerCursorBySeqno(
                    name_, lastReadSeqno.load());
        } catch (std::exception& error) {
            log(spdlog::level::level_enum::warn,
                "{} Failed to register "
                "cursor: {}",
                logPrefix,
                error.what());
            endStream(cb::mcbp::DcpStreamEndStatus::StateChanged);
            return;
        }

        log(spdlog::level::level_enum::info,
            "{} ActiveStream::scheduleBackfill_UNLOCKED register cursor "
            "with "
            "name \"{}\" backfill:{}, seqno:{}",
            logPrefix,
            name_,
            registerResult.tryBackfill,
            registerResult.seqno);

        curChkSeqno = registerResult.seqno;
        tryBackfill = registerResult.tryBackfill;
        cursor = registerResult.cursor;

        if (lastReadSeqno.load() > curChkSeqno) {
            // something went wrong registering the cursor - it is too early
            // and could read items this stream has already sent.
            throw std::logic_error(
                    "ActiveStream::scheduleBackfill_UNLOCKED: "
                    "lastReadSeqno (which is " +
                    std::to_string(lastReadSeqno.load()) +
                    " ) is greater than curChkSeqno (which is " +
                    std::to_string(curChkSeqno) + " ). " + "for stream " +
                    producer->logHeader() + "; " + logPrefix);
        }

        // _if_ a backfill is required, it should end either at the
        // requested stream end seqno OR the seqno immediately
        // before what the checkpoint manager can provide
        // - whichever is lower.
        backfillEnd = std::min(end_seqno_, curChkSeqno - 1);
    }

    if (tryBackfill && tryAndScheduleOSOBackfill(*producer, *vbucket)) {
        return;
    } else if (tryBackfill &&
               producer->scheduleBackfillManager(*vbucket,
                                                 shared_from_this(),
                                                 backfillStart,
                                                 backfillEnd)) {
        // backfill will be needed to catch up to the items in the
        // CheckpointManager
        log(spdlog::level::level_enum::info,
            "{} Scheduling backfill "
            "from {} to {}, reschedule "
            "flag : {}",
            logPrefix,
            backfillStart,
            backfillEnd,
            reschedule ? "True" : "False");

        isBackfillTaskRunning.store(true);
        /// Number of backfill items is unknown until the Backfill task
        /// completes the scan phase - reset backfillRemaining counter.
        backfillRemaining.reset();
    } else {
        // backfill not needed
        if (isDiskOnly()) {
            endStream(cb::mcbp::DcpStreamEndStatus::Ok);
        } else if (isTakeoverStream()) {
            transitionState(StreamState::TakeoverSend);
        } else {
            transitionState(StreamState::InMemory);
        }
        if (reschedule) {
            /*
             * It is not absolutely necessary to notify immediately as conn
             * manager or an incoming item will cause a notification eventually,
             * but wouldn't hurt to do so.
             *
             * Note: must not notify when we schedule a backfill for the first
             * time (i.e. when reschedule is false) because the stream is not
             * yet in producer conn list of streams.
             */
            notifyStreamReady();
        }
    }
}

bool ActiveStream::tryAndScheduleOSOBackfill(DcpProducer& producer,
                                             VBucket& vb) {
    // OSO only allowed:
    // if the filter is set to a single collection.
    // if this is the initial backfill request
    // if the client has enabled OSO
    if (filter.singleCollection() && lastReadSeqno.load() == 0 &&
        curChkSeqno.load() > lastReadSeqno.load() + 1 &&
        producer.isOutOfOrderSnapshotsEnabled()) {
        CollectionID cid = filter.front();

        // OSO possible - engage.
        producer.scheduleBackfillManager(vb, shared_from_this(), cid);
        // backfill will be needed to catch up to the items in the
        // CheckpointManager
        log(spdlog::level::level_enum::info,
            "{} Scheduling OSO backfill "
            "for cid:{} lastReadSeqno:{} curChkSeqno:{}",
            logPrefix,
            cid.to_string(),
            lastReadSeqno.load(),
            curChkSeqno.load());

        isBackfillTaskRunning.store(true);
        /// Number of backfill items is unknown until the Backfill task
        /// completes the scan phase - reset backfillRemaining counter.
        backfillRemaining.reset();
        return true;
    }
    return false;
}

void ActiveStream::notifyEmptyBackfill(uint64_t lastSeenSeqno) {
    LockHolder lh(streamMutex);
    notifyEmptyBackfill_UNLOCKED(lastSeenSeqno);
}

void ActiveStream::notifyEmptyBackfill_UNLOCKED(uint64_t lastSeenSeqno) {
    setBackfillRemaining_UNLOCKED(0);
    auto vbucket = engine->getVBucket(vb_);
    if (!cursor.lock()) {
        try {
            CursorRegResult result =
                    vbucket->checkpointManager->registerCursorBySeqno(
                            name_, lastSeenSeqno);
            log(spdlog::level::level_enum::info,
                "{} ActiveStream::notifyEmptyBackfill "
                "Re-registering dropped cursor with name \"{}\", "
                "backfill:{}, seqno:{}",
                logPrefix,
                name_,
                result.tryBackfill,
                result.seqno);
            curChkSeqno = result.seqno;
            cursor = result.cursor;
        } catch (std::exception& error) {
            log(spdlog::level::level_enum::warn,
                "{} Failed to register "
                "cursor: {}",
                logPrefix,
                error.what());
            endStream(cb::mcbp::DcpStreamEndStatus::StateChanged);
        }
    }
}

bool ActiveStream::handleSlowStream() {
    LockHolder lh(streamMutex);
    log(spdlog::level::level_enum::info,
        "{} Handling slow stream; "
        "state_ : {}, "
        "lastReadSeqno : {}"
        ", "
        "lastSentSeqno : {}"
        ", "
        "vBucketHighSeqno : {}"
        ", "
        "isBackfillTaskRunning : {}",
        logPrefix,
        to_string(state_.load()).c_str(),
        lastReadSeqno.load(),
        lastSentSeqno.load(),
        engine->getVBucket(vb_)->getHighSeqno(),
        isBackfillTaskRunning.load() ? "True" : "False");

    bool status = false;
    switch (state_.load()) {
    case StreamState::Backfilling:
    case StreamState::InMemory:
        /* Drop the existing cursor and set pending backfill */
        status = dropCheckpointCursor_UNLOCKED();
        pendingBackfill = true;
        return status;
    case StreamState::TakeoverSend:
    /* To be handled later if needed */
    case StreamState::TakeoverWait:
    /* To be handled later if needed */
    case StreamState::Dead:
        /* To be handled later if needed */
        return false;
    case StreamState::Pending: {
        auto producer = producerPtr.lock();
        std::string connHeader = producer ? producer->logHeader()
                                          : "DCP (Producer): **Deleted conn**";
        throw std::logic_error(
                "ActiveStream::handleSlowStream: "
                "called with state " +
                to_string(state_.load()) +
                " "
                "for stream " +
                connHeader + "; " + logPrefix);
    }
    }
    return false;
}

std::string ActiveStream::getStreamTypeName() const {
    return "Active";
}

std::string ActiveStream::getStateName() const {
    return to_string(state_);
}

void ActiveStream::transitionState(StreamState newState) {
    if (state_ == newState) {
        return;
    }

    auto logLevel = getTransitionStateLogLevel(state_, newState);
    log(logLevel,
        "{} ActiveStream::transitionState: "
        "Transitioning from {} to {}",
        logPrefix,
        to_string(state_.load()),
        to_string(newState));

    bool validTransition = false;
    switch (state_.load()) {
    case StreamState::Pending:
        if (newState == StreamState::Backfilling ||
            newState == StreamState::Dead) {
            validTransition = true;
        }
        break;
    case StreamState::Backfilling:
        if (newState == StreamState::InMemory ||
            newState == StreamState::TakeoverSend ||
            newState == StreamState::Dead) {
            validTransition = true;
        }
        break;
    case StreamState::InMemory:
        if (newState == StreamState::Backfilling ||
            newState == StreamState::Dead) {
            validTransition = true;
        }
        break;
    case StreamState::TakeoverSend:
        if (newState == StreamState::TakeoverWait ||
            newState == StreamState::Dead) {
            validTransition = true;
        }
        break;
    case StreamState::TakeoverWait:
        if (newState == StreamState::TakeoverSend ||
            newState == StreamState::Dead) {
            validTransition = true;
        }
        break;
    case StreamState::Dead:
        // Once DEAD, no other transitions should occur.
        validTransition = false;
        break;
    }

    if (!validTransition) {
        throw std::invalid_argument(
                "ActiveStream::transitionState:"
                " newState (which is " +
                to_string(newState) +
                ") is not valid for current state (which is " +
                to_string(state_.load()) + ") " + logPrefix);
    }

    StreamState oldState = state_.load();
    state_ = newState;

    switch (newState) {
    case StreamState::Backfilling:
        if (StreamState::Pending == oldState) {
            scheduleBackfill_UNLOCKED(false /* reschedule */);
        } else if (StreamState::InMemory == oldState) {
            scheduleBackfill_UNLOCKED(true /* reschedule */);
        }
        break;
    case StreamState::InMemory:
        // Check if the producer has sent up till the last requested
        // sequence number already, if not - move checkpoint items into
        // the ready queue.
        if (lastSentSeqno.load() >= end_seqno_) {
            // Stream transitioning to DEAD state
            endStream(cb::mcbp::DcpStreamEndStatus::Ok);
            notifyStreamReady();
        } else {
            // Starting a new in-memory snapshot which could contain duplicate
            // keys compared to the previous backfill snapshot. Therefore set
            // the Checkpoint flag on the next snapshot so the Consumer will
            // know to create a new Checkpoint.
            nextSnapshotIsCheckpoint = true;
            nextCheckpointItem();
        }
        break;
    case StreamState::TakeoverSend:
        takeoverStart = ep_current_time();

        // Starting a new in-memory (takeover) snapshot which could contain
        // duplicate keys compared to the previous Backfill snapshot. Therefore
        // set the Checkpoint flag on the next snapshot so the Consumer will
        // know to create a new Checkpoint.
        nextSnapshotIsCheckpoint = true;

        if (!nextCheckpointItem()) {
            notifyStreamReady(true);
        }
        break;
    case StreamState::Dead:
        removeCheckpointCursor();
        break;
    case StreamState::TakeoverWait:
    case StreamState::Pending:
        break;
    }
}

size_t ActiveStream::getItemsRemaining() {
    VBucketPtr vbucket = engine->getVBucket(vb_);

    if (!vbucket || !isActive()) {
        return 0;
    }

    // Items remaining is the sum of:
    // (a) Items outstanding in checkpoints
    // (b) Items pending in our readyQ, excluding any meta items.
    size_t ckptItems = 0;
    if (auto sp = cursor.lock()) {
        ckptItems = vbucket->checkpointManager->getNumItemsForCursor(sp.get());
    }
    return ckptItems + readyQ_non_meta_items;
}

uint64_t ActiveStream::getLastReadSeqno() const {
    return lastReadSeqno.load();
}

uint64_t ActiveStream::getLastSentSeqno() const {
    return lastSentSeqno.load();
}

bool ActiveStream::isCurrentSnapshotCompleted() const {
    VBucketPtr vbucket = engine->getVBucket(vb_);
    // An atomic read of vbucket state without acquiring the
    // reader lock for state should suffice here.
    if (vbucket && vbucket->getState() == vbucket_state_replica) {
        if (lastSentSnapEndSeqno.load(std::memory_order_relaxed) >=
            lastReadSeqno) {
            return false;
        }
    }
    return true;
}

bool ActiveStream::dropCheckpointCursor_UNLOCKED() {
    VBucketPtr vbucket = engine->getVBucket(vb_);
    if (!vbucket) {
        endStream(cb::mcbp::DcpStreamEndStatus::StateChanged);
        notifyStreamReady();
    }
    return removeCheckpointCursor();
}

spdlog::level::level_enum ActiveStream::getTransitionStateLogLevel(
        StreamState currState, StreamState newState) {
    if ((currState == StreamState::Pending) ||
        (newState == StreamState::Dead)) {
        return spdlog::level::level_enum::debug;
    }
    return spdlog::level::level_enum::info;
}

void ActiveStream::notifyStreamReady(bool force) {
    bool inverse = false;
    if (force || itemsReady.compare_exchange_strong(inverse, true)) {
        auto producer = producerPtr.lock();
        if (!producer) {
            return;
        }
        producer->notifyStreamReady(vb_);
    }
}

bool ActiveStream::removeCheckpointCursor() {
    VBucketPtr vb = engine->getVBucket(vb_);
    if (vb) {
        if (vb->checkpointManager->removeCursor(cursor.lock().get())) {
            /*
             * Although the cursor has been removed from the cursor map
             * the underlying shared_ptr can still be valid due to other
             * uses of the cursor not yet going out of scope
             * (e.g. ClosedUnrefCheckpointRemoverTask).  Therefore
             * cursor.lock().get() may not return the nullptr, so reset the
             * cursor to ensure that it is not used.
             */
            cursor.reset();
            return true;
        }
    }
    return false;
}

ENGINE_ERROR_CODE ActiveStream::seqnoAck(const std::string& consumerName,
                                         uint64_t preparedSeqno) {
    VBucketPtr vb = engine->getVBucket(vb_);
    if (!vb) {
        return ENGINE_NOT_MY_VBUCKET;
    }

    // Take the vb state lock so that we don't change the state of
    // this vb. Done before the streamMutex is acquired to prevent a lock order
    // inversion.
    {
        folly::SharedMutex::ReadHolder vbStateLh(vb->getStateLock());

        // Locked with the streamMutex to ensure that we cannot race with a
        // stream end
        {
            LockHolder lh(streamMutex);

            // We cannot ack something on a dead stream.
            if (!isActive()) {
                return ENGINE_SUCCESS;
            }

            if (preparedSeqno > getLastSentSeqno()) {
                throw std::logic_error(
                        vb_.to_string() + " replica \"" + consumerName +
                        "\" acked seqno:" + std::to_string(preparedSeqno) +
                        " which is greater than last sent seqno:" +
                        std::to_string(getLastSentSeqno()));
            }

            return vb->seqnoAcknowledged(
                    vbStateLh, consumerName, preparedSeqno);
        } // end stream mutex lock scope
    } // end vb state lock scope
}

std::string ActiveStream::to_string(StreamState st) {
    switch (st) {
    case StreamState::Pending:
        return "pending";
    case StreamState::Backfilling:
        return "backfilling";
    case StreamState::InMemory:
        return "in-memory";
    case StreamState::TakeoverSend:
        return "takeover-send";
    case StreamState::TakeoverWait:
        return "takeover-wait";
    case StreamState::Dead:
        return "dead";
    }
    throw std::invalid_argument("ActiveStream::to_string(StreamState): " +
                                std::to_string(int(st)));
}

bool ActiveStream::collectionAllowed(DocKey key) const {
    return filter.check(key);
}

void ActiveStream::closeIfRequiredPrivilegesLost(const void* cookie) {
    std::unique_lock lh(streamMutex);
    // Does this stream still have the appropriate privileges to operate?
    if (filter.checkPrivileges(cookie, *engine) != cb::engine_errc::success) {
        endStream(cb::mcbp::DcpStreamEndStatus::LostPrivileges);
        lh.unlock();
        notifyStreamReady();
    }
}

void ActiveStream::queueSeqnoAdvanced() {
    pushToReadyQ(std::make_unique<SeqnoAdvanced>(
            opaque_, vb_, sid, lastSentSnapEndSeqno.load()));
}

bool ActiveStream::isDiskOnly() const {
    return flags_ & DCP_ADD_STREAM_FLAG_DISKONLY;
}

bool ActiveStream::isTakeoverStream() const {
    return flags_ & DCP_ADD_STREAM_FLAG_TAKEOVER;
}

bool ActiveStream::isSeqnoAdvancedEnabled() const {
    return isCollectionEnabledStream() && !supportSyncReplication();
}

bool ActiveStream::isSeqnoAdvancedNeededBackFill() const {
    if (!isSeqnoAdvancedEnabled() || !isSeqnoGapAtEndOfSnapshot()) {
        return false;
    }
    /**
     * In most cases we want to send a SeqnoAdvanced op if we have not sent
     * the final seqno in the snapshot at the end of backfill. However,
     * replica vbucket may transition their snapshot from backfill to
     * streaming from memory without sending another snapshot. Thus, in this
     * case we do not want to send a SeqnoAdvanced at the end of backfill.
     * So check that we don't have an in memory range to stream from.
     */
    auto vb = engine->getVBucket(vb_);
    if (vb) {
        if (vb->getState() == vbucket_state_replica) {
            return maxScanSeqno > lastBackfilledSeqno &&
                   maxScanSeqno == lastSentSnapEndSeqno.load();
        }
    } else {
        log(spdlog::level::level_enum::warn,
            "{} isSeqnoAdvancedNeededBackFill() for vbucket which does not "
            "exist",
            logPrefix);
    }
    return isCurrentSnapshotCompleted();
}

bool ActiveStream::isSeqnoGapAtEndOfSnapshot() const {
    return (lastSentSnapEndSeqno.load() > lastReadSeqno.load());
}<|MERGE_RESOLUTION|>--- conflicted
+++ resolved
@@ -1164,13 +1164,8 @@
                              includeDeletedUserXattrs,
                              isForceValueCompressionEnabled(),
                              isSnappyEnabled())) {
-<<<<<<< HEAD
             auto finalItem = make_STRCPtr<Item>(*item);
-            finalItem->removeBodyAndOrXattrs(
-=======
-            auto finalItem = std::make_unique<Item>(*item);
             const auto wasInflated = finalItem->removeBodyAndOrXattrs(
->>>>>>> 05db33e7
                     includeValue, includeXattributes, includeDeletedUserXattrs);
 
             if (isSnappyEnabled()) {
