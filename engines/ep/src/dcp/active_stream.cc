--- conflicted
+++ resolved
@@ -276,6 +276,29 @@
     }
 }
 
+// Helper function for setting the lastSentSnapEndSeqno (which is Monotonic)
+//.The History snapshot can follow a NoHistory snapshot but both are the same
+// underlying disk-snapshot. The endSeqno from each phase is equal. Here we
+// avoid a Monotonic exception for that case without switching to a weak
+// monotonic type or incorrectly using reset
+static bool mustAssignEndSeqno(ActiveStream::SnapshotSource source,
+                               uint64_t newEndSeqno,
+                               uint64_t currentEndSeqno) {
+    switch (source) {
+    case ActiveStream::SnapshotSource::NoHistory:
+    case ActiveStream::SnapshotSource::NoHistoryPrologue:
+        // Always attempt assignment for these sources so we catch every
+        // monotonic violation.
+        return true;
+    case ActiveStream::SnapshotSource::History:
+        // tolerate newEndSeqno == currentEndSeqno, so only assign if they
+        // are different, which catches every other monotonic violation.
+        return newEndSeqno != currentEndSeqno;
+    }
+
+    folly::assume_unreachable();
+}
+
 bool ActiveStream::markDiskSnapshot(uint64_t startSeqno,
                                     uint64_t endSeqno,
                                     std::optional<uint64_t> highCompletedSeqno,
@@ -324,13 +347,9 @@
         /* We may need to send the requested 'snap_start_seqno_' as the snapshot
            start when we are sending the first snapshot because the first
            snapshot could be resumption of a previous snapshot */
-<<<<<<< HEAD
         const bool wasFirst = !firstMarkerSent;
-        startSeqno = adjustStartIfFirstSnapshot(startSeqno);
-=======
         startSeqno = adjustStartIfFirstSnapshot(
                 startSeqno, source != SnapshotSource::NoHistoryPrologue);
->>>>>>> 108151d6
 
         VBucketPtr vb = engine->getVBucket(vb_);
         if (!vb) {
@@ -386,17 +405,15 @@
             flags,
             to_string_or_none(hcsToSend),
             to_string_or_none(mvsToSend));
-<<<<<<< HEAD
-        pushToReadyQ(std::make_unique<SnapshotMarker>(
-                opaque_,
-                vb_,
-                startSeqno,
-                endSeqno,
-                MARKER_FLAG_DISK | MARKER_FLAG_CHK,
-                hcsToSend,
-                mvsToSend,
-                timestamp,
-                sid));
+        pushToReadyQ(std::make_unique<SnapshotMarker>(opaque_,
+                                                      vb_,
+                                                      startSeqno,
+                                                      endSeqno,
+                                                      flags,
+                                                      hcsToSend,
+                                                      mvsToSend,
+                                                      timestamp,
+                                                      sid));
         // Update the last start seqno seen but handle base case as
         // lastSentSnapStartSeqno is initial zero
         if (startSeqno > 0) {
@@ -404,8 +421,11 @@
         }
 
         // Only compare last sent start with last sent end if end has already
-        // been set
-        if (!wasFirst && lastSentSnapStartSeqno <= lastSentSnapEndSeqno) {
+        // been set (note ignore 0 == 0). When an OSO snapshot comes before a
+        // history seqno-ordered snapshot, wasFirst is false, yet the snapshot
+        // variables are still zero and we would hit this exception.
+        if (!wasFirst && lastSentSnapStartSeqno <= lastSentSnapEndSeqno &&
+            lastSentSnapStartSeqno && lastSentSnapEndSeqno) {
             auto msg = fmt::format(
                     "ActiveStream::markDiskSnapshot:"
                     "sent snapshot marker to client with snap start <= "
@@ -433,18 +453,10 @@
             throw std::logic_error(msg);
         }
 
-=======
-        pushToReadyQ(std::make_unique<SnapshotMarker>(opaque_,
-                                                      vb_,
-                                                      startSeqno,
-                                                      endSeqno,
-                                                      flags,
-                                                      hcsToSend,
-                                                      mvsToSend,
-                                                      timestamp,
-                                                      sid));
->>>>>>> 108151d6
-        lastSentSnapEndSeqno.store(endSeqno, std::memory_order_relaxed);
+        // CDC: There are cases where there's no need to assign the seqno again
+        if (mustAssignEndSeqno(source, endSeqno, lastSentSnapEndSeqno)) {
+            lastSentSnapEndSeqno.store(endSeqno, std::memory_order_relaxed);
+        }
 
         if (!isDiskOnly()) {
             // Only re-register the cursor if we still need to get memory
@@ -2507,12 +2519,8 @@
 void ActiveStream::sendSnapshotAndSeqnoAdvanced(CheckpointType checkpointType,
                                                 uint64_t start,
                                                 uint64_t end) {
-<<<<<<< HEAD
     const bool wasFirst = !firstMarkerSent;
-    start = adjustStartIfFirstSnapshot(start);
-=======
     start = adjustStartIfFirstSnapshot(start, true);
->>>>>>> 108151d6
 
     const auto isCkptTypeDisk = isDiskCheckpointType(checkpointType);
     uint32_t flags = isCkptTypeDisk ? MARKER_FLAG_DISK : MARKER_FLAG_MEMORY;
