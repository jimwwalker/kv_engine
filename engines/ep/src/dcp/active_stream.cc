--- conflicted
+++ resolved
@@ -2206,14 +2206,8 @@
                 "{} items from memory, lastReadSeqno:{}, "
                 "lastSentSeqnoAdvance:{}, lastSentSnapStartSeqno:{}, "
                 "lastSentSnapEndSeqno:{}, pendingBackfill:{}, "
-<<<<<<< HEAD
                 "numBackfillPauses:{}. Total runtime {} "
-                "({} item/s, {})",
-=======
-                "numBackfillPauses:{}. Total "
-                "runtime {} "
-                "({:.0f} item/s, {:.0f} MB/s)",
->>>>>>> 6a702002
+                "({:.0f} item/s, {})",
                 logPrefix,
                 backfillType == BackfillType::OutOfSequenceOrder ? "OSO " : "",
                 diskItemsRead,
@@ -2226,14 +2220,8 @@
                 pendingBackfill ? "True" : "False",
                 numBackfillPauses.load(),
                 cb::time2text(runtime),
-<<<<<<< HEAD
-                diskItemsRead ? int(diskItemsRead / runtimeSecs) : 0,
+                diskItemsRead ? (diskItemsRead / runtimeSecs) : 0.0,
                 cb::calculateThroughput(diskBytesRead, runtime));
-=======
-                diskItemsRead ? (diskItemsRead / runtimeSecs) : 0.0,
-                diskBytesRead ? ((diskBytesRead / runtimeSecs) / (1024 * 1024))
-                              : 0.0);
->>>>>>> 6a702002
         } else {
             log(spdlog::level::level_enum::warn,
                 "{} ActiveStream::completeBackfillInner: "
