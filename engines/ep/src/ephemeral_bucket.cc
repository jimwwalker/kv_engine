--- conflicted
+++ resolved
@@ -17,11 +17,7 @@
 
 #include "ephemeral_bucket.h"
 
-<<<<<<< HEAD
 #include "bucket_logger.h"
-=======
-#include <checkpoint.h>
->>>>>>> 69730e6f
 #include "ep_engine.h"
 #include "ep_types.h"
 #include "ephemeral_tombstone_purger.h"
@@ -32,6 +28,7 @@
 #include "replicationthrottle.h"
 #include "rollback_result.h"
 #include "statwriter.h"
+#include <checkpoint_manager.h>
 
 #include <platform/sized_buffer.h>
 
@@ -270,30 +267,6 @@
     // 1. make_shared doesn't accept a Deleter
     // 2. allocate_shared has inconsistencies between platforms in calling
     //    alloc.destroy (libc++ doesn't call it)
-<<<<<<< HEAD
-    return VBucketPtr(new EphemeralVBucket(id,
-                                           state,
-                                           stats,
-                                           engine.getCheckpointConfig(),
-                                           shard,
-                                           lastSeqno,
-                                           lastSnapStart,
-                                           lastSnapEnd,
-                                           std::move(table),
-                                           std::move(newSeqnoCb),
-                                           makeSyncWriteResolvedCB(),
-                                           makeSyncWriteCompleteCB(),
-                                           makeSeqnoAckCB(),
-                                           engine.getConfiguration(),
-                                           eviction_policy,
-                                           std::move(manifest),
-                                           initState,
-                                           purgeSeqno,
-                                           maxCas,
-                                           mightContainXattrs,
-                                           replicationTopology),
-                      VBucket::DeferredDeleter(engine));
-=======
     auto* vb = new EphemeralVBucket(id,
                                     state,
                                     stats,
@@ -304,13 +277,18 @@
                                     lastSnapEnd,
                                     std::move(table),
                                     std::move(newSeqnoCb),
+                                    makeSyncWriteResolvedCB(),
+                                    makeSyncWriteCompleteCB(),
+                                    makeSeqnoAckCB(),
                                     engine.getConfiguration(),
                                     eviction_policy,
+                                    std::move(manifest),
                                     initState,
                                     purgeSeqno,
                                     maxCas,
                                     mightContainXattrs,
-                                    collectionsManifest);
+                                    replicationTopology);
+
     vb->ht.setMemChangedCallback([this, vb](int64_t delta) {
         if (vb->getState() == vbucket_state_replica) {
             this->stats.replicaHTMemory += delta;
@@ -323,7 +301,6 @@
                 }
             });
     return VBucketPtr(vb, VBucket::DeferredDeleter(engine));
->>>>>>> 69730e6f
 }
 
 void EphemeralBucket::completeStatsVKey(const void* cookie,
