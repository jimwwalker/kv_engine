/* -*- MODE: C++; tab-width: 4; c-basic-offset: 4; indent-tabs-mode: nil -*- */
/*
 *     Copyright 2010-Present Couchbase, Inc.
 *
 *   Use of this software is governed by the Business Source License included
 *   in the file licenses/BSL-Couchbase.txt.  As of the Change Date specified
 *   in that file, in accordance with the Business Source License, use of this
 *   software will be governed by the Apache License, Version 2.0, included in
 *   the file licenses/APL2.txt.
 */

// mock_cookie.h must be included before ep_test_apis.h as ep_test_apis.h
// define a macro named check and some of the folly headers also use the
// name check
#include <ep_engine.h>
#include <programs/engine_testapp/mock_cookie.h>

// Usage: (to run just a single test case)
// make engine_tests EP_TEST_NUM=3

#include <chrono>
#include <condition_variable>
#include <cstdio>
#include <cstdlib>
#include <cstring>
#include <iostream>
#include <map>
#include <mutex>
#include <random>
#include <regex>
#include <set>
#include <string>
#include <thread>
#include <vector>

#include "couch-kvstore/couch-kvstore-metadata.h"
#include "ep_test_apis.h"

#include "module_tests/thread_gate.h"

#include "ep_testsuite_common.h"
#include <libcouchstore/couch_db.h>
#include <memcached/engine.h>
#include <memcached/engine_error.h>
#include <memcached/engine_testapp.h>
#include <memcached/types.h>
#include <nlohmann/json.hpp>
#include <platform/cbassert.h>
#include <platform/dirutils.h>
#include <platform/platform_thread.h>
#include <platform/platform_time.h>
#include <programs/engine_testapp/mock_engine.h>
#include <programs/engine_testapp/mock_server.h>
#include <string_utilities.h>
#include <xattr/blob.h>

#ifdef linux
/* /usr/include/netinet/in.h defines macros from ntohs() to _bswap_nn to
 * optimize the conversion functions, but the prototypes generate warnings
 * from gcc. The conversion methods isn't the bottleneck for my app, so
 * just remove the warnings by undef'ing the optimization ..
 */
#undef ntohs
#undef ntohl
#undef htons
#undef htonl
#endif

using namespace std::string_literals;
using namespace std::string_view_literals;

// ptr_fun don't like the extern "C" thing for unlock cookie.. cast it
// away ;)
typedef void (*UNLOCK_COOKIE_T)(const void *cookie);

class ThreadData {
public:
    explicit ThreadData(EngineIface* eh, int e = 0) : h(eh), extra(e) {
    }
    EngineIface* h;
    int extra;
};

enum class EPBucketType { EP, Ephemeral };

static void check_observe_seqno(bool failover,
                                EPBucketType bucket_type,
                                uint8_t format_type,
                                Vbid vb_id,
                                uint64_t vb_uuid,
                                uint64_t last_persisted_seqno,
                                uint64_t current_seqno,
                                uint64_t failover_vbuuid = 0,
                                uint64_t failover_seqno = 0) {
    uint8_t recv_format_type;
    Vbid recv_vb_id;
    uint64_t recv_vb_uuid;
    uint64_t recv_last_persisted_seqno;
    uint64_t recv_current_seqno;
    uint64_t recv_failover_vbuuid;
    uint64_t recv_failover_seqno;

    memcpy(&recv_format_type, last_body.data(), sizeof(uint8_t));
    checkeq(format_type, recv_format_type, "Wrong format type in result");
    memcpy(&recv_vb_id, last_body.data() + 1, sizeof(uint16_t));
    checkeq(vb_id.get(), ntohs(recv_vb_id.get()), "Wrong vbucket id in result");
    memcpy(&recv_vb_uuid, last_body.data() + 3, sizeof(uint64_t));
    checkeq(vb_uuid, ntohll(recv_vb_uuid), "Wrong vbucket uuid in result");
    memcpy(&recv_last_persisted_seqno, last_body.data() + 11, sizeof(uint64_t));

    switch (bucket_type) {
    case EPBucketType::EP:
        // Should get the "real" persisted seqno:
        checkeq(last_persisted_seqno,
                ntohll(recv_last_persisted_seqno),
                "Wrong persisted seqno in result (EP)");
        break;
    case EPBucketType::Ephemeral:
        // For ephemeral, this should always be zero, as there is no
        // persistence.
        checkeq(uint64_t(0),
                ntohll(recv_last_persisted_seqno),
                "Wrong persisted seqno in result (Ephemeral)");
        break;
    }

    memcpy(&recv_current_seqno, last_body.data() + 19, sizeof(uint64_t));
    checkeq(current_seqno, ntohll(recv_current_seqno), "Wrong current seqno in result");

    if (failover) {
        memcpy(&recv_failover_vbuuid, last_body.data() + 27, sizeof(uint64_t));
        checkeq(failover_vbuuid, ntohll(recv_failover_vbuuid),
                "Wrong failover uuid in result");
        memcpy(&recv_failover_seqno, last_body.data() + 35, sizeof(uint64_t));
        checkeq(failover_seqno, ntohll(recv_failover_seqno),
                "Wrong failover seqno in result");
    }
}

static enum test_result test_replace_with_eviction(EngineIface* h) {
    checkeq(cb::engine_errc::success,
            store(h, nullptr, StoreSemantics::Set, "key", "somevalue"),
            "Failed to set value.");
    wait_for_flusher_to_settle(h);
    evict_key(h, "key");
    int numBgFetched = get_int_stat(h, "ep_bg_fetched");

    checkeq(cb::engine_errc::success,
            store(h, nullptr, StoreSemantics::Replace, "key", "somevalue1"),
            "Failed to replace existing value.");

    checkeq(cb::engine_errc::success,
            get_stats(h, {}, {}, add_stats),
            "Failed to get stats.");
    std::string eviction_policy = vals.find("ep_item_eviction_policy")->second;
    if (eviction_policy == "full_eviction") {
        numBgFetched++;
    }

    checkeq(numBgFetched,
            get_int_stat(h, "ep_bg_fetched"),
            "Bg fetched value didn't match");

    check_key_value(h, "key", "somevalue1", 10);
    return SUCCESS;
}

static enum test_result test_wrong_vb_mutation(EngineIface* h,
                                               StoreSemantics op) {
    int numNotMyVBucket = get_int_stat(h, "ep_num_not_my_vbuckets");
    uint64_t cas = 11;
    if (op == StoreSemantics::Add) {
        // Add operation with cas != 0 doesn't make sense
        cas = 0;
    }
    checkeq(cb::engine_errc::not_my_vbucket,
            store(h, nullptr, op, "key", "somevalue", nullptr, cas, Vbid(1)),
            "Expected not_my_vbucket");
    wait_for_stat_change(h, "ep_num_not_my_vbuckets", numNotMyVBucket);
    return SUCCESS;
}

static enum test_result test_pending_vb_mutation(EngineIface* h,
                                                 StoreSemantics op) {
    auto* cookie = testHarness->create_cookie(h);
    testHarness->set_ewouldblock_handling(cookie, false);
    check(set_vbucket_state(h, Vbid(1), vbucket_state_pending),
          "Failed to set vbucket state.");
    check(verify_vbucket_state(h, Vbid(1), vbucket_state_pending),
          "Bucket state was not set to pending.");
    uint64_t cas = 11;
    if (op == StoreSemantics::Add) {
        // Add operation with cas != 0 doesn't make sense..
        cas = 0;
    }
    checkeq(cb::engine_errc::would_block,
            store(h, cookie, op, "key", "somevalue", nullptr, cas, Vbid(1)),
            "Expected ewouldblock");
    testHarness->destroy_cookie(cookie);
    return SUCCESS;
}

static enum test_result test_replica_vb_mutation(EngineIface* h,
                                                 StoreSemantics op) {
    check(set_vbucket_state(h, Vbid(1), vbucket_state_replica),
          "Failed to set vbucket state.");
    check(verify_vbucket_state(h, Vbid(1), vbucket_state_replica),
          "Bucket state was not set to replica.");
    int numNotMyVBucket = get_int_stat(h, "ep_num_not_my_vbuckets");

    uint64_t cas = 11;
    if (op == StoreSemantics::Add) {
        // performing add with a CAS != 0 doesn't make sense...
        cas = 0;
    }
    checkeq(cb::engine_errc::not_my_vbucket,
            store(h, nullptr, op, "key", "somevalue", nullptr, cas, Vbid(1)),
            "Expected not my vbucket");
    wait_for_stat_change(h, "ep_num_not_my_vbuckets", numNotMyVBucket);
    return SUCCESS;
}

//
// ----------------------------------------------------------------------
// The actual tests are below.
// ----------------------------------------------------------------------
//

static int checkCurrItemsAfterShutdown(EngineIface* h,
                                       int numItems2Load,
                                       bool shutdownForce) {
    if (!isWarmupEnabled(h)) {
        return SKIPPED;
    }

    std::vector<std::string> keys;
    for (int index = 0; index < numItems2Load; ++index) {
        std::stringstream s;
        s << "keys_2_load-" << index;
        std::string key(s.str());
        keys.push_back(key);
    }

    // Check preconditions.
    checkeq(0,
            get_int_stat(h, "ep_total_persisted"),
            "Expected ep_total_persisted equals 0");
    checkeq(0, get_int_stat(h, "curr_items"), "Expected curr_items equals 0");

    std::unique_ptr<MockCookie> cookie = std::make_unique<MockCookie>();
    // stop flusher before loading new items
    auto pkt = createPacket(cb::mcbp::ClientOpcode::StopPersistence);
    checkeq(cb::engine_errc::success,
            h->unknown_command(cookie.get(), *pkt, add_response),
            "CMD_STOP_PERSISTENCE failed!");
    checkeq(cb::mcbp::Status::Success,
            last_status.load(),
            "Failed to stop persistence!");

    std::vector<std::string>::iterator itr;
    for (itr = keys.begin(); itr != keys.end(); ++itr) {
        checkeq(cb::engine_errc::success,
                store(h, nullptr, StoreSemantics::Set, itr->c_str(), "oracle"),
                "Failed to store a value");
    }

    checkeq(0,
            get_int_stat(h, "ep_total_persisted"),
            "Incorrect ep_total_persisted, expected 0");

    // Can only check curr_items in value_only eviction; full-eviction
    // relies on persistence to complete (via flusher) to update count.
    const auto evictionPolicy = get_str_stat(h, "ep_item_eviction_policy");
    if (evictionPolicy == "value_only") {
        checkeq(numItems2Load,
                get_int_stat(h, "curr_items"),
                "Expected curr_items to reflect item count");
    }

    // resume flusher before shutdown + warmup
    pkt = createPacket(cb::mcbp::ClientOpcode::StartPersistence);
    checkeq(cb::engine_errc::success,
            h->unknown_command(cookie.get(), *pkt, add_response),
            "CMD_START_PERSISTENCE failed!");
    checkeq(cb::mcbp::Status::Success, last_status.load(),
          "Failed to start persistence!");

    // shutdown engine force and restart
    testHarness->reload_engine(&h,
                               testHarness->get_current_testcase()->cfg,
                               true,
                               shutdownForce);

    wait_for_warmup_complete(h);
    return get_int_stat(h, "curr_items");
}

static enum test_result test_flush_shutdown_force(EngineIface* h) {
    if (!isWarmupEnabled(h)) {
        return SKIPPED;
    }

    int numItems2load = 3000;
    bool shutdownForce = true;
    int currItems =
            checkCurrItemsAfterShutdown(h, numItems2load, shutdownForce);
    checkle(currItems, numItems2load,
           "Number of curr items should be <= 3000, unless previous "
           "shutdown force had to wait for the flusher");
    return SUCCESS;
}

static enum test_result test_flush_shutdown_noforce(EngineIface* h) {
    if (!isWarmupEnabled(h)) {
        return SKIPPED;
    }

    int numItems2load = 3000;
    bool shutdownForce = false;
    int currItems =
            checkCurrItemsAfterShutdown(h, numItems2load, shutdownForce);
    checkeq(numItems2load, currItems,
           "Number of curr items should be equal to 3000, unless previous "
           "shutdown did not wait for the flusher");
    return SUCCESS;
}

static enum test_result test_shutdown_snapshot_range(EngineIface* h) {
    if (!isWarmupEnabled(h)) {
        return SKIPPED;
    }

    const int num_items = 100;
    for (int j = 0; j < num_items; ++j) {
        std::stringstream ss;
        ss << "key" << j;
        checkeq(cb::engine_errc::success,
                store(h,
                      nullptr,
                      StoreSemantics::Set,
                      ss.str().c_str(),
                      "data"),
                "Failed to store a value");
    }

    wait_for_flusher_to_settle(h);
    int end = get_int_stat(h, "vb_0:high_seqno", "vbucket-seqno");

    /* change vb state to replica before restarting (as it happens in graceful
       failover)*/
    check(set_vbucket_state(h, Vbid(0), vbucket_state_replica),
          "Failed set vbucket 0 to replica state.");

    /* trigger persist vb state task */
    checkeq(cb::engine_errc::success,
            set_param(
                    h, EngineParamCategory::Flush, "vb_state_persist_run", "0"),
            "Failed to trigger vb state persist");

    /* restart the engine */
    testHarness->reload_engine(&h,

                               testHarness->get_current_testcase()->cfg,
                               true,
                               false);

    wait_for_warmup_complete(h);

    /* Check if snapshot range is persisted correctly */
    checkeq(end,
            get_int_stat(h, "vb_0:last_persisted_snap_start", "vbucket-seqno"),
            "Wrong snapshot start persisted");
    checkeq(end,
            get_int_stat(h, "vb_0:last_persisted_snap_end", "vbucket-seqno"),
            "Wrong snapshot end persisted");

    return SUCCESS;
}

static enum test_result test_restart(EngineIface* h) {
    if (!isWarmupEnabled(h)) {
        return SKIPPED;
    }

    static const char val[] = "somevalue";
    cb::engine_errc ret = store(h, nullptr, StoreSemantics::Set, "key", val);
    checkeq(cb::engine_errc::success, ret, "Failed set.");

    testHarness->reload_engine(&h,

                               testHarness->get_current_testcase()->cfg,
                               true,
                               false);

    wait_for_warmup_complete(h);
    check_key_value(h, "key", val, strlen(val));
    return SUCCESS;
}

static enum test_result test_specialKeys(EngineIface* h) {
    cb::engine_errc ret;

    // Simplified Chinese "Couchbase"
    static const char key0[] = "沙发数据库";
    static const char val0[] = "some Chinese value";
    checkeq(cb::engine_errc::success,
            (ret = store(h, nullptr, StoreSemantics::Set, key0, val0)),
            "Failed set Chinese key");
    check_key_value(h, key0, val0, strlen(val0));

    // Traditional Chinese "Couchbase"
    static const char key1[] = "沙發數據庫";
    static const char val1[] = "some Traditional Chinese value";
    checkeq(cb::engine_errc::success,
            (ret = store(h, nullptr, StoreSemantics::Set, key1, val1)),
            "Failed set Traditional Chinese key");

    // Korean "couch potato"
    static const char key2[] = "쇼파감자";
    static const char val2[] = "some Korean value";
    checkeq(cb::engine_errc::success,
            (ret = store(h, nullptr, StoreSemantics::Set, key2, val2)),
            "Failed set Korean key");

    // Russian "couch potato"
    static const char key3[] = "лодырь, лентяй";
    static const char val3[] = "some Russian value";
    checkeq(cb::engine_errc::success,
            (ret = store(h, nullptr, StoreSemantics::Set, key3, val3)),
            "Failed set Russian key");

    // Japanese "couch potato"
    static const char key4[] = "カウチポテト";
    static const char val4[] = "some Japanese value";
    checkeq(cb::engine_errc::success,
            (ret = store(h, nullptr, StoreSemantics::Set, key4, val4)),
            "Failed set Japanese key");

    // Indian char key, and no idea what it is
    static const char key5[] = "हरियानवी";
    static const char val5[] = "some Indian value";
    checkeq(cb::engine_errc::success,
            (ret = store(h, nullptr, StoreSemantics::Set, key5, val5)),
            "Failed set Indian key");

    // Portuguese translation "couch potato"
    static const char key6[] = "sedentário";
    static const char val6[] = "some Portuguese value";
    checkeq(cb::engine_errc::success,
            (ret = store(h, nullptr, StoreSemantics::Set, key6, val6)),
            "Failed set Portuguese key");

    // Arabic translation "couch potato"
    static const char key7[] = "الحافلةالبطاطة";
    static const char val7[] = "some Arabic value";
    checkeq(cb::engine_errc::success,
            (ret = store(h, nullptr, StoreSemantics::Set, key7, val7)),
            "Failed set Arabic key");

    if (isWarmupEnabled(h)) {
        // Check that after warmup the keys are still present.
        testHarness->reload_engine(&h,

                                   testHarness->get_current_testcase()->cfg,
                                   true,
                                   false);

        wait_for_warmup_complete(h);
        check_key_value(h, key0, val0, strlen(val0));
        check_key_value(h, key1, val1, strlen(val1));
        check_key_value(h, key2, val2, strlen(val2));
        check_key_value(h, key3, val3, strlen(val3));
        check_key_value(h, key4, val4, strlen(val4));
        check_key_value(h, key5, val5, strlen(val5));
        check_key_value(h, key6, val6, strlen(val6));
        check_key_value(h, key7, val7, strlen(val7));
    }
    return SUCCESS;
}

static enum test_result test_binKeys(EngineIface* h) {
    cb::engine_errc ret;

    // binary key with char values beyond 0x7F
    static const char key0[] = "\xe0\xed\xf1\x6f\x7f\xf8\xfa";
    static const char val0[] = "some value val8";
    checkeq(cb::engine_errc::success,
            (ret = store(h, nullptr, StoreSemantics::Set, key0, val0)),
            "Failed set binary key0");
    check_key_value(h, key0, val0, strlen(val0));

    // binary keys with char values beyond 0x7F
    static const char key1[] = "\xf1\xfd\xfe\xff\xf0\xf8\xef";
    static const char val1[] = "some value val9";
    checkeq(cb::engine_errc::success,
            (ret = store(h, nullptr, StoreSemantics::Set, key1, val1)),
            "Failed set binary key1");
    check_key_value(h, key1, val1, strlen(val1));

    // binary keys with special utf-8 BOM (Byte Order Mark) values 0xBB 0xBF
    // 0xEF
    static const char key2[] = "\xff\xfe\xbb\xbf\xef";
    static const char val2[] = "some utf-8 bom value";
    checkeq(cb::engine_errc::success,
            (ret = store(h, nullptr, StoreSemantics::Set, key2, val2)),
            "Failed set binary utf-8 bom key");
    check_key_value(h, key2, val2, strlen(val2));

    // binary keys with special utf-16BE BOM values "U+FEFF"
    static const char key3[] = "U+\xfe\xff\xefU+\xff\xfe";
    static const char val3[] = "some utf-16 bom value";
    checkeq(cb::engine_errc::success,
            (ret = store(h, nullptr, StoreSemantics::Set, key3, val3)),
            "Failed set binary utf-16 bom key");
    check_key_value(h, key3, val3, strlen(val3));

    if (isWarmupEnabled(h)) {
        testHarness->reload_engine(&h,

                                   testHarness->get_current_testcase()->cfg,
                                   true,
                                   false);

        wait_for_warmup_complete(h);
        check_key_value(h, key0, val0, strlen(val0));
        check_key_value(h, key1, val1, strlen(val1));
        check_key_value(h, key2, val2, strlen(val2));
        check_key_value(h, key3, val3, strlen(val3));
    }
    return SUCCESS;
}

static enum test_result test_restart_bin_val(EngineIface* h) {
    if (!isWarmupEnabled(h)) {
        return SKIPPED;
    }

    char binaryData[] = "abcdefg\0gfedcba";
    cb_assert(sizeof(binaryData) != strlen(binaryData));

    checkeq(cb::engine_errc::success,
            storeCasVb11(h,
                         nullptr,
                         StoreSemantics::Set,
                         "key",
                         binaryData,
                         sizeof(binaryData),
                         82758,
                         0,
                         Vbid(0))
                    .first,
            "Failed set.");

    testHarness->reload_engine(&h,

                               testHarness->get_current_testcase()->cfg,
                               true,
                               false);

    wait_for_warmup_complete(h);

    check_key_value(h, "key", binaryData, sizeof(binaryData));
    return SUCCESS;
}

static enum test_result test_wrong_vb_get(EngineIface* h) {
    int numNotMyVBucket = get_int_stat(h, "ep_num_not_my_vbuckets");
    checkeq(cb::engine_errc::not_my_vbucket,
            verify_key(h, "key", Vbid(1)),
            "Expected wrong bucket.");
    wait_for_stat_change(h, "ep_num_not_my_vbuckets", numNotMyVBucket);
    return SUCCESS;
}

static enum test_result test_vb_get_pending(EngineIface* h) {
    check(set_vbucket_state(h, Vbid(1), vbucket_state_pending),
          "Failed to set vbucket state.");
    auto* cookie = testHarness->create_cookie(h);
    testHarness->set_ewouldblock_handling(cookie, false);

    checkeq(cb::engine_errc::would_block,
            get(h, cookie, "key", Vbid(1)).first,
            "Expected wouldblock.");
    checkeq(1, get_int_stat(h, "vb_pending_ops_get"), "Expected 1 get");

    testHarness->destroy_cookie(cookie);
    return SUCCESS;
}

static enum test_result test_vb_get_replica(EngineIface* h) {
    check(set_vbucket_state(h, Vbid(1), vbucket_state_replica),
          "Failed to set vbucket state.");
    int numNotMyVBucket = get_int_stat(h, "ep_num_not_my_vbuckets");
    checkeq(cb::engine_errc::not_my_vbucket,
            verify_key(h, "key", Vbid(1)),
            "Expected not my bucket.");
    wait_for_stat_change(h, "ep_num_not_my_vbuckets", numNotMyVBucket);
    return SUCCESS;
}

static enum test_result test_wrong_vb_set(EngineIface* h) {
    return test_wrong_vb_mutation(h, StoreSemantics::Set);
}

static enum test_result test_wrong_vb_cas(EngineIface* h) {
    return test_wrong_vb_mutation(h, StoreSemantics::CAS);
}

static enum test_result test_wrong_vb_add(EngineIface* h) {
    return test_wrong_vb_mutation(h, StoreSemantics::Add);
}

static enum test_result test_wrong_vb_replace(EngineIface* h) {
    return test_wrong_vb_mutation(h, StoreSemantics::Replace);
}

static enum test_result test_wrong_vb_del(EngineIface* h) {
    int numNotMyVBucket = get_int_stat(h, "ep_num_not_my_vbuckets");
    checkeq(cb::engine_errc::not_my_vbucket,
            del(h, "key", 0, Vbid(1)),
            "Expected wrong bucket.");
    wait_for_stat_change(h, "ep_num_not_my_vbuckets", numNotMyVBucket);
    return SUCCESS;
}

/* Returns a string in the format "%Y-%m-%d %H:%M:%S" of the specified
 * time point.
 */
std::string make_time_string(std::chrono::system_clock::time_point time_point) {
    time_t tt = std::chrono::system_clock::to_time_t(time_point);
#ifdef _MSC_VER
    // Windows' gmtime() is already thread-safe.
    struct tm* split = gmtime(&tt);
#else
    struct tm local_storage;
    struct tm* split = gmtime_r(&tt, &local_storage);
#endif
    char timeStr[20];
    strftime(timeStr, 20, "%Y-%m-%d %H:%M:%S", split);
    return timeStr;
}

static enum test_result test_expiry_pager_settings(EngineIface* h) {
    cb_assert(!get_bool_stat(h, "ep_exp_pager_enabled"));
    checkeq(600,
            get_int_stat(h, "ep_exp_pager_stime"),
            "Expiry pager sleep time not expected");
    set_param(h, EngineParamCategory::Flush, "exp_pager_stime", "1");
    checkeq(1,
            get_int_stat(h, "ep_exp_pager_stime"),
            "Expiry pager sleep time not updated");
    cb_assert(!get_bool_stat(h, "ep_exp_pager_enabled"));
    std::this_thread::sleep_for(std::chrono::seconds(1));
    checkeq(0,
            get_int_stat(h, "ep_num_expiry_pager_runs"),
            "Expiry pager run count is not zero");

    set_param(h, EngineParamCategory::Flush, "exp_pager_enabled", "true");
    checkeq(1,
            get_int_stat(h, "ep_exp_pager_stime"),
            "Expiry pager sleep time not updated");
    wait_for_stat_to_be_gte(h, "ep_num_expiry_pager_runs", 1);

    // Reload engine
    testHarness->reload_engine(&h,

                               testHarness->get_current_testcase()->cfg,
                               true,
                               false);

    wait_for_warmup_complete(h);
    cb_assert(!get_bool_stat(h, "ep_exp_pager_enabled"));

    // Enable expiry pager again
    set_param(h, EngineParamCategory::Flush, "exp_pager_enabled", "true");

    checkeq(get_int_stat(h, "ep_exp_pager_initial_run_time"),
            -1,
            "Task time should be disable upon warmup");

    std::string err_msg;
    // Update exp_pager_initial_run_time and ensure the update is successful
    set_param(h, EngineParamCategory::Flush, "exp_pager_initial_run_time", "3");
    std::string expected_time = "03:00";
    std::string str;
    // [MB-21806] - Need to repeat the fetch as the set_param for
    // "exp_pager_initial_run_time" schedules a task that sets the stats later
    repeat_till_true([&]() {
        str = get_str_stat(h, "ep_expiry_pager_task_time");
        return 0 == str.substr(11, 5).compare(expected_time);
    });
    err_msg.assign("Updated time incorrect, expect: " +
                   expected_time + ", actual: " + str.substr(11, 5));
    checkeq(0, str.substr(11, 5).compare(expected_time), err_msg.c_str());

    // Update exp_pager_stime by 30 minutes and ensure that the update is successful
    const std::chrono::minutes update_by{30};
    std::string targetTaskTime1{make_time_string(std::chrono::system_clock::now() +
                                                 update_by)};

    set_param(h,
              EngineParamCategory::Flush,
              "exp_pager_stime",
              std::to_string(update_by.count() * 60).c_str());
    str = get_str_stat(h, "ep_expiry_pager_task_time");

    std::string targetTaskTime2{make_time_string(std::chrono::system_clock::now() +
                                                 update_by)};

    // ep_expiry_pager_task_time should fall within the range of
    // targetTaskTime1 and targetTaskTime2
    err_msg.assign("Unexpected task time range, expect: " +
                   targetTaskTime1 + " <= " + str + " <= " + targetTaskTime2);
    checkle(targetTaskTime1, str, err_msg.c_str());
    checkle(str, targetTaskTime2, err_msg.c_str());

    return SUCCESS;
}

static enum test_result test_expiry_with_xattr(EngineIface* h) {
    const char* key = "test_expiry";
    cb::xattr::Blob blob;

    //Add a few XAttrs
    blob.set("user", R"({"author":"bubba"})");
    blob.set("_sync", R"({"cas":"0xdeadbeefcafefeed"})");
    blob.set("meta", R"({"content-type":"text"})");

    auto xattr_value = blob.finalize();

    //Now, append user data to the xattrs and store the data
    std::string value_data("test_expiry_value");
    std::vector<char> data;
    std::copy(xattr_value.begin(), xattr_value.end(), std::back_inserter(data));
    std::copy(value_data.c_str(), value_data.c_str() + value_data.length(),
              std::back_inserter(data));

    auto* cookie = testHarness->create_cookie(h);

    checkeq(cb::engine_errc::success,
            storeCasVb11(h,
                         cookie,
                         StoreSemantics::Set,
                         key,
                         reinterpret_cast<char*>(data.data()),
                         data.size(),
                         9258,
                         0,
                         Vbid(0),
                         10,
                         PROTOCOL_BINARY_DATATYPE_XATTR)
                    .first,
            "Failed to store xattr document");

    if (isPersistentBucket(h)) {
        wait_for_flusher_to_settle(h);
    }

    testHarness->time_travel(11);

    cb::EngineErrorMetadataPair errorMetaPair;

    check(get_meta(h, "test_expiry", errorMetaPair, cookie),
          "Get meta command failed");
    auto prev_revseqno = errorMetaPair.second.seqno;

    checkeq(PROTOCOL_BINARY_DATATYPE_XATTR,
            errorMetaPair.second.datatype,
            "Datatype is not XATTR");

    auto ret = get(h, cookie, key, Vbid(0), DocStateFilter::AliveOrDeleted);
    checkeq(cb::engine_errc::success,
            ret.first,
            "Unable to get a deleted item");

    check(get_meta(h, "test_expiry", errorMetaPair, cookie),
          "Get meta command failed");

    checkeq(errorMetaPair.second.seqno,
            prev_revseqno + 1,
            "rev seqno must have incremented by 1");

    /* Retrieve the item info and create a new blob out of the data */
    item_info info;
    checkeq(true,
            h->get_item_info(ret.second.get(), &info),
            "Unable to retrieve item info");

    cb::char_buffer value_buf{static_cast<char*>(info.value[0].iov_base),
                              info.value[0].iov_len};

    cb::xattr::Blob new_blob(value_buf, false);

    /* Only system extended attributes need to be present at this point.
     * Thus, check the blob length with the system size.
     */
    const auto systemsize = new_blob.finalize().size();

    checkeq(systemsize, new_blob.get_system_size(),
            "The size of the blob doesn't match the size of system attributes");

    const std::string& cas_str{R"({"cas":"0xdeadbeefcafefeed"})"};
    const std::string& sync_str = to_string(blob.get("_sync"));

    checkeq(cas_str, sync_str , "system xattr is invalid");

    testHarness->destroy_cookie(cookie);

    return SUCCESS;
}

static enum test_result test_expiry(EngineIface* h) {
    const char *key = "test_expiry";
    const char *data = "some test data here.";

    auto* cookie = testHarness->create_cookie(h);
    auto ret = allocate(h,
                        cookie,
                        key,
                        strlen(data),
                        0,
                        2,
                        PROTOCOL_BINARY_RAW_BYTES,
                        Vbid(0));
    checkeq(cb::engine_errc::success, ret.first, "Allocation failed.");

    item_info info;
    if (!h->get_item_info(ret.second.get(), &info)) {
        abort();
    }
    memcpy(info.value[0].iov_base, data, strlen(data));

    uint64_t cas = 0;
    auto rv = h->store(cookie,
                       ret.second.get(),
                       cas,
                       StoreSemantics::Set,
                       {},
                       DocumentState::Alive,
                       false);
    checkeq(cb::engine_errc::success, rv, "Set failed.");
    check_key_value(h, key, data, strlen(data));

    testHarness->time_travel(5);
    checkeq(cb::engine_errc::no_such_key,
            get(h, cookie, key, Vbid(0)).first,
            "Item didn't expire");

    int expired_access = get_int_stat(h, "ep_expired_access");
    int expired_pager = get_int_stat(h, "ep_expired_pager");
    int active_expired = get_int_stat(h, "vb_active_expired");
    checkeq(0, expired_pager, "Expected zero expired item by pager");
    checkeq(1, expired_access, "Expected an expired item on access");
    checkeq(1, active_expired, "Expected an expired active item");
    checkeq(cb::engine_errc::success,
            store(h, cookie, StoreSemantics::Set, key, data),
            "Failed set.");

    // When run under full eviction, the total item stats are set from the
    // flusher. So we need to wait for it to finish before checking the
    // total number of items.
    wait_for_flusher_to_settle(h);

    std::stringstream ss;
    ss << "curr_items stat should be still 1 after ";
    ss << "overwriting the key that was expired, but not purged yet";
    checkeq(1, get_int_stat(h, "curr_items"), ss.str().c_str());

    testHarness->destroy_cookie(cookie);
    return SUCCESS;
}

static enum test_result test_expiry_loader(EngineIface* h) {
    if (!isWarmupEnabled(h)) {
        return SKIPPED;
    }
    const char *key = "test_expiry_loader";
    const char *data = "some test data here.";

    auto* cookie = testHarness->create_cookie(h);
    auto ret = allocate(h,
                        cookie,
                        key,
                        strlen(data),
                        0,
                        2,
                        PROTOCOL_BINARY_RAW_BYTES,
                        Vbid(0));
    checkeq(cb::engine_errc::success, ret.first, "Allocation failed.");

    item_info info;
    if (!h->get_item_info(ret.second.get(), &info)) {
        abort();
    }
    memcpy(info.value[0].iov_base, data, strlen(data));

    uint64_t cas = 0;
    auto rv = h->store(cookie,
                       ret.second.get(),
                       cas,
                       StoreSemantics::Set,
                       {},
                       DocumentState::Alive,
                       false);
    checkeq(cb::engine_errc::success, rv, "Set failed.");
    check_key_value(h, key, data, strlen(data));

    testHarness->time_travel(3);

    ret = get(h, cookie, key, Vbid(0));
    checkeq(cb::engine_errc::no_such_key, ret.first, "Item didn't expire");
    testHarness->destroy_cookie(cookie);

    // Restart the engine to ensure the above expired item is not loaded
    testHarness->reload_engine(&h,

                               testHarness->get_current_testcase()->cfg,
                               true,
                               false);

    wait_for_warmup_complete(h);
    cb_assert(0 == get_int_stat(h, "ep_warmup_value_count", "warmup"));

    return SUCCESS;
}

static enum test_result test_expiration_on_compaction(EngineIface* h) {
    if (get_bool_stat(h, "ep_exp_pager_enabled")) {
        set_param(h, EngineParamCategory::Flush, "exp_pager_enabled", "false");
    }

    checkeq(1,
            get_int_stat(h, "vb_0:persistence:num_visits", "checkpoint"),
            "Cursor moved before item load");

    for (int i = 0; i < 25; i++) {
        std::stringstream ss;
        ss << "key" << i;
        checkeq(cb::engine_errc::success,
                store(h,
                      nullptr,
                      StoreSemantics::Set,
                      ss.str().c_str(),
                      "somevalue",
                      nullptr,
                      0,
                      Vbid(0),
                      10,
                      PROTOCOL_BINARY_RAW_BYTES),
                "Set failed.");
    }

    // Throw an xattr document in (and later compressed)
    cb::xattr::Blob builder;
    builder.set("_ep", R"({"foo":"bar"})");
    builder.set("key", R"({"foo":"bar"})");
    builder.set("_sync", R"({"foo":"bar"})");
    builder.set("stuff", R"({"foo":"bar"})");
    builder.set("misc", R"({"foo":"bar"})");
    builder.set("things", R"({"foo":"bar"})");
    builder.set("that", R"({"foo":"bar"})");

    auto blob = builder.finalize();
    std::string data;
    std::copy(blob.begin(), blob.end(), std::back_inserter(data));
    for (int i = 0; i < 12; i++) {
        std::stringstream ss;
        ss << "xattr_key" << i;

        checkeq(cb::engine_errc::success,
                storeCasVb11(h,
                             nullptr,
                             StoreSemantics::Set,
                             ss.str().c_str(),
                             data.data(),
                             data.size(),
                             0,
                             0,
                             Vbid(0),
                             10,
                             PROTOCOL_BINARY_DATATYPE_XATTR,
                             DocumentState::Alive)
                        .first,
                "Unable to store item");
    }

    cb::compression::Buffer compressedDoc;
    cb::compression::deflate(
            cb::compression::Algorithm::Snappy, data, compressedDoc);

    for (int i = 0; i < 13; i++) {
        std::stringstream ss;
        ss << "compressed_xattr_key" << i;

        checkeq(cb::engine_errc::success,
                storeCasVb11(h,
                             nullptr,
                             StoreSemantics::Set,
                             ss.str().c_str(),
                             compressedDoc.data(),
                             compressedDoc.size(),
                             0,
                             0,
                             Vbid(0),
                             10,
                             PROTOCOL_BINARY_DATATYPE_XATTR |
                                     PROTOCOL_BINARY_DATATYPE_SNAPPY,
                             DocumentState::Alive)
                        .first,
                "Unable to store item");
    }

    wait_for_flusher_to_settle(h);
    checkeq(50,
            get_int_stat(h, "curr_items"),
            "Unexpected number of items on database");
    checklt(1, get_int_stat(h, "vb_0:persistence:num_visits", "checkpoint"),
            "Cursor not moved even after flusher runs");

    testHarness->time_travel(15);

    // Compaction on VBucket
    compact_db(h, Vbid(0), 0, 0, 0);
    wait_for_stat_to_be(h, "ep_pending_compactions", 0);

    checkeq(50,
            get_int_stat(h, "ep_expired_compactor"),
            "Unexpected expirations by compactor");

    return SUCCESS;
}

static enum test_result test_expiration_on_warmup(EngineIface* h) {
    if (!isWarmupEnabled(h)) {
        return SKIPPED;
    }

    auto* cookie = testHarness->create_cookie(h);
    set_param(h, EngineParamCategory::Flush, "exp_pager_enabled", "false");
    int pager_runs = get_int_stat(h, "ep_num_expiry_pager_runs");

    const char *key = "KEY";
    const char *data = "VALUE";

    auto ret = allocate(h,
                        cookie,
                        key,
                        strlen(data),
                        0,
                        10,
                        PROTOCOL_BINARY_RAW_BYTES,
                        Vbid(0));
    checkeq(cb::engine_errc::success, ret.first, "Allocation failed.");

    item_info info;
    if (!h->get_item_info(ret.second.get(), &info)) {
        abort();
    }
    memcpy(info.value[0].iov_base, data, strlen(data));

    uint64_t cas = 0;
    auto rv = h->store(cookie,
                       ret.second.get(),
                       cas,
                       StoreSemantics::Set,
                       {},
                       DocumentState::Alive,
                       false);
    checkeq(cb::engine_errc::success, rv, "Set failed.");
    testHarness->destroy_cookie(cookie);

    check_key_value(h, key, data, strlen(data));
    ret.second.reset();
    wait_for_flusher_to_settle(h);

    checkeq(1, get_int_stat(h, "curr_items"), "Failed store item");
    testHarness->time_travel(15);

    checkeq(pager_runs,
            get_int_stat(h, "ep_num_expiry_pager_runs"),
            "Expiry pager shouldn't have run during this time");

    // Restart the engine to ensure the above item is expired
    testHarness->reload_engine(&h,
                               testHarness->get_current_testcase()->cfg,
                               true,
                               false);

    wait_for_warmup_complete(h);
    check(get_bool_stat(h, "ep_exp_pager_enabled"),
          "Expiry pager should be enabled on warmup");

    // Wait for the expiry pager to run and expire our item.
    wait_for_stat_to_be_gte(
            h, "ep_expired_pager", 1, nullptr, std::chrono::seconds{10});

    // Note: previously we checked that curr_items was zero here (immediately
    // after waiting for ep_expired_pager == 1), however we cannot assume that
    // - items are actually expired asynchronously.
    // See EPStore::deleteExpiredItem - for non-temporary, expired items we
    // call processSoftDelete (soft-marking the item as deleted in the
    // hashtable), and then call queueDirty to queue a deletion, and then
    // increment the expired stat. Only when that delete is actually persisted
    // and the deleted callback is invoked -
    // PeristenceCallback::callback(int&) - is curr_items finally decremented.
    // Therefore we need to wait for the flusher to settle (i.e. delete
    // callback to be called) for the curr_items stat to be accurate.
    wait_for_flusher_to_settle(h);

    checkeq(0,
            get_int_stat(h, "curr_items"),
            "The item should have been expired.");

    return SUCCESS;
}

static enum test_result test_bug3454(EngineIface* h) {
    if (!isWarmupEnabled(h)) {
        return SKIPPED;
    }

    const char *key = "test_expiry_duplicate_warmup";
    const char *data = "some test data here.";

    auto* cookie = testHarness->create_cookie(h);
    auto ret = allocate(h,
                        cookie,
                        key,
                        strlen(data),
                        0,
                        5,
                        PROTOCOL_BINARY_RAW_BYTES,
                        Vbid(0));
    checkeq(cb::engine_errc::success, ret.first, "Allocation failed.");

    item_info info;
    if (!h->get_item_info(ret.second.get(), &info)) {
        abort();
    }
    memcpy(info.value[0].iov_base, data, strlen(data));

    uint64_t cas = 0;
    auto rv = h->store(cookie,
                       ret.second.get(),
                       cas,
                       StoreSemantics::Set,
                       {},
                       DocumentState::Alive,
                       false);
    checkeq(cb::engine_errc::success, rv, "Set failed.");
    check_key_value(h, key, data, strlen(data));
    wait_for_flusher_to_settle(h);

    // Advance the ep_engine time by 10 sec for the above item to be expired.
    testHarness->time_travel(10);
    ret = get(h, cookie, key, Vbid(0));
    checkeq(cb::engine_errc::no_such_key, ret.first, "Item didn't expire");

    ret = allocate(h,
                   cookie,
                   key,
                   strlen(data),
                   0,
                   0,
                   PROTOCOL_BINARY_RAW_BYTES,
                   Vbid(0));
    checkeq(cb::engine_errc::success, ret.first, "Allocation failed.");

    if (!h->get_item_info(ret.second.get(), &info)) {
        abort();
    }
    memcpy(info.value[0].iov_base, data, strlen(data));

    cas = 0;
    // Add a new item with the same key.
    rv = h->store(cookie,
                  ret.second.get(),
                  cas,
                  StoreSemantics::Add,
                  {},
                  DocumentState::Alive,
                  false);
    checkeq(cb::engine_errc::success, rv, "Add failed.");
    check_key_value(h, key, data, strlen(data));
    ret.second.reset();
    wait_for_flusher_to_settle(h);

    checkeq(cb::engine_errc::success,
            get(h, cookie, key, Vbid(0)).first,
            "Item shouldn't expire");
    testHarness->destroy_cookie(cookie);

    // Restart the engine to ensure the above unexpired new item is loaded
    testHarness->reload_engine(&h,

                               testHarness->get_current_testcase()->cfg,
                               true,
                               false);

    wait_for_warmup_complete(h);
    cb_assert(1 == get_int_stat(h, "ep_warmup_value_count", "warmup"));
    cb_assert(0 == get_int_stat(h, "ep_warmup_dups", "warmup"));

    return SUCCESS;
}

static enum test_result test_bug3522(EngineIface* h) {
    if (!isWarmupEnabled(h)) {
        return SKIPPED;
    }

    const char *key = "test_expiry_no_items_warmup";
    const char *data = "some test data here.";

    auto* cookie = testHarness->create_cookie(h);
    auto ret = allocate(h,
                        cookie,
                        key,
                        strlen(data),
                        0,
                        0,
                        PROTOCOL_BINARY_RAW_BYTES,
                        Vbid(0));
    checkeq(cb::engine_errc::success, ret.first, "Allocation failed.");

    item_info info;
    if (!h->get_item_info(ret.second.get(), &info)) {
        abort();
    }
    memcpy(info.value[0].iov_base, data, strlen(data));

    uint64_t cas = 0;
    auto rv = h->store(cookie,
                       ret.second.get(),
                       cas,
                       StoreSemantics::Set,
                       {},
                       DocumentState::Alive,
                       false);
    checkeq(cb::engine_errc::success, rv, "Set failed.");
    check_key_value(h, key, data, strlen(data));
    wait_for_flusher_to_settle(h);

    // Add a new item with the same key and 2 sec of expiration.
    const char *new_data = "new data here.";
    ret = allocate(h,
                   cookie,
                   key,
                   strlen(new_data),
                   0,
                   2,
                   PROTOCOL_BINARY_RAW_BYTES,
                   Vbid(0));
    checkeq(cb::engine_errc::success, ret.first, "Allocation failed.");

    if (!h->get_item_info(ret.second.get(), &info)) {
        abort();
    }
    memcpy(info.value[0].iov_base, new_data, strlen(new_data));

    int pager_runs = get_int_stat(h, "ep_num_expiry_pager_runs");
    cas = 0;
    rv = h->store(cookie,
                  ret.second.get(),
                  cas,
                  StoreSemantics::Set,
                  {},
                  DocumentState::Alive,
                  false);
    checkeq(cb::engine_errc::success, rv, "Set failed.");
    testHarness->destroy_cookie(cookie);

    check_key_value(h, key, new_data, strlen(new_data));
    ret.second.reset();
    testHarness->time_travel(3);
    wait_for_stat_change(h, "ep_num_expiry_pager_runs", pager_runs);
    wait_for_flusher_to_settle(h);

    // Restart the engine.
    testHarness->reload_engine(&h,

                               testHarness->get_current_testcase()->cfg,
                               true,
                               false);

    wait_for_warmup_complete(h);
    // TODO: modify this for a better test case
    cb_assert(0 == get_int_stat(h, "ep_warmup_dups", "warmup"));

    return SUCCESS;
}

static enum test_result test_get_replica_active_state(EngineIface* h) {
    std::unique_ptr<MockCookie> cookie = std::make_unique<MockCookie>();
    auto pkt = prepare_get_replica(h, vbucket_state_active);
    checkeq(cb::engine_errc::not_my_vbucket,
            h->unknown_command(cookie.get(), *pkt, add_response),
            "Get Replica Failed");

    return SUCCESS;
}

static enum test_result test_get_replica_pending_state(EngineIface* h) {
    auto* cookie = testHarness->create_cookie(h);
    testHarness->set_ewouldblock_handling(cookie, false);
    auto pkt = prepare_get_replica(h, vbucket_state_pending);
    checkeq(cb::engine_errc::not_my_vbucket,
            h->unknown_command(cookie, *pkt, add_response),
            "Should have returned NOT_MY_VBUCKET for pending state");
    checkeq(1, get_int_stat(h, "ep_num_not_my_vbuckets"), "Expected 1 get");
    testHarness->destroy_cookie(cookie);
    return SUCCESS;
}

static enum test_result test_get_replica_dead_state(EngineIface* h) {
    std::unique_ptr<MockCookie> cookie = std::make_unique<MockCookie>();
    auto pkt = prepare_get_replica(h, vbucket_state_dead);
    checkeq(cb::engine_errc::not_my_vbucket,
            h->unknown_command(cookie.get(), *pkt, add_response),
            "Get Replica Failed");
    return SUCCESS;
}

static enum test_result test_get_replica(EngineIface* h) {
    std::unique_ptr<MockCookie> cookie = std::make_unique<MockCookie>();
    auto pkt = prepare_get_replica(h, vbucket_state_replica);
    checkeq(cb::engine_errc::success,
            h->unknown_command(cookie.get(), *pkt, add_response),
            "Get Replica Failed");
    checkeq(cb::mcbp::Status::Success, last_status.load(),
            "Expected cb::mcbp::Status::Success response.");
    checkeq("replicadata"s, last_body, "Should have returned identical value");
    checkeq(1, get_int_stat(h, "vb_replica_ops_get"), "Expected 1 get");

    return SUCCESS;
}

static enum test_result test_get_replica_non_resident(EngineIface* h) {
    checkeq(cb::engine_errc::success,
            store(h, nullptr, StoreSemantics::Set, "key", "value"),
            "Store Failed");
    wait_for_flusher_to_settle(h);
    wait_for_stat_to_be(h, "ep_total_persisted", 1);

    evict_key(h, "key", Vbid(0), "Ejected.");
    check(set_vbucket_state(h, Vbid(0), vbucket_state_replica),
          "Failed to set vbucket to replica");

    get_replica(h, "key", Vbid(0));
    checkeq(cb::mcbp::Status::Success, last_status.load(),
            "Expected success");
    checkeq(1, get_int_stat(h, "vb_replica_ops_get"), "Expected 1 get");

    return SUCCESS;
}

static enum test_result test_get_replica_invalid_key(EngineIface* h) {
    std::unique_ptr<MockCookie> cookie = std::make_unique<MockCookie>();
    bool makeinvalidkey = true;
    auto pkt = prepare_get_replica(h, vbucket_state_replica, makeinvalidkey);
    checkeq(cb::engine_errc::not_my_vbucket,
            h->unknown_command(cookie.get(), *pkt, add_response),
            "Get Replica Failed");
    return SUCCESS;
}

static enum test_result test_vb_del_pending(EngineIface* h) {
    auto* cookie = testHarness->create_cookie(h);
    testHarness->set_ewouldblock_handling(cookie, false);
    check(set_vbucket_state(h, Vbid(1), vbucket_state_pending),
          "Failed to set vbucket state.");
    checkeq(cb::engine_errc::would_block,
            del(h, "key", 0, Vbid(1), cookie),
            "Expected woodblock.");
    testHarness->destroy_cookie(cookie);
    return SUCCESS;
}

static enum test_result test_vb_del_replica(EngineIface* h) {
    check(set_vbucket_state(h, Vbid(1), vbucket_state_replica),
          "Failed to set vbucket state.");
    int numNotMyVBucket = get_int_stat(h, "ep_num_not_my_vbuckets");
    checkeq(cb::engine_errc::not_my_vbucket,
            del(h, "key", 0, Vbid(1)),
            "Expected not my vbucket.");
    wait_for_stat_change(h, "ep_num_not_my_vbuckets", numNotMyVBucket);
    return SUCCESS;
}

static enum test_result test_vbucket_get_miss(EngineIface* h) {
    return verify_vbucket_missing(h, Vbid(1)) ? SUCCESS : FAIL;
}

static enum test_result test_vbucket_get(EngineIface* h) {
    return verify_vbucket_state(h, Vbid(0), vbucket_state_active) ? SUCCESS
                                                                  : FAIL;
}

static enum test_result test_vbucket_create(EngineIface* h) {
    if (!verify_vbucket_missing(h, Vbid(1))) {
        fprintf(stderr, "vbucket wasn't missing.\n");
        return FAIL;
    }

    if (!set_vbucket_state(h, Vbid(1), vbucket_state_active)) {
        fprintf(stderr, "set state failed.\n");
        return FAIL;
    }

    return verify_vbucket_state(h, Vbid(1), vbucket_state_active) ? SUCCESS
                                                                  : FAIL;
}

static enum test_result test_takeover_stats_race_with_vb_create_DCP(
        EngineIface* h) {
    check(set_vbucket_state(h, Vbid(1), vbucket_state_active),
          "Failed to set vbucket state information");

    checkeq(0,
            get_int_stat(h, "on_disk_deletes", "dcp-vbtakeover 1"),
            "Invalid number of on-disk deletes");

    return SUCCESS;
}

static enum test_result test_takeover_stats_num_persisted_deletes(
        EngineIface* h) {
    /* set an item */
    std::string key("key");
    checkeq(cb::engine_errc::success,
            store(h, nullptr, StoreSemantics::Set, key.c_str(), "data"),
            "Failed to store an item");

    /* delete the item */
    checkeq(cb::engine_errc::success,
            del(h, key.c_str(), 0, Vbid(0)),
            "Failed to delete the item");

    /* wait for persistence */
    wait_for_flusher_to_settle(h);

    /* check if persisted deletes stats is got correctly */
    checkeq(1,
            get_int_stat(h, "on_disk_deletes", "dcp-vbtakeover 0"),
            "Invalid number of on-disk deletes");

    return SUCCESS;
}

static enum test_result test_vbucket_compact(EngineIface* h) {
    const char* exp_key = "Carss";
    const char* exp_value = "pollute";
    const char* non_exp_key = "trees";
    const char* non_exp_value = "cleanse";

    // Set two keys - one to be expired and other to remain...
    // Set expiring key
    checkeq(cb::engine_errc::success,
            store(h, nullptr, StoreSemantics::Set, exp_key, exp_value),
            "Failed to set expiring key");
    check_key_value(h, exp_key, exp_value, strlen(exp_value));

    // Set a non-expiring key...
    checkeq(cb::engine_errc::success,
            store(h, nullptr, StoreSemantics::Set, non_exp_key, non_exp_value),
            "Failed to set non-expiring key");
    check_key_value(h, non_exp_key, non_exp_value, strlen(non_exp_value));

    // Touch expiring key with an expire time
    const int exp_time = 11;
    checkeq(cb::engine_errc::success,
            touch(h, exp_key, Vbid(0), exp_time),
            "Touch expiring key failed");

    // Move beyond expire time
    testHarness->time_travel(exp_time + 1);

    // Touch the expiring key to trigger the expiry
    auto* cookie = testHarness->create_cookie(h);
    checkeq(cb::engine_errc::no_such_key,
            get(h, cookie, exp_key, Vbid(0), DocStateFilter::Alive).first,
            "Expiration trigger via touch failed");
    testHarness->destroy_cookie(cookie);

    // Expect the item to now be expired
    checkeq(1,
            get_int_stat(h, "vb_active_expired"),
            "Incorrect number of expired keys");
    const int exp_purge_seqno =
            get_int_stat(h, "vb_0:high_seqno", "vbucket-seqno");

    // non_exp_key and its value should be intact...
    checkeq(cb::engine_errc::success,
            verify_key(h, non_exp_key),
            "key trees should be found.");
    // exp_key should have disappeared...
    cb::engine_errc val = verify_key(h, exp_key);
    checkeq(cb::engine_errc::no_such_key, val, "Key Carss has not expired.");

    // Store a dummy item since we do not purge the item with highest seqno
    checkeq(cb::engine_errc::success,
            store(h, nullptr, StoreSemantics::Set, "dummykey", "dummyvalue"),
            "Error setting dummy key");
    wait_for_flusher_to_settle(h);

    checkeq(0,
            get_int_stat(h, "vb_0:purge_seqno", "vbucket-seqno"),
            "purge_seqno not found to be zero before compaction");

    // Compaction on VBucket
    compact_db(
            h,
            Vbid(0) /* vbucket_id */,
            2 /* purge_before_ts */,
            exp_purge_seqno - 1 /* purge_before_seq */,
            1 /* drop deletes (forces purge irrespective purge_before_seq) */);
    wait_for_stat_to_be(h, "ep_pending_compactions", 0);
    checkeq(exp_purge_seqno,
            get_int_stat(h, "vb_0:purge_seqno", "vbucket-seqno"),
            "purge_seqno didn't match expected value");

    return SUCCESS;
}

static enum test_result test_compaction_config(EngineIface* h) {
    checkeq(10000,
            get_int_stat(h, "ep_compaction_write_queue_cap"),
            "Expected compaction queue cap to be 10000");
    set_param(h,
              EngineParamCategory::Flush,
              "compaction_write_queue_cap",
              "100000");
    checkeq(100000,
            get_int_stat(h, "ep_compaction_write_queue_cap"),
            "Expected compaction queue cap to be 100000");
    return SUCCESS;
}

static enum test_result test_MB_33919(EngineIface* h) {
    const char* expKey = "expiryKey";
    const char* otherKey = "otherKey";
    const char* value = "value";

    // Test runs in the future as we need to set times in the past without
    // falling foul of the expiry time being behind server start
    auto fiveDays =
            std::chrono::system_clock::now() + std::chrono::hours(5 * 24);

    // Calculate expiry and purgeBefore times
    auto threeDaysAgo = std::chrono::system_clock::to_time_t(
            fiveDays - std::chrono::hours(3 * 24));
    auto fourDaysAgo = std::chrono::system_clock::to_time_t(
            fiveDays - std::chrono::hours(4 * 24));
    // Time travel forwards by 5 days to give the illusion of 5 days uptime.
    testHarness->time_travel((86400 * 5));

    // Set expiring key, expiry 4 days ago
    checkeq(cb::engine_errc::success,
            store(h,
                  nullptr,
                  StoreSemantics::Set,
                  expKey,
                  value,
                  nullptr,
                  0,
                  Vbid(0),
                  fourDaysAgo),
            "Failed to set expiring key");

    // Force it to expire
    cb::engine_errc val = verify_key(h, expKey);
    checkeq(cb::engine_errc::no_such_key, val, "expiryKey has not expired.");

    // And a second key (after expiry), compaction won't purge the high-seqno
    checkeq(cb::engine_errc::success,
            store(h, nullptr, StoreSemantics::Set, otherKey, value),
            "Failed to set non-expiring key");

    // Wait for the item to be expired
    wait_for_stat_to_be(h, "vb_active_expired", 1);

    wait_for_flusher_to_settle(h);

    checkeq(0,
            get_int_stat(h, "vb_0:purge_seqno", "vbucket-seqno"),
            "purge_seqno not found to be zero before compaction");

    // Compaction on VBucket
    compact_db(h, Vbid(0), threeDaysAgo, 0, 0);
    wait_for_stat_to_be(h, "ep_pending_compactions", 0);

    // Purge-seqno should not of moved, without the fix it would
    checkeq(0,
            get_int_stat(h, "vb_0:purge_seqno", "vbucket-seqno"),
            "purge_seqno not found to be zero before compaction");

    return SUCCESS;
}

struct comp_thread_ctx {
    EngineIface* h;
    Vbid db_file_id;
};

void makeCouchstoreFileInaccessible(const std::string& dbname);
extern "C" {
    static void compaction_thread(void *arg) {
        auto *ctx = static_cast<comp_thread_ctx *>(arg);
        compact_db(ctx->h, ctx->db_file_id, 0, 0, 0);
    }
}

static enum test_result test_multiple_vb_compactions(EngineIface* h) {
    for (uint16_t i = 0; i < 4; ++i) {
        if (!set_vbucket_state(h, Vbid(i), vbucket_state_active)) {
            fprintf(stderr, "set state failed for vbucket %d.\n", i);
            return FAIL;
        }
        check(verify_vbucket_state(h, Vbid(i), vbucket_state_active),
              "VBucket state not active");
    }

    std::vector<std::string> keys;
    for (int j = 0; j < 100; ++j) {
        std::stringstream ss;
        ss << "key" << j;
        std::string key(ss.str());
        keys.push_back(key);
    }

    int count = 0;
    std::vector<std::string>::iterator it;
    for (it = keys.begin(); it != keys.end(); ++it) {
        Vbid vbid = Vbid(count % 4);
        checkeq(cb::engine_errc::success,
                store(h,
                      nullptr,
                      StoreSemantics::Set,
                      it->c_str(),
                      it->c_str(),
                      nullptr,
                      0,
                      vbid),
                "Failed to store a value");
        ++count;
    }

    // Compact multiple vbuckets.
    const int n_threads = 4;
    cb_thread_t threads[n_threads];
    struct comp_thread_ctx ctx[n_threads];

    const int num_shards =
            get_int_stat(h, "ep_workload:num_shards", "workload");

    for (int i = 0; i < n_threads; i++) {
        ctx[i].h = h;
        ctx[i].db_file_id = Vbid(static_cast<Vbid>(i).get() % num_shards);
        int r = cb_create_thread(&threads[i], compaction_thread, &ctx[i], 0);
        cb_assert(r == 0);
    }

    for (auto thread : threads) {
        int r = cb_join_thread(thread);
        cb_assert(r == 0);
    }

    wait_for_stat_to_be(h, "ep_pending_compactions", 0);

    return SUCCESS;
}

static enum test_result test_multi_vb_compactions_with_workload(
        EngineIface* h) {
    for (uint16_t i = 0; i < 4; ++i) {
        if (!set_vbucket_state(h, Vbid(i), vbucket_state_active)) {
            fprintf(stderr, "set state failed for vbucket %d.\n", i);
            return FAIL;
        }
        check(verify_vbucket_state(h, Vbid(i), vbucket_state_active),
              "VBucket state not active");
    }

    std::vector<std::string> keys;
    for (int j = 0; j < 100; ++j) {
        std::stringstream ss;
        ss << "key" << j;
        std::string key(ss.str());
        keys.push_back(key);
    }

    int count = 0;
    std::vector<std::string>::iterator it;
    for (it = keys.begin(); it != keys.end(); ++it) {
        Vbid vbid = Vbid(count % 4);
        checkeq(cb::engine_errc::success,
                store(h,
                      nullptr,
                      StoreSemantics::Set,
                      it->c_str(),
                      it->c_str(),
                      nullptr,
                      0,
                      vbid),
                "Failed to store a value");
        ++count;
    }
    wait_for_flusher_to_settle(h);

    for (int i = 0; i < 2; ++i) {
        count = 0;
        for (it = keys.begin(); it != keys.end(); ++it) {
            Vbid vbid = Vbid(count % 4);
            checkeq(cb::engine_errc::success,
                    get(h, nullptr, it->c_str(), vbid).first,
                    "Unable to get stored item");
            ++count;
        }
    }
    wait_for_stat_to_be(h, "ep_workload_pattern", std::string{"read_heavy"});

    // Compact multiple vbuckets.
    const int n_threads = 4;
    cb_thread_t threads[n_threads];
    struct comp_thread_ctx ctx[n_threads];

    for (int i = 0; i < n_threads; i++) {
        ctx[i].h = h;
        ctx[i].db_file_id = static_cast<Vbid>(i);
        int r = cb_create_thread(&threads[i], compaction_thread, &ctx[i], 0);
        cb_assert(r == 0);
    }

    for (auto thread : threads) {
        int r = cb_join_thread(thread);
        cb_assert(r == 0);
    }

    wait_for_stat_to_be(h, "ep_pending_compactions", 0);

    return SUCCESS;
}

static enum test_result vbucket_destroy(EngineIface* h,
                                        const char* value = nullptr) {
    check(set_vbucket_state(h, Vbid(1), vbucket_state_active),
          "Failed to set vbucket state.");

    checkeq(cb::engine_errc::not_my_vbucket,
            vbucketDelete(h, Vbid(2), value),
            "Expected NMVB");

    check(set_vbucket_state(h, Vbid(1), vbucket_state_dead),
          "Failed set set vbucket 1 state.");

    checkeq(cb::engine_errc::success,
            vbucketDelete(h, Vbid(1), value),
            "Expected failure deleting non-existent bucket.");

    check(verify_vbucket_missing(h, Vbid(1)),
          "vbucket 1 was not missing after deleting it.");

    return SUCCESS;
}

static enum test_result test_vbucket_destroy_stats(EngineIface* h) {
    int cacheSize = get_int_stat(h, "ep_total_cache_size");
    int overhead = get_int_stat(h, "ep_overhead");
    int nonResident = get_int_stat(h, "ep_num_non_resident");

    check(set_vbucket_state(h, Vbid(1), vbucket_state_active),
          "Failed to set vbucket state.");

    std::vector<std::string> keys;
    for (int j = 0; j < 2000; ++j) {
        std::stringstream ss;
        ss << "key" << j;
        std::string key(ss.str());
        keys.push_back(key);
    }

    int itemsRemoved = get_int_stat(h, "ep_items_rm_from_checkpoints");
    std::vector<std::string>::iterator it;
    for (it = keys.begin(); it != keys.end(); ++it) {
        checkeq(cb::engine_errc::success,
                store(h,
                      nullptr,
                      StoreSemantics::Set,
                      it->c_str(),
                      it->c_str(),
                      nullptr,
                      0,
                      Vbid(1)),
                "Failed to store a value");
    }
    wait_for_flusher_to_settle(h);
    testHarness->time_travel(65);
    wait_for_stat_change(h, "ep_items_rm_from_checkpoints", itemsRemoved);

    check(set_vbucket_state(h, Vbid(1), vbucket_state_dead),
          "Failed set set vbucket 1 state.");

    int vbucketDel = get_int_stat(h, "ep_vbucket_del");
    checkeq(cb::engine_errc::success,
            vbucketDelete(h, Vbid(1)),
            "Expected failure deleting non-existent bucket.");

    check(verify_vbucket_missing(h, Vbid(1)),
          "vbucket 1 was not missing after deleting it.");

    wait_for_stat_change(h, "ep_vbucket_del", vbucketDel);

    wait_for_stat_to_be(h, "ep_total_cache_size", cacheSize);
    wait_for_stat_to_be(h, "ep_overhead", overhead);
    wait_for_stat_to_be(h, "ep_num_non_resident", nonResident);

    return SUCCESS;
}

static enum test_result vbucket_destroy_restart(EngineIface* h,
                                                const char* value = nullptr) {
    if (!isWarmupEnabled(h)) {
        return SKIPPED;
    }

    check(set_vbucket_state(h, Vbid(1), vbucket_state_active),
          "Failed to set vbucket state.");

    // Store a value so the restart will try to resurrect it.
    checkeq(cb::engine_errc::success,
            store(h,
                  nullptr,
                  StoreSemantics::Set,
                  "key",
                  "somevalue",
                  nullptr,
                  0,
                  Vbid(1)),
            "Failed to set a value");
    check_key_value(h, "key", "somevalue", 9, Vbid(1));

    // Reload to get a flush forced.
    testHarness->reload_engine(&h,

                               testHarness->get_current_testcase()->cfg,
                               true,
                               false);

    wait_for_warmup_complete(h);

    check(verify_vbucket_state(h, Vbid(1), vbucket_state_active),
          "Bucket state was what it was initially, after restart.");
    check(set_vbucket_state(h, Vbid(1), vbucket_state_active),
          "Failed to set vbucket state.");
    check_key_value(h, "key", "somevalue", 9, Vbid(1));

    check(set_vbucket_state(h, Vbid(1), vbucket_state_dead),
          "Failed set set vbucket 1 state.");

    checkeq(cb::engine_errc::success,
            vbucketDelete(h, Vbid(1), value),
            "Expected failure deleting non-existent bucket.");

    check(verify_vbucket_missing(h, Vbid(1)),
          "vbucket 1 was not missing after deleting it.");

    testHarness->reload_engine(&h,

                               testHarness->get_current_testcase()->cfg,
                               true,
                               false);

    wait_for_warmup_complete(h);

    if (verify_vbucket_state(h, Vbid(1), vbucket_state_pending, true)) {
        std::cerr << "Bucket came up in pending state after delete." << std::endl;
        abort();
    }

    check(verify_vbucket_missing(h, Vbid(1)),
          "vbucket 1 was not missing after restart.");

    return SUCCESS;
}

static enum test_result test_async_vbucket_destroy(EngineIface* h) {
    return vbucket_destroy(h);
}

static enum test_result test_sync_vbucket_destroy(EngineIface* h) {
    return vbucket_destroy(h, "async=0");
}

static enum test_result test_async_vbucket_destroy_restart(EngineIface* h) {
    return vbucket_destroy_restart(h);
}

static enum test_result test_sync_vbucket_destroy_restart(EngineIface* h) {
    return vbucket_destroy_restart(h, "async=0");
}

static enum test_result test_vb_set_pending(EngineIface* h) {
    return test_pending_vb_mutation(h, StoreSemantics::Set);
}

static enum test_result test_vb_add_pending(EngineIface* h) {
    return test_pending_vb_mutation(h, StoreSemantics::Add);
}

static enum test_result test_vb_cas_pending(EngineIface* h) {
    return test_pending_vb_mutation(h, StoreSemantics::CAS);
}

static enum test_result test_vb_set_replica(EngineIface* h) {
    return test_replica_vb_mutation(h, StoreSemantics::Set);
}

static enum test_result test_vb_replace_replica(EngineIface* h) {
    return test_replica_vb_mutation(h, StoreSemantics::Replace);
}

static enum test_result test_vb_replace_pending(EngineIface* h) {
    return test_pending_vb_mutation(h, StoreSemantics::Replace);
}

static enum test_result test_vb_add_replica(EngineIface* h) {
    return test_replica_vb_mutation(h, StoreSemantics::Add);
}

static enum test_result test_vb_cas_replica(EngineIface* h) {
    return test_replica_vb_mutation(h, StoreSemantics::CAS);
}

static enum test_result test_stats_seqno(EngineIface* h) {
    check(set_vbucket_state(h, Vbid(1), vbucket_state_active),
          "Failed to set vbucket state.");

    int num_keys = 100;
    for (int ii = 0; ii < num_keys; ++ii) {
        std::stringstream ss;
        ss << "key" << ii;
        checkeq(cb::engine_errc::success,
                store(h,
                      nullptr,
                      StoreSemantics::Set,
                      ss.str().c_str(),
                      "value",
                      nullptr,
                      0,
                      Vbid(0)),
                "Failed to store an item.");
    }
    wait_for_flusher_to_settle(h);

    // MB-47105: help identifing if anything related to MB-37920
    if (isPersistentBucket(h)) {
        checkeq(0, get_int_stat(h, "ep_item_commit_failed"), "Flush failures");
    }

    checkeq(100,
            get_int_stat(h, "vb_0:high_seqno", "vbucket-seqno"),
            "Invalid seqno");

    if (isPersistentBucket(h)) {
        checkeq(100,
                get_int_stat(h, "vb_0:last_persisted_seqno", "vbucket-seqno"),
                "Unexpected last_persisted_seqno");
    }
    checkeq(0,
            get_int_stat(h, "vb_1:high_seqno", "vbucket-seqno"),
            "Invalid seqno");
    checkeq(0,
            get_int_stat(h, "vb_1:high_seqno", "vbucket-seqno 1"),
            "Invalid seqno");
    if (isPersistentBucket(h)) {
        checkeq(0,
                get_int_stat(h, "vb_1:last_persisted_seqno", "vbucket-seqno 1"),
                "Invalid last_persisted_seqno");
    }

    uint64_t vb_uuid = get_ull_stat(h, "vb_1:0:id", "failovers");

    auto seqno_stats = get_all_stats(h, "vbucket-seqno 1");
    checkeq(vb_uuid, uint64_t(std::stoull(seqno_stats.at("vb_1:uuid"))),
            "Invalid uuid");

    // Check invalid vbucket
    checkeq(cb::engine_errc::not_my_vbucket,
            get_stats(h, "vbucket-seqno 2"sv, {}, add_stats),
            "Expected not my vbucket");

    // Check bad vbucket parameter (not numeric)
    checkeq(cb::engine_errc::invalid_arguments,
            get_stats(h, "vbucket-seqno tt2"sv, {}, add_stats),
            "Expected invalid");

    // Check extra spaces at the end
    checkeq(cb::engine_errc::invalid_arguments,
            get_stats(h, "vbucket-seqno    "sv, {}, add_stats),
            "Expected invalid");

    return SUCCESS;
}

static enum test_result test_stats_diskinfo(EngineIface* h) {
    check(set_vbucket_state(h, Vbid(1), vbucket_state_active),
          "Failed to set vbucket state.");

    int num_keys = 100;
    for (int ii = 0; ii < num_keys; ++ii) {
        std::stringstream ss;
        ss << "key" << ii;
        checkeq(cb::engine_errc::success,
                store(h,
                      nullptr,
                      StoreSemantics::Set,
                      ss.str().c_str(),
                      "value",
                      nullptr,
                      0,
                      Vbid(1)),
                "Failed to store an item.");
    }
    wait_for_flusher_to_settle(h);

    size_t file_size = get_int_stat(h, "ep_db_file_size", "diskinfo");
    size_t data_size = get_int_stat(h, "ep_db_data_size", "diskinfo");
    checklt(size_t{0}, file_size, "DB file size should be greater than 0");
    checklt(size_t{0}, data_size, "DB data size should be greater than 0");
    checkge(file_size, data_size, "DB file size should be >= DB data size");
    checkgt(get_int_stat(h, "vb_1:data_size", "diskinfo detail"), 0,
          "VB 1 data size should be greater than 0");

    checkeq(cb::engine_errc::invalid_arguments,
            get_stats(h, "diskinfo "sv, {}, add_stats),
            "Expected invalid");

    checkeq(cb::engine_errc::invalid_arguments,
            get_stats(h, "diskinfo detai"sv, {}, add_stats),
            "Expected invalid");

    checkeq(cb::engine_errc::invalid_arguments,
            get_stats(h, "diskinfo detaillll"sv, {}, add_stats),
            "Expected invalid");

    return SUCCESS;
}

static enum test_result test_uuid_stats(EngineIface* h) {
    vals.clear();
    checkeq(cb::engine_errc::success,
            get_stats(h, "uuid"sv, {}, add_stats),
            "Failed to get stats.");
    checkeq(std::string_view("foobar"),
            static_cast<std::string_view>(vals["uuid"]),
            "Incorrect uuid");
    return SUCCESS;
}

static enum test_result test_item_stats(EngineIface* h) {
    checkeq(cb::engine_errc::success,
            store(h, nullptr, StoreSemantics::Set, "key", "somevalue"),
            "Failed set.");
    wait_for_flusher_to_settle(h);
    checkeq(cb::engine_errc::success,
            store(h, nullptr, StoreSemantics::Set, "key", "somevalueX"),
            "Failed set.");
    wait_for_flusher_to_settle(h);
    checkeq(cb::engine_errc::success,
            store(h, nullptr, StoreSemantics::Set, "key1", "somevalueY"),
            "Failed set.");
    wait_for_flusher_to_settle(h);

    check_key_value(h, "key", "somevalueX", 10);
    check_key_value(h, "key1", "somevalueY", 10);

    checkeq(cb::engine_errc::success,
            del(h, "key1", 0, Vbid(0)),
            "Failed remove with value.");
    wait_for_flusher_to_settle(h);

    checkeq(cb::engine_errc::success,
            store(h, nullptr, StoreSemantics::Set, "key1", "someothervalue"),
            "Failed set.");
    wait_for_flusher_to_settle(h);

    check_key_value(h, "key1", "someothervalue", 14);

    checkeq(3, get_int_stat(h, "vb_active_ops_create"), "Expected 3 creations");
    checkeq(1, get_int_stat(h, "vb_active_ops_update"), "Expected 1 updation");
    checkeq(1, get_int_stat(h, "vb_active_ops_delete"), "Expected 1 deletion");
    checkeq(3, get_int_stat(h, "vb_active_ops_get"), "Expected 3 gets");

    return SUCCESS;
}

static enum test_result test_stats(EngineIface* h) {
    vals.clear();
    checkeq(cb::engine_errc::success,
            get_stats(h, {}, {}, add_stats),
            "Failed to get stats.");
    checklt(size_t{10}, vals.size(), "Kind of expected more stats than that.");

    return SUCCESS;
}

static enum test_result test_mem_stats(EngineIface* h) {
    std::string value(4096, 'b');

    // If active compression - make a value that doesn't compress very well.
    if (isActiveCompressionEnabled(h)) {
        std::mt19937 generator; // Using the default seed is fine
        std::uniform_int_distribution<int> distribution{'0', 'z'};
        for (auto& dis : value) {
            dis = distribution(generator);
        }
    }

    int itemsRemoved = get_int_stat(h, "ep_items_rm_from_checkpoints");
    wait_for_persisted_value(h, "key", value.c_str());
    testHarness->time_travel(65);
    if (isPersistentBucket(h)) {
        wait_for_stat_change(h, "ep_items_rm_from_checkpoints", itemsRemoved);
    }

    if (isActiveCompressionEnabled(h)) {
        wait_for_item_compressor_to_settle(h);
    }

    int mem_used = get_int_stat(h, "mem_used");
    int cache_size = get_int_stat(h, "ep_total_cache_size");
    int overhead = get_int_stat(h, "ep_overhead");
    int value_size = get_int_stat(h, "ep_value_size");
    checkgt((mem_used - overhead), cache_size,
            "ep_kv_size should be greater than the hashtable cache size due to "
            "the checkpoint overhead");

    if (isPersistentBucket(h)) {
        evict_key(h, "key", Vbid(0), "Ejected.");

        checkge(cache_size, get_int_stat(h, "ep_total_cache_size"),
                "Evict a value shouldn't increase the total cache size");
        checkgt(mem_used, get_int_stat(h, "mem_used"),
              "Expected mem_used to decrease when an item is evicted");

        check_key_value(h,
                        "key",
                        value.c_str(),
                        value.size(),
                        Vbid(0)); // Load an item from disk again.

        if (isActiveCompressionEnabled(h)) {
            wait_for_item_compressor_to_settle(h);
        }
        checkeq(value_size, get_int_stat(h, "ep_value_size"),
                "Expected ep_value_size to remain the same after item is "
                "loaded from disk");
    }

    return SUCCESS;
}

static enum test_result test_io_stats(EngineIface* h) {
    int exp_write_bytes;
    std::string backend = get_str_stat(h, "ep_backend");
    if (backend == "couchdb") {
        exp_write_bytes = 22; /* TBD: Do not hard code the value */
    } else if (backend == "rocksdb") {
        // TODO RDB:
        return SKIPPED_UNDER_ROCKSDB;
    }
    else {
        return SKIPPED;
    }

    std::string collections = get_str_stat(h, "ep_collections_enabled");
    if (collections == "true") {
        // 1 byte of meta data for the collection-ID
        exp_write_bytes += 1;
    }

    reset_stats(h);

    checkeq(0,
            get_int_stat(h, "rw_0:io_bg_fetch_docs_read", "kvstore"),
            "Expected reset stats to set io_bg_fetch_docs_read to zero");
    checkeq(0,
            get_int_stat(h, "rw_0:io_num_write", "kvstore"),
            "Expected reset stats to set io_num_write to zero");
    checkeq(0,
            get_int_stat(h, "rw_0:io_bg_fetch_doc_bytes", "kvstore"),
            "Expected reset stats to set io_bg_fetch_doc_bytes to zero");
    checkeq(0,
            get_int_stat(h, "rw_0:io_document_write_bytes", "kvstore"),
            "Expected reset stats to set io_document_write_bytes to zero");

    const std::string key("a");
    const std::string value("b\r\n");
    wait_for_persisted_value(h, key.c_str(), value.c_str());
    checkeq(0,
            get_int_stat(h, "rw_0:io_bg_fetch_docs_read", "kvstore"),
            "Expected storing one value to not change the read counter");
    checkeq(0,
            get_int_stat(h, "rw_0:io_bg_fetch_doc_bytes", "kvstore"),
            "Expected storing one value to not change the bgfetch doc bytes");
    checkeq(1,
            get_int_stat(h, "rw_0:io_num_write", "kvstore"),
            "Expected storing the key to update the write counter");
    checkeq(exp_write_bytes,
            get_int_stat(h, "rw_0:io_document_write_bytes", "kvstore"),
            "Expected storing the key to update the write bytes");

    // Exact write amplification varies, bur expect it to be at least 10.0x
    // given we are writing a single byte key and single byte value.
    checkge(get_stat<float>(
                    h, "rw_0:io_flusher_write_amplification", "kvstore"),
            10.0f,
            "Expected storing the key to update Flusher Write Amplification");

    evict_key(h, key.c_str(), Vbid(0), "Ejected.");

    check_key_value(h, "a", value.c_str(), value.size(), Vbid(0));

    std::stringstream numReadStatStr;
    std::stringstream readBytesStatStr;

    if (backend == "couchdb") {
        numReadStatStr << "ro_" << 0 << ":io_bg_fetch_docs_read";
        readBytesStatStr << "ro_" << 0 << ":io_bg_fetch_doc_bytes";
    } else {
        cb_assert(false);
    }

    checkeq(1,
            get_int_stat(h, numReadStatStr.str().c_str(), "kvstore"),
            "Expected reading the value back in to update the read counter");

    uint64_t exp_read_bytes = key.size() + value.size() +
                              MetaData::getMetaDataSize(MetaData::Version::V1);
    if (collections == "true") {
        // 1 byte of meta data for the collection-ID
        exp_read_bytes += 1;
    }
    checkeq(exp_read_bytes,
            get_stat<uint64_t>(h, readBytesStatStr.str().c_str(), "kvstore"),
            "Expected reading the value back in to update the read bytes");

    // For read amplification, exact value depends on couchstore file layout,
    // but generally see a value of 2 here.
    checkge(get_float_stat(h, "ep_bg_fetch_avg_read_amplification"),
            2.0f,
            "Expected sensible bgFetch read amplification value");

    checkeq(1,
            get_int_stat(h, "rw_0:io_num_write", "kvstore"),
            "Expected reading the value back in to not update the write "
            "counter");
    checkeq(exp_write_bytes,
            get_int_stat(h, "rw_0:io_document_write_bytes", "kvstore"),
            "Expected reading the value back in to not update the write bytes");

    return SUCCESS;
}

static enum test_result test_vb_file_stats(EngineIface* h) {
    wait_for_flusher_to_settle(h);
    std::string backend = get_str_stat(h, "ep_backend");
    // Some tests just insert vbstate into local db and magma doesn't track
    // the data size until items are put into the key and seq indexes so
    // use the file size to determine when data has been put into the db store.
    if (backend == "magma") {
        wait_for_stat_change(h, "ep_db_file_size", 0);
    } else {
        wait_for_stat_change(h, "ep_db_data_size", 0);
    }

    int old_data_size = get_int_stat(h, "ep_db_data_size");
    int old_file_size = get_int_stat(h, "ep_db_file_size");
    checkne(0, old_file_size, "Expected a non-zero value for ep_db_file_size");

    // Write a value and test ...
    wait_for_persisted_value(h, "a", "b\r\n");
    checklt(old_data_size, get_int_stat(h, "ep_db_data_size"),
            "Expected the DB data size to increase");
    checklt(old_file_size, get_int_stat(h, "ep_db_file_size"),
            "Expected the DB file size to increase");

    checklt(0, get_int_stat(h, "vb_0:db_data_size", "vbucket-details 0"),
            "Expected the vbucket DB data size to non-zero");
    checklt(0, get_int_stat(h, "vb_0:db_file_size", "vbucket-details 0"),
            "Expected the vbucket DB file size to non-zero");
    return SUCCESS;
}

static enum test_result test_vb_file_stats_after_warmup(EngineIface* h) {
    if (!isWarmupEnabled(h)) {
        return SKIPPED;
    }

    for (int i = 0; i < 100; ++i) {
        std::stringstream key;
        key << "key-" << i;
        checkeq(cb::engine_errc::success,
                store(h,
                      nullptr,
                      StoreSemantics::Set,
                      key.str().c_str(),
                      "somevalue"),
                "Error setting.");
    }
    wait_for_flusher_to_settle(h);

    int fileSize = get_int_stat(h, "vb_0:db_file_size", "vbucket-details 0");
    int spaceUsed = get_int_stat(h, "vb_0:db_data_size", "vbucket-details 0");

    // Restart the engine.
    testHarness->reload_engine(&h,

                               testHarness->get_current_testcase()->cfg,
                               true,
                               false);

    wait_for_warmup_complete(h);

    int newFileSize = get_int_stat(h, "vb_0:db_file_size", "vbucket-details 0");
    int newSpaceUsed =
            get_int_stat(h, "vb_0:db_data_size", "vbucket-details 0");

    checkle(static_cast<float>(0.9 * fileSize),
            static_cast<float>(newFileSize),
            "Unexpected fileSize for vbucket");
    checkle(static_cast<float>(0.9 * spaceUsed),
            static_cast<float>(newSpaceUsed),
            "Unexpected spaceUsed for vbucket");

    return SUCCESS;
}

static enum test_result test_bg_stats(EngineIface* h) {
    reset_stats(h);
    wait_for_persisted_value(h, "a", "b\r\n");
    evict_key(h, "a", Vbid(0), "Ejected.");
    testHarness->time_travel(43);
    check_key_value(h, "a", "b\r\n", 3, Vbid(0));

    auto stats = get_all_stats(h);
    checkeq(1, std::stoi(stats.at("ep_bg_num_samples")),
               "Expected one sample");

    const char* bg_keys[] = { "ep_bg_min_wait",
                              "ep_bg_max_wait",
                              "ep_bg_wait_avg",
                              "ep_bg_min_load",
                              "ep_bg_max_load",
                              "ep_bg_load_avg"};
    for (const auto* key : bg_keys) {
        check(stats.find(key) != stats.end(),
              (std::string("Found no ") + key).c_str());
    }

    evict_key(h, "a", Vbid(0), "Ejected.");
    check_key_value(h, "a", "b\r\n", 3, Vbid(0));
    checkeq(2, get_int_stat(h, "ep_bg_num_samples"), "Expected one sample");

    reset_stats(h);
    checkeq(0,
            get_int_stat(h, "ep_bg_fetched"),
            "ep_bg_fetched is not reset to 0");
    return SUCCESS;
}

static enum test_result test_bg_meta_stats(EngineIface* h) {
    reset_stats(h);

    wait_for_persisted_value(h, "k1", "v1");
    wait_for_persisted_value(h, "k2", "v2");

    evict_key(h, "k1", Vbid(0), "Ejected.");
    checkeq(cb::engine_errc::success,
            del(h, "k2", 0, Vbid(0)),
            "Failed remove with value.");
    wait_for_flusher_to_settle(h);

    checkeq(0, get_int_stat(h, "ep_bg_fetched"), "Expected bg_fetched to be 0");
    checkeq(0,
            get_int_stat(h, "ep_bg_meta_fetched"),
            "Expected bg_meta_fetched to be 0");

    check(get_meta(h, "k2"), "Get meta failed");
    checkeq(0, get_int_stat(h, "ep_bg_fetched"), "Expected bg_fetched to be 0");
    checkeq(1,
            get_int_stat(h, "ep_bg_meta_fetched"),
            "Expected bg_meta_fetched to be 1");

    checkeq(cb::engine_errc::success,
            get(h, nullptr, "k1", Vbid(0)).first,
            "Missing key");
    checkeq(1, get_int_stat(h, "ep_bg_fetched"), "Expected bg_fetched to be 1");
    checkeq(1,
            get_int_stat(h, "ep_bg_meta_fetched"),
            "Expected bg_meta_fetched to be 1");

    // store new key with some random metadata
    const size_t keylen = strlen("k3");
    ItemMetaData itemMeta;
    itemMeta.revSeqno = 10;
    itemMeta.cas = 0xdeadbeef;
    itemMeta.exptime = 0;
    itemMeta.flags = 0xdeadbeef;

    checkeq(cb::engine_errc::success,
            add_with_meta(h, "k3", keylen, nullptr, 0, Vbid(0), &itemMeta),
            "Expected to add item");
    checkeq(cb::mcbp::Status::Success, last_status.load(), "Set meta failed");

    check(get_meta(h, "k2"), "Get meta failed");
    checkeq(1, get_int_stat(h, "ep_bg_fetched"), "Expected bg_fetched to be 1");

    int expected_ep_bg_meta_fetched =
            get_bool_stat(h, "ep_bfilter_enabled") ? 1 : 2;
    checkeq(expected_ep_bg_meta_fetched,
            get_int_stat(h, "ep_bg_meta_fetched"),
            "bg_meta_fetched");
    return SUCCESS;
}

static enum test_result test_key_stats(EngineIface* h) {
    check(set_vbucket_state(h, Vbid(1), vbucket_state_active),
          "Failed set vbucket 1 state.");

    // set (k1,v1) in vbucket 0
    checkeq(cb::engine_errc::success,
            store(h, nullptr, StoreSemantics::Set, "k1", "v1"),
            "Failed to store an item.");

    // set (k2,v2) in vbucket 1
    checkeq(cb::engine_errc::success,
            store(h,
                  nullptr,
                  StoreSemantics::Set,
                  "k2",
                  "v2",
                  nullptr,
                  0,
                  Vbid(1)),
            "Failed to store an item.");

    auto* cookie = testHarness->create_cookie(h);

    // stat for key "k1" and vbucket "0"
    const char *statkey1 = "key k1 0";
    checkeq(cb::engine_errc::success,
            h->get_stats(cookie, {statkey1, strlen(statkey1)}, {}, add_stats),
            "Failed to get stats.");
    check(vals.find("key_is_dirty") != vals.end(), "Found no key_is_dirty");
    check(vals.find("key_exptime") != vals.end(), "Found no key_exptime");
    check(vals.find("key_flags") != vals.end(), "Found no key_flags");
    check(vals.find("key_cas") != vals.end(), "Found no key_cas");
    check(vals.find("key_vb_state") != vals.end(), "Found no key_vb_state");

    // stat for key "k2" and vbucket "1"
    const char *statkey2 = "key k2 1";
    checkeq(cb::engine_errc::success,
            h->get_stats(cookie, {statkey2, strlen(statkey2)}, {}, add_stats),
            "Failed to get stats.");
    check(vals.find("key_is_dirty") != vals.end(), "Found no key_is_dirty");
    check(vals.find("key_exptime") != vals.end(), "Found no key_exptime");
    check(vals.find("key_flags") != vals.end(), "Found no key_flags");
    check(vals.find("key_cas") != vals.end(), "Found no key_cas");
    check(vals.find("key_vb_state") != vals.end(), "Found no key_vb_state");

    testHarness->destroy_cookie(cookie);
    return SUCCESS;
}

static enum test_result test_key_stats_eaccess(EngineIface* h) {
    check(set_vbucket_state(h, Vbid(1), vbucket_state_active),
          "Failed set vbucket 1 state.");

    // set (k1,v1) in vbucket 0
    checkeq(cb::engine_errc::success,
            store(h, nullptr, StoreSemantics::Set, "k1", "v1"),
            "Failed to store an item.");

    // set (k2,v2) in vbucket 1
    checkeq(cb::engine_errc::success,
            store(h,
                  nullptr,
                  StoreSemantics::Set,
                  "k2",
                  "v2",
                  nullptr,
                  0,
                  Vbid(1)),
            "Failed to store an item.");

    auto* cookie = testHarness->create_cookie(h);

    mock_set_check_privilege_function(
            [](gsl::not_null<const void*>,
               cb::rbac::Privilege,
               std::optional<ScopeID>,
               std::optional<CollectionID>) -> cb::rbac::PrivilegeAccess {
                return cb::rbac::PrivilegeAccessFail;
            });

    const auto ret = h->get_stats(cookie, "key k1 0"sv, {}, add_stats);
    // Reset priv check function
    mock_set_check_privilege_function({});
    checkeq(cb::engine_errc::no_access,
            ret,
            "Expected stats key to return no access");

    testHarness->destroy_cookie(cookie);
    return SUCCESS;
}

static enum test_result test_vkey_stats(EngineIface* h) {
    check(set_vbucket_state(h, Vbid(1), vbucket_state_active),
          "Failed set vbucket 1 state.");
    check(set_vbucket_state(h, Vbid(2), vbucket_state_active),
          "Failed set vbucket 2 state.");
    check(set_vbucket_state(h, Vbid(3), vbucket_state_active),
          "Failed set vbucket 3 state.");
    check(set_vbucket_state(h, Vbid(4), vbucket_state_active),
          "Failed set vbucket 4 state.");

    wait_for_persisted_value(h, "k1", "v1");
    wait_for_persisted_value(h, "k2", "v2", Vbid(1));
    wait_for_persisted_value(h, "k3", "v3", Vbid(2));
    wait_for_persisted_value(h, "k4", "v4", Vbid(3));
    wait_for_persisted_value(h, "k5", "v5", Vbid(4));

    check(set_vbucket_state(h, Vbid(2), vbucket_state_replica),
          "Failed to set VB2 state.");
    check(set_vbucket_state(h, Vbid(3), vbucket_state_pending),
          "Failed to set VB3 state.");
    check(set_vbucket_state(h, Vbid(4), vbucket_state_dead),
          "Failed to set VB4 state.");

    auto* cookie = testHarness->create_cookie(h);

    // stat for key "k1" and vbucket "0"
    const char *statkey1 = "vkey k1 0";
    checkeq(cb::engine_errc::success,
            h->get_stats(cookie, {statkey1, strlen(statkey1)}, {}, add_stats),
            "Failed to get stats.");
    check(vals.find("key_is_dirty") != vals.end(), "Found no key_is_dirty");
    check(vals.find("key_exptime") != vals.end(), "Found no key_exptime");
    check(vals.find("key_flags") != vals.end(), "Found no key_flags");
    check(vals.find("key_cas") != vals.end(), "Found no key_cas");
    check(vals.find("key_vb_state") != vals.end(), "Found no key_vb_state");
    check(vals.find("key_valid") != vals.end(), "Found no key_valid");

    // stat for key "k2" and vbucket "1"
    const char *statkey2 = "vkey k2 1";
    checkeq(cb::engine_errc::success,
            h->get_stats(cookie, {statkey2, strlen(statkey2)}, {}, add_stats),
            "Failed to get stats.");
    check(vals.find("key_is_dirty") != vals.end(), "Found no key_is_dirty");
    check(vals.find("key_exptime") != vals.end(), "Found no key_exptime");
    check(vals.find("key_flags") != vals.end(), "Found no key_flags");
    check(vals.find("key_cas") != vals.end(), "Found no key_cas");
    check(vals.find("key_vb_state") != vals.end(), "Found no key_vb_state");
    check(vals.find("key_valid") != vals.end(), "Found no key_valid");

    // stat for key "k3" and vbucket "2"
    const char *statkey3 = "vkey k3 2";
    checkeq(cb::engine_errc::success,
            h->get_stats(cookie, {statkey3, strlen(statkey3)}, {}, add_stats),
            "Failed to get stats.");
    check(vals.find("key_is_dirty") != vals.end(), "Found no key_is_dirty");
    check(vals.find("key_exptime") != vals.end(), "Found no key_exptime");
    check(vals.find("key_flags") != vals.end(), "Found no key_flags");
    check(vals.find("key_cas") != vals.end(), "Found no key_cas");
    check(vals.find("key_vb_state") != vals.end(), "Found no key_vb_state");
    check(vals.find("key_valid") != vals.end(), "Found no key_valid");

    // stat for key "k4" and vbucket "3"
    const char *statkey4 = "vkey k4 3";
    checkeq(cb::engine_errc::success,
            h->get_stats(cookie, {statkey4, strlen(statkey4)}, {}, add_stats),
            "Failed to get stats.");
    check(vals.find("key_is_dirty") != vals.end(), "Found no key_is_dirty");
    check(vals.find("key_exptime") != vals.end(), "Found no key_exptime");
    check(vals.find("key_flags") != vals.end(), "Found no key_flags");
    check(vals.find("key_cas") != vals.end(), "Found no key_cas");
    check(vals.find("key_vb_state") != vals.end(), "Found no key_vb_state");
    check(vals.find("key_valid") != vals.end(), "Found no key_valid");

    // stat for key "k5" and vbucket "4"
    const char *statkey5 = "vkey k5 4";
    checkeq(cb::engine_errc::success,
            h->get_stats(cookie, {statkey5, strlen(statkey5)}, {}, add_stats),
            "Failed to get stats.");
    check(vals.find("key_is_dirty") != vals.end(), "Found no key_is_dirty");
    check(vals.find("key_exptime") != vals.end(), "Found no key_exptime");
    check(vals.find("key_flags") != vals.end(), "Found no key_flags");
    check(vals.find("key_cas") != vals.end(), "Found no key_cas");
    check(vals.find("key_vb_state") != vals.end(), "Found no key_vb_state");
    check(vals.find("key_valid") != vals.end(), "Found no key_valid");

    testHarness->destroy_cookie(cookie);
    return SUCCESS;
}

static enum test_result test_warmup_conf(EngineIface* h) {
    if (!isWarmupEnabled(h)) {
        return SKIPPED;
    }

    checkeq(100,
            get_int_stat(h, "ep_warmup_min_items_threshold"),
            "Incorrect initial warmup min items threshold.");
    checkeq(100,
            get_int_stat(h, "ep_warmup_min_memory_threshold"),
            "Incorrect initial warmup min memory threshold.");

    checkeq(cb::engine_errc::invalid_arguments,
            set_param(h,
                      EngineParamCategory::Flush,
                      "warmup_min_items_threshold",
                      "a"),
            "Set warmup_min_items_threshold should have failed");
    checkeq(cb::engine_errc::invalid_arguments,
            set_param(h,
                      EngineParamCategory::Flush,
                      "warmup_min_items_threshold",
                      "a"),
            "Set warmup_min_memory_threshold should have failed");

    checkeq(cb::engine_errc::success,
            set_param(h,
                      EngineParamCategory::Flush,
                      "warmup_min_items_threshold",
                      "80"),
            "Set warmup_min_items_threshold should have worked");
    checkeq(cb::engine_errc::success,
            set_param(h,
                      EngineParamCategory::Flush,
                      "warmup_min_memory_threshold",
                      "80"),
            "Set warmup_min_memory_threshold should have worked");

    checkeq(80,
            get_int_stat(h, "ep_warmup_min_items_threshold"),
            "Incorrect smaller warmup min items threshold.");
    checkeq(80,
            get_int_stat(h, "ep_warmup_min_memory_threshold"),
            "Incorrect smaller warmup min memory threshold.");

    for (int i = 0; i < 100; ++i) {
        std::stringstream key;
        key << "key-" << i;
        checkeq(cb::engine_errc::success,
                store(h,
                      nullptr,
                      StoreSemantics::Set,
                      key.str().c_str(),
                      "somevalue"),
                "Error setting.");
    }

    // Restart the server.
    std::string config(testHarness->get_current_testcase()->cfg);
    config = config + "warmup_min_memory_threshold=0";
    testHarness->reload_engine(&h, config.c_str(), true, false);

    wait_for_warmup_complete(h);

    const std::string eviction_policy =
            get_str_stat(h, "ep_item_eviction_policy");
    if (eviction_policy == "value_only") {
        checkeq(100,
                get_int_stat(h, "ep_warmup_key_count", "warmup"),
                "Expected 100 keys loaded after warmup");
    } else { // Full eviction mode
        checkeq(0,
                get_int_stat(h, "ep_warmup_key_count", "warmup"),
                "Expected 0 keys loaded after warmup");
    }

    checkeq(0,
            get_int_stat(h, "ep_warmup_value_count", "warmup"),
            "Expected 0 values loaded after warmup");

    return SUCCESS;
}

// Test that all the configuration parameters associated with the ItemPager,
// can be set.
static enum test_result test_itempager_conf(EngineIface* h) {
    checkeq(cb::engine_errc::success,
            set_param(h,
                      EngineParamCategory::Flush,
                      "pager_active_vb_pcnt",
                      "50"),
            "Setting pager_active_vb_pcnt should have worked");
    checkeq(50,
            get_int_stat(h, "ep_pager_active_vb_pcnt"),
            "pager_active_vb_pcnt did not get set to the correct value");

    checkeq(cb::engine_errc::success,
            set_param(h,
                      EngineParamCategory::Flush,
                      "pager_sleep_time_ms",
                      "1000"),
            "Setting pager_sleep_time_ms should have worked");
    checkeq(1000,
            get_int_stat(h, "ep_pager_sleep_time_ms"),
            "pager_sleep_time_ms did not get set to the correct value");

    checkeq(cb::engine_errc::success,
            set_param(h,
                      EngineParamCategory::Flush,
                      "item_eviction_age_percentage",
                      "100"),
            "Set item_eviction_age_percentage should have worked");
    checkeq(100,
            get_int_stat(h, "ep_item_eviction_age_percentage"),
            "item_eviction_age_percentage did not get set to the correct "
            "value");

    checkeq(cb::engine_errc::success,
            set_param(h,
                      EngineParamCategory::Flush,
                      "item_eviction_freq_counter_age_threshold",
                      "10"),
            "Set item_eviction_freq_counter_age_threshold should have worked");
    checkeq(10,
            get_int_stat(h, "ep_item_eviction_freq_counter_age_threshold"),
            "item_eviction_freq_counter_age_threshold did not get set to the "
            "correct value");

    checkeq(cb::engine_errc::success,
            set_param(h,
                      EngineParamCategory::Flush,
                      "item_freq_decayer_chunk_duration",
                      "1000"),
            "Set item_freq_decayer_chunk_duration should have worked");
    checkeq(1000,
            get_int_stat(h, "ep_item_freq_decayer_chunk_duration"),
            "item_freq_decayer_chunk_duration did not get set to the correct "
            "value");

    checkeq(cb::engine_errc::success,
            set_param(h,
                      EngineParamCategory::Flush,
                      "item_freq_decayer_percent",
                      "100"),
            "Set item_freq_decayer_percent should have worked");
    checkeq(100,
            get_int_stat(h, "ep_item_freq_decayer_percent"),
            "item_freq_decayer_percent did not get set to the correct value");

    return SUCCESS;
}

static enum test_result test_pitr_conf(EngineIface* h) {
    // Check the max age
    checkeq(86400,
            get_int_stat(h, "ep_pitr_max_history_age"),
            "Incorrect default value for pitr_max_history_age");
    checkeq(cb::engine_errc::success,
            set_param(
                    h, EngineParamCategory::Flush, "pitr_max_history_age", "1"),
            "Setting pitr_max_history_age should have worked");
    checkeq(1,
            get_int_stat(h, "ep_pitr_max_history_age"),
            "pitr_max_history_age did not get set to the correct value");
    checkeq(cb::engine_errc::success,
            set_param(h,
                      EngineParamCategory::Flush,
                      "pitr_max_history_age",
                      "172800"),
            "Setting pitr_max_history_age should have worked");
    checkeq(172800,
            get_int_stat(h, "ep_pitr_max_history_age"),
            "pitr_max_history_age did not get set to the correct value");

    checkeq(cb::engine_errc::invalid_arguments,
            set_param(
                    h, EngineParamCategory::Flush, "pitr_max_history_age", "0"),
            "Setting pitr_max_history_age outside the legal range should not "
            "work");
    checkeq(cb::engine_errc::invalid_arguments,
            set_param(h,
                      EngineParamCategory::Flush,
                      "pitr_max_history_age",
                      "172801"),
            "Setting pitr_max_history_age outside the legal range should not "
            "work");
    checkeq(172800,
            get_int_stat(h, "ep_pitr_max_history_age"),
            "pitr_max_history_age was changed when setting "
            "pitr_max_history_age to invalid value");

    checkeq(cb::engine_errc::invalid_arguments,
            set_param(
                    h, EngineParamCategory::Flush, "pitr_max_history_age", "0"),
            "Setting pitr_max_history_age outside the legal range should not "
            "work");
    checkeq(172800,
            get_int_stat(h, "ep_pitr_max_history_age"),
            "pitr_max_history_age was changed when setting "
            "pitr_max_history_age to invalid value");

    // Check the granularity
    checkeq(600,
            get_int_stat(h, "ep_pitr_granularity"),
            "Incorrect default value for ep_pitr_granularity");

    checkeq(cb::engine_errc::success,
            set_param(h, EngineParamCategory::Flush, "pitr_granularity", "1"),
            "Setting pitr_granularity should have worked");
    checkeq(1,
            get_int_stat(h, "ep_pitr_granularity"),
            "ep_pitr_granularity did not get set to the correct value");
    checkeq(cb::engine_errc::success,
            set_param(
                    h, EngineParamCategory::Flush, "pitr_granularity", "18000"),
            "Setting pitr_granularity should have worked");
    checkeq(18000,
            get_int_stat(h, "ep_pitr_granularity"),
            "ep_pitr_granularity did not get set to the correct value");
    checkeq(cb::engine_errc::invalid_arguments,
            set_param(h, EngineParamCategory::Flush, "pitr_granularity", "0"),
            "Setting pitr_granularity outside the legal range should not work");
    checkeq(cb::engine_errc::invalid_arguments,
            set_param(
                    h, EngineParamCategory::Flush, "pitr_granularity", "18001"),
            "Setting pitr_granularity outside the legal range should not work");
    checkeq(18000,
            get_int_stat(h, "ep_pitr_granularity"),
            "pitr_max_history_age was changed when setting pitr_granularity to "
            "invalid value");
    checkeq(cb::engine_errc::invalid_arguments,
            set_param(h, EngineParamCategory::Flush, "pitr_granularity", "0"),
            "Setting pitr_granularity outside the legal range should not work");
    checkeq(18000,
            get_int_stat(h, "ep_pitr_granularity"),
            "pitr_max_history_age was changed when setting pitr_granularity to "
            "invalid value");

    // Check the master on off switch
    check(!get_bool_stat(h, "ep_pitr_enabled"),
          "Incorrect default value for ep_pitr_enabled");

    checkeq(cb::engine_errc::success,
            set_param(h, EngineParamCategory::Flush, "pitr_enabled", "true"),
            "Set pitr_enabled should have worked");
    checkeq(true,
            get_bool_stat(h, "ep_pitr_enabled"),
            "ep_pitr_enabled did not get set to the correct value");

    checkeq(cb::engine_errc::success,
            set_param(h, EngineParamCategory::Flush, "pitr_enabled", "false"),
            "Set pitr_enabled should have worked");
    checkeq(false,
            get_bool_stat(h, "ep_pitr_enabled"),
            "ep_pitr_enabled did not get set to the correct value");

    return SUCCESS;
}

static enum test_result test_bloomfilter_conf(EngineIface* h) {
    if (get_bool_stat(h, "ep_bfilter_enabled") == false) {
        checkeq(cb::engine_errc::success,
                set_param(h,
                          EngineParamCategory::Flush,
                          "bfilter_enabled",
                          "true"),
                "Set bloomfilter_enabled should have worked");
    }
    check(get_bool_stat(h, "ep_bfilter_enabled"),
          "Bloom filter wasn't enabled");

    checkeq(0.1f,
            get_float_stat(h, "ep_bfilter_residency_threshold"),
            "Incorrect initial bfilter_residency_threshold.");

    checkeq(cb::engine_errc::success,
            set_param(
                    h, EngineParamCategory::Flush, "bfilter_enabled", "false"),
            "Set bloomfilter_enabled should have worked.");
    checkeq(cb::engine_errc::success,
            set_param(h,
                      EngineParamCategory::Flush,
                      "bfilter_residency_threshold",
                      "0.15"),
            "Set bfilter_residency_threshold should have worked.");

    checkeq(false, get_bool_stat(h, "ep_bfilter_enabled"),
            "Bloom filter should have been disabled.");
    checkeq(0.15f,
            get_float_stat(h, "ep_bfilter_residency_threshold"),
            "Incorrect bfilter_residency_threshold.");

    return SUCCESS;
}

static enum test_result test_bloomfilters(EngineIface* h) {
    if (get_bool_stat(h, "ep_bfilter_enabled") == false) {
        checkeq(cb::engine_errc::success,
                set_param(h,
                          EngineParamCategory::Flush,
                          "bfilter_enabled",
                          "true"),
                "Set bloomfilter_enabled should have worked");
    }
    check(get_bool_stat(h, "ep_bfilter_enabled"),
          "Bloom filter wasn't enabled");

    // Key is only present if bgOperations is non-zero.
    int num_read_attempts = get_int_stat_or_default(h, 0, "ep_bg_num_samples");

    // Ensure vbucket's bloom filter is enabled
    checkeq("ENABLED"s,
            get_str_stat(h, "vb_0:bloom_filter", "vbucket-details 0"),
            "Vbucket 0's bloom filter wasn't enabled upon setup!");

    int i;

    // Insert 10 items.
    for (i = 0; i < 10; ++i) {
        std::stringstream key;
        key << "key-" << i;
        checkeq(cb::engine_errc::success,
                store(h,
                      nullptr,
                      StoreSemantics::Set,
                      key.str().c_str(),
                      "somevalue"),
                "Error setting.");
    }
    wait_for_flusher_to_settle(h);

    // Evict all 10 items.
    for (i = 0; i < 10; ++i) {
        std::stringstream key;
        key << "key-" << i;
        evict_key(h, key.str().c_str(), Vbid(0), "Ejected.");
    }
    wait_for_flusher_to_settle(h);

    // Ensure 10 items are non-resident.
    cb_assert(10 == get_int_stat(h, "ep_num_non_resident"));

    // Issue delete on first 5 items.
    for (i = 0; i < 5; ++i) {
        std::stringstream key;
        key << "key-" << i;
        checkeq(cb::engine_errc::success,
                del(h, key.str().c_str(), 0, Vbid(0)),
                "Failed remove with value.");
    }
    wait_for_flusher_to_settle(h);

    // Ensure that there are 5 non-resident items
    cb_assert(5 == get_int_stat(h, "ep_num_non_resident"));
    cb_assert(5 == get_int_stat(h, "curr_items"));

    checkeq(cb::engine_errc::success,
            get_stats(h, {}, {}, add_stats),
            "Failed to get stats.");
    std::string eviction_policy = vals.find("ep_item_eviction_policy")->second;

    std::chrono::microseconds sleepTime{128};

    if (eviction_policy == "value_only") {  // VALUE-ONLY EVICTION MODE

        checkeq(5,
                get_int_stat(
                        h, "vb_0:bloom_filter_key_count", "vbucket-details 0"),
                "Unexpected no. of keys in bloom filter");

        checkeq(num_read_attempts,
                get_int_stat_or_default(h, 0, "ep_bg_num_samples"),
                "Expected bgFetch attempts to remain unchanged");

        for (i = 0; i < 5; ++i) {
            std::stringstream key;
            key << "key-" << i;
            check(get_meta(h, key.str().c_str()), "Get meta failed");
        }

        // GetMeta would cause bgFetches as bloomfilter contains
        // the deleted items.
        checkeq(num_read_attempts + 5,
                get_int_stat(h, "ep_bg_num_samples"),
                "Expected bgFetch attempts to increase by five");

        // Run compaction, with drop_deletes
        compact_db(h, Vbid(0), 15, 15, 1);
        while (get_int_stat(h, "ep_pending_compactions") != 0) {
            decayingSleep(&sleepTime);
        }

        for (i = 0; i < 5; ++i) {
            std::stringstream key;
            key << "key-" << i;
            check(get_meta(h, key.str().c_str()), "Get meta failed");
        }
        checkeq(num_read_attempts + 5,
                get_int_stat(h, "ep_bg_num_samples"),
                "Expected bgFetch attempts to stay as before");

    } else {                                // FULL EVICTION MODE

        checkeq(10,
                get_int_stat(
                        h, "vb_0:bloom_filter_key_count", "vbucket-details 0"),
                "Unexpected no. of keys in bloom filter");

        // Because of issuing deletes on non-resident items
        checkeq(num_read_attempts + 5,
                get_int_stat(h, "ep_bg_num_samples"),
                "Expected bgFetch attempts to increase by five, after deletes");

        // Run compaction, with drop_deletes, to exclude deleted items
        // from bloomfilter.
        compact_db(h, Vbid(0), 15, 15, 1);
        while (get_int_stat(h, "ep_pending_compactions") != 0) {
            decayingSleep(&sleepTime);
        }

        for (i = 0; i < 5; i++) {
            std::stringstream key;
            key << "key-" << i;
            checkeq(cb::engine_errc::no_such_key,
                    get(h, nullptr, key.str(), Vbid(0)).first,
                    "Unable to get stored item");
        }
        // + 6 because last delete is not purged by the compactor
        checkeq(num_read_attempts + 6,
                get_int_stat(h, "ep_bg_num_samples"),
                "Expected bgFetch attempts to stay as before");
    }

    return SUCCESS;
}

static enum test_result test_bloomfilters_with_store_apis(EngineIface* h) {
    if (get_bool_stat(h, "ep_bfilter_enabled") == false) {
        checkeq(cb::engine_errc::success,
                set_param(h,
                          EngineParamCategory::Flush,
                          "bfilter_enabled",
                          "true"),
                "Set bloomfilter_enabled should have worked");
    }
    check(get_bool_stat(h, "ep_bfilter_enabled"),
          "Bloom filter wasn't enabled");

    int num_read_attempts = get_int_stat_or_default(h, 0, "ep_bg_num_samples");

    // Ensure vbucket's bloom filter is enabled
    checkeq("ENABLED"s,
            get_str_stat(h, "vb_0:bloom_filter", "vbucket-details 0"),
            "Vbucket 0's bloom filter wasn't enabled upon setup!");

    for (int i = 0; i < 1000; i++) {
        std::stringstream key;
        key << "key-" << i;
        check(!get_meta(h, key.str().c_str()), "Get meta should fail.");
    }

    checkeq(num_read_attempts,
            get_int_stat_or_default(h, 0, "ep_bg_num_samples"),
            "Expected no bgFetch attempts");

    checkeq(cb::engine_errc::success,
            get_stats(h, {}, {}, add_stats),
            "Failed to get stats.");
    std::string eviction_policy = vals.find("ep_item_eviction_policy")->second;

    if (eviction_policy == "full_eviction") {  // FULL EVICTION MODE
        // Set with Meta
        int j;
        for (j = 0; j < 10; j++) {
            // init some random metadata
            ItemMetaData itm_meta;
            itm_meta.revSeqno = 10;
            itm_meta.cas = 0xdeadbeef;
            itm_meta.exptime = time(nullptr) + 300;
            itm_meta.flags = 0xdeadbeef;

            const std::string key = "swm-" + std::to_string(j);
            checkeq(cb::engine_errc::success,
                    set_with_meta(h,
                                  key.data(),
                                  key.size(),
                                  "somevalue",
                                  9,
                                  Vbid(0),
                                  &itm_meta,
                                  0),
                    "Expected to store item");
        }

        checkeq(num_read_attempts,
                get_int_stat_or_default(h, 0, "ep_bg_num_samples"),
                "Expected no bgFetch attempts");

        // Add
        for (j = 0; j < 10; j++) {
            std::stringstream key;
            key << "add-" << j;

            checkeq(cb::engine_errc::success,
                    store(h,
                          nullptr,
                          StoreSemantics::Add,
                          key.str().c_str(),
                          "newvalue"),
                    "Failed to add value again.");
        }

        checkeq(num_read_attempts,
                get_int_stat_or_default(h, 0, "ep_bg_num_samples"),
                "Expected no bgFetch attempts");

        // Delete
        for (j = 0; j < 10; j++) {
            std::stringstream key;
            key << "del-" << j;
            checkeq(cb::engine_errc::no_such_key,
                    del(h, key.str().c_str(), 0, Vbid(0)),
                    "Failed remove with value.");
        }

        checkeq(num_read_attempts,
                get_int_stat_or_default(h, 0, "ep_bg_num_samples"),
                "Expected no bgFetch attempts");
    }

    return SUCCESS;
}

static enum test_result test_bloomfilter_delete_plus_set_scenario(
        EngineIface* h) {
    if (get_bool_stat(h, "ep_bfilter_enabled") == false) {
        checkeq(cb::engine_errc::success,
                set_param(h,
                          EngineParamCategory::Flush,
                          "bfilter_enabled",
                          "true"),
                "Set bloomfilter_enabled should have worked");
    }
    check(get_bool_stat(h, "ep_bfilter_enabled"),
          "Bloom filter wasn't enabled");

    // Ensure vbucket's bloom filter is enabled
    checkeq("ENABLED"s,
            get_str_stat(h, "vb_0:bloom_filter", "vbucket-details 0"),
            "Vbucket 0's bloom filter wasn't enabled upon setup!");

    checkeq(cb::engine_errc::success,
            store(h, nullptr, StoreSemantics::Set, "k1", "v1"),
            "Failed to fail to store an item.");

    wait_for_flusher_to_settle(h);
    int num_writes = get_int_stat(h, "rw_0:io_num_write", "kvstore");
    int num_persisted = get_int_stat(h, "ep_total_persisted");
    cb_assert(num_writes == 1 && num_persisted == 1);

    checkeq(cb::engine_errc::success,
            del(h, "k1", 0, Vbid(0)),
            "Failed remove with value.");
    stop_persistence(h);
    checkeq(cb::engine_errc::success,
            store(h,
                  nullptr,
                  StoreSemantics::Set,
                  "k1",
                  "v2",
                  nullptr,
                  0,
                  Vbid(0)),
            "Failed to fail to store an item.");
    int key_count =
            get_int_stat(h, "vb_0:bloom_filter_key_count", "vbucket-details 0");

    if (key_count == 0) {
        checkge(2, get_int_stat(h, "rw_0:io_num_write", "kvstore"),
              "Unexpected number of writes");
        start_persistence(h);
        wait_for_flusher_to_settle(h);
        checkeq(0,
                get_int_stat(
                        h, "vb_0:bloom_filter_key_count", "vbucket-details 0"),
                "Unexpected number of keys in bloomfilter");
    } else {
        cb_assert(key_count == 1);
        checkeq(2,
                get_int_stat(h, "rw_0:io_num_write", "kvstore"),
                "Unexpected number of writes");
        start_persistence(h);
        wait_for_flusher_to_settle(h);
        checkeq(1,
                get_int_stat(
                        h, "vb_0:bloom_filter_key_count", "vbucket-details 0"),
                "Unexpected number of keys in bloomfilter");
    }

    return SUCCESS;
}

static enum test_result test_datatype(EngineIface* h) {
    auto* cookie = testHarness->create_cookie(h);
    testHarness->set_datatype_support(cookie, true);

    ItemIface* itm = nullptr;
    const std::string key(R"({"foo":"bar"})");
    const auto datatype = PROTOCOL_BINARY_DATATYPE_JSON;
    uint64_t cas = 0;
    std::string value("x");
    checkeq(cb::engine_errc::success,
            storeCasOut(h, nullptr, Vbid(0), key, value, datatype, itm, cas),
            "Expected set to succeed");

    auto ret = get(h, cookie, key, Vbid(0));
    checkeq(cb::engine_errc::success, ret.first, "Unable to get stored item");

    item_info info;
    h->get_item_info(ret.second.get(), &info);
    checkeq(PROTOCOL_BINARY_DATATYPE_JSON, info.datatype, "Invalid datatype");

    const char* key1 = "foo";
    const char* val1 = R"({"foo1":"bar1"})";
    ItemMetaData itm_meta;
    itm_meta.revSeqno = 10;
    itm_meta.cas = info.cas;
    itm_meta.exptime = info.exptime;
    itm_meta.flags = info.flags;
    checkeq(cb::engine_errc::success,
            set_with_meta(h,
                          key1,
                          strlen(key1),
                          val1,
                          strlen(val1),
                          Vbid(0),
                          &itm_meta,
                          last_cas,
                          0,
                          info.datatype,
                          cookie),
            "Expected to store item");

    ret = get(h, cookie, key1, Vbid(0));
    checkeq(cb::engine_errc::success, ret.first, "Unable to get stored item");

    h->get_item_info(ret.second.get(), &info);
    checkeq(PROTOCOL_BINARY_DATATYPE_JSON,
            info.datatype,
            "Invalid datatype, when setWithMeta");

    testHarness->destroy_cookie(cookie);
    return SUCCESS;
}

static enum test_result test_datatype_with_unknown_command(EngineIface* h) {
    auto* cookie = testHarness->create_cookie(h);
    testHarness->set_datatype_support(cookie, true);
    const char* key = "foo";
    const char* val = R"({"foo":"bar"})";
    auto datatype = PROTOCOL_BINARY_DATATYPE_JSON;

    ItemMetaData itm_meta;
    itm_meta.revSeqno = 10;
    itm_meta.cas = 0x1;
    itm_meta.exptime = 0;
    itm_meta.flags = 0;

    //SET_WITH_META
    checkeq(cb::engine_errc::success,
            set_with_meta(h,
                          key,
                          strlen(key),
                          val,
                          strlen(val),
                          Vbid(0),
                          &itm_meta,
                          0,
                          0,
                          datatype,
                          cookie),
            "Expected to store item");

    auto ret = get(h, cookie, key, Vbid(0));
    checkeq(cb::engine_errc::success, ret.first, "Unable to get stored item");

    item_info info;
    h->get_item_info(ret.second.get(), &info);
    checkeq(PROTOCOL_BINARY_DATATYPE_JSON,
            info.datatype,
            "Invalid datatype, when setWithMeta");

    //SET_RETURN_META
    checkeq(cb::engine_errc::success,
            set_ret_meta(h,
                         "foo1",
                         4,
                         val,
                         strlen(val),
                         Vbid(0),
                         0,
                         0,
                         0,
                         datatype,
                         cookie),
            "Expected success");
    checkeq(cb::mcbp::Status::Success, last_status.load(),
            "Expected set returing meta to succeed");
    checkeq(PROTOCOL_BINARY_DATATYPE_JSON,
            last_datatype.load(),
            "Invalid datatype, when set_return_meta");

    testHarness->destroy_cookie(cookie);
    return SUCCESS;
}

static enum test_result test_access_scanner_settings(EngineIface* h) {
    if (!isWarmupEnabled(h)) {
        // Access scanner n/a without warmup.
        return SKIPPED;
    }

    // Create a unique access log path by combining with the db path.
    checkeq(cb::engine_errc::success,
            get_stats(h, {}, {}, add_stats),
            "Failed to get stats.");
    std::string dbname = vals.find("ep_dbname")->second;

    const auto alog_path = std::string("alog_path=") + dbname +
                           cb::io::DirectorySeparator + "access.log";
    std::string newconfig =
            std::string(testHarness->get_current_testcase()->cfg) + alog_path;

    testHarness->reload_engine(&h, newconfig.c_str(), true, false);

    wait_for_warmup_complete(h);

    std::string err_msg;
    // Check access scanner is enabled and alog_task_time is at default
    checkeq(true,
            get_bool_stat(h, "ep_access_scanner_enabled"),
            "Expected access scanner to be enabled");
    cb_assert(get_int_stat(h, "ep_alog_task_time") == 2);

    // Ensure access_scanner_task_time is what its expected to be.
    // Need to wait until the AccessScanner task has been setup.
    wait_for_stat_change(
            h, "ep_access_scanner_task_time", std::string{"NOT_SCHEDULED"});

    std::string str = get_str_stat(h, "ep_access_scanner_task_time");
    std::string expected_time = "02:00";
    err_msg.assign("Initial time incorrect, expect: " +
                   expected_time + ", actual: " + str.substr(11, 5));
    checkeq(0, str.substr(11, 5).compare(expected_time), err_msg.c_str());

    // Update alog_task_time and ensure the update is successful
    expected_time = "05:00";

    // [MB-24422] we need to set this multiple times as the change listeners
    //  may not have been initialized at the time of call
    repeat_till_true([&]() {
        set_param(h, EngineParamCategory::Flush, "alog_task_time", "5");
        str = get_str_stat(h, "ep_access_scanner_task_time");
        return (0 == str.substr(11, 5).compare(expected_time));
    });

    err_msg.assign("Updated time incorrect, expect: " +
                   expected_time + ", actual: " + str.substr(11, 5));
    checkeq(0, str.substr(11, 5).compare(expected_time), err_msg.c_str());

    // Update alog_sleep_time by 10 mins and ensure the update is successful.
    const std::chrono::minutes update_by{10};
    std::string targetTaskTime1{make_time_string(std::chrono::system_clock::now() +
                                                 update_by)};

    set_param(h,
              EngineParamCategory::Flush,
              "alog_sleep_time",
              std::to_string(update_by.count()).c_str());
    str = get_str_stat(h, "ep_access_scanner_task_time");

    // Recalculate now() + 10mins as upper bound on when the task should be
    // scheduled.
    std::string targetTaskTime2{make_time_string(std::chrono::system_clock::now() +
                                                 update_by)};

    // ep_access_scanner_task_time should fall within the range of
    // targetTaskTime1 and targetTaskTime2
    err_msg.assign("Unexpected task time range, expect: " +
                   targetTaskTime1 + " <= " + str + " <= " + targetTaskTime2);
    checkle(targetTaskTime1, str, err_msg.c_str());
    checkle(str, targetTaskTime2, err_msg.c_str());

    return SUCCESS;
}

static enum test_result test_access_scanner(EngineIface* h) {
    if (!isWarmupEnabled(h)) {
        // Access scanner not applicable without warmup.
        return SKIPPED;
    }

    // Create a unique access log path by combining with the db path.
    checkeq(cb::engine_errc::success,
            get_stats(h, {}, {}, add_stats),
            "Failed to get stats.");
    const auto dbname = vals.find("ep_dbname")->second;

    const auto alog_path = std::string("alog_path=") + dbname +
                           cb::io::DirectorySeparator + "access.log";

    /* We do not want the access scanner task to be running while we initiate it
       explicitly below. Hence set the alog_task_time to about 1 ~ 2 hours
       from now */
    const time_t now = time(nullptr);
    struct tm tm_now;
    cb_gmtime_r(&now, &tm_now);
    const auto two_hours_hence = (tm_now.tm_hour + 2) % 24;

    const auto alog_task_time = std::string("alog_task_time=") +
            std::to_string(two_hours_hence);

    const auto newconfig =
            std::string(testHarness->get_current_testcase()->cfg) + alog_path +
            ";" + alog_task_time;

    testHarness->reload_engine(&h, newconfig.c_str(), true, false);

    wait_for_warmup_complete(h);

    /* Check that alog_task_time was correctly updated. */
    checkeq(get_int_stat(h, "ep_alog_task_time"),
            two_hours_hence,
            "Failed to set alog_task_time to 2 hours in the future");

    checkeq(cb::engine_errc::success,
            get_stats(h, {}, {}, add_stats),
            "Failed to get stats.");
    std::string name = vals.find("ep_alog_path")->second;

    /* Check access scanner is enabled */
    checkeq(true,
            get_bool_stat(h, "ep_access_scanner_enabled"),
            "Access scanner task not enabled by default. Check test config");

    const int num_shards =
            get_int_stat(h, "ep_workload:num_shards", "workload");
    name = name + ".0";
    std::string prev(name + ".old");

    /* Get the resident ratio down to below 95% - point at which access.log
     * generation occurs.
     */
    int num_items = 0;
    // Size chosen to create ~2000 items (i.e. 2x more than we sanity-check below)
    // with the given max_size for this test.
    const std::string value(2000, 'x');
    while (true) {
        // Gathering stats on every store is expensive, just check every 100 iterations
        if ((num_items % 100) == 0) {
            if (get_int_stat(h, "vb_active_perc_mem_resident") < 94) {
                break;
            }
        }

        std::string key("key" + std::to_string(num_items));
        cb::engine_errc ret = store(
                h, nullptr, StoreSemantics::Set, key.c_str(), value.c_str());
        switch (ret) {
        case cb::engine_errc::success:
            num_items++;
            break;

        case cb::engine_errc::no_memory:
        case cb::engine_errc::temporary_failure:
            // Returned when at high watermark; simply retry the op.
            break;

        default:
            fprintf(stderr,
                    "test_access_scanner: Unexpected result from store(): %s\n",
                    cb::to_string(ret).c_str());
            abort();
        }

    }

    // Sanity check - ensure we have enough vBucket quota (max_size)
    // such that we have 1000 items - enough to give us 0.1%
    // granuarity in any residency calculations. */
    if (num_items < 1000) {
        std::cerr << "Error: test_access_scanner: "
            "expected at least 1000 items after filling vbucket, "
            "but only have " << num_items << ". "
            "Check max_size setting for test." << std::endl;
        return FAIL;
    }

    wait_for_flusher_to_settle(h);
    verify_curr_items(h, num_items, "Wrong number of items");
    int num_non_resident = get_int_stat(h, "vb_active_num_non_resident");
    checkge(num_non_resident, num_items * 6 / 100,
            "Expected num_non_resident to be at least 6% of total items");

    /* Run access scanner task once and expect it to generate access log */
    checkeq(cb::engine_errc::success,
            set_param(h,
                      EngineParamCategory::Flush,
                      "access_scanner_run",
                      "true"),
            "Failed to trigger access scanner");

    // Wait for the number of runs to equal the number of shards.
    wait_for_stat_to_be(h, "ep_num_access_scanner_runs", num_shards);

    /* This time since resident ratio is < 95% access log should be generated */
    check(cb::io::isFile(name),
          (std::string("access log file (") + name +
           ") should exist (got errno:" + std::to_string(errno))
                  .c_str());

    /* Increase resident ratio by deleting items */
    checkeq(cb::engine_errc::success,
            vbucketDelete(h, Vbid(0)),
            "Expected success");
    check(set_vbucket_state(h, Vbid(0), vbucket_state_active),
          "Failed to set VB0 state.");

    /* Run access scanner task once */
    const int access_scanner_skips =
            get_int_stat(h, "ep_num_access_scanner_skips");
    checkeq(cb::engine_errc::success,
            set_param(h,
                      EngineParamCategory::Flush,
                      "access_scanner_run",
                      "true"),
            "Failed to trigger access scanner");
    wait_for_stat_to_be(h,
                        "ep_num_access_scanner_skips",
                        access_scanner_skips + num_shards);

    /* Access log files should be removed because resident ratio > 95% */
    check(!cb::io::isFile(prev), ".old access log file should not exist");
    check(!cb::io::isFile(name), "access log file should not exist");

    return SUCCESS;
}

static enum test_result test_set_param_message(EngineIface* h) {
    checkeq(cb::engine_errc::invalid_arguments,
            set_param(h, EngineParamCategory::Flush, "alog_task_time", "50"),
            "Expected an invalid value error for an out of bounds "
            "alog_task_time");
    check(std::string("Validation Error").compare(last_body),
          "Expected a "
          "validation error in the response body");
    return SUCCESS;
}

static enum test_result test_warmup_stats(EngineIface* h) {
    if (!isWarmupEnabled(h)) {
        return SKIPPED;
    }

    check(set_vbucket_state(h, Vbid(0), vbucket_state_active),
          "Failed to set VB0 state.");
    check(set_vbucket_state(h, Vbid(1), vbucket_state_replica),
          "Failed to set VB1 state.");

    for (int i = 0; i < 5000; ++i) {
        std::stringstream key;
        key << "key-" << i;
        checkeq(cb::engine_errc::success,
                store(h,
                      nullptr,
                      StoreSemantics::Set,
                      key.str().c_str(),
                      "somevalue"),
                "Error setting.");
    }

    // Restart the server.
    testHarness->reload_engine(&h,

                               testHarness->get_current_testcase()->cfg,
                               true,
                               false);

    wait_for_warmup_complete(h);

    const auto warmup_stats = get_all_stats(h, "warmup");

    // Check all expected warmup stats exists.
    const char* warmup_keys[] = { "ep_warmup_thread",
                                  "ep_warmup_value_count",
                                  "ep_warmup_key_count",
                                  "ep_warmup_dups",
                                  "ep_warmup_oom",
                                  "ep_warmup_time"};
    for (const auto* key : warmup_keys) {
        check(warmup_stats.find(key) != warmup_stats.end(),
              (std::string("Found no ") + key).c_str());
    }

    std::string warmup_time = warmup_stats.at("ep_warmup_time");
    cb_assert(std::stoi(warmup_time) > 0);

    const auto prev_vb_stats = get_all_stats(h, "prev-vbucket");

    check(prev_vb_stats.find("vb_0") != prev_vb_stats.end(),
          "Found no previous state for VB0");
    check(prev_vb_stats.find("vb_1") != prev_vb_stats.end(),
          "Found no previous state for VB1");

    checkeq(std::string("active"), prev_vb_stats.at("vb_0"),
            "Unexpected stats for vb 0");
    checkeq(std::string("replica"), prev_vb_stats.at("vb_1"),
            "Unexpected stats for vb 1");

    const auto vb_details_stats = get_all_stats(h, "vbucket-details");
    checkeq(5000, std::stoi(vb_details_stats.at("vb_0:num_items")),
            "Unexpected item count for vb 0");
    checkeq(0, std::stoi(vb_details_stats.at("vb_1:num_items")),
            "Unexpected item count for vb 1");

    return SUCCESS;
}

static enum test_result test_warmup_with_threshold(EngineIface* h) {
    if (!isWarmupEnabled(h)) {
        return SKIPPED;
    }

    check(set_vbucket_state(h, Vbid(0), vbucket_state_active),
          "Failed set vbucket 1 state.");
    check(set_vbucket_state(h, Vbid(1), vbucket_state_active),
          "Failed set vbucket 2 state.");
    check(set_vbucket_state(h, Vbid(2), vbucket_state_active),
          "Failed set vbucket 3 state.");
    check(set_vbucket_state(h, Vbid(3), vbucket_state_active),
          "Failed set vbucket 4 state.");

    for (int i = 0; i < 10000; ++i) {
        std::stringstream key;
        key << "key+" << i;
        checkeq(cb::engine_errc::success,
                store(h,
                      nullptr,
                      StoreSemantics::Set,
                      key.str().c_str(),
                      "somevalue",
                      nullptr,
                      0,
                      Vbid(i % 4)),
                "Error setting.");
    }

    // Restart the server.
    testHarness->reload_engine(&h,

                               testHarness->get_current_testcase()->cfg,
                               true,
                               false);

    wait_for_warmup_complete(h);

    checkeq(1,
            get_int_stat(h, "ep_warmup_min_item_threshold", "warmup"),
            "Unable to set warmup_min_item_threshold to 1%");

    const std::string policy = get_str_stat(h, "ep_item_eviction_policy");

    if (policy == "full_eviction") {
        checkeq(get_int_stat(h, "ep_warmup_key_count", "warmup"),
                get_int_stat(h, "ep_warmup_value_count", "warmup"),
                "Warmed up key count didn't match warmed up value count");
    } else {
        checkeq(10000,
                get_int_stat(h, "ep_warmup_key_count", "warmup"),
                "Warmup didn't warmup all keys");
    }
    check(get_int_stat(h, "ep_warmup_value_count", "warmup") <= 110,
          "Warmed up value count found to be greater than 1%");

    cb_assert(get_int_stat(h, "ep_warmup_time", "warmup") > 0);

    return SUCCESS;
}

// Test that when a bucket is populated in full-eviction mode; but
// later changed to value-eviction mode, if there isn't sufficient
// memory to load all item metadata we return NOMEM to the
// ENABLE_TRAFFIC command.
static enum test_result test_warmup_oom(EngineIface* h) {
    if (!isWarmupEnabled(h)) {
        return SKIPPED;
    }

    // Requires memory tracking for us to be able to correctly monitor memory
    // usage.
    if (!get_bool_stat(h, "ep_mem_tracker_enabled")) {
        return SKIPPED;
    }

    write_items(
            h, 20000, 0, "superlongnameofkey1234567890123456789012345678902");

    wait_for_flusher_to_settle(h);

    std::string config(testHarness->get_current_testcase()->cfg);
    config = config + "max_size=2097152;item_eviction_policy=value_only";

    testHarness->reload_engine(&h, config.c_str(), true, false);

    wait_for_warmup_complete(h);

    std::unique_ptr<MockCookie> cookie = std::make_unique<MockCookie>();
    auto pkt = createPacket(cb::mcbp::ClientOpcode::EnableTraffic);
    checkeq(cb::engine_errc::no_memory,
            h->unknown_command(cookie.get(), *pkt, add_response),
            "Data traffic command should have failed with enomem");

    return SUCCESS;
}

static enum test_result test_cbd_225(EngineIface* h) {
    // get engine startup token
    time_t token1 = get_int_stat(h, "ep_startup_time");
    checkne(time_t{0}, token1, "Expected non-zero startup token");

    // store some random data
    checkeq(cb::engine_errc::success,
            store(h, nullptr, StoreSemantics::Set, "k1", "v1"),
            "Failed to fail to store an item.");
    checkeq(cb::engine_errc::success,
            store(h, nullptr, StoreSemantics::Set, "k2", "v2"),
            "Failed to fail to store an item.");
    wait_for_flusher_to_settle(h);

    // check token again, which should be the same as before
    time_t token2 = get_int_stat(h, "ep_startup_time");
    checkeq(token1, token2, "Expected the same startup token");

    // reload the engine
    testHarness->time_travel(10);
    testHarness->reload_engine(&h,

                               testHarness->get_current_testcase()->cfg,
                               true,
                               false);

    wait_for_warmup_complete(h);

    // check token, this time we should get a different one
    time_t token3 = get_int_stat(h, "ep_startup_time");
    checkne(token3, token1, "Expected a different startup token");

    return SUCCESS;
}

static enum test_result test_workload_stats(EngineIface* h) {
    auto* cookie = testHarness->create_cookie(h);
    checkeq(cb::engine_errc::success,
            h->get_stats(cookie, "workload"sv, {}, add_stats),
            "Falied to get workload stats");
    testHarness->destroy_cookie(cookie);
    int num_read_threads =
            get_int_stat(h, "ep_workload:num_readers", "workload");
    int num_write_threads =
            get_int_stat(h, "ep_workload:num_writers", "workload");
    int num_auxio_threads =
            get_int_stat(h, "ep_workload:num_auxio", "workload");
    int num_nonio_threads =
            get_int_stat(h, "ep_workload:num_nonio", "workload");
    int num_shards = get_int_stat(h, "ep_workload:num_shards", "workload");
    checkeq(10, num_read_threads, "Incorrect number of readers");
    checkeq(4, num_write_threads, "Incorrect number of writers");
    checkeq(1, num_auxio_threads, "Incorrect number of auxio threads");
    check(num_nonio_threads > 1 && num_nonio_threads <= 8,
          "Incorrect number of nonio threads");
    checkeq(5, num_shards, "Incorrect number of shards");
    return SUCCESS;
}

static enum test_result test_max_workload_stats(EngineIface* h) {
    auto* cookie = testHarness->create_cookie(h);
    checkeq(cb::engine_errc::success,
            h->get_stats(cookie, "workload"sv, {}, add_stats),
            "Failed to get workload stats");
    testHarness->destroy_cookie(cookie);
    int num_read_threads =
            get_int_stat(h, "ep_workload:num_readers", "workload");
    int num_write_threads =
            get_int_stat(h, "ep_workload:num_writers", "workload");
    int num_auxio_threads =
            get_int_stat(h, "ep_workload:num_auxio", "workload");
    int num_nonio_threads =
            get_int_stat(h, "ep_workload:num_nonio", "workload");
    int num_shards = get_int_stat(h, "ep_workload:num_shards", "workload");
    checkeq(14, num_read_threads, "Incorrect number of readers");
    checkeq(4, num_write_threads, "Incorrect number of writers");

    checkeq(1, num_auxio_threads, "Incorrect number of auxio threads");// config
    checkeq(4, num_nonio_threads, "Incorrect number of nonio threads");// config
    checkeq(5, num_shards, "Incorrect number of shards");
    return SUCCESS;
}

static enum test_result test_worker_stats(EngineIface* h) {
    if (isFollyExecutorPool(h)) {
        // FollyExecutorPool doesn't support 'worker' stats.
        return SKIPPED;
    }
    checkeq(cb::engine_errc::success,
            get_stats(h, "dispatcher"sv, {}, add_stats),
            "Failed to get worker stats");

    std::set<std::string> tasklist;
    tasklist.insert("Running a flusher loop");
    tasklist.insert("Updating stat snapshot on disk");
    tasklist.insert("Batching background fetch");
    tasklist.insert("Fetching item from disk for vkey stat");
    tasklist.insert("Fetching item from disk");
    tasklist.insert("Generating access log");
    tasklist.insert("Snapshotting vbucket states");
    tasklist.insert("Warmup - initialize");
    tasklist.insert("Warmup - creating vbuckets");
    tasklist.insert("Warmup - estimate item count");
    tasklist.insert("Warmup - key dump");
    tasklist.insert("Warmup - check for access log");
    tasklist.insert("Warmup - loading access log");
    tasklist.insert("Warmup - loading KV Pairs");
    tasklist.insert("Warmup - loading data");
    tasklist.insert("Warmup - completion");
    tasklist.insert("Not currently running any task");

    std::set<std::string> statelist;
    statelist.insert("creating");
    statelist.insert("running");
    statelist.insert("waiting");
    statelist.insert("sleeping");
    statelist.insert("shutdown");
    statelist.insert("dead");

    std::string worker_0_task = vals["Reader_worker_0:task"];
    unsigned pos = worker_0_task.find(":");
    worker_0_task = worker_0_task.substr(0, pos ? pos : worker_0_task.size());
    std::string worker_0_state = vals["Reader_worker_0:state"];
    check(tasklist.find(worker_0_task)!=tasklist.end(),
          "worker_0's Current task incorrect");
    check(statelist.find(worker_0_state)!=statelist.end(),
          "worker_0's state incorrect");
    std::string worker_1_task = vals["Reader_worker_1:task"];
    pos = worker_1_task.find(":");
    worker_1_task = worker_1_task.substr(0, pos ? pos : worker_1_task.size());
    std::string worker_1_state = vals["Reader_worker_1:state"];
    check(tasklist.find(worker_1_task)!=tasklist.end(),
          "worker_1's Current task incorrect");
    check(statelist.find(worker_1_state)!=statelist.end(),
          "worker_1's state incorrect");

    checkeq(15,
            get_int_stat(h, "ep_num_workers"), // cannot spawn less
            "Incorrect number of threads spawned");
    return SUCCESS;
}

static enum test_result test_all_keys_api(EngineIface* h) {
    std::vector<std::string> keys;
    const int start_key_idx = 10, del_key_idx = 12, num_keys = 5,
              total_keys = 100;

    for (uint32_t i = 0; i < total_keys; ++i) {
        std::string key("key_" + std::to_string(i));
        keys.push_back(key);
    }
    std::vector<std::string>::iterator it;
    for (it = keys.begin(); it != keys.end(); ++it) {
        ItemIface* itm;
        checkeq(cb::engine_errc::success,
                store(h,
                      nullptr,
                      StoreSemantics::Set,
                      it->c_str(),
                      it->c_str(),
                      &itm,
                      0,
                      Vbid(0)),
                "Failed to store a value");
        h->release(itm);
    }
    std::string del_key("key_" + std::to_string(del_key_idx));
    checkeq(cb::engine_errc::success,
            del(h, del_key.c_str(), 0, Vbid(0)),
            "Failed to delete key");
    wait_for_flusher_to_settle(h);
    checkeq(total_keys - 1,
            get_int_stat(h, "curr_items"),
            "Item count mismatch");

    std::string start_key("key_" + std::to_string(start_key_idx));
    const uint16_t keylen = start_key.length();
    uint32_t count = htonl(num_keys);

    auto pkt1 = createPacket(cb::mcbp::ClientOpcode::GetKeys,
                             Vbid(0),
                             0,
                             {reinterpret_cast<char*>(&count), sizeof(count)},
                             start_key);

    std::unique_ptr<MockCookie> cookie = std::make_unique<MockCookie>();
    if (isPersistentBucket(h)) {
        checkeq(cb::engine_errc::success,
                h->unknown_command(cookie.get(), *pkt1, add_response),
                "Failed to get all_keys, sort: ascending");
    } else {
        /* We intend to support cb::mcbp::ClientOpcode::GetKeys in ephemeral
           buckets in the future */
        checkeq(cb::engine_errc::not_supported,
                h->unknown_command(cookie.get(), *pkt1, add_response),
                "Should return not supported");
        return SUCCESS;
    }

    /* Check the keys. */
    size_t offset = 0;
    /* Since we have one deleted key, we must go till num_keys + 1 */
    for (size_t i = 0; i < num_keys + 1; ++i) {
        if (del_key_idx == start_key_idx + i) {
            continue;
        }
        uint16_t len;
        memcpy(&len, last_body.data() + offset, sizeof(uint16_t));
        len = ntohs(len);
        checkeq(keylen, len, "Key length mismatch in all_docs response");
        std::string key("key_" + std::to_string(start_key_idx + i));
        offset += sizeof(uint16_t);
        checkeq(0, last_body.compare(offset, keylen, key.c_str()),
                "Key mismatch in all_keys response");
        offset += keylen;
    }

    return SUCCESS;
}

static enum test_result test_all_keys_api_during_bucket_creation(
        EngineIface* h) {
    uint32_t count = htonl(5);
    const char key[] = "key_10";

    auto pkt1 = createPacket(cb::mcbp::ClientOpcode::GetKeys,
                             Vbid(1),
                             0,
                             {reinterpret_cast<char*>(&count), sizeof(count)},
                             {key, strlen(key)});

    stop_persistence(h);
    check(set_vbucket_state(h, Vbid(1), vbucket_state_active),
          "Failed set vbucket 1 state.");

    std::unique_ptr<MockCookie> cookie = std::make_unique<MockCookie>();
    if (isPersistentBucket(h)) {
        checkeq(cb::engine_errc::success,
                h->unknown_command(cookie.get(), *pkt1, add_response),
                "Unexpected return code from all_keys_api");
    } else {
        /* We intend to support cb::mcbp::ClientOpcode::GetKeys in ephemeral
           buckets in the future */
        checkeq(cb::engine_errc::not_supported,
                h->unknown_command(cookie.get(), *pkt1, add_response),
                "Should return not supported");
        return SUCCESS;
    }

    start_persistence(h);

    checkeq(cb::mcbp::Status::Success, last_status.load(),
            "Unexpected response status");

    return SUCCESS;
}

static enum test_result test_curr_items_add_set(EngineIface* h) {
    // Verify initial case.
    verify_curr_items(h, 0, "init");

    const auto initial_enqueued = get_int_stat(h, "ep_total_enqueued");

    // Verify set and add case
    checkeq(cb::engine_errc::success,
            store(h, nullptr, StoreSemantics::Add, "k1", "v1"),
            "Failed to fail to store an item.");
    checkeq(cb::engine_errc::success,
            store(h, nullptr, StoreSemantics::Set, "k2", "v2"),
            "Failed to fail to store an item.");
    checkeq(cb::engine_errc::success,
            store(h, nullptr, StoreSemantics::Set, "k3", "v3"),
            "Failed to fail to store an item.");
    if (isPersistentBucket(h) && is_full_eviction(h)) {
        // MB-21957: FE mode - curr_items is only valid once we flush documents
        wait_for_flusher_to_settle(h);
    }
    verify_curr_items(h, 3, "three items stored");
    checkeq(initial_enqueued + 3,
            get_int_stat(h, "ep_total_enqueued"),
            "Expected total_enqueued to increase by 3 after 3 new items");

    return SUCCESS;
}

static enum test_result test_curr_items_delete(EngineIface* h) {
    // Verify initial case.
    verify_curr_items(h, 0, "init");

    // Store some items
    write_items(h, 3);
    wait_for_flusher_to_settle(h);

    // Verify delete case.
    checkeq(cb::engine_errc::success,
            del(h, "key1", 0, Vbid(0)),
            "Failed remove with value.");

    wait_for_stat_change(h, "curr_items", 3);
    verify_curr_items(h, 2, "one item deleted - persisted");

    return SUCCESS;
}

static enum test_result test_curr_items_dead(EngineIface* h) {
    // Verify initial case.
    verify_curr_items(h, 0, "init");

    // Store some items
    write_items(h, 3);
    wait_for_flusher_to_settle(h);

    // Verify dead vbucket case.
    check(set_vbucket_state(h, Vbid(0), vbucket_state_dead),
          "Failed set vbucket 0 state to dead");

    verify_curr_items(h, 0, "dead vbucket");
    checkeq(0,
            get_int_stat(h, "curr_items_tot"),
            "Expected curr_items_tot to be 0 with a dead vbucket");

    // Then resurrect.
    check(set_vbucket_state(h, Vbid(0), vbucket_state_active),
          "Failed set vbucket 0 state to active");

    verify_curr_items(h, 3, "resurrected vbucket");

    // Now completely delete it.
    check(set_vbucket_state(h, Vbid(0), vbucket_state_dead),
          "Failed set vbucket 0 state to dead (2)");
    wait_for_flusher_to_settle(h);
    checkeq(uint64_t(0),
            get_stat<uint64_t>(h, "ep_queue_size"),
            "ep_queue_size is not zero after setting to dead (2)");

    checkeq(cb::engine_errc::success,
            vbucketDelete(h, Vbid(0)),
            "Expected success");
    checkeq(cb::mcbp::Status::Success, last_status.load(),
            "Expected success deleting vbucket.");
    verify_curr_items(h, 0, "del vbucket");
    checkeq(0,
            get_int_stat(h, "curr_items_tot"),
            "Expected curr_items_tot to be 0 after deleting a vbucket");

    return SUCCESS;
}

static enum test_result test_value_eviction(EngineIface* h) {
    check(set_vbucket_state(h, Vbid(1), vbucket_state_active),
          "Failed to set vbucket state.");

    reset_stats(h);

    checkeq(0,
            get_int_stat(h, "ep_num_value_ejects"),
            "Expected reset stats to set ep_num_value_ejects to zero");
    checkeq(0,
            get_int_stat(h, "ep_num_non_resident"),
            "Expected all items to be resident");
    checkeq(0,
            get_int_stat(h, "vb_active_num_non_resident"),
            "Expected all active vbucket items to be resident");

    stop_persistence(h);
    checkeq(cb::engine_errc::success,
            store(h, nullptr, StoreSemantics::Set, "k1", "v1"),
            "Failed to fail to store an item.");
    evict_key(h, "k1", Vbid(0), "Can't eject: Dirty object.", true);
    start_persistence(h);
    wait_for_flusher_to_settle(h);
    stop_persistence(h);
    checkeq(cb::engine_errc::success,
            store(h,
                  nullptr,
                  StoreSemantics::Set,
                  "k2",
                  "v2",
                  nullptr,
                  0,
                  Vbid(1)),
            "Failed to fail to store an item.");
    evict_key(h, "k2", Vbid(1), "Can't eject: Dirty object.", true);
    start_persistence(h);
    wait_for_flusher_to_settle(h);

    evict_key(h, "k1", Vbid(0), "Ejected.");
    evict_key(h, "k2", Vbid(1), "Ejected.");

    checkeq(2,
            get_int_stat(h, "vb_active_num_non_resident"),
            "Expected two non-resident items for active vbuckets");

    evict_key(h, "k1", Vbid(0), "Already ejected.");
    evict_key(h, "k2", Vbid(1), "Already ejected.");

    auto pkt = createPacket(cb::mcbp::ClientOpcode::EvictKey,
                            Vbid(0),
                            0,
                            {},
                            {"missing-key", 11});

    std::unique_ptr<MockCookie> cookie = std::make_unique<MockCookie>();
    checkeq(cb::engine_errc::success,
            h->unknown_command(cookie.get(), *pkt, add_response),
            "Failed to evict key.");

    checkeq(cb::engine_errc::success,
            get_stats(h, {}, {}, add_stats),
            "Failed to get stats.");
    std::string eviction_policy = vals.find("ep_item_eviction_policy")->second;
    if (eviction_policy == "value_only") {
        checkeq(cb::mcbp::Status::KeyEnoent, last_status.load(),
                "expected the key to be missing...");
    } else {
        // Note that we simply return SUCCESS when EVICT_KEY is issued to
        // a non-resident or non-existent key with full eviction to avoid a disk lookup.
        checkeq(cb::mcbp::Status::Success, last_status.load(),
            "expected the success for evicting a non-existent key with full eviction");
    }

    reset_stats(h);
    checkeq(0,
            get_int_stat(h, "ep_num_value_ejects"),
            "Expected reset stats to set ep_num_value_ejects to zero");

    check_key_value(h, "k1", "v1", 2);
    checkeq(1,
            get_int_stat(h, "vb_active_num_non_resident"),
            "Expected only one active vbucket item to be non-resident");

    check(set_vbucket_state(h, Vbid(0), vbucket_state_replica),
          "Failed to set vbucket state.");
    check(set_vbucket_state(h, Vbid(1), vbucket_state_replica),
          "Failed to set vbucket state.");
    checkeq(0,
            get_int_stat(h, "vb_active_num_non_resident"),
            "Expected no non-resident items");

    return SUCCESS;
}

static enum test_result test_duplicate_items_disk(EngineIface* h) {
    if (!isWarmupEnabled(h)) {
        return SKIPPED;
    }

    check(set_vbucket_state(h, Vbid(1), vbucket_state_active),
          "Failed to set vbucket state.");

    std::vector<std::string> keys;
    for (int j = 0; j < 100; ++j) {
        std::stringstream ss;
        ss << "key" << j;
        std::string key(ss.str());
        keys.push_back(key);
    }
    std::vector<std::string>::iterator it;
    for (it = keys.begin(); it != keys.end(); ++it) {
        checkeq(cb::engine_errc::success,
                store(h,
                      nullptr,
                      StoreSemantics::Set,
                      it->c_str(),
                      "value",
                      nullptr,
                      0,
                      Vbid(1)),
                "Failed to store a value");
    }
    wait_for_flusher_to_settle(h);

    // don't need to explicitly set the vbucket state to dead as this is
    // done as part of the vbucketDelete. See KVBucket::deleteVBucket
    int vb_del_num = get_int_stat(h, "ep_vbucket_del");
    checkeq(cb::engine_errc::success,
            vbucketDelete(h, Vbid(1)),
            "Failure deleting dead bucket.");
    check(verify_vbucket_missing(h, Vbid(1)),
          "vbucket 1 was not missing after deleting it.");
    // wait for the deletion to successfully complete before setting the
    // vbucket state active (which creates the vbucket)
    wait_for_stat_change(h, "ep_vbucket_del", vb_del_num);

    check(set_vbucket_state(h, Vbid(1), vbucket_state_active),
          "Failed to set vbucket state.");

    for (it = keys.begin(); it != keys.end(); ++it) {
        ItemIface* i;
        checkeq(cb::engine_errc::success,
                store(h,
                      nullptr,
                      StoreSemantics::Set,
                      it->c_str(),
                      it->c_str(),
                      &i,
                      0,
                      Vbid(1)),
                "Failed to store a value");
        h->release(i);
    }
    wait_for_flusher_to_settle(h);

    testHarness->reload_engine(&h,

                               testHarness->get_current_testcase()->cfg,
                               true,
                               false);

    wait_for_warmup_complete(h);
    check(set_vbucket_state(h, Vbid(1), vbucket_state_active),
          "Failed to set vbucket state.");
    // Make sure that a key/value item is persisted correctly
    for (it = keys.begin(); it != keys.end(); ++it) {
        evict_key(h, it->c_str(), Vbid(1), "Ejected.");
    }
    for (it = keys.begin(); it != keys.end(); ++it) {
        check_key_value(h, it->c_str(), it->data(), it->size(), Vbid(1));
    }
    checkeq(0,
            get_int_stat(h, "ep_warmup_dups"),
            "Expected no duplicate items from disk");

    return SUCCESS;
}

static enum test_result test_disk_gt_ram_golden(EngineIface* h) {
    // Check/grab initial state.
    const auto initial_enqueued = get_int_stat(h, "ep_total_enqueued");
    int itemsRemoved = get_int_stat(h, "ep_items_rm_from_checkpoints");

    // Store some data and check post-set state.
    wait_for_persisted_value(h, "k1", "some value");
    testHarness->time_travel(65);
    wait_for_stat_change(h, "ep_items_rm_from_checkpoints", itemsRemoved);

    checkeq(0,
            get_int_stat(h, "ep_bg_fetched"),
            "Should start with zero bg fetches");
    checkeq((initial_enqueued + 1),
            get_int_stat(h, "ep_total_enqueued"),
            "Should have additional item enqueued after store");
    int kv_size = get_int_stat(h, "ep_kv_size");

    // Evict the data.
    evict_key(h, "k1");

    int kv_size2 = get_int_stat(h, "ep_kv_size");

    checkgt(kv_size, kv_size2, "kv_size should have decreased after eviction");

    // Reload the data.
    check_key_value(h, "k1", "some value", 10);

    int kv_size3 = get_int_stat(h, "ep_kv_size");

    checkeq(1,
            get_int_stat(h, "ep_bg_fetched"),
            "BG fetches should be one after reading an evicted key");
    checkeq((initial_enqueued + 1),
            get_int_stat(h, "ep_total_enqueued"),
            "Item should not be marked dirty after reading an evicted key");

    checkeq(kv_size, kv_size3,
            "kv_size should have returned to initial value after restoring evicted item");

    itemsRemoved = get_int_stat(h, "ep_items_rm_from_checkpoints");
    // Delete the value and make sure things return correctly.
    int numStored = get_int_stat(h, "ep_total_persisted");
    checkeq(cb::engine_errc::success,
            del(h, "k1", 0, Vbid(0)),
            "Failed remove with value.");
    wait_for_stat_change(h, "ep_total_persisted", numStored);
    testHarness->time_travel(65);
    wait_for_stat_change(h, "ep_items_rm_from_checkpoints", itemsRemoved);

    return SUCCESS;
}

static enum test_result test_disk_gt_ram_paged_rm(EngineIface* h) {
    // Check/grab initial state.
    int overhead = get_int_stat(h, "ep_overhead");
    const auto initial_enqueued = get_int_stat(h, "ep_total_enqueued");

    // Store some data and check post-set state.
    wait_for_persisted_value(h, "k1", "some value");
    checkeq(0,
            get_int_stat(h, "ep_bg_fetched"),
            "bg_fetched should initially be zero");
    checkeq(initial_enqueued + 1,
            get_int_stat(h, "ep_total_enqueued"),
            "Expected total_enqueued to increase by 1 after storing 1 value");
    checkge(get_int_stat(h, "ep_overhead"),
            overhead,
            "Fell below initial overhead.");

    // Evict the data.
    evict_key(h, "k1");

    // Delete the value and make sure things return correctly.
    int itemsRemoved = get_int_stat(h, "ep_items_rm_from_checkpoints");
    int numStored = get_int_stat(h, "ep_total_persisted");
    checkeq(cb::engine_errc::success,
            del(h, "k1", 0, Vbid(0)),
            "Failed remove with value.");
    wait_for_stat_change(h, "ep_total_persisted", numStored);
    testHarness->time_travel(65);
    wait_for_stat_change(h, "ep_items_rm_from_checkpoints", itemsRemoved);

    return SUCCESS;
}

static enum test_result test_disk_gt_ram_update_paged_out(EngineIface* h) {
    wait_for_persisted_value(h, "k1", "some value");

    evict_key(h, "k1");

    checkeq(cb::engine_errc::success,
            store(h, nullptr, StoreSemantics::Set, "k1", "new value"),
            "Failed to update an item.");

    check_key_value(h, "k1", "new value", 9);

    checkeq(0, get_int_stat(h, "ep_bg_fetched"), "bg fetched something");

    return SUCCESS;
}

static enum test_result test_disk_gt_ram_delete_paged_out(EngineIface* h) {
    wait_for_persisted_value(h, "k1", "some value");

    evict_key(h, "k1");

    checkeq(cb::engine_errc::success,
            del(h, "k1", 0, Vbid(0)),
            "Failed to delete.");

    checkeq(cb::engine_errc::no_such_key,
            verify_key(h, "k1"),
            "Expected miss.");

    checkeq(0,
            get_int_stat(h, "ep_bg_fetched"),
            "Unexpected bg_fetched after del/get");

    return SUCCESS;
}

extern "C" {
    static void bg_set_thread(void *arg) {
        auto* td(static_cast<ThreadData*>(arg));

        std::this_thread::sleep_for(
                std::chrono::microseconds(2600)); // Exacerbate race condition.

        checkeq(cb::engine_errc::success,
                store(td->h, nullptr, StoreSemantics::Set, "k1", "new value"),
                "Failed to update an item.");

        delete td;
    }

    static void bg_del_thread(void *arg) {
        auto *td(static_cast<ThreadData*>(arg));

        std::this_thread::sleep_for(
                std::chrono::microseconds(2600)); // Exacerbate race condition.

        checkeq(cb::engine_errc::success,
                del(td->h, "k1", 0, Vbid(0)),
                "Failed to delete.");

        delete td;
    }
}

static enum test_result test_disk_gt_ram_set_race(EngineIface* h) {
    wait_for_persisted_value(h, "k1", "some value");

    evict_key(h, "k1");

    cb_thread_t tid;
    if (cb_create_thread(&tid, bg_set_thread, new ThreadData(h), 0) != 0) {
        abort();
    }

    check_key_value(h, "k1", "new value", 9);

    // Should have bg_fetched, but discarded the old value.
    cb_assert(1 == get_int_stat(h, "ep_bg_fetched"));

    cb_assert(cb_join_thread(tid) == 0);

    return SUCCESS;
}

static enum test_result test_disk_gt_ram_rm_race(EngineIface* h) {
    wait_for_persisted_value(h, "k1", "some value");

    evict_key(h, "k1");

    cb_thread_t tid;
    if (cb_create_thread(&tid, bg_del_thread, new ThreadData(h), 0) != 0) {
        abort();
    }

    checkeq(cb::engine_errc::no_such_key,
            verify_key(h, "k1"),
            "Expected miss.");

    // Should have bg_fetched, but discarded the old value.
    cb_assert(1 == get_int_stat(h, "ep_bg_fetched"));

    cb_assert(cb_join_thread(tid) == 0);

    return SUCCESS;
}

static enum test_result test_kill9_bucket(EngineIface* h) {
    if (!isWarmupEnabled(h)) {
        return SKIPPED;
    }

    std::vector<std::string> keys;
    for (int j = 0; j < 2000; ++j) {
        std::stringstream ss;
        ss << "key-0-" << j;
        std::string key(ss.str());
        keys.push_back(key);
    }
    std::vector<std::string>::iterator it;
    for (it = keys.begin(); it != keys.end(); ++it) {
        checkeq(cb::engine_errc::success,
                store(h,
                      nullptr,
                      StoreSemantics::Set,
                      it->c_str(),
                      it->c_str()),
                "Failed to store a value");
    }

    // Last parameter indicates the force shutdown for the engine.
    testHarness->reload_engine(&h,

                               testHarness->get_current_testcase()->cfg,
                               true,
                               true);

    wait_for_warmup_complete(h);

    keys.clear();
    for (int j = 0; j < 2000; ++j) {
        std::stringstream ss;
        ss << "key-1-" << j;
        std::string key(ss.str());
        keys.push_back(key);
    }
    for (it = keys.begin(); it != keys.end(); ++it) {
        ItemIface* i;
        checkeq(cb::engine_errc::success,
                store(h,
                      nullptr,
                      StoreSemantics::Set,
                      it->c_str(),
                      it->c_str(),
                      &i,
                      0,
                      Vbid(0)),
                "Failed to store a value");
        h->release(i);
    }
    for (it = keys.begin(); it != keys.end(); ++it) {
        check_key_value(h, it->c_str(), it->data(), it->size(), Vbid(0));
    }

    return SUCCESS;
}

static enum test_result test_revid(EngineIface* h) {
    ItemMetaData meta;
    for (uint64_t ii = 1; ii < 10; ++ii) {
        checkeq(cb::engine_errc::success,
                store(h, nullptr, StoreSemantics::Set, "test_revid", "foo"),
                "Failed to store a value");

        cb::EngineErrorMetadataPair erroMetaPair;
        check(get_meta(h, "test_revid", erroMetaPair), "Get meta failed");
        checkeq(ii, erroMetaPair.second.seqno, "Unexpected sequence number");
    }

    return SUCCESS;
}

static enum test_result test_regression_mb4314(EngineIface* h) {
    cb::EngineErrorMetadataPair errorMetaPair;
    check(!get_meta(h, "test_regression_mb4314", errorMetaPair),
          "Expected get_meta() to fail");

    ItemMetaData itm_meta(0xdeadbeef, 10, 0xdeadbeef, 0);
    checkeq(cb::engine_errc::success,
            set_with_meta(h,
                          "test_regression_mb4314",
                          22,
                          nullptr,
                          0,
                          Vbid(0),
                          &itm_meta,
                          errorMetaPair.second.cas),
            "Expected to store item");

    // Now try to read the item back:
    auto ret = get(h, nullptr, "test_regression_mb4314", Vbid(0));
    checkeq(cb::engine_errc::success,
            ret.first,
            "Expected to get the item back!");

    return SUCCESS;
}

static enum test_result test_mb3466(EngineIface* h) {
    checkeq(cb::engine_errc::success,
            get_stats(h, {}, {}, add_stats),
            "Failed to get stats.");

    check(vals.find("mem_used") != vals.end(),
          "Expected \"mem_used\" to be returned");
    check(vals.find("bytes") != vals.end(),
          "Expected \"bytes\" to be returned");
    std::string memUsed = vals["mem_used"];
    std::string bytes = vals["bytes"];
    checkeq(memUsed, bytes,
          "Expected mem_used and bytes to have the same value");

    return SUCCESS;
}

static enum test_result test_observe_no_data(EngineIface* h) {
    std::map<std::string, Vbid> obskeys;
    checkeq(cb::engine_errc::success, observe(h, obskeys), "expected success");
    checkeq(cb::mcbp::Status::Success, last_status.load(), "Expected success");
    return SUCCESS;
}

static enum test_result test_observe_seqno_basic_tests(EngineIface* h) {
    // Check observe seqno for vbucket with id 1
    check(set_vbucket_state(h, Vbid(1), vbucket_state_active),
          "Failed to set vbucket state.");

    //Check the output when there is no data in the vbucket
    uint64_t vb_uuid = get_ull_stat(h, "vb_1:0:id", "failovers");
    uint64_t high_seqno = get_int_stat(h, "vb_1:high_seqno", "vbucket-seqno");
    checkeq(cb::engine_errc::success,
            observe_seqno(h, Vbid(1), vb_uuid),
            "Expected success");

    checkeq(cb::mcbp::Status::Success,
            last_status.load(),
            "Expected success");

    const auto bucket_type =
            isPersistentBucket(h) ? EPBucketType::EP : EPBucketType::Ephemeral;
    check_observe_seqno(
            false, bucket_type, 0, Vbid(1), vb_uuid, high_seqno, high_seqno);

    //Add some mutations and verify the output
    int num_items = 10;
    for (int j = 0; j < num_items; ++j) {
        // Set an item
        ItemIface* it = nullptr;
        uint64_t cas1;
        std::string value('x', 100);
        checkeq(cb::engine_errc::success,
                storeCasOut(h,
                            nullptr,
                            Vbid(1),
                            "key" + std::to_string(j),
                            value,
                            PROTOCOL_BINARY_RAW_BYTES,
                            it,
                            cas1),
                "Expected set to succeed");
    }

    wait_for_flusher_to_settle(h);

    int total_persisted = 0;
    high_seqno = get_int_stat(h, "vb_1:high_seqno", "vbucket-seqno");

    if (isPersistentBucket(h)) {
        total_persisted = get_int_stat(h, "ep_total_persisted");
        checkeq(total_persisted,
                num_items,
                "Expected ep_total_persisted equals the number of items");
    } else {
        total_persisted = high_seqno;
    }

    checkeq(cb::engine_errc::success,
            observe_seqno(h, Vbid(1), vb_uuid),
            "Expected success");

    check_observe_seqno(false,
                        bucket_type,
                        0,
                        Vbid(1),
                        vb_uuid,
                        total_persisted,
                        high_seqno);
    //Stop persistence. Add more mutations and check observe result
    stop_persistence(h);

    num_items = 20;
    for (int j = 10; j < num_items; ++j) {
        // Set an item
        ItemIface* it = nullptr;
        uint64_t cas1;
        std::string value('x', 100);
        checkeq(cb::engine_errc::success,
                storeCasOut(h,
                            nullptr,
                            Vbid(1),
                            "key" + std::to_string(j),
                            value,
                            PROTOCOL_BINARY_RAW_BYTES,
                            it,
                            cas1),
                "Expected set to succeed");
    }

    high_seqno = get_int_stat(h, "vb_1:high_seqno", "vbucket-seqno");
    checkeq(cb::engine_errc::success,
            observe_seqno(h, Vbid(1), vb_uuid),
            "Expected success");

    if (!isPersistentBucket(h)) {
        /* if bucket is not persistent then total_persisted == high_seqno */
        total_persisted = high_seqno;
    }
    check_observe_seqno(false,
                        bucket_type,
                        0,
                        Vbid(1),
                        vb_uuid,
                        total_persisted,
                        high_seqno);
    start_persistence(h);
    wait_for_flusher_to_settle(h);

    if (isPersistentBucket(h)) {
        total_persisted = get_int_stat(h, "ep_total_persisted");
    } else {
        total_persisted = high_seqno;
    }

    checkeq(cb::engine_errc::success,
            observe_seqno(h, Vbid(1), vb_uuid),
            "Expected success");

    check_observe_seqno(false,
                        bucket_type,
                        0,
                        Vbid(1),
                        vb_uuid,
                        total_persisted,
                        high_seqno);
    return SUCCESS;
}

static enum test_result test_observe_seqno_failover(EngineIface* h) {
    if (!isWarmupEnabled(h)) {
        return SKIPPED;
    }

    int num_items = 10;
    for (int j = 0; j < num_items; ++j) {
        // Set an item
        ItemIface* it = nullptr;
        uint64_t cas1;
        std::string value('x', 100);
        checkeq(cb::engine_errc::success,
                storeCasOut(h,
                            nullptr,
                            Vbid(0),
                            "key" + std::to_string(j),
                            value,
                            PROTOCOL_BINARY_RAW_BYTES,
                            it,
                            cas1),
                "Expected set to succeed");
    }

    wait_for_flusher_to_settle(h);

    uint64_t vb_uuid = get_ull_stat(h, "vb_0:0:id", "failovers");
    uint64_t high_seqno = get_int_stat(h, "vb_0:high_seqno", "vbucket-seqno");

    // restart
    testHarness->reload_engine(&h,

                               testHarness->get_current_testcase()->cfg,
                               true,
                               true);

    wait_for_warmup_complete(h);

    uint64_t new_vb_uuid = get_ull_stat(h, "vb_0:0:id", "failovers");

    checkeq(cb::engine_errc::success,
            observe_seqno(h, Vbid(0), vb_uuid),
            "Expected success");

    const auto bucket_type =
            isPersistentBucket(h) ? EPBucketType::EP : EPBucketType::Ephemeral;
    check_observe_seqno(true,
                        bucket_type,
                        1,
                        Vbid(0),
                        new_vb_uuid,
                        high_seqno,
                        high_seqno,
                        vb_uuid,
                        high_seqno);

    return SUCCESS;
}

static enum test_result test_observe_seqno_error(EngineIface* h) {
    //not my vbucket test
    uint64_t vb_uuid = get_ull_stat(h, "vb_0:0:id", "failovers");
    checkeq(cb::engine_errc::not_my_vbucket,
            observe_seqno(h, Vbid(10), vb_uuid),
            "Expected NMVB");

    //invalid uuid for vbucket
    vb_uuid = 0xdeadbeef;
    std::stringstream invalid_data;
    invalid_data.write((char *) &vb_uuid, sizeof(uint64_t));

    auto request = createPacket(cb::mcbp::ClientOpcode::ObserveSeqno,
                                Vbid(0),
                                0,
                                {},
                                {},
                                invalid_data.str());
    std::unique_ptr<MockCookie> cookie = std::make_unique<MockCookie>();
    checkeq(cb::engine_errc::no_such_key,
            h->unknown_command(cookie.get(), *request, add_response),
            "Expected vb uuid not found");

    return SUCCESS;
}

static enum test_result test_observe_single_key(EngineIface* h) {
    stop_persistence(h);

    // Set an item
    std::string value('x', 100);
    ItemIface* it = nullptr;
    uint64_t cas1;
    checkeq(cb::engine_errc::success,
            storeCasOut(h,
                        nullptr,
                        Vbid(0),
                        "key",
                        value,
                        PROTOCOL_BINARY_RAW_BYTES,
                        it,
                        cas1),
            "Set should work");

    // Do an observe
    std::map<std::string, Vbid> obskeys;
    obskeys["key"] = Vbid(0);
    checkeq(cb::engine_errc::success, observe(h, obskeys), "Expected success");
    checkeq(cb::mcbp::Status::Success, last_status.load(), "Expected success");

    // Check that the key is not persisted
    Vbid vb;
    uint16_t keylen;
    char key[3];
    uint8_t persisted;
    uint64_t cas;

    memcpy(&vb, last_body.data(), sizeof(Vbid));
    checkeq(Vbid(0), vb.ntoh(), "Wrong vbucket in result");
    memcpy(&keylen, last_body.data() + 2, sizeof(uint16_t));
    checkeq(uint16_t{3}, ntohs(keylen), "Wrong keylen in result");
    memcpy(&key, last_body.data() + 4, ntohs(keylen));
    checkeq(std::string_view("key", 3),
            std::string_view(key, 3),
            "Wrong key in result");
    memcpy(&persisted, last_body.data() + 7, sizeof(uint8_t));
    checkeq(uint8_t{OBS_STATE_NOT_PERSISTED},
            persisted,
            "Expected persisted in result");
    memcpy(&cas, last_body.data() + 8, sizeof(uint64_t));
    checkeq(cas1, ntohll(cas), "Wrong cas in result");

    return SUCCESS;
}

static enum test_result test_observe_temp_item(EngineIface* h) {
    char const *k1 = "key";

    checkeq(cb::engine_errc::success,
            store(h, nullptr, StoreSemantics::Set, k1, "somevalue"),
            "Failed set.");
    wait_for_flusher_to_settle(h);

    checkeq(cb::engine_errc::success, del(h, k1, 0, Vbid(0)), "Delete failed");
    wait_for_flusher_to_settle(h);
    wait_for_stat_to_be(h, "curr_items", 0);

    cb::EngineErrorMetadataPair errorMetaPair;

    check(get_meta(h, k1, errorMetaPair), "Expected to get meta");
    checkeq(DocumentState::Deleted,
            errorMetaPair.second.document_state,
            "Expected deleted flag to be set");
    checkeq(0, get_int_stat(h, "curr_items"), "Expected zero curr_items");

    if (isPersistentBucket(h)) {
        // Persistent: make sure there is one temp_item (as Persistent buckets
        // don't keep deleted items in HashTable, unlike Ephemeral).
        checkeq(1,
                get_int_stat(h, "curr_temp_items"),
                "Expected single temp_items");
    }

    // Do an observe
    std::map<std::string, Vbid> obskeys;
    obskeys["key"] = Vbid(0);
    checkeq(cb::engine_errc::success, observe(h, obskeys), "Expected success");
    checkeq(cb::mcbp::Status::Success, last_status.load(), "Expected success");

    // Check that the key is not found
    Vbid vb;
    uint16_t keylen;
    char key[3];
    uint8_t persisted;
    uint64_t cas;

    memcpy(&vb, last_body.data(), sizeof(Vbid));
    memcpy(&keylen, last_body.data() + 2, sizeof(uint16_t));
    memcpy(&key, last_body.data() + 4, ntohs(keylen));
    memcpy(&persisted, last_body.data() + 7, sizeof(uint8_t));
    memcpy(&cas, last_body.data() + 8, sizeof(uint64_t));

    checkeq(Vbid(0), vb.ntoh(), "Wrong vbucket in result");
    checkeq(uint16_t{3}, ntohs(keylen), "Wrong keylen in result");
    checkeq(std::string_view("key", 3),
            std::string_view(key, 3),
            "Wrong key in result");
    if (isPersistentBucket(h)) {
        checkeq(OBS_STATE_NOT_FOUND,
                int(persisted),
                "Expected NOT_FOUND in result");
        checkeq(uint64_t(0), ntohll(cas), "Wrong cas in result");
    } else {
        // For ephemeral buckets, deleted items are kept in HT hence we check
        // for LOGICAL_DEL and a valid CAS.
        checkeq(OBS_STATE_LOGICAL_DEL,
                int(persisted),
                "Expected LOGICAL_DEL in result");
        checkne(uint64_t(0), ntohll(cas), "Wrong cas in result");
    }

    return SUCCESS;
}

static enum test_result test_observe_multi_key(EngineIface* h) {
    // Create some vbuckets
    check(set_vbucket_state(h, Vbid(1), vbucket_state_active),
          "Failed to set vbucket state.");

    // Set some keys to observe
    ItemIface* it = nullptr;
    uint64_t cas1, cas2, cas3;
    std::string value('x', 100);
    checkeq(cb::engine_errc::success,
            storeCasOut(h,
                        nullptr,
                        Vbid(0),
                        "key1",
                        value,
                        PROTOCOL_BINARY_RAW_BYTES,
                        it,
                        cas1),
            "Set should work");

    checkeq(cb::engine_errc::success,
            storeCasOut(h,
                        nullptr,
                        Vbid(1),
                        "key2",
                        value,
                        PROTOCOL_BINARY_RAW_BYTES,
                        it,
                        cas2),
            "Set should work");

    checkeq(cb::engine_errc::success,
            storeCasOut(h,
                        nullptr,
                        Vbid(1),
                        "key3",
                        value,
                        PROTOCOL_BINARY_RAW_BYTES,
                        it,
                        cas3),
            "Set should work");

    if (isPersistentBucket(h)) {
        wait_for_stat_to_be(h, "ep_total_persisted", 3);
    }

    // Do observe
    std::map<std::string, Vbid> obskeys;
    obskeys["key1"] = Vbid(0);
    obskeys["key2"] = Vbid(1);
    obskeys["key3"] = Vbid(1);
    checkeq(cb::engine_errc::success, observe(h, obskeys), "Expected success");
    checkeq(cb::mcbp::Status::Success, last_status.load(), "Expected success");

    // Check the result
    Vbid vb;
    uint16_t keylen;
    char key[10];
    uint8_t persisted;
    uint64_t cas;

    const int expected_persisted = isPersistentBucket(h)
                                           ? OBS_STATE_PERSISTED
                                           : OBS_STATE_NOT_PERSISTED;

    memcpy(&vb, last_body.data(), sizeof(Vbid));
    checkeq(Vbid(0), vb.ntoh(), "Wrong vbucket in result");
    memcpy(&keylen, last_body.data() + 2, sizeof(uint16_t));
    checkeq(uint16_t{4}, ntohs(keylen), "Wrong keylen in result");
    memcpy(&key, last_body.data() + 4, ntohs(keylen));
    checkeq(std::string_view("key1", 4),
            std::string_view(key, 4),
            "Wrong key in result");
    memcpy(&persisted, last_body.data() + 8, sizeof(uint8_t));
    checkeq(expected_persisted, int(persisted), "Expected persisted in result");
    memcpy(&cas, last_body.data() + 9, sizeof(uint64_t));
    checkeq(cas1, ntohll(cas), "Wrong cas in result");

    memcpy(&vb, last_body.data() + 17, sizeof(Vbid));
    checkeq(Vbid(1), vb.ntoh(), "Wrong vbucket in result");
    memcpy(&keylen, last_body.data() + 19, sizeof(uint16_t));
    checkeq(uint16_t{4}, ntohs(keylen), "Wrong keylen in result");
    memcpy(&key, last_body.data() + 21, ntohs(keylen));
    checkeq(std::string_view("key2", 4),
            std::string_view(key, 4),
            "Wrong key in result");
    memcpy(&persisted, last_body.data() + 25, sizeof(uint8_t));
    checkeq(expected_persisted, int(persisted), "Expected persisted in result");
    memcpy(&cas, last_body.data() + 26, sizeof(uint64_t));
    checkeq(cas2, ntohll(cas), "Wrong cas in result");

    memcpy(&vb, last_body.data() + 34, sizeof(Vbid));
    checkeq(Vbid(1), vb.ntoh(),  "Wrong vbucket in result");
    memcpy(&keylen, last_body.data() + 36, sizeof(uint16_t));
    checkeq(uint16_t{4}, ntohs(keylen), "Wrong keylen in result");
    memcpy(&key, last_body.data() + 38, ntohs(keylen));
    checkeq(std::string_view("key3", 4),
            std::string_view(key, 4),
            "Wrong key in result");
    memcpy(&persisted, last_body.data() + 42, sizeof(uint8_t));
    checkeq(expected_persisted, int(persisted), "Expected persisted in result");
    memcpy(&cas, last_body.data() + 43, sizeof(uint64_t));
    checkeq(cas3, ntohll(cas), "Wrong cas in result");

    return SUCCESS;
}

static enum test_result test_multiple_observes(EngineIface* h) {
    // Holds the result
    Vbid vb;
    uint16_t keylen;
    char key[10];
    uint8_t persisted;
    uint64_t cas;

    // Set some keys
    ItemIface* it = nullptr;
    uint64_t cas1, cas2;
    std::string value('x', 100);
    checkeq(cb::engine_errc::success,
            storeCasOut(h,
                        nullptr,
                        Vbid(0),
                        "key1",
                        value,
                        PROTOCOL_BINARY_RAW_BYTES,
                        it,
                        cas1),
            "Set should work");

    checkeq(cb::engine_errc::success,
            storeCasOut(h,
                        nullptr,
                        Vbid(0),
                        "key2",
                        value,
                        PROTOCOL_BINARY_RAW_BYTES,
                        it,
                        cas2),
            "Set should work");

    if (isPersistentBucket(h)) {
        wait_for_stat_to_be(h, "ep_total_persisted", 2);
    }

    // Do observe
    std::map<std::string, Vbid> obskeys;
    obskeys["key1"] = Vbid(0);
    checkeq(cb::engine_errc::success, observe(h, obskeys), "Expected success");
    checkeq(cb::mcbp::Status::Success, last_status.load(), "Expected success");

    const int expected_persisted = isPersistentBucket(h)
                                           ? OBS_STATE_PERSISTED
                                           : OBS_STATE_NOT_PERSISTED;

    memcpy(&vb, last_body.data(), sizeof(Vbid));
    checkeq(Vbid(0), vb.ntoh(), "Wrong vbucket in result");
    memcpy(&keylen, last_body.data() + 2, sizeof(uint16_t));
    checkeq(uint16_t{4}, ntohs(keylen), "Wrong keylen in result");
    memcpy(&key, last_body.data() + 4, ntohs(keylen));
    checkeq(std::string_view("key1", 4),
            std::string_view(key, 4),
            "Wrong key in result");
    memcpy(&persisted, last_body.data() + 8, sizeof(uint8_t));
    checkeq(expected_persisted, int(persisted), "Expected persisted in result");
    memcpy(&cas, last_body.data() + 9, sizeof(uint64_t));
    checkeq(cas1, ntohll(cas), "Wrong cas in result");
    checkeq(size_t{17}, last_body.size(), "Incorrect body length");

    // Do another observe
    obskeys.clear();
    obskeys["key2"] = Vbid(0);
    checkeq(cb::engine_errc::success, observe(h, obskeys), "Expected success");
    checkeq(cb::mcbp::Status::Success, last_status.load(), "Expected success");

    memcpy(&vb, last_body.data(), sizeof(Vbid));
    checkeq(Vbid(0), vb.ntoh(), "Wrong vbucket in result");
    memcpy(&keylen, last_body.data() + 2, sizeof(uint16_t));
    checkeq(uint16_t{4}, ntohs(keylen), "Wrong keylen in result");
    memcpy(&key, last_body.data() + 4, ntohs(keylen));
    checkeq(std::string_view("key2", 4),
            std::string_view(key, 4),
            "Wrong key in result");
    memcpy(&persisted, last_body.data() + 8, sizeof(uint8_t));
    checkeq(expected_persisted, int(persisted), "Expected persisted in result");
    memcpy(&cas, last_body.data() + 9, sizeof(uint64_t));
    checkeq(cas2, ntohll(cas),"Wrong cas in result");
    checkeq(size_t{17}, last_body.size(), "Incorrect body length");

    return SUCCESS;
}

static enum test_result test_observe_with_not_found(EngineIface* h) {
    // Create some vbuckets
    check(set_vbucket_state(h, Vbid(1), vbucket_state_active),
          "Failed to set vbucket state.");

    // Set some keys
    ItemIface* it = nullptr;
    uint64_t cas1, cas3;
    std::string value('x', 100);
    checkeq(cb::engine_errc::success,
            storeCasOut(h,
                        nullptr,
                        Vbid(0),
                        "key1",
                        value,
                        PROTOCOL_BINARY_RAW_BYTES,
                        it,
                        cas1),
            "Set should work");

    if (isPersistentBucket(h)) {
        wait_for_stat_to_be(h, "ep_total_persisted", 1);
        stop_persistence(h);
    }

    checkeq(cb::engine_errc::success,
            storeCasOut(h,
                        nullptr,
                        Vbid(1),
                        "key3",
                        value,
                        PROTOCOL_BINARY_RAW_BYTES,
                        it,
                        cas3),
            "Set should work");

    checkeq(cb::engine_errc::success,
            del(h, "key3", 0, Vbid(1)),
            "Failed to remove a key");

    // Do observe
    std::map<std::string, Vbid> obskeys;
    obskeys["key1"] = Vbid(0);
    obskeys["key2"] = Vbid(0);
    obskeys["key3"] = Vbid(1);
    checkeq(cb::engine_errc::success, observe(h, obskeys), "Expected success");
    checkeq(cb::mcbp::Status::Success, last_status.load(), "Expected success");

    // Check the result
    Vbid vb;
    uint16_t keylen;
    char key[10];
    uint8_t persisted;
    uint64_t cas;

    const int expected_persisted = isPersistentBucket(h)
                                           ? OBS_STATE_PERSISTED
                                           : OBS_STATE_NOT_PERSISTED;

    memcpy(&vb, last_body.data(), sizeof(Vbid));
    checkeq(Vbid(0), vb.ntoh(), "Wrong vbucket in result");
    memcpy(&keylen, last_body.data() + 2, sizeof(uint16_t));
    checkeq(uint16_t{4}, ntohs(keylen), "Wrong keylen in result");
    memcpy(&key, last_body.data() + 4, ntohs(keylen));
    checkeq(std::string_view("key1", 4),
            std::string_view(key, 4),
            "Wrong key in result");
    memcpy(&persisted, last_body.data() + 8, sizeof(uint8_t));
    checkeq(expected_persisted, int(persisted), "Expected persisted in result");
    memcpy(&cas, last_body.data() + 9, sizeof(uint64_t));
    checkeq(ntohll(cas), cas1, "Wrong cas in result");

    memcpy(&keylen, last_body.data() + 19, sizeof(uint16_t));
    checkeq(uint16_t{4}, ntohs(keylen), "Wrong keylen in result");
    memcpy(&key, last_body.data() + 21, ntohs(keylen));
    checkeq(std::string_view("key2", 4),
            std::string_view(key, 4),
            "Wrong key in result");
    memcpy(&persisted, last_body.data() + 25, sizeof(uint8_t));
    checkeq(OBS_STATE_NOT_FOUND, int(persisted), "Expected key_not_found key status");

    memcpy(&vb, last_body.data() + 34, sizeof(Vbid));
    checkeq(Vbid(1), vb.ntoh(), "Wrong vbucket in result");
    memcpy(&keylen, last_body.data() + 36, sizeof(uint16_t));
    checkeq(uint16_t{4}, ntohs(keylen), "Wrong keylen in result");
    memcpy(&key, last_body.data() + 38, ntohs(keylen));
    checkeq(std::string_view("key3", 4),
            std::string_view(key, 4),
            "Wrong key in result");
    memcpy(&persisted, last_body.data() + 42, sizeof(uint8_t));
    checkeq(OBS_STATE_LOGICAL_DEL, int(persisted), "Expected persisted in result");
    memcpy(&cas, last_body.data() + 43, sizeof(uint64_t));
    checkne(cas3, ntohll(cas), "Expected cas to be different");

    return SUCCESS;
}

static enum test_result test_observe_errors(EngineIface* h) {
    std::map<std::string, Vbid> obskeys;

    // Check not my vbucket error
    obskeys["key"] = Vbid(1);

    checkeq(cb::engine_errc::not_my_vbucket,
            observe(h, obskeys),
            "Expected not my vbucket");

    // Check invalid packets
    auto pkt = createPacket(
            cb::mcbp::ClientOpcode::Observe, Vbid(0), 0, {}, {}, {"0", 1});
    std::unique_ptr<MockCookie> cookie = std::make_unique<MockCookie>();
    checkeq(cb::engine_errc::invalid_arguments,
            h->unknown_command(cookie.get(), *pkt, add_response),
            "Observe failed.");

    pkt = createPacket(
            cb::mcbp::ClientOpcode::Observe, Vbid(0), 0, {}, {}, {"0000", 4});
    checkeq(cb::engine_errc::invalid_arguments,
            h->unknown_command(cookie.get(), *pkt, add_response),
            "Observe failed.");

    return SUCCESS;
}

static enum test_result test_control_data_traffic(EngineIface* h) {
    checkeq(cb::engine_errc::success,
            store(h, nullptr, StoreSemantics::Set, "key", "value1"),
            "Failed to set key");

    std::unique_ptr<MockCookie> cookie = std::make_unique<MockCookie>();
    auto pkt = createPacket(cb::mcbp::ClientOpcode::DisableTraffic);
    checkeq(cb::engine_errc::success,
            h->unknown_command(cookie.get(), *pkt, add_response),
            "Failed to send data traffic command to the server");
    checkeq(cb::mcbp::Status::Success, last_status.load(),
          "Faile to disable data traffic");

    checkeq(cb::engine_errc::temporary_failure,
            store(h, nullptr, StoreSemantics::Set, "key", "value2"),
            "Expected to receive temporary failure");

    pkt = createPacket(cb::mcbp::ClientOpcode::EnableTraffic);
    checkeq(cb::engine_errc::success,
            h->unknown_command(cookie.get(), *pkt, add_response),
            "Failed to send data traffic command to the server");
    checkeq(cb::mcbp::Status::Success, last_status.load(),
          "Faile to enable data traffic");

    checkeq(cb::engine_errc::success,
            store(h, nullptr, StoreSemantics::Set, "key", "value2"),
            "Failed to set key");
    return SUCCESS;
}

static enum test_result test_memory_condition(EngineIface* h) {
    char data[1024];
    memset(&data, 'x', sizeof(data)-1);
    data[1023] = '\0';

    //Write 10 times as much data as the bucket quota
    for (uint64_t j = 0; j < 26214400; ++j) {
        std::string key("key-");
        key += std::to_string(j);

        cb::engine_errc err =
                store(h, nullptr, StoreSemantics::Set, key.c_str(), data);

        std::string checkMsg("Failed for reason ");
        checkMsg += to_string(err);
        check(err == cb::engine_errc::success ||
                      err == cb::engine_errc::temporary_failure ||
                      err == cb::engine_errc::no_memory,
              checkMsg.c_str());

        if (err == cb::engine_errc::temporary_failure ||
            err == cb::engine_errc::no_memory) {
            break;
        }
    }
    wait_for_flusher_to_settle(h);

    return SUCCESS;
}

static enum test_result test_stats_vkey_valid_field(EngineIface* h) {
    auto* cookie = testHarness->create_cookie(h);

    // Check vkey when a key doesn't exist
    const char* stats_key = "vkey key 0";
    checkeq(cb::engine_errc::no_such_key,
            h->get_stats(cookie, {stats_key, strlen(stats_key)}, {}, add_stats),
            "Expected not found.");

    stop_persistence(h);

    checkeq(cb::engine_errc::success,
            store(h, nullptr, StoreSemantics::Set, "key", "value"),
            "Failed to set key");

    // Check to make sure a non-persisted item is 'dirty'
    checkeq(cb::engine_errc::success,
            h->get_stats(cookie, {stats_key, strlen(stats_key)}, {}, add_stats),
            "Failed to get stats.");
    checkeq("dirty"s, vals.find("key_valid")->second, "Expected 'dirty'");

    // Check that a key that is resident and persisted returns valid
    start_persistence(h);
    wait_for_stat_to_be(h, "ep_total_persisted", 1);
    checkeq(cb::engine_errc::success,
            h->get_stats(cookie, {stats_key, strlen(stats_key)}, {}, add_stats),
            "Failed to get stats.");
    checkeq("valid"s, vals.find("key_valid")->second, "Expected 'valid'");

    // Check that an evicted key still returns valid
    evict_key(h, "key", Vbid(0), "Ejected.");
    checkeq(cb::engine_errc::success,
            h->get_stats(cookie, "vkey key 0"sv, {}, add_stats),
            "Failed to get stats.");
    checkeq("valid"s, vals.find("key_valid")->second, "Expected 'valid'");

    testHarness->destroy_cookie(cookie);
    return SUCCESS;
}

static enum test_result test_multiple_transactions(EngineIface* h) {
    check(set_vbucket_state(h, Vbid(1), vbucket_state_active),
          "Failed to set vbucket state.");
    for (int j = 0; j < 1000; ++j) {
        std::stringstream s1;
        s1 << "key-0-" << j;
        checkeq(cb::engine_errc::success,
                store(h,
                      nullptr,
                      StoreSemantics::Set,
                      s1.str().c_str(),
                      s1.str().c_str()),
                "Failed to store a value");
        std::stringstream s2;
        s2 << "key-1-" << j;
        checkeq(cb::engine_errc::success,
                store(h,
                      nullptr,
                      StoreSemantics::Set,
                      s2.str().c_str(),
                      s2.str().c_str(),
                      nullptr,
                      0,
                      Vbid(1)),
                "Failed to store a value");
    }
    wait_for_stat_to_be(h, "ep_total_persisted", 2000);
    checklt(1, get_int_stat(h, "ep_commit_num"),
          "Expected 20 transaction completions at least");
    return SUCCESS;
}

static enum test_result test_set_ret_meta(EngineIface* h) {
    // Check that set without cas succeeds
    checkeq(cb::engine_errc::success,
            set_ret_meta(h, "key", 3, "value", 5, Vbid(0), 0, 0, 0),
            "Expected success");
    checkeq(cb::mcbp::Status::Success, last_status.load(),
          "Expected set returing meta to succeed");
    checkeq(1,
            get_int_stat(h, "ep_num_ops_set_ret_meta"),
            "Expected 1 set rm op");

    checkeq(uint32_t{0}, last_meta.flags, "Invalid result for flags");
    checkeq(time_t{0}, last_meta.exptime, "Invalid result for expiration");
    checkne(uint64_t{0}, last_meta.cas, "Invalid result for cas");
    checkeq(cb::uint48_t{1ull}, last_meta.revSeqno, "Invalid result for seqno");

    // Check that set with correct cas succeeds
    checkeq(cb::engine_errc::success,
            set_ret_meta(h,
                         "key",
                         3,
                         "value",
                         5,
                         Vbid(0),
                         last_meta.cas,
                         10,
                         1735689600),
            "Expected success");
    checkeq(cb::mcbp::Status::Success, last_status.load(),
          "Expected set returing meta to succeed");
    checkeq(2,
            get_int_stat(h, "ep_num_ops_set_ret_meta"),
            "Expected 2 set rm ops");

    checkeq(uint32_t{10}, last_meta.flags, "Invalid result for flags");
    checkeq(time_t{1735689600},
            last_meta.exptime,
            "Invalid result for expiration");
    checkne(uint64_t{0}, last_meta.cas, "Invalid result for cas");
    checkeq(cb::uint48_t{2ull}, last_meta.revSeqno, "Invalid result for seqno");

    // Check that updating an item with no cas succeeds
    checkeq(cb::engine_errc::success,
            set_ret_meta(h, "key", 3, "value", 5, Vbid(0), 0, 5, 0),
            "Expected success");
    checkeq(cb::mcbp::Status::Success, last_status.load(),
          "Expected set returing meta to succeed");
    checkeq(3,
            get_int_stat(h, "ep_num_ops_set_ret_meta"),
            "Expected 3 set rm ops");

    checkeq(uint32_t{5}, last_meta.flags, "Invalid result for flags");
    checkeq(time_t{0}, last_meta.exptime, "Invalid result for expiration");
    checkne(uint64_t{0}, last_meta.cas, "Invalid result for cas");
    checkeq(cb::uint48_t{3ull}, last_meta.revSeqno, "Invalid result for seqno");

    // Check that updating an item with the wrong cas fails
    checkeq(cb::engine_errc::key_already_exists,
            set_ret_meta(
                    h, "key", 3, "value", 5, Vbid(0), last_meta.cas + 1, 5, 0),
            "Expected success");
    checkeq(3,
            get_int_stat(h, "ep_num_ops_set_ret_meta"),
            "Expected 3 set rm ops");

    return SUCCESS;
}

static enum test_result test_set_ret_meta_error(EngineIface* h) {
    // Check tmp fail errors
    disable_traffic(h);
    checkeq(cb::engine_errc::temporary_failure,
            set_ret_meta(h, "key", 3, "value", 5, Vbid(0)),
            "Expected success");
    enable_traffic(h);

    // Check not my vbucket errors
    checkeq(cb::engine_errc::not_my_vbucket,
            set_ret_meta(h, "key", 3, "value", 5, Vbid(1)),
            "Expected NMVB");

    check(set_vbucket_state(h, Vbid(1), vbucket_state_replica),
          "Failed to set vbucket state.");
    checkeq(cb::engine_errc::not_my_vbucket,
            set_ret_meta(h, "key", 3, "value", 5, Vbid(1)),
            "Expected NMVB");
    checkeq(cb::engine_errc::success,
            vbucketDelete(h, Vbid(1)),
            "Expected success");

    check(set_vbucket_state(h, Vbid(1), vbucket_state_dead),
          "Failed to set vbucket state.");
    checkeq(cb::engine_errc::not_my_vbucket,
            set_ret_meta(h, "key", 3, "value", 5, Vbid(1)),
            "Expected NMVB");
    checkeq(cb::engine_errc::success,
            vbucketDelete(h, Vbid(1)),
            "Expected success");

    return SUCCESS;
}

static enum test_result test_add_ret_meta(EngineIface* h) {
    // Check that add with cas fails
    checkeq(cb::engine_errc::not_stored,
            add_ret_meta(h, "key", 3, "value", 5, Vbid(0), 10, 0, 0),
            "Expected success");

    // Check that add without cas succeeds.
    checkeq(cb::engine_errc::success,
            add_ret_meta(h, "key", 3, "value", 5, Vbid(0), 0, 0, 0),
            "Expected success");
    checkeq(cb::mcbp::Status::Success, last_status.load(),
          "Expected set returing meta to succeed");
    checkeq(1,
            get_int_stat(h, "ep_num_ops_set_ret_meta"),
            "Expected 1 set rm op");

    checkeq(uint32_t{0}, last_meta.flags, "Invalid result for flags");
    checkeq(time_t{0}, last_meta.exptime, "Invalid result for expiration");
    checkne(uint64_t{0}, last_meta.cas, "Invalid result for cas");
    checkeq(cb::uint48_t{1}, last_meta.revSeqno, "Invalid result for seqno");

    // Check that re-adding a key fails
    checkeq(cb::engine_errc::not_stored,
            add_ret_meta(h, "key", 3, "value", 5, Vbid(0), 0, 0, 0),
            "Expected success");

    // Check that adding a key with flags and exptime returns the correct values
    checkeq(cb::engine_errc::success,
            add_ret_meta(h, "key2", 4, "value", 5, Vbid(0), 0, 10, 1735689600),
            "Expected success");
    checkeq(cb::mcbp::Status::Success, last_status.load(),
          "Expected set returing meta to succeed");
    checkeq(2,
            get_int_stat(h, "ep_num_ops_set_ret_meta"),
            "Expected 2 set rm ops");

    checkeq(uint32_t{10}, last_meta.flags, "Invalid result for flags");
    checkeq(time_t{1735689600},
            last_meta.exptime,
            "Invalid result for expiration");
    checkne(uint64_t{0}, last_meta.cas, "Invalid result for cas");
    checkeq(cb::uint48_t{1}, last_meta.revSeqno, "Invalid result for seqno");

    return SUCCESS;
}

static enum test_result test_add_ret_meta_error(EngineIface* h) {
    // Check tmp fail errors
    disable_traffic(h);
    checkeq(cb::engine_errc::temporary_failure,
            add_ret_meta(h, "key", 3, "value", 5, Vbid(0)),
            "Expected success");
    enable_traffic(h);

    // Check not my vbucket errors
    checkeq(cb::engine_errc::not_my_vbucket,
            add_ret_meta(h, "key", 3, "value", 5, Vbid(1)),
            "Expected NMVB");

    check(set_vbucket_state(h, Vbid(1), vbucket_state_replica),
          "Failed to set vbucket state.");
    checkeq(cb::engine_errc::not_my_vbucket,
            add_ret_meta(h, "key", 3, "value", 5, Vbid(1)),
            "Expected NMVB");
    checkeq(cb::engine_errc::success,
            vbucketDelete(h, Vbid(1)),
            "Expected success");

    check(set_vbucket_state(h, Vbid(1), vbucket_state_dead),
          "Failed to add vbucket state.");
    checkeq(cb::engine_errc::not_my_vbucket,
            add_ret_meta(h, "key", 3, "value", 5, Vbid(1)),
            "Expected NMVB");
    checkeq(cb::engine_errc::success,
            vbucketDelete(h, Vbid(1)),
            "Expected success");

    return SUCCESS;
}

static enum test_result test_del_ret_meta(EngineIface* h) {
    // Check that deleting a non-existent key fails
    checkeq(cb::engine_errc::no_such_key,
            del_ret_meta(h, "key", 3, Vbid(0), 0),
            "Expected success");

    // Check that deleting a non-existent key with a cas fails
    checkeq(cb::engine_errc::no_such_key,
            del_ret_meta(h, "key", 3, Vbid(0), 10),
            "Expeced success");

    // Check that deleting a key with no cas succeeds
    checkeq(cb::engine_errc::success,
            add_ret_meta(h, "key", 3, "value", 5, Vbid(0), 0, 0, 0),
            "Expected success");
    checkeq(cb::mcbp::Status::Success, last_status.load(),
          "Expected set returing meta to succeed");

    checkeq(uint32_t{0}, last_meta.flags, "Invalid result for flags");
    checkeq(time_t{0}, last_meta.exptime, "Invalid result for expiration");
    checkne(uint64_t{0}, last_meta.cas, "Invalid result for cas");
    checkeq(cb::uint48_t{1}, last_meta.revSeqno, "Invalid result for seqno");

    checkeq(cb::engine_errc::success,
            del_ret_meta(h, "key", 3, Vbid(0), 0),
            "Expected success");
    checkeq(cb::mcbp::Status::Success, last_status.load(),
          "Expected set returing meta to succeed");
    checkeq(1,
            get_int_stat(h, "ep_num_ops_del_ret_meta"),
            "Expected 1 del rm op");

    checkeq(uint32_t{0}, last_meta.flags, "Invalid result for flags");
    checkeq(time_t{0}, last_meta.exptime, "Invalid result for expiration");
    checkne(uint64_t{0}, last_meta.cas, "Invalid result for cas");
    checkeq(cb::uint48_t{2}, last_meta.revSeqno, "Invalid result for seqno");

    // Check that deleting a key with a cas succeeds.
    checkeq(cb::engine_errc::success,
            add_ret_meta(h, "key", 3, "value", 5, Vbid(0), 0, 10, 1735689600),
            "Expected success");
    checkeq(cb::mcbp::Status::Success, last_status.load(),
          "Expected set returing meta to succeed");

    checkeq(uint32_t{10}, last_meta.flags, "Invalid result for flags");
    checkeq(time_t{1735689600},
            last_meta.exptime,
            "Invalid result for expiration");
    checkne(uint64_t{0}, last_meta.cas, "Invalid result for cas");
    checkeq(cb::uint48_t{3}, last_meta.revSeqno, "Invalid result for seqno");

    checkeq(cb::engine_errc::success,
            del_ret_meta(h, "key", 3, Vbid(0), last_meta.cas),
            "Expected success");
    checkeq(cb::mcbp::Status::Success, last_status.load(),
          "Expected set returing meta to succeed");
    checkeq(2,
            get_int_stat(h, "ep_num_ops_del_ret_meta"),
            "Expected 2 del rm ops");

    checkeq(uint32_t{10}, last_meta.flags, "Invalid result for flags");
    checkeq(time_t{1735689600},
            last_meta.exptime,
            "Invalid result for expiration");
    checkne(uint64_t{0}, last_meta.cas, "Invalid result for cas");
    checkeq(cb::uint48_t{4}, last_meta.revSeqno, "Invalid result for seqno");

    // Check that deleting a key with the wrong cas fails
    checkeq(cb::engine_errc::success,
            add_ret_meta(h, "key", 3, "value", 5, Vbid(0), 0, 0, 0),
            "Expected success");
    checkeq(cb::mcbp::Status::Success, last_status.load(),
          "Expected set returing meta to succeed");

    checkeq(uint32_t{0}, last_meta.flags, "Invalid result for flags");
    checkeq(time_t{0}, last_meta.exptime, "Invalid result for expiration");
    checkne(uint64_t{0}, last_meta.cas, "Invalid result for cas");
    checkeq(cb::uint48_t{5}, last_meta.revSeqno, "Invalid result for seqno");

    checkeq(cb::engine_errc::key_already_exists,
            del_ret_meta(h, "key", 3, Vbid(0), last_meta.cas + 1),
            "Expected success");
    checkeq(2,
            get_int_stat(h, "ep_num_ops_del_ret_meta"),
            "Expected 2 del rm ops");

    return SUCCESS;
}

static enum test_result test_del_ret_meta_error(EngineIface* h) {
    // Check tmp fail errors
    disable_traffic(h);
    checkeq(cb::engine_errc::temporary_failure,
            del_ret_meta(h, "key", 3, Vbid(0)),
            "Expected success");
    enable_traffic(h);

    // Check not my vbucket errors
    checkeq(cb::engine_errc::not_my_vbucket,
            del_ret_meta(h, "key", 3, Vbid(1), 0, nullptr),
            "Expected NMVB");

    check(set_vbucket_state(h, Vbid(1), vbucket_state_replica),
          "Failed to set vbucket state.");
    checkeq(cb::engine_errc::not_my_vbucket,
            del_ret_meta(h, "key", 3, Vbid(1), 0, nullptr),
            "Expected NMVB");
    checkeq(cb::engine_errc::success,
            vbucketDelete(h, Vbid(1)),
            "Expected success");

    check(set_vbucket_state(h, Vbid(1), vbucket_state_dead),
          "Failed to add vbucket state.");
    checkeq(cb::engine_errc::not_my_vbucket,
            del_ret_meta(h, "key", 3, Vbid(1), 0, nullptr),
            "Expected NMVB");
    checkeq(cb::engine_errc::success,
            vbucketDelete(h, Vbid(1)),
            "Expected success");

    return SUCCESS;
}

static enum test_result test_set_with_item_eviction(EngineIface* h) {
    checkeq(cb::engine_errc::success,
            store(h, nullptr, StoreSemantics::Set, "key", "somevalue"),
            "Failed set.");
    wait_for_flusher_to_settle(h);
    evict_key(h, "key", Vbid(0), "Ejected.");
    checkeq(cb::engine_errc::success,
            store(h, nullptr, StoreSemantics::Set, "key", "newvalue"),
            "Failed set.");
    check_key_value(h, "key", "newvalue", 8);
    return SUCCESS;
}

static enum test_result test_setWithMeta_with_item_eviction(EngineIface* h) {
    const char* key = "set_with_meta_key";
    size_t keylen = strlen(key);
    const char* val = "somevalue";
    const char* newVal = "someothervalue";
    size_t newValLen = strlen(newVal);

    // create a new key
    checkeq(cb::engine_errc::success,
            store(h, nullptr, StoreSemantics::Set, key, val),
            "Failed set.");
    wait_for_flusher_to_settle(h);
    evict_key(h, key, Vbid(0), "Ejected.");

    // this is the cas to be used with a subsequent set with meta
    uint64_t cas_for_set = last_cas;
    // init some random metadata
    ItemMetaData itm_meta;
    itm_meta.revSeqno = 10;
    itm_meta.cas = 0xdeadbeef;
    itm_meta.exptime = 300;
    itm_meta.flags = 0xdeadbeef;

    // set with meta for a non-resident item should pass.
    checkeq(cb::engine_errc::success,
            set_with_meta(h,
                          key,
                          keylen,
                          newVal,
                          newValLen,
                          Vbid(0),
                          &itm_meta,
                          cas_for_set),
            "Expected to store item");
    checkeq(cb::mcbp::Status::Success, last_status.load(), "Expected success");

    return SUCCESS;
}

static enum test_result test_multiple_set_delete_with_metas_full_eviction(
        EngineIface* h) {
    checkeq(cb::engine_errc::success,
            get_stats(h, {}, {}, add_stats),
            "Failed to get stats");
    std::string eviction_policy = vals.find("ep_item_eviction_policy")->second;
    checkeq(std::string{"full_eviction"},
            eviction_policy,
            "Only available for full eviction");

    // init some random metadata
    ItemMetaData itm_meta;
    itm_meta.revSeqno = 10;
    itm_meta.cas = 0xdeadbeef;
    itm_meta.exptime = 0;
    itm_meta.flags = 0xdeadbeef;

    for (int ii = 0; ii < 1000; ++ii) {
        std::string key = "key" + std::to_string(ii);
        checkeq(cb::engine_errc::success,
                set_with_meta(h,
                              key.data(),
                              key.size(),
                              "somevalue",
                              9,
                              Vbid(0),
                              &itm_meta,
                              0),
                "Expected to store item");
    }

    wait_for_flusher_to_settle(h);

    int curr_vb_items = get_int_stat(h, "vb_0:num_items", "vbucket-details 0");
    checkeq(1000, curr_vb_items, "Expected all items to be stored");
    const auto num_ops_set_with_meta = get_int_stat(h, "ep_num_ops_set_meta");
    const auto num_ops_del_with_meta = get_int_stat(h, "ep_num_ops_del_meta");
    checkeq(curr_vb_items,
            num_ops_set_with_meta,
            "Expected the number of set_with_meta calls to match the number of "
            "items");

    // If we try to overwrite the item with the same cas it'll return
    // KEY_EEXISTS so let's set a different operation.
    itm_meta.cas = 0xdeadcafe;
    std::thread thread1{[&h, &itm_meta]() {
        for (int ii = 0; ii < 100; ii++) {
            std::string key = "key" + std::to_string(ii);
            checkeq(cb::engine_errc::success,
                    set_with_meta(h,
                                  key.data(),
                                  key.size(),
                                  "somevalueEdited",
                                  15,
                                  Vbid(0),
                                  &itm_meta,
                                  0),
                    "Expected to modify the item");
            checkeq(cb::mcbp::Status::Success,
                    last_status.load(),
                    "Expected to modify the item");
        }
    }};

    std::thread thread2{[&h, &curr_vb_items, &itm_meta]() {
        for (int ii = curr_vb_items - 100; ii < curr_vb_items; ii++) {
            std::string key = "key" + std::to_string(ii);
            checkeq(cb::engine_errc::success,
                    del_with_meta(
                            h, key.data(), key.size(), Vbid(0), &itm_meta, 0),
                    "Expected to delete the item");
            checkeq(cb::mcbp::Status::Success,
                    last_status.load(),
                    "Expected to modify the item");
        }
    }};

    thread1.join();
    thread2.join();

    wait_for_flusher_to_settle(h);

    checkeq(num_ops_set_with_meta + 100,
            get_int_stat(h, "ep_num_ops_set_meta"),
            "Expected 100 set operations");
    checkeq(num_ops_del_with_meta + 100,
            get_int_stat(h, "ep_num_ops_del_meta"),
            "Expected 100 delete operations");

    curr_vb_items = get_int_stat(h, "vb_0:num_items", "vbucket-details 0");
    if (isWarmupEnabled(h)) {
        // Restart, and check data is warmed up correctly.
        testHarness->reload_engine(&h,

                                   testHarness->get_current_testcase()->cfg,
                                   true,
                                   true);

        wait_for_warmup_complete(h);

        checkeq(curr_vb_items,
                get_int_stat(h, "vb_0:num_items", "vbucket-details 0"),
                "Unexpected item count in vbucket");
    }

    return SUCCESS;
}

static enum test_result test_add_with_item_eviction(EngineIface* h) {
    checkeq(cb::engine_errc::success,
            store(h, nullptr, StoreSemantics::Add, "key", "somevalue"),
            "Failed to add value.");
    wait_for_flusher_to_settle(h);
    evict_key(h, "key", Vbid(0), "Ejected.");

    checkeq(cb::engine_errc::not_stored,
            store(h, nullptr, StoreSemantics::Add, "key", "somevalue"),
            "Failed to fail to re-add value.");

    // Expiration above was an hour, so let's go to The Future
    testHarness->time_travel(3800);

    checkeq(cb::engine_errc::success,
            store(h, nullptr, StoreSemantics::Add, "key", "newvalue"),
            "Failed to add value again.");
    check_key_value(h, "key", "newvalue", 8);
    return SUCCESS;
}

static enum test_result test_gat_with_item_eviction(EngineIface* h) {
    // Store the item!
    checkeq(cb::engine_errc::success,
            store(h, nullptr, StoreSemantics::Set, "mykey", "somevalue"),
            "Failed set.");
    wait_for_flusher_to_settle(h);
    evict_key(h, "mykey", Vbid(0), "Ejected.");

    gat(h, "mykey", Vbid(0), 10); // 10 sec as expiration time
    checkeq(cb::mcbp::Status::Success, last_status.load(), "gat mykey");
    checkeq("somevalue"s, last_body, "Invalid data returned");

    // time-travel 9 secs..
    testHarness->time_travel(9);

    // The item should still exist
    check_key_value(h, "mykey", "somevalue", 9);

    // time-travel 2 secs..
    testHarness->time_travel(2);

    // The item should have expired now...
    checkeq(cb::engine_errc::no_such_key,
            get(h, nullptr, "mykey", Vbid(0)).first,
            "Item should be gone");
    return SUCCESS;
}

static enum test_result test_keyStats_with_item_eviction(EngineIface* h) {
    // set (k1,v1) in vbucket 0
    checkeq(cb::engine_errc::success,
            store(h, nullptr, StoreSemantics::Set, "k1", "v1"),
            "Failed to store an item.");
    wait_for_flusher_to_settle(h);
    evict_key(h, "k1", Vbid(0), "Ejected.");
    auto* cookie = testHarness->create_cookie(h);

    // stat for key "k1" and vbucket "0"
    const char *statkey1 = "key k1 0";
    checkeq(cb::engine_errc::success,
            h->get_stats(cookie, {statkey1, strlen(statkey1)}, {}, add_stats),
            "Failed to get stats.");
    check(vals.find("key_is_dirty") != vals.end(), "Found no key_is_dirty");
    check(vals.find("key_exptime") != vals.end(), "Found no key_exptime");
    check(vals.find("key_flags") != vals.end(), "Found no key_flags");
    check(vals.find("key_cas") != vals.end(), "Found no key_cas");
    check(vals.find("key_vb_state") != vals.end(), "Found no key_vb_state");

    testHarness->destroy_cookie(cookie);
    return SUCCESS;
}

static enum test_result test_delWithMeta_with_item_eviction(EngineIface* h) {
    const char *key = "delete_with_meta_key";
    const size_t keylen = strlen(key);
    ItemMetaData itemMeta;
    // put some random meta data
    itemMeta.revSeqno = 10;
    itemMeta.cas = 0xdeadbeef;
    itemMeta.exptime = 0;
    itemMeta.flags = 0xdeadbeef;

    // store an item
    checkeq(cb::engine_errc::success,
            store(h, nullptr, StoreSemantics::Set, key, "somevalue"),
            "Failed set.");
    wait_for_flusher_to_settle(h);
    evict_key(h, key, Vbid(0), "Ejected.");

    // delete an item with meta data
    checkeq(cb::engine_errc::success,
            del_with_meta(h, key, keylen, Vbid(0), &itemMeta),
            "Expected delete success");
    checkeq(cb::mcbp::Status::Success, last_status.load(), "Expected success");

    return SUCCESS;
}

static enum test_result test_del_with_item_eviction(EngineIface* h) {
    ItemIface* i = nullptr;
    checkeq(cb::engine_errc::success,
            store(h, nullptr, StoreSemantics::Set, "key", "somevalue", &i),
            "Failed set.");
    wait_for_flusher_to_settle(h);
    evict_key(h, "key", Vbid(0), "Ejected.");

    Item *it = reinterpret_cast<Item*>(i);
    uint64_t orig_cas = it->getCas();
    h->release(i);

    uint64_t cas = 0;
    uint64_t vb_uuid;
    mutation_descr_t mut_info;

    vb_uuid = get_ull_stat(h, "vb_0:0:id", "failovers");
    auto high_seqno = get_ull_stat(h, "vb_0:high_seqno", "vbucket-seqno");
    checkeq(cb::engine_errc::success,
            del(h, "key", &cas, Vbid(0), nullptr, &mut_info),
            "Failed remove with value.");
    checkne(orig_cas, cas, "Expected CAS to be different on delete");
    checkeq(cb::engine_errc::no_such_key,
            verify_key(h, "key"),
            "Expected missing key");
    checkeq(vb_uuid, mut_info.vbucket_uuid, "Expected valid vbucket uuid");
    checkeq((high_seqno + 1), mut_info.seqno, "Expected valid sequence number");

    return SUCCESS;
}

static enum test_result test_observe_with_item_eviction(EngineIface* h) {
    // Create some vbuckets
    check(set_vbucket_state(h, Vbid(1), vbucket_state_active),
          "Failed to set vbucket state.");

    // Set some keys to observe
    ItemIface* it = nullptr;
    uint64_t cas1, cas2, cas3;

    std::string value('x', 100);
    checkeq(cb::engine_errc::success,
            storeCasOut(h,
                        nullptr,
                        Vbid(0),
                        "key1",
                        value,
                        PROTOCOL_BINARY_RAW_BYTES,
                        it,
                        cas1),
            "Set should work.");
    checkeq(cb::engine_errc::success,
            storeCasOut(h,
                        nullptr,
                        Vbid(1),
                        "key2",
                        value,
                        PROTOCOL_BINARY_RAW_BYTES,
                        it,
                        cas2),
            "Set should work.");
    checkeq(cb::engine_errc::success,
            storeCasOut(h,
                        nullptr,
                        Vbid(1),
                        "key3",
                        value,
                        PROTOCOL_BINARY_RAW_BYTES,
                        it,
                        cas3),
            "Set should work.");

    wait_for_stat_to_be(h, "ep_total_persisted", 3);

    evict_key(h, "key1", Vbid(0), "Ejected.");
    evict_key(h, "key2", Vbid(1), "Ejected.");

    // Do observe
    std::map<std::string, Vbid> obskeys;
    obskeys["key1"] = Vbid(0);
    obskeys["key2"] = Vbid(1);
    obskeys["key3"] = Vbid(1);
    checkeq(cb::engine_errc::success, observe(h, obskeys), "Expected success");
    checkeq(cb::mcbp::Status::Success, last_status.load(), "Expected success");

    // Check the result
    Vbid vb;
    uint16_t keylen;
    char key[10];
    uint8_t persisted;
    uint64_t cas;

    memcpy(&vb, last_body.data(), sizeof(Vbid));
    checkeq(Vbid(0), vb.ntoh(), "Wrong vbucket in result");
    memcpy(&keylen, last_body.data() + 2, sizeof(uint16_t));
    checkeq(uint16_t{4}, ntohs(keylen), "Wrong keylen in result");
    memcpy(&key, last_body.data() + 4, ntohs(keylen));
    checkeq(std::string_view("key1", 4),
            std::string_view(key, 4),
            "Wrong key in result");
    memcpy(&persisted, last_body.data() + 8, sizeof(uint8_t));
    checkeq(uint8_t{OBS_STATE_PERSISTED},
            persisted,
            "Expected persisted in result");
    memcpy(&cas, last_body.data() + 9, sizeof(uint64_t));
    checkeq(ntohll(cas), cas1, "Wrong cas in result");

    memcpy(&vb, last_body.data() + 17, sizeof(Vbid));
    checkeq(Vbid(1), vb.ntoh(), "Wrong vbucket in result");
    memcpy(&keylen, last_body.data() + 19, sizeof(uint16_t));
    checkeq(uint16_t{4}, ntohs(keylen), "Wrong keylen in result");
    memcpy(&key, last_body.data() + 21, ntohs(keylen));
    checkeq(std::string_view("key2", 4),
            std::string_view(key, 4),
            "Wrong key in result");
    memcpy(&persisted, last_body.data() + 25, sizeof(uint8_t));
    checkeq(uint8_t{OBS_STATE_PERSISTED},
            persisted,
            "Expected persisted in result");
    memcpy(&cas, last_body.data() + 26, sizeof(uint64_t));
    checkeq(ntohll(cas), cas2, "Wrong cas in result");

    memcpy(&vb, last_body.data() + 34, sizeof(Vbid));
    checkeq(Vbid(1), vb.ntoh(), "Wrong vbucket in result");
    memcpy(&keylen, last_body.data() + 36, sizeof(uint16_t));
    checkeq(uint16_t{4}, ntohs(keylen), "Wrong keylen in result");
    memcpy(&key, last_body.data() + 38, ntohs(keylen));
    checkeq(std::string_view("key3", 4),
            std::string_view(key, 4),
            "Wrong key in result");
    memcpy(&persisted, last_body.data() + 42, sizeof(uint8_t));
    checkeq(uint8_t{OBS_STATE_PERSISTED},
            persisted,
            "Expected persisted in result");
    memcpy(&cas, last_body.data() + 43, sizeof(uint64_t));
    checkeq(ntohll(cas), cas3, "Wrong cas in result");

    return SUCCESS;
}

static enum test_result test_expired_item_with_item_eviction(EngineIface* h) {
    // Store the item!
    checkeq(cb::engine_errc::success,
            store(h, nullptr, StoreSemantics::Set, "mykey", "somevalue"),
            "Failed set.");
    gat(h, "mykey", Vbid(0), 10); // 10 sec as expiration time
    checkeq(cb::mcbp::Status::Success, last_status.load(), "gat mykey");
    checkeq("somevalue"s, last_body, "Invalid data returned");

    // Store a dummy item since we do not purge the item with highest seqno
    checkeq(cb::engine_errc::success,
            store(h,
                  nullptr,
                  StoreSemantics::Set,
                  "dummykey",
                  "dummyvalue",
                  nullptr,
                  0,
                  Vbid(0),
                  0),
            "Error setting.");

    wait_for_flusher_to_settle(h);
    evict_key(h, "mykey", Vbid(0), "Ejected.");

    // time-travel 11 secs..
    testHarness->time_travel(11);

    // Compaction on VBucket 0
    compact_db(h, Vbid(0), 10, 10, 0);

    std::chrono::microseconds sleepTime{128};
    while (get_int_stat(h, "ep_pending_compactions") != 0) {
        decayingSleep(&sleepTime);
    }

    wait_for_flusher_to_settle(h);
    wait_for_stat_to_be(h, "ep_pending_compactions", 0);
    checkeq(1,
            get_int_stat(h, "vb_active_expired"),
            "Expect the compactor to delete an expired item");

    // The item is already expired...
    checkeq(cb::engine_errc::no_such_key,
            get(h, nullptr, "mykey", Vbid(0)).first,
            "Item should be gone");
    return SUCCESS;
}

static enum test_result test_non_existent_get_and_delete(EngineIface* h) {
    checkeq(cb::engine_errc::no_such_key,
            get(h, nullptr, "key1", Vbid(0)).first,
            "Unexpected return status");
    checkeq(0, get_int_stat(h, "curr_temp_items"), "Unexpected temp item");
    checkeq(cb::engine_errc::no_such_key,
            del(h, "key3", 0, Vbid(0)),
            "Unexpected return status");
    checkeq(0, get_int_stat(h, "curr_temp_items"), "Unexpected temp item");
    return SUCCESS;
}

static enum test_result test_mb16421(EngineIface* h) {
    // Store the item!
    checkeq(cb::engine_errc::success,
            store(h, nullptr, StoreSemantics::Set, "mykey", "somevalue"),
            "Failed set.");
    wait_for_flusher_to_settle(h);

    // Evict Item!
    evict_key(h, "mykey", Vbid(0), "Ejected.");

    // Issue Get Meta
    check(get_meta(h, "mykey"), "Expected to get meta");

    // Issue Get
    checkeq(cb::engine_errc::success,
            get(h, nullptr, "mykey", Vbid(0)).first,
            "Item should be there");

    return SUCCESS;
}

/**
 * Test that if we store an object with xattr the datatype is persisted
 * and read back correctly
 */
static enum test_result test_eviction_with_xattr(EngineIface* h) {
    if (!isPersistentBucket(h)) {
        return SKIPPED;
    }

    const char key[] = "test_eviction_with_xattr";
    cb::xattr::Blob builder;
    builder.set("_ep", "{\foo\":\"bar\"}");
    std::string data{builder.finalize()};

    checkeq(cb::engine_errc::success,
            storeCasVb11(h,
                         nullptr,
                         StoreSemantics::Set,
                         key,
                         data.data(),
                         data.size(),
                         0,
                         0,
                         Vbid(0),
                         0,
                         PROTOCOL_BINARY_DATATYPE_XATTR,
                         DocumentState::Alive)
                    .first,
            "Unable to store item");

    wait_for_flusher_to_settle(h);

    // Evict Item!
    evict_key(h, key, Vbid(0), "Ejected.");

    item_info info;
    check(get_item_info(h, &info, key), "Error getting item info");

    checkeq(PROTOCOL_BINARY_DATATYPE_XATTR, info.datatype,
            "Incorrect datatype read back");

    return SUCCESS;
}

static enum test_result test_get_random_key(EngineIface* h) {
    auto* cookie = testHarness->create_cookie(h);

    // An empty database should return no key
    auto pkt = createPacket(cb::mcbp::ClientOpcode::GetRandomKey);

    checkeq(cb::engine_errc::no_such_key,
            h->unknown_command(cookie, *pkt, add_response),
            "Database should be empty");

    StoredDocKey key("key", CollectionID::Default);

    // Store a key
    checkeq(cb::engine_errc::success,
            store(h,
                  nullptr,
                  StoreSemantics::Set,
                  key.keyData(),
                  "{\"some\":\"value\"}",
                  nullptr,
                  0,
                  Vbid(0),
                  3600,
                  PROTOCOL_BINARY_DATATYPE_JSON),
            "Failed set.");
    checkeq(cb::engine_errc::success,
            get(h, nullptr, key.keyData(), Vbid(0)).first,
            "Item should be there");

    // collections only count after flush
    wait_for_flusher_to_settle(h);

    // We should be able to get one if there is something in there
    checkeq(cb::engine_errc::success,
            h->unknown_command(cookie, *pkt, add_response),
            "get random should work");
    checkeq(cb::mcbp::Status::Success, last_status.load(), "Expected success");
    checkeq(PROTOCOL_BINARY_DATATYPE_JSON,
            last_datatype.load(),
            "Expected datatype to be JSON");

    // Since it is random we can't really check that we don't get the
    // same value twice...
    testHarness->destroy_cookie(cookie);
    return SUCCESS;
}

static enum test_result test_failover_log_behavior(EngineIface* h) {
    if (!isWarmupEnabled(h)) {
        // TODO: Ephemeral: We should add a test variant which checks that
        // on restart we generate a new UUID (essentially forcing all clients
        // to rollback if they re-connect; given that all previous data is gone).
        return SKIPPED;
    }

    uint64_t num_entries, top_entry_id;
    // warm up
    wait_for_warmup_complete(h);
    num_entries = get_int_stat(h, "vb_0:num_entries", "failovers");

    checkeq(uint64_t{1},
            num_entries,
            "Failover log should have one entry for new vbucket");
    top_entry_id = get_ull_stat(h, "vb_0:0:id", "failovers");

    // restart
    testHarness->reload_engine(&h,

                               testHarness->get_current_testcase()->cfg,
                               true,
                               true);

    wait_for_warmup_complete(h);
    num_entries = get_int_stat(h, "vb_0:num_entries", "failovers");

    checkeq(uint64_t{2}, num_entries, "Failover log should have grown");
    checkne(top_entry_id, get_ull_stat(h, "vb_0:0:id", "failovers"),
          "Entry at current seq should be overwritten after restart");

    int num_items = 10;
    for (int j = 0; j < num_items; ++j) {
        std::stringstream ss;
        ss << "key" << j;
        checkeq(cb::engine_errc::success,
                store(h,
                      nullptr,
                      StoreSemantics::Set,
                      ss.str().c_str(),
                      "data"),
                "Failed to store a value");
    }

    wait_for_flusher_to_settle(h);
    wait_for_stat_to_be(h, "curr_items", 10);

    // restart
    testHarness->reload_engine(&h,

                               testHarness->get_current_testcase()->cfg,
                               true,
                               true);

    wait_for_warmup_complete(h);
    num_entries = get_int_stat(h, "vb_0:num_entries", "failovers");

    checkeq(uint64_t{3}, num_entries, "Failover log should have grown");
    checkeq(uint64_t{10},
            get_ull_stat(h, "vb_0:0:seq", "failovers"),
            "Latest failover log entry should have correct high sequence "
            "number");

    return SUCCESS;
}

static enum test_result test_hlc_cas(EngineIface* h) {
    const char *key = "key";
    item_info info;
    uint64_t curr_cas = 0, prev_cas = 0;

    checkeq(cb::engine_errc::success,
            store(h, nullptr, StoreSemantics::Add, key, "data1"),
            "Failed to store an item");

    check(get_item_info(h, &info, key), "Error in getting item info");
    curr_cas = info.cas;
    checklt(prev_cas, curr_cas, "CAS is not monotonically increasing");
    prev_cas = curr_cas;

    checkeq(cb::engine_errc::success,
            store(h, nullptr, StoreSemantics::Set, key, "data2"),
            "Failed to store an item");

    check(get_item_info(h, &info, key), "Error getting item info");
    curr_cas = info.cas;
    checklt(prev_cas, curr_cas, "CAS is not monotonically increasing");
    prev_cas = curr_cas;

    checkeq(cb::engine_errc::success,
            store(h, nullptr, StoreSemantics::Replace, key, "data3"),
            "Failed to store an item");

    check(get_item_info(h, &info, key), "Error in getting item info");
    curr_cas = info.cas;
    checklt(prev_cas, curr_cas, "CAS is not monotonically increasing");
    prev_cas = curr_cas;

    checkeq(cb::engine_errc::success,
            getl(h, nullptr, key, Vbid(0), 10).first,
            "Expected to be able to getl on first try");
    check(get_item_info(h, &info, key), "Error in getting item info");

    curr_cas = info.cas;
    checklt(prev_cas, curr_cas, "CAS is not monotonically increasing");
    return SUCCESS;
}

/*
    Basic test demonstrating multi-bucket operations.
    Checks that writing the same key to many buckets works as it should.
*/
static enum test_result test_multi_bucket_set_get(engine_test_t* test) {
    const int n_buckets = 20;
    std::vector<BucketHolder> buckets;
    if (create_buckets(test->cfg, n_buckets, buckets) != n_buckets) {
        destroy_buckets(buckets);
        return FAIL;

    }

    for (auto bucket : buckets) {
        // re-use test_setup which will wait for bucket ready
        test_setup(bucket.h);
    }

    int ii = 0;
    for (auto bucket : buckets) {
        std::stringstream val;
        val << "value_" << ii++;
        checkeq(cb::engine_errc::success,
                store(bucket.h,
                      nullptr,
                      StoreSemantics::Set,
                      "key",
                      val.str().c_str()),
                "Error setting.");
    }

    // Read back the values
    ii = 0;
    for (auto bucket : buckets) {
        std::stringstream val;
        val << "value_" << ii++;
        check_key_value(bucket.h, "key", val.str().c_str(), val.str().length());
    }

    destroy_buckets(buckets);

    return SUCCESS;
}

// Write to the vbucket's (couchstore) vbstate (_local/vbstate)
static void write_vb_state(std::string dbdir,
                           Vbid vbucket,
                           const nlohmann::json& json) {
    std::string filename = dbdir + cb::io::DirectorySeparator +
                           std::to_string(vbucket.get()) + ".couch.1";
    Db* handle;
    couchstore_error_t err = couchstore_open_db(
            filename.c_str(), COUCHSTORE_OPEN_FLAG_CREATE, &handle);

    checkeq(COUCHSTORE_SUCCESS, err, "Failed to open " + filename);
    const auto vbStateStr = json.dump();

    LocalDoc vbstate;
    vbstate.id.buf = (char*)"_local/vbstate";
    vbstate.id.size = sizeof("_local/vbstate") - 1;
    vbstate.json.buf = (char*)vbStateStr.c_str();
    vbstate.json.size = vbStateStr.size();
    vbstate.deleted = 0;

    err = couchstore_save_local_document(handle, &vbstate);
    checkeq(COUCHSTORE_SUCCESS, err, "Failed to write local document");
    err = couchstore_commit(handle);
    checkeq(COUCHSTORE_SUCCESS, err, "Failed to commit");
    err = couchstore_close_file(handle);
    checkeq(COUCHSTORE_SUCCESS, err, "Failed to close file");
    err = couchstore_free_db(handle);
    checkeq(COUCHSTORE_SUCCESS, err, "Failed to free db");
}

/**
 * Rewrite the persisted vbucket_state to the oldest version we support upgrade
 * to (v5.0 at time of writing).
 */
static void force_vbstate_to_v5(std::string dbname,
                                Vbid vbucket,
                                bool hlcEpoch = true,
                                bool mightContainXattrs = true) {
    // Create 5.0.0 _local/vbstate
    // Note: unconditionally adding namespaces_supported to keep this test
    // working.
    nlohmann::json vbstate5 = {{"state", "active"},
                               {"checkpoint_id", "1"},
                               {"max_deleted_seqno", "0"},
                               {"snap_start", "0"},
                               {"snap_end", "1"},
                               {"max_cas", "123"},
                               {"namespaces_supported", true}};
    if (hlcEpoch) {
        vbstate5["hlc_epoch"] = std::to_string(HlcCasSeqnoUninitialised);
    }
    if (mightContainXattrs) {
        vbstate5["might_contain_xattrs"] = false;
    }
    write_vb_state(dbname, vbucket, vbstate5);
}

// Regression test for MB-19635
// Check that warming up from a 2.x couchfile doesn't end up with a UUID of 0
// we warmup 2 vbuckets and ensure they get unique IDs.
static enum test_result test_mb19635_upgrade_from_25x(EngineIface* h) {
    if (!isWarmupEnabled(h)) {
        return SKIPPED;
    }

    std::string backend = get_str_stat(h, "ep_backend");
    if (backend == "rocksdb") {
        // TODO RDB:
        return SKIPPED_UNDER_ROCKSDB;
    }

    int num_items = 10;
    for (int j = 0; j < num_items; ++j) {
        std::stringstream ss;
        ss << "key" << j;
        checkeq(cb::engine_errc::success,
                store(h,
                      nullptr,
                      StoreSemantics::Set,
                      ss.str().c_str(),
                      "data"),
                "Failed to store a value");
    }

    wait_for_flusher_to_settle(h);

    std::string dbname = get_dbname(testHarness->get_current_testcase()->cfg);

    force_vbstate_to_v5(dbname, Vbid(0));
    force_vbstate_to_v5(dbname, Vbid(1));

    // Now shutdown engine force and restart to warmup from the 2.5.x data.
    testHarness->reload_engine(&h,

                               testHarness->get_current_testcase()->cfg,
                               true,
                               false);

    wait_for_warmup_complete(h);
    uint64_t vb_uuid0 = get_ull_stat(h, "vb_0:uuid", "vbucket-details");
    uint64_t vb_uuid1 = get_ull_stat(h, "vb_1:uuid", "vbucket-details");
    checkne(vb_uuid0, vb_uuid1, "UUID is not unique");

    // Upgrade in this case means the high-seqno is the visible-seqno
    checkeq(get_ull_stat(h, "vb_0:high_seqno", "vbucket-details"),
            get_ull_stat(h, "vb_0:max_visible_seqno", "vbucket-details"),
            "expected max-visible-seqno to be set to high_seqno");

    return SUCCESS;
}

// Regression test for MB-38031
// If upgrade from 4.x via a 5.x 'hop' some vbstate entries that 5.x creates
// won't be present if 5.x is just a stepping stone with no flushes
static enum test_result test_mb38031_upgrade_from_4x_via_5x_hop(
        EngineIface* h) {
    if (!isWarmupEnabled(h)) {
        return SKIPPED;
    }
    check(set_vbucket_state(h, Vbid(1), vbucket_state_active),
          "Failed to set vbucket state (vb 1).");
    check(set_vbucket_state(h, Vbid(2), vbucket_state_active),
          "Failed to set vbucket state (vb 2).");

    int num_items = 10;
    for (int vb = 0; vb < 3; ++vb) {
        for (int j = 0; j < num_items; ++j) {
            std::stringstream ss;
            ss << "key_" << j;
            checkeq(cb::engine_errc::success,
                    store(h,
                          nullptr,
                          StoreSemantics::Set,
                          ss.str().c_str(),
                          "data",
                          nullptr,
                          0,
                          Vbid(vb)),
                    "Failed to store a value");
        }
    }

    wait_for_flusher_to_settle(h);

    std::string dbname = get_dbname(testHarness->get_current_testcase()->cfg);

    // Force vbstate on three vbuckets with each combination of hlc_epoch and
    // might_contain_xattrs
    force_vbstate_to_v5(dbname, Vbid(0), true, false);
    force_vbstate_to_v5(dbname, Vbid(1), false, true);
    force_vbstate_to_v5(dbname, Vbid(2), false, false);

    // Now shutdown engine force and restart to warmup
    testHarness->reload_engine(
            &h, testHarness->get_current_testcase()->cfg, true, false);

    wait_for_warmup_complete(h);

    // Warmup success and all documents loaded
    checkeq(num_items,
            get_int_stat(h, "vb_0:num_items", "vbucket-details 0"),
            "Expected vb:0 to have num_items");
    checkeq(num_items,
            get_int_stat(h, "vb_1:num_items", "vbucket-details 1"),
            "Expected vb:1 to have num_items");
    checkeq(num_items,
            get_int_stat(h, "vb_2:num_items", "vbucket-details 2"),
            "Expected vb:2 to have num_items");
    return SUCCESS;
}

// Regression test for MB-38031
// If upgrade from 4.x via a 5.x 'hop' some vbstate entries that 5.x creates
// won't be present if 5.x is just a stepping stone with no flushes
static enum test_result test_mb38031_illegal_json_throws(EngineIface* h) {
    if (!isWarmupEnabled(h)) {
        return SKIPPED;
    }

    checkeq(cb::engine_errc::success,
            store(h,
                  nullptr,
                  StoreSemantics::Set,
                  "key",
                  "data",
                  nullptr,
                  0,
                  Vbid(0)),
            "Failed to store a value");

    wait_for_flusher_to_settle(h);

    // VBState with a required field missing, max_cas
    const nlohmann::json vbstate = {
            {"state", "active"},
            {"checkpoint_id", "1"},
            {"max_deleted_seqno", "0"},
            {"snap_start", "34344987306"}, // illegal as start > end
            {"snap_end", "1"},
            {"hlc_epoch", std::to_string(HlcCasSeqnoUninitialised)},
            {"might_contain_xattrs", false},
            {"namespaces_supported", true}};

    write_vb_state(get_dbname(testHarness->get_current_testcase()->cfg),
                   Vbid(0),
                   vbstate);

    // reload_engine will throw an engine initialize exception from CouchKVStore
    try {
        testHarness->reload_engine(
                &h, testHarness->get_current_testcase()->cfg, true, false);
    } catch (const std::runtime_error& e) {
        check(std::string(e.what()).find("CouchKVStore::initialize: "
                                         "readVBState error:JsonInvalid") !=
                      std::string::npos,
              "unexpected exception");
        return SUCCESS;
    }

    return FAIL;
}

static void force_vbstate_MB34173_corruption(std::string dbname,
                                             const std::string state,
                                             Vbid vbucket) {
    const nlohmann::json vbstateIllegalSnapshotRange = {
            {"state", state},
            {"checkpoint_id", "1"},
            {"max_deleted_seqno", "0"},
            {"snap_start", "34344987306"}, // illegal as start > end
            {"snap_end", "1"},
            {"max_cas", "123"},
            {"hlc_epoch", std::to_string(HlcCasSeqnoUninitialised)},
            {"might_contain_xattrs", false},
            {"namespaces_supported", true}};

    write_vb_state(dbname, vbucket, vbstateIllegalSnapshotRange);
}

static enum test_result test_MB34173_warmup(EngineIface* h) {
    if (!isWarmupEnabled(h)) {
        return SKIPPED;
    }

    std::string backend = get_str_stat(h, "ep_backend");
    if (backend == "rocksdb") {
        // TODO RDB:
        return SKIPPED_UNDER_ROCKSDB;
    }

    check(set_vbucket_state(h, Vbid(0), vbucket_state_active),
          "Failed to set vbucket state (vb 0).");
    check(set_vbucket_state(h, Vbid(1), vbucket_state_replica),
          "Failed to set vbucket state (vb 1).");
    check(set_vbucket_state(h, Vbid(2), vbucket_state_pending),
          "Failed to set vbucket state (vb 2).");

    wait_for_flusher_to_settle(h);

    std::string dbname = get_dbname(testHarness->get_current_testcase()->cfg);

    force_vbstate_MB34173_corruption(dbname, "active", Vbid(0));
    force_vbstate_MB34173_corruption(dbname, "replica", Vbid(1));
    force_vbstate_MB34173_corruption(dbname, "pending", Vbid(2));

    // Warmup
    testHarness->reload_engine(&h,

                               testHarness->get_current_testcase()->cfg,
                               true,
                               false);

    wait_for_warmup_complete(h);

    auto checkRange = [h](int vb) {
        std::string statKey = "vb_" + std::to_string(vb);
        auto key1 = statKey + ":high_seqno";
        auto key2 = statKey + ":last_persisted_snap_start";
        auto key3 = statKey + ":last_persisted_snap_end";
        uint64_t highSeq = get_ull_stat(h, key1.c_str(), "vbucket-seqno");
        uint64_t snapStart = get_ull_stat(h, key2.c_str(), "vbucket-seqno");
        uint64_t snapEnd = get_ull_stat(h, key3.c_str(), "vbucket-seqno");
        check(highSeq <= snapEnd && highSeq >= snapStart,
              "Invalid snapshot range");
    };

    checkRange(0);

    // Expect that vb1/2 have now gone away, warmup skipped them because of the
    // snapshot corruption
    checkeq(cb::engine_errc::not_my_vbucket,
            gat(h, "no-vb", Vbid(1), 0).first,
            "Should have received not my vbucket response for vb1");
    checkeq(cb::engine_errc::not_my_vbucket,
            gat(h, "no-vb", Vbid(2), 0).first,
            "Should have received not my vbucket response for vb2");

    check(set_vbucket_state(h, Vbid(1), vbucket_state_replica),
          "Failed to set vbucket state (vb 1).");
    check(set_vbucket_state(h, Vbid(2), vbucket_state_replica),
          "Failed to set vbucket state (vb 2).");

    checkRange(1);
    checkRange(2);

    return SUCCESS;
}

// Regression test the stats calls that they don't blow the snprintf
// buffers. All of the tests in this batch make sure that all of the stats
// exists (the stats call return a fixed set of stats)
static enum test_result test_mb19687_fixed(EngineIface* h) {
    std::vector<std::string> roKVStoreStats = {
                "ro_0:backend_type",
                "ro_0:close",
                "ro_0:failure_compaction",
                "ro_0:failure_get",
                "ro_0:failure_open",
                "ro_0:io_compaction_read_bytes",
                "ro_0:io_compaction_write_bytes",
                "ro_0:io_bg_fetch_docs_read",
                "ro_0:io_num_write",
                "ro_0:io_bg_fetch_doc_bytes",
                "ro_0:io_total_read_bytes",
                "ro_0:io_total_write_bytes",
                "ro_0:io_document_write_bytes",
                "ro_0:numLoadedVb",
                "ro_0:open",
                "ro_1:backend_type",
                "ro_1:close",
                "ro_1:failure_compaction",
                "ro_1:failure_get",
                "ro_1:failure_open",
                "ro_1:io_compaction_read_bytes",
                "ro_1:io_compaction_write_bytes",
                "ro_1:io_bg_fetch_docs_read",
                "ro_1:io_num_write",
                "ro_1:io_bg_fetch_doc_bytes",
                "ro_1:io_total_read_bytes",
                "ro_1:io_total_write_bytes",
                "ro_1:io_document_write_bytes",
                "ro_1:numLoadedVb",
                "ro_1:open",
                "ro_2:backend_type",
                "ro_2:close",
                "ro_2:failure_compaction",
                "ro_2:failure_get",
                "ro_2:failure_open",
                "ro_2:io_compaction_read_bytes",
                "ro_2:io_compaction_write_bytes",
                "ro_2:io_bg_fetch_docs_read",
                "ro_2:io_num_write",
                "ro_2:io_bg_fetch_doc_bytes",
                "ro_2:io_total_read_bytes",
                "ro_2:io_total_write_bytes",
                "ro_2:io_document_write_bytes",
                "ro_2:numLoadedVb",
                "ro_2:open",
                "ro_3:backend_type",
                "ro_3:close",
                "ro_3:failure_compaction",
                "ro_3:failure_get",
                "ro_3:failure_open",
                "ro_3:io_compaction_read_bytes",
                "ro_3:io_compaction_write_bytes",
                "ro_3:io_bg_fetch_docs_read",
                "ro_3:io_num_write",
                "ro_3:io_bg_fetch_doc_bytes",
                "ro_3:io_total_read_bytes",
                "ro_3:io_total_write_bytes",
                "ro_3:io_document_write_bytes",
                "ro_3:numLoadedVb",
                "ro_3:open"
    };

    std::vector<std::string> rwKVStoreStats = {
                "rw_0:backend_type",
                "rw_0:close",
                "rw_0:failure_compaction",
                "rw_0:failure_del",
                "rw_0:failure_get",
                "rw_0:failure_open",
                "rw_0:failure_set",
                "rw_0:failure_vbset",
                "rw_0:io_flusher_write_amplification",
                "rw_0:io_total_write_amplification",
                "rw_0:io_compaction_read_bytes",
                "rw_0:io_compaction_write_bytes",
                "rw_0:io_bg_fetch_docs_read",
                "rw_0:io_num_write",
                "rw_0:io_bg_fetch_doc_bytes",
                "rw_0:io_total_read_bytes",
                "rw_0:io_total_write_bytes",
                "rw_0:io_document_write_bytes",
                "rw_0:lastCommDocs",
                "rw_0:numLoadedVb",
                "rw_0:open",
                "rw_1:backend_type",
                "rw_1:close",
                "rw_1:failure_compaction",
                "rw_1:failure_del",
                "rw_1:failure_get",
                "rw_1:failure_open",
                "rw_1:failure_set",
                "rw_1:failure_vbset",
                "rw_1:io_flusher_write_amplification",
                "rw_1:io_total_write_amplification",
                "rw_1:io_compaction_read_bytes",
                "rw_1:io_compaction_write_bytes",
                "rw_1:io_bg_fetch_docs_read",
                "rw_1:io_num_write",
                "rw_1:io_bg_fetch_doc_bytes",
                "rw_1:io_total_read_bytes",
                "rw_1:io_total_write_bytes",
                "rw_1:io_document_write_bytes",
                "rw_1:lastCommDocs",
                "rw_1:numLoadedVb",
                "rw_1:open",
                "rw_2:backend_type",
                "rw_2:close",
                "rw_2:failure_compaction",
                "rw_2:failure_del",
                "rw_2:failure_get",
                "rw_2:failure_open",
                "rw_2:failure_set",
                "rw_2:failure_vbset",
                "rw_2:io_flusher_write_amplification",
                "rw_2:io_total_write_amplification",
                "rw_2:io_compaction_read_bytes",
                "rw_2:io_compaction_write_bytes",
                "rw_2:io_bg_fetch_docs_read",
                "rw_2:io_num_write",
                "rw_2:io_bg_fetch_doc_bytes",
                "rw_2:io_total_read_bytes",
                "rw_2:io_total_write_bytes",
                "rw_2:io_document_write_bytes",
                "rw_2:lastCommDocs",
                "rw_2:numLoadedVb",
                "rw_2:open",
                "rw_3:backend_type",
                "rw_3:close",
                "rw_3:failure_compaction",
                "rw_3:failure_del",
                "rw_3:failure_get",
                "rw_3:failure_open",
                "rw_3:failure_set",
                "rw_3:failure_vbset",
                "rw_3:io_flusher_write_amplification",
                "rw_3:io_total_write_amplification",
                "rw_3:io_compaction_read_bytes",
                "rw_3:io_compaction_write_bytes",
                "rw_3:io_bg_fetch_docs_read",
                "rw_3:io_num_write",
                "rw_3:io_bg_fetch_doc_bytes",
                "rw_3:io_total_read_bytes",
                "rw_3:io_total_write_bytes",
                "rw_3:io_document_write_bytes",
                "rw_3:lastCommDocs",
                "rw_3:numLoadedVb",
                "rw_3:open"
    };

    std::string backend = get_str_stat(h, "ep_backend");
    std::vector<std::string> kvstats;

    /* initialize with all the read write stats */
    kvstats.insert(kvstats.begin(), rwKVStoreStats.begin(),
                   rwKVStoreStats.end());

    /* add the read-only stats in the case of couchstore */
    if (backend == "couchdb") {
        kvstats.insert(kvstats.end(), roKVStoreStats.begin(),
                       roKVStoreStats.end());
    }

    std::map<std::string, std::vector<std::string> > statsKeys{
            {"dcp-vbtakeover 0",
             {"status",
              "on_disk_deletes",
              "vb_items",
              "chk_items",
              "estimate"}},
            {"dcp",
             {"ep_dcp_count",
              "ep_dcp_dead_conn_count",
              "ep_dcp_items_remaining",
              "ep_dcp_items_sent",
              "ep_dcp_max_running_backfills",
              "ep_dcp_num_running_backfills",
              "ep_dcp_consumer_count",
              "ep_dcp_producer_count",
              "ep_dcp_queue_fill",
              "ep_dcp_total_bytes",
              "ep_dcp_total_uncompressed_data_size",
              "ep_dcp_total_queue"}},
            {"hash",
             {"vb_0:counted",
              "vb_0:locks",
              "vb_0:max_depth",
              "vb_0:mem_size",
              "vb_0:mem_size_counted",
              "vb_0:min_depth",
              "vb_0:num_system_items",
              "vb_0:reported",
              "vb_0:resized",
              "vb_0:size",
              "vb_0:state"}},
            {"vbucket", {"vb_0"}},
            {"vbucket-details 0",
             {"vb_0",
              "vb_0:bloom_filter",
              "vb_0:bloom_filter_key_count",
              "vb_0:bloom_filter_size",
              "vb_0:drift_ahead_threshold",
              "vb_0:drift_ahead_threshold_exceeded",
              "vb_0:drift_behind_threshold",
              "vb_0:drift_behind_threshold_exceeded",
              "vb_0:high_completed_seqno",
              "vb_0:high_prepared_seqno",
              "vb_0:high_seqno",
              "vb_0:ht_cache_size",
              "vb_0:ht_item_memory",
              "vb_0:ht_item_memory_uncompressed",
              "vb_0:ht_memory",
              "vb_0:ht_size",
              "vb_0:logical_clock_ticks",
              "vb_0:max_cas",
              "vb_0:max_cas_str",
              "vb_0:max_visible_seqno",
              "vb_0:num_ejects",
              "vb_0:num_items",
              "vb_0:num_non_resident",
              "vb_0:num_prepared_sync_writes",
              "vb_0:num_temp_items",
              "vb_0:ops_create",
              "vb_0:ops_delete",
              "vb_0:ops_get",
              "vb_0:ops_reject",
              "vb_0:ops_update",
              "vb_0:pending_writes",
              "vb_0:persistence_seqno",
              "vb_0:purge_seqno",
              "vb_0:queue_age",
              "vb_0:queue_drain",
              "vb_0:queue_fill",
              "vb_0:queue_memory",
              "vb_0:queue_size",
              "vb_0:rollback_item_count",
              "vb_0:sync_write_accepted_count",
              "vb_0:sync_write_committed_count",
              "vb_0:sync_write_aborted_count",
              "vb_0:hp_vb_req_size",
              "vb_0:topology",
              "vb_0:total_abs_drift",
              "vb_0:total_abs_drift_count",
              "vb_0:uuid",
              "vb_0:might_contain_xattrs",
              "vb_0:max_deleted_revid"}},
            {"vbucket-seqno",
             {"vb_0:abs_high_seqno",
              "vb_0:high_completed_seqno",
              "vb_0:high_prepared_seqno",
              "vb_0:high_seqno",
              "vb_0:last_persisted_seqno",
              "vb_0:last_persisted_snap_end",
              "vb_0:last_persisted_snap_start",
              "vb_0:max_visible_seqno",
              "vb_0:purge_seqno",
              "vb_0:uuid"}},
            {"vbucket-seqno 0",
             {"vb_0:abs_high_seqno",
              "vb_0:high_completed_seqno",
              "vb_0:high_prepared_seqno",
              "vb_0:high_seqno",
              "vb_0:last_persisted_seqno",
              "vb_0:last_persisted_snap_end",
              "vb_0:last_persisted_snap_start",
              "vb_0:max_visible_seqno",
              "vb_0:purge_seqno",
              "vb_0:uuid"}},
            {"prev-vbucket", {"vb_0"}},
            {"prev-vbucket", {"vb_0"}},
            {"checkpoint",
             {"vb_0:last_closed_checkpoint_id",
              "vb_0:mem_usage",
              "vb_0:num_checkpoint_items",
              "vb_0:num_checkpoints",
              "vb_0:num_conn_cursors",
              "vb_0:num_open_checkpoint_items",
              "vb_0:open_checkpoint_id",
              "vb_0:state",
              "vb_0:id_1:key_index_allocator_bytes",
              "vb_0:id_1:queued_items_mem_usage",
              "vb_0:id_1:snap_end",
              "vb_0:id_1:snap_start",
              "vb_0:id_1:state",
              "vb_0:id_1:to_write_allocator_bytes",
              "vb_0:id_1:type",
              "vb_0:id_1:visible_snap_end"}},
            {"checkpoint 0",
             {"vb_0:last_closed_checkpoint_id",
              "vb_0:mem_usage",
              "vb_0:num_checkpoint_items",
              "vb_0:num_checkpoints",
              "vb_0:num_conn_cursors",
              "vb_0:num_open_checkpoint_items",
              "vb_0:open_checkpoint_id",
              "vb_0:state",
              "vb_0:id_1:key_index_allocator_bytes",
              "vb_0:id_1:queued_items_mem_usage",
              "vb_0:id_1:snap_end",
              "vb_0:id_1:snap_start",
              "vb_0:id_1:state",
              "vb_0:id_1:to_write_allocator_bytes",
              "vb_0:id_1:type",
              "vb_0:id_1:visible_snap_end"}},
            {"uuid", {"uuid"}},
            {"kvstore", kvstats},
            {"info", {"info"}},
            {"config",
             {"ep_allow_sanitize_value_in_deletion",
              "ep_backend",
              "ep_backfill_mem_threshold",
              "ep_bfilter_enabled",
              "ep_bfilter_fp_prob",
              "ep_bfilter_key_count",
              "ep_bfilter_residency_threshold",
              "ep_bucket_type",
              "ep_cache_size",
              "ep_chk_expel_enabled",
              "ep_chk_max_items",
              "ep_chk_period",
              "ep_chk_remover_stime",
              "ep_collections_drop_compaction_delay",
              "ep_collections_enabled",
              "ep_compaction_exp_mem_threshold",
              "ep_compaction_write_queue_cap",
              "ep_compression_mode",
              "ep_conflict_resolution_type",
              "ep_connection_manager_interval",
              "ep_couch_bucket",
              "ep_cursor_dropping_lower_mark",
              "ep_cursor_dropping_upper_mark",
              "ep_cursor_dropping_checkpoint_mem_upper_mark",
              "ep_cursor_dropping_checkpoint_mem_lower_mark",
              "ep_data_traffic_enabled",
              "ep_dbname",
              "ep_dcp_backfill_byte_limit",
              "ep_dcp_conn_buffer_size",
              "ep_dcp_conn_buffer_size_aggr_mem_threshold",
              "ep_dcp_conn_buffer_size_aggressive_perc",
              "ep_dcp_conn_buffer_size_max",
              "ep_dcp_conn_buffer_size_perc",
              "ep_dcp_enable_noop",
              "ep_dcp_flow_control_policy",
              "ep_dcp_min_compression_ratio",
              "ep_dcp_idle_timeout",
              "ep_dcp_noop_mandatory_for_v5_features",
              "ep_dcp_noop_tx_interval",
              "ep_dcp_producer_snapshot_marker_yield_limit",
              "ep_dcp_consumer_control_enabled",
              "ep_dcp_consumer_process_buffered_messages_yield_limit",
              "ep_dcp_consumer_process_buffered_messages_batch_size",
              "ep_dcp_scan_byte_limit",
              "ep_dcp_scan_item_limit",
              "ep_dcp_takeover_max_time",
              "ep_defragmenter_age_threshold",
              "ep_defragmenter_auto_lower_threshold",
              "ep_defragmenter_auto_max_sleep",
              "ep_defragmenter_auto_min_sleep",
              "ep_defragmenter_auto_pid_d",
              "ep_defragmenter_auto_pid_dt",
              "ep_defragmenter_auto_pid_i",
              "ep_defragmenter_auto_pid_p",
              "ep_defragmenter_auto_upper_threshold",
              "ep_defragmenter_chunk_duration",
              "ep_defragmenter_enabled",
              "ep_defragmenter_interval",
              "ep_defragmenter_mode",
              "ep_defragmenter_stored_value_age_threshold",
              "ep_durability_timeout_task_interval",
              "ep_durability_min_level",
              "ep_executor_pool_backend",
              "ep_exp_pager_enabled",
              "ep_exp_pager_initial_run_time",
              "ep_exp_pager_stime",
              "ep_failpartialwarmup",
              "ep_flusher_total_batch_limit",
              "ep_fsync_after_every_n_bytes_written",
              "ep_couchstore_tracing",
              "ep_couchstore_write_validation",
              "ep_couchstore_mprotect",
              "ep_couchstore_file_cache_max_size",
              "ep_getl_default_timeout",
              "ep_getl_max_timeout",
              "ep_hlc_drift_ahead_threshold_us",
              "ep_hlc_drift_behind_threshold_us",
              "ep_ht_locks",
              "ep_ht_resize_interval",
              "ep_ht_size",
              "ep_item_compressor_chunk_duration",
              "ep_item_compressor_interval",
              "ep_item_eviction_age_percentage",
              "ep_item_eviction_freq_counter_age_threshold",
              "ep_item_freq_decayer_chunk_duration",
              "ep_item_freq_decayer_percent",
              "ep_item_num_based_new_chk",
              "ep_keep_closed_chks",
              "ep_magma_checkpoint_every_batch",
              "ep_magma_checkpoint_interval",
              "ep_magma_checkpoint_threshold",
              "ep_magma_delete_frag_ratio",
              "ep_magma_delete_memtable_writecache",
              "ep_magma_enable_block_cache",
              "ep_magma_enable_direct_io",
              "ep_magma_enable_upsert",
              "ep_magma_expiry_frag_threshold",
              "ep_magma_fragmentation_percentage",
              "ep_magma_flusher_thread_percentage",
              "ep_magma_heartbeat_interval",
              "ep_magma_max_checkpoints",
              "ep_magma_max_default_storage_threads",
              "ep_magma_max_level_0_ttl",
              "ep_magma_max_recovery_bytes",
              "ep_magma_max_write_cache",
              "ep_magma_mem_quota_ratio",
              "ep_magma_value_separation_size",
              "ep_magma_initial_wal_buffer_size",
              "ep_magma_write_cache_ratio",
              "ep_magma_expiry_purger_interval",
              "ep_magma_bloom_filter_accuracy",
              "ep_magma_bloom_filter_accuracy_for_bottom_level",
              "ep_max_num_bgfetchers",
              "ep_max_checkpoints",
              "ep_max_failover_entries",
              "ep_max_item_privileged_bytes",
              "ep_max_item_size",
              "ep_max_num_shards",
              "ep_max_num_workers",
              "ep_max_size",
              "ep_max_threads",
              "ep_max_ttl",
              "ep_max_vbuckets",
              "ep_mem_high_wat",
              "ep_mem_low_wat",
              "ep_mem_used_merge_threshold_percent",
              "ep_min_compression_ratio",
              "ep_mutation_mem_threshold",
              "ep_num_auxio_threads",
              "ep_num_nonio_threads",
              "ep_num_reader_threads",
              "ep_num_writer_threads",
              "ep_pager_active_vb_pcnt",
              "ep_pager_sleep_time_ms",
              "ep_pitr_enabled",
              "ep_pitr_granularity",
              "ep_pitr_max_history_age",
              "ep_replication_throttle_cap_pcnt",
              "ep_replication_throttle_queue_cap",
              "ep_replication_throttle_threshold",
              "ep_retain_erroneous_tombstones",
              "ep_rocksdb_options",
              "ep_rocksdb_cf_options",
              "ep_rocksdb_bbt_options",
              "ep_rocksdb_low_pri_background_threads",
              "ep_rocksdb_high_pri_background_threads",
              "ep_rocksdb_stats_level",
              "ep_rocksdb_block_cache_ratio",
              "ep_rocksdb_block_cache_high_pri_pool_ratio",
              "ep_rocksdb_memtables_ratio",
              "ep_rocksdb_default_cf_optimize_compaction",
              "ep_rocksdb_seqno_cf_optimize_compaction",
              "ep_rocksdb_write_rate_limit",
              "ep_rocksdb_uc_max_size_amplification_percent",
              "ep_sync_writes_max_allowed_replicas",
              "ep_time_synchronization",
              "ep_uuid",
              "ep_warmup_batch_size",
              "ep_warmup_min_items_threshold",
              "ep_warmup_min_memory_threshold",
              "ep_xattr_enabled"}},
            {"workload",
             {"ep_workload:num_readers",
              "ep_workload:num_writers",
              "ep_workload:num_auxio",
              "ep_workload:num_nonio",
              "ep_workload:num_shards",
              "ep_workload:ready_tasks",
              "ep_workload:num_sleepers",
              "ep_workload:LowPrioQ_AuxIO:InQsize",
              "ep_workload:LowPrioQ_AuxIO:OutQsize",
              "ep_workload:LowPrioQ_NonIO:InQsize",
              "ep_workload:LowPrioQ_NonIO:OutQsize",
              "ep_workload:LowPrioQ_Reader:InQsize",
              "ep_workload:LowPrioQ_Reader:OutQsize",
              "ep_workload:LowPrioQ_Writer:InQsize",
              "ep_workload:LowPrioQ_Writer:OutQsize"}},
            {"failovers 0",
             {"vb_0:0:id",
              "vb_0:0:seq",
              "vb_0:num_entries",
              "vb_0:num_erroneous_entries_erased"}},
            {"failovers",
             {"vb_0:0:id",
              "vb_0:0:seq",
              "vb_0:num_entries",
              "vb_0:num_erroneous_entries_erased"}},
            {"", // Note: we convert empty to a null to get engine stats
             {"ep_allow_sanitize_value_in_deletion",
              "bytes",
              "curr_items",
              "curr_items_tot",
              "curr_temp_items",
              "ep_access_scanner_last_runtime",
              "ep_access_scanner_num_items",
              "ep_access_scanner_task_time",
              "ep_active_ahead_exceptions",
              "ep_active_behind_exceptions",
              "ep_active_datatype_json",
              "ep_active_datatype_json,xattr",
              "ep_active_datatype_raw",
              "ep_active_datatype_snappy",
              "ep_active_datatype_snappy,json",
              "ep_active_datatype_snappy,json,xattr",
              "ep_active_datatype_snappy,xattr",
              "ep_active_datatype_xattr",
              "ep_active_hlc_drift",
              "ep_active_hlc_drift_count",
              "ep_backend",
              "ep_backfill_mem_threshold",
              "ep_bfilter_enabled",
              "ep_bfilter_fp_prob",
              "ep_bfilter_key_count",
              "ep_bfilter_residency_threshold",
              "ep_bg_fetch_avg_read_amplification",
              "ep_bg_fetched",
              "ep_bg_meta_fetched",
              "ep_bg_remaining_items",
              "ep_bg_remaining_jobs",
              "ep_blob_num",
              "ep_blob_overhead",
              "ep_bucket_priority",
              "ep_bucket_type",
              "ep_cache_size",
              "ep_chk_expel_enabled",
              "ep_chk_max_items",
              "ep_chk_period",
              "ep_chk_persistence_remains",
              "ep_chk_remover_stime",
              "ep_clock_cas_drift_threshold_exceeded",
              "ep_collections_drop_compaction_delay",
              "ep_collections_enabled",
              "ep_compaction_exp_mem_threshold",
              "ep_compaction_write_queue_cap",
              "ep_compression_mode",
              "ep_conflict_resolution_type",
              "ep_connection_manager_interval",
              "ep_couch_bucket",
              "ep_cursor_dropping_lower_mark",
              "ep_cursor_dropping_lower_threshold",
              "ep_cursor_dropping_upper_mark",
              "ep_cursor_dropping_upper_threshold",
              "ep_cursor_dropping_checkpoint_mem_upper_mark",
              "ep_cursor_dropping_checkpoint_mem_lower_mark",
              "ep_cursors_dropped",
              "ep_cursor_memory_freed",
              "ep_data_read_failed",
              "ep_data_write_failed",
              "ep_data_traffic_enabled",
              "ep_dbname",
              "ep_dcp_backfill_byte_limit",
              "ep_dcp_conn_buffer_size",
              "ep_dcp_conn_buffer_size_aggr_mem_threshold",
              "ep_dcp_conn_buffer_size_aggressive_perc",
              "ep_dcp_conn_buffer_size_max",
              "ep_dcp_conn_buffer_size_perc",
              "ep_dcp_consumer_control_enabled",
              "ep_dcp_consumer_process_buffered_messages_batch_size",
              "ep_dcp_consumer_process_buffered_messages_yield_limit",
              "ep_dcp_enable_noop",
              "ep_dcp_flow_control_policy",
              "ep_dcp_idle_timeout",
              "ep_dcp_min_compression_ratio",
              "ep_dcp_noop_mandatory_for_v5_features",
              "ep_dcp_noop_tx_interval",
              "ep_dcp_producer_snapshot_marker_yield_limit",
              "ep_dcp_scan_byte_limit",
              "ep_dcp_scan_item_limit",
              "ep_dcp_takeover_max_time",
              "ep_defragmenter_age_threshold",
              "ep_defragmenter_auto_lower_threshold",
              "ep_defragmenter_auto_max_sleep",
              "ep_defragmenter_auto_min_sleep",
              "ep_defragmenter_auto_pid_d",
              "ep_defragmenter_auto_pid_dt",
              "ep_defragmenter_auto_pid_i",
              "ep_defragmenter_auto_pid_p",
              "ep_defragmenter_auto_upper_threshold",
              "ep_defragmenter_chunk_duration",
              "ep_defragmenter_enabled",
              "ep_defragmenter_interval",
              "ep_defragmenter_num_moved",
              "ep_defragmenter_num_visited",
              "ep_defragmenter_mode",
              "ep_defragmenter_stored_value_age_threshold",
              "ep_defragmenter_sv_num_moved",
              "ep_degraded_mode",
              "ep_diskqueue_drain",
              "ep_diskqueue_fill",
              "ep_diskqueue_items",
              "ep_diskqueue_memory",
              "ep_diskqueue_pending",
              "ep_durability_timeout_task_interval",
              "ep_durability_min_level",
              "ep_executor_pool_backend",
              "ep_exp_pager_enabled",
              "ep_exp_pager_initial_run_time",
              "ep_exp_pager_stime",
              "ep_expired_access",
              "ep_expired_compactor",
              "ep_expired_pager",
              "ep_expiry_pager_task_time",
              "ep_failpartialwarmup",
              "ep_flush_duration_total",
              "ep_flusher_total_batch_limit",
              "ep_fsync_after_every_n_bytes_written",
              "ep_couchstore_tracing",
              "ep_couchstore_write_validation",
              "ep_couchstore_mprotect",
              "ep_couchstore_file_cache_max_size",
              "ep_getl_default_timeout",
              "ep_getl_max_timeout",
              "ep_hlc_drift_ahead_threshold_us",
              "ep_hlc_drift_behind_threshold_us",
              "ep_ht_locks",
              "ep_ht_resize_interval",
              "ep_ht_size",
              "ep_io_bg_fetch_read_count",
              "ep_io_compaction_read_bytes",
              "ep_io_compaction_write_bytes",
              "ep_io_document_write_bytes",
              "ep_io_flusher_write_amplification",
              "ep_io_total_read_bytes",
              "ep_io_total_write_amplification",
              "ep_io_total_write_bytes",
              "ep_item_compressor_chunk_duration",
              "ep_item_compressor_interval",
              "ep_item_compressor_num_compressed",
              "ep_item_compressor_num_visited",
              "ep_item_eviction_age_percentage",
              "ep_item_eviction_freq_counter_age_threshold",
              "ep_item_freq_decayer_chunk_duration",
              "ep_item_freq_decayer_percent",
              "ep_item_num",
              "ep_item_num_based_new_chk",
              "ep_items_expelled_from_checkpoints",
              "ep_items_rm_from_checkpoints",
              "ep_keep_closed_chks",
              "ep_kv_size",
              "ep_max_num_bgfetchers",
              "ep_max_checkpoints",
              "ep_max_failover_entries",
              "ep_max_item_privileged_bytes",
              "ep_max_item_size",
              "ep_max_num_shards",
              "ep_max_num_workers",
              "ep_max_size",
              "ep_max_threads",
              "ep_max_ttl",
              "ep_max_vbuckets",
              "ep_mem_high_wat",
              "ep_mem_high_wat_percent",
              "ep_mem_low_wat",
              "ep_mem_low_wat_percent",
              "ep_mem_tracker_enabled",
              "ep_mem_used_merge_threshold_percent",
              "ep_meta_data_disk",
              "ep_checkpoint_memory",
              "ep_checkpoint_memory_overhead",
              "ep_checkpoint_memory_unreferenced",
              "ep_meta_data_memory",
              "ep_min_compression_ratio",
              "ep_mutation_mem_threshold",
              "ep_num_access_scanner_runs",
              "ep_num_access_scanner_skips",
              "ep_num_auxio_threads",
              "ep_num_eject_failures",
              "ep_num_expiry_pager_runs",
              "ep_num_freq_decayer_runs",
              "ep_num_non_resident",
              "ep_num_nonio_threads",
              "ep_num_not_my_vbuckets",
              "ep_num_ops_del_meta",
              "ep_num_ops_del_meta_res_fail",
              "ep_num_ops_del_ret_meta",
              "ep_num_ops_get_meta",
              "ep_num_ops_get_meta_on_set_meta",
              "ep_num_ops_set_meta",
              "ep_num_ops_set_meta_res_fail",
              "ep_num_ops_set_ret_meta",
              "ep_num_pager_runs",
              "ep_num_reader_threads",
              "ep_num_value_ejects",
              "ep_num_workers",
              "ep_num_writer_threads",
              "ep_magma_checkpoint_every_batch",
              "ep_magma_checkpoint_interval",
              "ep_magma_checkpoint_threshold",
              "ep_magma_delete_frag_ratio",
              "ep_magma_delete_memtable_writecache",
              "ep_magma_enable_block_cache",
              "ep_magma_enable_direct_io",
              "ep_magma_enable_upsert",
              "ep_magma_expiry_frag_threshold",
              "ep_magma_fragmentation_percentage",
              "ep_magma_flusher_thread_percentage",
              "ep_magma_heartbeat_interval",
              "ep_magma_max_checkpoints",
              "ep_magma_max_default_storage_threads",
              "ep_magma_max_level_0_ttl",
              "ep_magma_max_recovery_bytes",
              "ep_magma_max_write_cache",
              "ep_magma_mem_quota_ratio",
              "ep_magma_value_separation_size",
              "ep_magma_initial_wal_buffer_size",
              "ep_magma_write_cache_ratio",
              "ep_magma_expiry_purger_interval",
              "ep_magma_bloom_filter_accuracy",
              "ep_magma_bloom_filter_accuracy_for_bottom_level",
              "ep_oom_errors",
              "ep_overhead",
              "ep_pager_active_vb_pcnt",
              "ep_pager_sleep_time_ms",
              "ep_pending_compactions",
              "ep_pending_ops",
              "ep_pending_ops_max",
              "ep_pending_ops_max_duration",
              "ep_pending_ops_total",
              "ep_persist_vbstate_total",
              "ep_pitr_enabled",
              "ep_pitr_granularity",
              "ep_pitr_max_history_age",
              "ep_queue_size",
              "ep_replica_ahead_exceptions",
              "ep_replica_behind_exceptions",
              "ep_replica_datatype_json",
              "ep_replica_datatype_json,xattr",
              "ep_replica_datatype_raw",
              "ep_replica_datatype_snappy",
              "ep_replica_datatype_snappy,json",
              "ep_replica_datatype_snappy,json,xattr",
              "ep_replica_datatype_snappy,xattr",
              "ep_replica_datatype_xattr",
              "ep_replica_hlc_drift",
              "ep_replica_hlc_drift_count",
              "ep_replication_throttle_cap_pcnt",
              "ep_replication_throttle_queue_cap",
              "ep_replication_throttle_threshold",
              "ep_retain_erroneous_tombstones",
              "ep_rocksdb_options",
              "ep_rocksdb_cf_options",
              "ep_rocksdb_bbt_options",
              "ep_rocksdb_low_pri_background_threads",
              "ep_rocksdb_high_pri_background_threads",
              "ep_rocksdb_stats_level",
              "ep_rocksdb_block_cache_ratio",
              "ep_rocksdb_block_cache_high_pri_pool_ratio",
              "ep_rocksdb_memtables_ratio",
              "ep_rocksdb_default_cf_optimize_compaction",
              "ep_rocksdb_seqno_cf_optimize_compaction",
              "ep_rocksdb_write_rate_limit",
              "ep_rocksdb_uc_max_size_amplification_percent",
              "ep_rollback_count",
              "ep_startup_time",
              "ep_storage_age",
              "ep_storage_age_highwat",
              "ep_storedval_num",
              "ep_storedval_overhead",
              "ep_storedval_size",
              "ep_sync_writes_max_allowed_replicas",
              "ep_time_synchronization",
              "ep_tmp_oom_errors",
              "ep_total_cache_size",
              "ep_total_deduplicated",
              "ep_total_del_items",
              "ep_total_enqueued",
              "ep_total_new_items",
              "ep_uuid",
              "ep_value_size",
              "ep_vb_total",
              "ep_vbucket_del",
              "ep_vbucket_del_fail",
              "ep_warmup_batch_size",
              "ep_warmup_min_items_threshold",
              "ep_warmup_min_memory_threshold",
              "ep_workload_pattern",
              "ep_xattr_enabled",
              "mem_used",
              "mem_used_estimate",
              "rollback_item_count",
              "vb_active_curr_items",
              "vb_active_eject",
              "vb_active_expired",
              "vb_active_hp_vb_req_size",
              "vb_active_ht_memory",
              "vb_active_itm_memory",
              "vb_active_itm_memory_uncompressed",
              "vb_active_meta_data_disk",
              "vb_active_meta_data_memory",
              "vb_active_checkpoint_memory",
              "vb_active_checkpoint_memory_overhead",
              "vb_active_checkpoint_memory_unreferenced",
              "vb_active_num",
              "vb_active_num_non_resident",
              "vb_active_ops_create",
              "vb_active_ops_delete",
              "vb_active_ops_get",
              "vb_active_ops_reject",
              "vb_active_ops_update",
              "vb_active_perc_mem_resident",
              "vb_active_queue_age",
              "vb_active_queue_drain",
              "vb_active_queue_fill",
              "vb_active_queue_memory",
              "vb_active_queue_pending",
              "vb_active_queue_size",
              "vb_active_rollback_item_count",
              "vb_active_sync_write_accepted_count",
              "vb_active_sync_write_committed_count",
              "vb_active_sync_write_aborted_count",
              "vb_dead_num",
              "vb_pending_curr_items",
              "vb_pending_eject",
              "vb_pending_expired",
              "vb_pending_hp_vb_req_size",
              "vb_pending_ht_memory",
              "vb_pending_itm_memory",
              "vb_pending_itm_memory_uncompressed",
              "vb_pending_meta_data_disk",
              "vb_pending_meta_data_memory",
              "vb_pending_checkpoint_memory",
              "vb_pending_checkpoint_memory_overhead",
              "vb_pending_checkpoint_memory_unreferenced",
              "vb_pending_num",
              "vb_pending_num_non_resident",
              "vb_pending_ops_create",
              "vb_pending_ops_delete",
              "vb_pending_ops_get",
              "vb_pending_ops_reject",
              "vb_pending_ops_update",
              "vb_pending_perc_mem_resident",
              "vb_pending_queue_age",
              "vb_pending_queue_drain",
              "vb_pending_queue_fill",
              "vb_pending_queue_memory",
              "vb_pending_queue_pending",
              "vb_pending_queue_size",
              "vb_pending_rollback_item_count",
              "vb_replica_curr_items",
              "vb_replica_eject",
              "vb_replica_expired",
              "vb_replica_hp_vb_req_size",
              "vb_replica_ht_memory",
              "vb_replica_itm_memory",
              "vb_replica_itm_memory_uncompressed",
              "vb_replica_meta_data_disk",
              "vb_replica_meta_data_memory",
              "vb_replica_checkpoint_memory",
              "vb_replica_checkpoint_memory_overhead",
              "vb_replica_checkpoint_memory_unreferenced",
              "vb_replica_num",
              "vb_replica_num_non_resident",
              "vb_replica_ops_create",
              "vb_replica_ops_delete",
              "vb_replica_ops_get",
              "vb_replica_ops_reject",
              "vb_replica_ops_update",
              "vb_replica_perc_mem_resident",
              "vb_replica_queue_age",
              "vb_replica_queue_drain",
              "vb_replica_queue_fill",
              "vb_replica_queue_memory",
              "vb_replica_queue_pending",
              "vb_replica_queue_size",
              "vb_replica_rollback_item_count",
              "vb_replica_sync_write_accepted_count",
              "vb_replica_sync_write_committed_count",
              "vb_replica_sync_write_aborted_count"}},
            {"memory",
             {"bytes",
#if defined(ADDRESS_SANITIZER) || defined(THREAD_SANITIZER) || \
        !defined(HAVE_JEMALLOC)
              "ep_arena:allocated",
              "ep_arena_global:allocated",
              "ep_arena_global_missing_some_keys",
              "ep_arena_missing_some_keys",
#else
              "ep_arena:allocated",
              "ep_arena:arena",
              "ep_arena:base",
              "ep_arena:fragmentation_size",
              "ep_arena:internal",
              "ep_arena:large.allocated",
              "ep_arena:mapped",
              "ep_arena:resident",
              "ep_arena:retained",
              "ep_arena:small.allocated",
              "ep_arena_global:allocated",
              "ep_arena_global:arena",
              "ep_arena_global:base",
              "ep_arena_global:fragmentation_size",
              "ep_arena_global:internal",
              "ep_arena_global:large.allocated",
              "ep_arena_global:mapped",
              "ep_arena_global:resident",
              "ep_arena_global:retained",
              "ep_arena_global:small.allocated",
#endif
              "ep_blob_num",
              "ep_blob_overhead",
              "ep_item_num",
              "ep_kv_size",
              "ep_max_size",
              "ep_mem_high_wat",
              "ep_mem_high_wat_percent",
              "ep_mem_low_wat",
              "ep_mem_low_wat_percent",
              "ep_oom_errors",
              "ep_overhead",
              "ep_storedval_num",
              "ep_storedval_overhead",
              "ep_storedval_size",
              "ep_tmp_oom_errors",
              "ep_value_size",
              "ht_mem_used_replica",
              "mem_used",
              "mem_used_estimate",
              "mem_used_merge_threshold",
              "replica_checkpoint_memory_overhead"}}};

    if (isWarmupEnabled(h)) {
        // Add stats which are only available if warmup is enabled:
        auto& eng_stats = statsKeys.at("");
        eng_stats.insert(eng_stats.end(), {"ep_warmup_dups",
                                           "ep_warmup_oom",
                                           "ep_warmup_time",
                                           "ep_warmup_thread"});
    }

    if (isCompressionEnabled(h)) {
        auto& vb0_hash_stats = statsKeys.at("hash");
        vb0_hash_stats.insert(vb0_hash_stats.end(),
                              {"vb_0:mem_size_uncompressed"});
    }

    if (isPersistentBucket(h)) {
        // Add data_size and file_size stats to toplevel group.
        auto& eng_stats = statsKeys.at("");

        // Using explicit initializer lists due to http://stackoverflow
        // .com/questions/36557969/invalid-iterator-range-while-inserting
        // -initializer-list-to-an-stdvector
        eng_stats.insert(
                eng_stats.end(),
                std::initializer_list<std::string>{"ep_db_data_size",
                                                   "ep_db_file_size",
                                                   "ep_db_prepare_size"});
        eng_stats.insert(eng_stats.end(),
                         std::initializer_list<std::string>{"ep_flusher_state",
                                                            "ep_flusher_todo"});
        eng_stats.insert(eng_stats.end(),
                         {"ep_commit_num",
                          "ep_commit_time",
                          "ep_commit_time_total",
                          "ep_item_begin_failed",
                          "ep_item_commit_failed",
                          "ep_item_flush_expired",
                          "ep_item_flush_failed",
                          "ep_total_persisted",
                          "ep_uncommitted_items",
                          "ep_chk_persistence_timeout"});

        // Config variables only valid for persistent
        std::initializer_list<std::string> persistentConfig = {
                "ep_access_scanner_enabled",
                "ep_alog_block_size",
                "ep_alog_max_stored_items",
                "ep_alog_path",
                "ep_alog_resident_ratio_threshold",
                "ep_alog_sleep_time",
                "ep_alog_task_time",
                "ep_item_eviction_policy",
<<<<<<< HEAD
                "ep_persistent_metadata_purge_age",
                "ep_warmup"};
=======
                "ep_warmup",
                "ep_warmup_backfill_scan_chunk_duration"};
>>>>>>> f4687101
        eng_stats.insert(eng_stats.end(), persistentConfig);

        // 'diskinfo and 'diskinfo detail' keys should be present now.
        statsKeys["diskinfo"] = {
                "ep_db_data_size", "ep_db_file_size", "ep_db_prepare_size"};
        statsKeys["diskinfo detail"] = {
                "vb_0:data_size", "vb_0:file_size", "vb_0:prepare_size"};

        // Add stats which are only available for persistent buckets:
        static const char* persistence_stats[] = {
                "vb_0:persistence:cursor_checkpoint_id",
                "vb_0:persistence:cursor_seqno",
                "vb_0:persistence:num_visits",
                "vb_0:num_items_for_persistence"};
        for (auto& stat : persistence_stats) {
            statsKeys.at("checkpoint").push_back(stat);
            statsKeys.at("checkpoint 0").push_back(stat);
        }

        auto& vb_details = statsKeys.at("vbucket-details 0");
        vb_details.emplace_back("vb_0:db_data_size");
        vb_details.emplace_back("vb_0:db_file_size");
        vb_details.emplace_back("vb_0:db_prepare_size");

        // Config variables only valid for persistent
        auto& config_stats = statsKeys.at("config");
        config_stats.insert(config_stats.end(), persistentConfig);
    }

    if (isEphemeralBucket(h)) {
        auto& eng_stats = statsKeys.at("");
        eng_stats.insert(eng_stats.end(),
                         {"ep_ephemeral_full_policy",
                          "ep_ephemeral_metadata_mark_stale_chunk_duration",
                          "ep_ephemeral_metadata_purge_age",
                          "ep_ephemeral_metadata_purge_interval",
                          "ep_ephemeral_metadata_purge_stale_chunk_duration",

                          "vb_active_auto_delete_count",
                          "vb_active_ht_tombstone_purged_count",
                          "vb_active_seqlist_count",
                          "vb_active_seqlist_deleted_count",
                          "vb_active_seqlist_purged_count",
                          "vb_active_seqlist_read_range_count",
                          "vb_active_seqlist_stale_count",
                          "vb_active_seqlist_stale_value_bytes",
                          "vb_active_seqlist_stale_metadata_bytes",

                          "vb_replica_auto_delete_count",
                          "vb_replica_ht_tombstone_purged_count",
                          "vb_replica_seqlist_count",
                          "vb_replica_seqlist_deleted_count",
                          "vb_replica_seqlist_purged_count",
                          "vb_replica_seqlist_read_range_count",
                          "vb_replica_seqlist_stale_count",
                          "vb_replica_seqlist_stale_value_bytes",
                          "vb_replica_seqlist_stale_metadata_bytes",

                          "vb_pending_auto_delete_count",
                          "vb_pending_ht_tombstone_purged_count",
                          "vb_pending_seqlist_count",
                          "vb_pending_seqlist_deleted_count",
                          "vb_pending_seqlist_purged_count",
                          "vb_pending_seqlist_read_range_count",
                          "vb_pending_seqlist_stale_count",
                          "vb_pending_seqlist_stale_value_bytes",
                          "vb_pending_seqlist_stale_metadata_bytes"});

        auto& vb_details = statsKeys.at("vbucket-details 0");
        vb_details.insert(vb_details.end(),
                          {"vb_0:auto_delete_count",
                           "vb_0:ht_tombstone_purged_count",
                           "vb_0:seqlist_count",
                           "vb_0:seqlist_deleted_count",
                           "vb_0:seqlist_high_seqno",
                           "vb_0:seqlist_purged_count",
                           "vb_0:seqlist_range_read_begin",
                           "vb_0:seqlist_range_read_count",
                           "vb_0:seqlist_range_read_end",
                           "vb_0:seqlist_stale_count",
                           "vb_0:seqlist_stale_metadata_bytes",
                           "vb_0:seqlist_stale_value_bytes"});

        auto& config_stats = statsKeys.at("config");
        config_stats.insert(
                config_stats.end(),
                {"ep_ephemeral_full_policy",
                 "ep_ephemeral_metadata_mark_stale_chunk_duration",
                 "ep_ephemeral_metadata_purge_age",
                 "ep_ephemeral_metadata_purge_interval",
                 "ep_ephemeral_metadata_purge_stale_chunk_duration"});
    }

    // In addition to the exact stat keys above, we also use regex patterns
    // for variable keys:
    std::map<std::string, std::vector<std::regex> > statsPatterns{
            {"hash", {std::regex{"vb_0:histo_\\d+,\\d+"}}},
            {"kvtimings",
             {std::regex{"ro_[0-3]:readTime_\\d+,\\d+"},
              std::regex{"ro_[0-3]:readSize_\\d+,\\d+"},
              std::regex{"rw_[0-3]:readTime_\\d+,\\d+"},
              std::regex{"rw_[0-3]:readSize_\\d+,\\d+"}}}};

    bool error = false;
    for (auto& entry : statsKeys) {
        // Fetch the statistics for each group.
        vals.clear();
        checkeq(cb::engine_errc::success,
                get_stats(h,
                          {entry.first.empty() ? nullptr : entry.first.data(),
                           entry.first.size()},
                          {},
                          add_stats),
                ("Failed to get stats: "s + entry.first).c_str());

        // Extract the keys from the fetched stats, and sort them.
        std::vector<std::string> actual;
        std::transform(
                vals.begin(),
                vals.end(),
                std::back_inserter(actual),
                [](const statistic_map::value_type& v) { return v.first; });

        // Also sort the expected keys (required for set_difference).
        auto& expected = entry.second;
        std::sort(expected.begin(), expected.end());

        // (A) Find any missing stats - those expected (in statsKeys) but not
        // found in actual.
        std::vector<std::string> missing;
        std::set_difference(expected.begin(),
                            expected.end(),
                            actual.begin(),
                            actual.end(),
                            std::inserter(missing, missing.begin()));

        for (const auto& key : missing) {
            error = true;
            fprintf(stderr,
                    "Missing stat:  %s from stat group %s\n",
                    key.c_str(),
                    entry.first.c_str());
        }

        // (B) Find any extra stats - those in actual which are not in expected.
        std::vector<std::string> extra;
        std::set_difference(actual.begin(),
                            actual.end(),
                            expected.begin(),
                            expected.end(),
                            std::inserter(extra, extra.begin()));

        for (const auto& key : extra) {
            // We have extra key(s) which don't exactly match `expected`; see if
            // there's a regex which matches before
            // reporting an error.
            bool matched = false;
            const auto& group = entry.first;
            const auto patterns = statsPatterns.find(group);
            if (patterns != statsPatterns.end()) {
                // We have regex(s), see if any match.
                for (const auto& pattern : patterns->second) {
                    if (std::regex_match(key, pattern)) {
                        matched = true;
                        break;
                    }
                }
            }
            if (!matched) {
                error = true;
                fprintf(stderr,
                        "Unexpected stat: %s from stat group %s\n",
                        key.c_str(),
                        entry.first.c_str());
            }
        }
    }

    if (error) {
        abort_msg("missing stats", "stats error", __FILE__, __LINE__);
    }

    return SUCCESS;
}

// Regression test the stats calls that they don't blow the snprintf
// buffers. All of the tests in this batch make sure that some of the stats
// exists (the server may return more)
static enum test_result test_mb19687_variable(EngineIface* h) {
    // all of these should be const, but g++ seems to have problems with that
    std::map<std::string, std::vector<std::string> > statsKeys{
            {"dispatcher", {}}, // Depends on how how long the dispatcher ran..
            {"key mykey 0",
             {"key_cas",
              "key_exptime",
              "key_flags",
              "key_is_dirty",
              "key_vb_state"}},

            // These stat groups return histograms so we can't guess the
            // key names...
            {"timings", {}},
            {"scheduler", {}},
            {"runtimes", {}},
            {"kvtimings", {}},
    };

    if (isWarmupEnabled(h)) {
        statsKeys.insert( { "warmup", { "ep_warmup",
                                        "ep_warmup_state",
                                        "ep_warmup_thread",
                                        "ep_warmup_key_count",
                                        "ep_warmup_value_count",
                                        "ep_warmup_dups",
                                        "ep_warmup_oom",
                                        "ep_warmup_min_memory_threshold",
                                        "ep_warmup_min_item_threshold",
                                        "ep_warmup_estimated_key_count",
                                        "ep_warmup_estimated_value_count" } });
    }

    if (isPersistentBucket(h)) {
        statsKeys.insert({"vkey mykey 0",
                          {"key_cas",
                           "key_exptime",
                           "key_flags",
                           "key_is_dirty",
                           "key_valid",
                           "key_vb_state"}});
    }

    item_info info;

    checkeq(cb::engine_errc::success,
            store(h, nullptr, StoreSemantics::Add, "mykey", "data1"),
            "Failed to store an item");

    bool error = false;
    for (const auto& entry : statsKeys) {
        vals.clear();
        checkeq(cb::engine_errc::success,
                get_stats(h,
                          {entry.first.data(), entry.first.size()},
                          {},
                          add_stats),
                ("Failed to get stats: "s + entry.first).c_str());

        // Verify that the stats we expected is there..
        for (const auto& key : entry.second) {
            auto iter = vals.find(key);
            if (iter == vals.end()) {
                error = true;
                fprintf(stderr, "Missing stat:  %s from stat group %s\n",
                        key.c_str(),
                        entry.first.c_str());
            }
        }
    }

    if (error) {
        abort_msg("missing stats", "stats error", __FILE__, __LINE__);
    }

    return SUCCESS;
}

static enum test_result test_mb20697(EngineIface* h) {
    checkeq(cb::engine_errc::success,
            get_stats(h, {}, {}, add_stats),
            "Failed to get stats.");

    std::string dbname = vals["ep_dbname"];

    // Make the couchstore files in the db directory unwritable.
    CouchstoreFileAccessGuard makeCouchstoreFileReadOnly(dbname);

    checkeq(cb::engine_errc::success,
            store(h, nullptr, StoreSemantics::Set, "key", "somevalue"),
            "store should have succeeded");

    /* Ensure that this results in commit failure and the stat gets incremented */
    wait_for_stat_change(h, "ep_item_commit_failed", 0);

    return SUCCESS;
}

/* Check if vbucket reject ops are incremented on persistence failure */
static enum test_result test_mb20744_check_incr_reject_ops(EngineIface* h) {
    std::string dbname = get_dbname(testHarness->get_current_testcase()->cfg);
    std::string filename = dbname + cb::io::DirectorySeparator + "0.couch.1";

    /* corrupt the couchstore file */
    FILE* fp = fopen(filename.c_str(), "wb");

    if (fp == nullptr) {
        return FAIL;
    }

    char buf[2048];
    memset(buf, 'x', sizeof(buf));

    size_t numBytes = fwrite(buf, sizeof(char), sizeof(buf), fp);

    fflush(fp);

    checkeq(size_t{2048}, numBytes, "Bytes written should be equal to 2048");

    checkeq(cb::engine_errc::success,
            store(h, nullptr, StoreSemantics::Set, "key", "somevalue"),
            "store should have succeeded");

    wait_for_stat_change(h, "vb_active_ops_reject", 0);

    checkne(0,
            get_int_stat(h, "vb_0:ops_reject", "vbucket-details 0"),
            "Expected rejected ops to not be 0");

    fclose(fp);

    rmdb(filename.c_str());

    cb::io::mkdirp(dbname);

    return SUCCESS;
}

static enum test_result test_mb20943_complete_pending_ops_on_vbucket_delete(
        EngineIface* h) {
    auto* cookie = testHarness->create_cookie(h);
    bool  ready = false;
    std::mutex m;
    std::condition_variable cv;

    check(set_vbucket_state(h, Vbid(1), vbucket_state_pending),
          "Failed to set vbucket state.");
    testHarness->set_ewouldblock_handling(cookie, false);

    checkeq(cb::engine_errc::would_block,
            get(h, cookie, "key", Vbid(1)).first,
            "Expected EWOULDBLOCK.");

    // Create a thread that will wait for the cookie notify.
    std::thread notify_waiter{[&cv, &ready, &m, &cookie](){
        {
            std::lock_guard<std::mutex> lk(m);
            testHarness->lock_cookie(cookie);
            ready = true;
        }
        // Once we have locked the cookie we can allow the main thread to
        // continue.
        cv.notify_one();
        testHarness->waitfor_cookie(cookie);
        testHarness->unlock_cookie(cookie);

    }};

    std::unique_lock<std::mutex> lk(m);
    // Wait until spawned thread has locked the cookie.
    cv.wait(lk, [&ready]{return ready;});
    lk.unlock();
    checkeq(cb::engine_errc::success,
            vbucketDelete(h, Vbid(1)),
            "Expected success");
    // Wait for the thread to finish, which will occur when the thread has been
    // notified.
    notify_waiter.join();

    // vbucket no longer exists and therefore should return not my vbucket.
    checkeq(cb::engine_errc::not_my_vbucket,
            get(h, cookie, "key", Vbid(1)).first,
            "Expected NOT MY VBUCKET.");
    testHarness->destroy_cookie(cookie);
    return SUCCESS;
}

/* This test case checks the purge seqno validity when no items are actually
   purged in a compaction call */
static enum test_result test_vbucket_compact_no_purge(EngineIface* h) {
    const int num_items = 2;
    const char* key[num_items] = {"k1", "k2"};
    const char* value = "somevalue";

    /* Write 2 keys */
    for (const auto& count : key) {
        checkeq(cb::engine_errc::success,
                store(h, nullptr, StoreSemantics::Set, count, value),
                "Error setting.");
    }

    /* Delete one key */
    checkeq(cb::engine_errc::success,
            del(h, key[0], 0, Vbid(0)),
            "Failed remove with value.");

    /* Store a dummy item since we do not purge the item with highest seqno */
    checkeq(cb::engine_errc::success,
            store(h, nullptr, StoreSemantics::Set, "dummy_key", value),
            "Error setting.");
    wait_for_flusher_to_settle(h);

    /* Compact once */
    int exp_purge_seqno =
            get_int_stat(h, "vb_0:high_seqno", "vbucket-seqno") - 1;
    compact_db(h,
               Vbid(0),
               get_int_stat(h, "vb_0:high_seqno", "vbucket-seqno"),
               1,
               1);
    wait_for_stat_to_be(h, "ep_pending_compactions", 0);
    checkeq(exp_purge_seqno,
            get_int_stat(h, "vb_0:purge_seqno", "vbucket-seqno"),
            "purge_seqno didn't match expected value");

    /* Compact again, this time we don't expect to purge any items */
    compact_db(h,
               Vbid(0),
               get_int_stat(h, "vb_0:high_seqno", "vbucket-seqno"),
               1,
               1);
    wait_for_stat_to_be(h, "ep_pending_compactions", 0);
    checkeq(exp_purge_seqno,
            get_int_stat(h, "vb_0:purge_seqno", "vbucket-seqno"),
            "purge_seqno didn't match expected value after another compaction");

    if (isWarmupEnabled(h)) {
        /* Reload the engine */
        testHarness->reload_engine(&h,
                                   testHarness->get_current_testcase()->cfg,
                                   true,
                                   false);

        wait_for_warmup_complete(h);

        /* Purge seqno should not change after reload */
        checkeq(exp_purge_seqno,
                get_int_stat(h, "vb_0:purge_seqno", "vbucket-seqno"),
                "purge_seqno didn't match expected value after reload");
    }
    return SUCCESS;
}

/**
 * Test that the DocumentState passed in get is properly handled
 */
static enum test_result test_mb23640(EngineIface* h) {
    const std::string key{"mb-23640"};
    const std::string value{"my value"};
    checkeq(cb::engine_errc::success,
            storeCasVb11(h,
                         nullptr,
                         StoreSemantics::Set,
                         key.c_str(),
                         value.data(),
                         value.size(),
                         0,
                         0,
                         Vbid(0),
                         0,
                         PROTOCOL_BINARY_RAW_BYTES,
                         DocumentState::Alive)
                    .first,
            "Unable to store item");

    // I should be able to get the key if I ask for anything which
    // includes Alive
    checkeq(cb::engine_errc::success,
            get(h, nullptr, key, Vbid(0), DocStateFilter::Alive).first,
            "Failed to get the document when specifying Alive");

    checkeq(cb::engine_errc::success,
            get(h, nullptr, key, Vbid(0), DocStateFilter::AliveOrDeleted).first,
            "Failed to get the document when specifying dead or alive");

    // ep-engine don't support fetching deleted only
    checkeq(cb::engine_errc::not_supported,
            get(h, nullptr, key, Vbid(0), DocStateFilter::Deleted).first,
            "AFAIK ep-engine don't support fetching only deleted items");

    // Delete the document
    checkeq(cb::engine_errc::success,
            storeCasVb11(h,
                         nullptr,
                         StoreSemantics::Set,
                         key.c_str(),
                         value.data(),
                         value.size(),
                         0,
                         0,
                         Vbid(0),
                         0,
                         PROTOCOL_BINARY_RAW_BYTES,
                         DocumentState::Deleted)
                    .first,
            "Unable to delete item");

    // I should be able to get the key if I ask for anything which
    // includes Deleted
    checkeq(cb::engine_errc::not_supported,
            get(h, nullptr, key, Vbid(0), DocStateFilter::Deleted).first,
            "AFAIK ep-engine don't support fetching only deleted items");

    checkeq(cb::engine_errc::success,
            get(h, nullptr, key, Vbid(0), DocStateFilter::AliveOrDeleted).first,
            "Failed to get the deleted document when specifying dead or alive");

    // It should _not_ be found if I ask for a deleted document
    checkeq(cb::engine_errc::no_such_key,
            get(h, nullptr, key, Vbid(0), DocStateFilter::Alive).first,
            "Expected the document to be gone");
    return SUCCESS;
}

static enum test_result test_replace_at_pending_insert(EngineIface* h) {
    auto* cookie1 = testHarness->create_cookie(h);
    testHarness->set_ewouldblock_handling(cookie1, false);
    auto* cookie2 = testHarness->create_cookie(h);
    testHarness->set_ewouldblock_handling(cookie2, false);

    const auto vbid = Vbid(0);

    // Add a replica in topology. By doing that, no SW will ever be Committed
    const char meta[] = R"({"topology":[["active", "replica"]]})";
    check(set_vbucket_state(h, vbid, vbucket_state_active, {meta}),
          "set_vbucket_state failed");

    const auto statSet =
            "vbucket-durability-state " + std::to_string(vbid.get());
    const auto vbPrefix = "vb_" + std::to_string(vbid.get()) + ":";

    const auto checkHPSAndHighSeqno =
            [h, &statSet, &vbPrefix](int expectedHPS, int expectedHS) -> void {
        const auto durStats = get_all_stats(h, statSet.c_str());
        checkeq(expectedHPS,
                std::stoi(durStats.at(vbPrefix + "high_prepared_seqno")),
                "HPS must be 0");
        checkeq(expectedHS,
                std::stoi(durStats.at(vbPrefix + "high_seqno")),
                "high_seqno must be 0");
    };

    // No doc around
    checkHPSAndHighSeqno(0, 0);

    // The insert blocks as durability requirements cannot be satisfied with
    // a single node, so the write will stay pending. Note that we provide an
    // infinite timeout, so the write will never abort either.
    using namespace cb::durability;
    const char key[] = "key";
    checkeq(cb::engine_errc::would_block,
            store(h,
                  cookie1,
                  StoreSemantics::Add,
                  key,
                  "add-value",
                  nullptr,
                  0 /*cas*/,
                  vbid,
                  3600 /*exp*/,
                  0 /*datatype*/,
                  DocumentState::Alive,
                  {{Level::Majority, Timeout::Infinity()}}),
            "durable add failed");

    // Prepare pending
    checkHPSAndHighSeqno(1, 1);

    // Simulate replace on a second connection
    checkeq(cb::engine_errc::no_such_key,
            replace(h, cookie2, key, "replace-value", 0 /*flags*/, vbid),
            "replace failed");

    // Prepare still pending, high-seqno not increased as replace rejected
    checkHPSAndHighSeqno(1, 1);

    testHarness->destroy_cookie(cookie1);
    testHarness->destroy_cookie(cookie2);

    return SUCCESS;
}

/**
 * Test to ensure that larger buckets don't starve smaller buckets of run time
 * on the reader threads during warmup, as this can cause artificially long
 * warmup times.
 * This is done by creating two buckets, populating each with some data,
 * then restarting and warming up both buckets, but wioth only 1 reader thread
 * available. We orchestrate the warmups so the larger bucket (slowBucket)
 * begins warmup first and advances to the keyDumpforShard phase (which is O(n)),
 * before we start warmup of the second (smallBucket). A testing hook is used
 * which inserts a 100ms delay after every key of slowBucket is scanned.
 * Without the fix, this causes smallBucket to be blocked for
 * 100ms * keys_in_slowBucket. With the fix, keyDumpforShard should yield after
 * the task has run for 10ms, which should allow smallBucket to run its warmup
 * tasks and complete before slowBucket.
 */
static test_result test_reader_thread_starvation_warmup(EngineIface* h) {
    const size_t keysPerVbucket = 500;
    const size_t numberOfKeyVbucketSmall = 1;

    // 1. Set up second bucket to be which will be smaller than the default
    std::string smallBucketName("smallBucket");
    auto smallBucketDir = cb::io::mkdtemp(smallBucketName + "XXXXXX");
    auto smallBucketConf = testHarness->get_current_testcase()->cfg +
                           "couch_bucket=" + smallBucketName +
                           ";dbname=" + smallBucketDir + ".db;";
    auto* smallBucket = testHarness->create_bucket(true, smallBucketConf);
    test_setup(smallBucket);
    auto* slowBucket = h;

    // 2. Write keys to
    const std::string keyBase("key-");
    Vbid vb(0);
    check(set_vbucket_state(slowBucket, vb, vbucket_state_active),
          "Failed to set vbucket state for vb");
    write_items(slowBucket, keysPerVbucket, 0, keyBase.c_str(), "value", 0, vb);

    check(set_vbucket_state(smallBucket, vb, vbucket_state_active),
          "Failed to set vbucket state for vb");
    write_items(smallBucket,
                numberOfKeyVbucketSmall,
                0,
                keyBase.c_str(),
                "value",
                0,
                vb);
    // 3. Ensure all documents have been written to disk
    wait_for_flusher_to_settle(smallBucket);
    wait_for_flusher_to_settle(slowBucket);

    // 4. Destroy the smallBuckets in memory so we can perform warmup
    testHarness->destroy_bucket(smallBucket, false);

    // 5. Start warming up the slow bucket first
    ThreadGate tg(2);
    // Specify how long we will sleep for when reading each key for "slow"
    // bucket. Once small Bucket has completed we can zero this to finish
    // test quicker.
    using namespace std::chrono;
    std::atomic<int> perKeySleepMs{100};
    {
        // Re-create the in memory engine but don't kick of initialization.
        testHarness->reload_engine(&h, "", false, false);
        slowBucket = h;

        // add a test hook which will slow down the warmup of the bucket
        auto* me = dynamic_cast<MockEngine*>(slowBucket);

        dynamic_cast<EventuallyPersistentEngine*>(me->the_engine.get())
                ->visitWarmupHook = [&tg, &perKeySleepMs]() -> void {
            // Pause warmup until small bucket has started it's warmup.
            tg.threadUp();

            // Insert a delay when reading this key.
            std::this_thread::sleep_for(milliseconds{perKeySleepMs});
        };
        // start warmup
        checkeq(me->the_engine->initialize(
                        testHarness->get_current_testcase()->cfg.c_str()),
                cb::engine_errc::success,
                "Init of bucket did not succeed");

        // Change reade threads to 1 so only 1 bucket warmup task can run
        // at once (done after initialize as that resets ExecutorPool).
        me->the_engine->set_num_reader_threads(
                ThreadPoolConfig::ThreadCount(1));
    }
    // 6. Create and warmup the small bucket
    smallBucket = testHarness->create_bucket(true, smallBucketConf);

    // 7. Ensure we can get stats of the slowbucket vbucket state during warmup
    // i.e. we have comlpeted Warmup::populateVBucketMap().
    checkeq(get_str_stat(slowBucket, "vb_0", "vbucket"),
            std::string("active"),
            "slowBucket vbucket state vb:0 isn't active");

    // 8. Ensure of the slow bucket is still warming up
    checkne(get_str_stat(slowBucket, "ep_warmup_thread", "warmup"),
            std::string("complete"),
            "Slow bucket completed before the fast bucket");
    // Small bucket stats are available, unblock the slow bucket warmup
    tg.threadUp();

    // 9. Wait for the small bucket to return vbucket state infomation
    // (i.e. have completed Warmup::populateVBucketMap().
    const auto smallStart = steady_clock::now();
    checkeq(get_str_stat(smallBucket, "vb_0", "vbucket"),
            std::string("active"),
            "slowBucket vbucket state vb:0 isn't active");

    const auto smallEnd = steady_clock::now();
    // Small bucket should have populated VB map "quickly" - certainly less than
    // the time taken the slowBucket to load keysPerVbucket * 100ms.
    // Give it a generous threshold of 50% of the time it would take if
    // it had to wait for slowBucket
    auto smallWarmupDuration = duration_cast<seconds>(smallEnd - smallStart);
    auto smallWarmupTimeLimit = duration_cast<seconds>(
            keysPerVbucket * milliseconds{perKeySleepMs} / 2);
    checklt(smallWarmupDuration.count(),
            smallWarmupTimeLimit.count(),
            "smallBucket should have populated VB map before slowBucket completed warmup");

    // 10. Wait for the both buckets to complete warmup - we can accelerate
    // this now by removing the per-key sleep happening to slowBucket.
    perKeySleepMs = 0;
    wait_for_warmup_complete(smallBucket);
    wait_for_warmup_complete(slowBucket);

    // 11. Ensure all buckets have the correct count
    verify_curr_items(smallBucket, numberOfKeyVbucketSmall, "after warmup");
    verify_curr_items(slowBucket, keysPerVbucket, "after warmup");
    // 12. Ensure the buckets are destroyed and shutdown at the end of the test
    testHarness->destroy_bucket(smallBucket, true);
    cb::io::rmrf(smallBucketDir);
    testHarness->destroy_bucket(slowBucket, true);
    return SUCCESS;
}

// Test manifest //////////////////////////////////////////////////////////////

const char *default_dbname = "./ep_testsuite";

BaseTestCase testsuite_testcases[] = {
        // ep-engine specific functionality
        TestCase("expiry pager settings",
                 test_expiry_pager_settings,
                 test_setup,
                 teardown,
                 "exp_pager_enabled=false",
                 prepare,
                 cleanup),
        TestCase("expiry",
                 test_expiry,
                 test_setup,
                 teardown,
                 nullptr,
                 prepare_ep_bucket_skip_broken_under_rocks,
                 cleanup),
        TestCase("expiry with xattr",
                 test_expiry_with_xattr,
                 test_setup,
                 teardown,
                 "exp_pager_enabled=false",
                 prepare,
                 cleanup),
        TestCase("expiry_loader",
                 test_expiry_loader,
                 test_setup,
                 teardown,
                 nullptr,
                 prepare,
                 cleanup),
        TestCase("expiration on compaction",
                 test_expiration_on_compaction,
                 test_setup,
                 teardown,
                 "exp_pager_enabled=false",
                 /* TODO RDB: RocksDB doesn't expire items yet */
                 prepare_ep_bucket_skip_broken_under_rocks,
                 cleanup),
        TestCase("expiration on warmup",
                 test_expiration_on_warmup,
                 test_setup,
                 teardown,
                 "exp_pager_stime=1",
                 // TODO RDB: Needs the 'ep_expired_pager' stat
                 prepare_skip_broken_under_rocks,
                 cleanup),
        TestCase("expiry_duplicate_warmup",
                 test_bug3454,
                 test_setup,
                 teardown,
                 nullptr,
                 /* TODO RDB: ep_warmup_value_count is wrong */
                 prepare_skip_broken_under_rocks,
                 cleanup),
        TestCase("expiry_no_items_warmup",
                 test_bug3522,
                 test_setup,
                 teardown,
                 "exp_pager_stime=3",
                 prepare,
                 cleanup),
        TestCase("replica read",
                 test_get_replica,
                 test_setup,
                 teardown,
                 nullptr,
                 prepare,
                 cleanup),
        TestCase("replica read: invalid state - active",
                 test_get_replica_active_state,
                 test_setup,
                 teardown,
                 nullptr,
                 prepare,
                 cleanup),
        TestCase("replica read: invalid state - pending",
                 test_get_replica_pending_state,
                 test_setup,
                 teardown,
                 nullptr,
                 prepare,
                 cleanup),
        TestCase("replica read: invalid state - dead",
                 test_get_replica_dead_state,
                 test_setup,
                 teardown,
                 nullptr,
                 prepare,
                 cleanup),
        TestCase("replica read: invalid key",
                 test_get_replica_invalid_key,
                 test_setup,
                 teardown,
                 nullptr,
                 prepare,
                 cleanup),
        TestCase("test getr with evicted key",
                 test_get_replica_non_resident,
                 test_setup,
                 teardown,
                 nullptr,
                 prepare_ep_bucket,
                 cleanup),
        TestCase("test observe no data",
                 test_observe_no_data,
                 test_setup,
                 teardown,
                 nullptr,
                 prepare,
                 cleanup),
        TestCase("test observe single key",
                 test_observe_single_key,
                 test_setup,
                 teardown,
                 nullptr,
                 prepare,
                 cleanup),
        TestCase("test observe on temp item",
                 test_observe_temp_item,
                 test_setup,
                 teardown,
                 nullptr,
                 /* TODO RDB: curr_items not correct under Rocks */
                 prepare_skip_broken_under_rocks,
                 cleanup),
        TestCase("test observe multi key",
                 test_observe_multi_key,
                 test_setup,
                 teardown,
                 nullptr,
                 prepare,
                 cleanup),
        TestCase("test multiple observes",
                 test_multiple_observes,
                 test_setup,
                 teardown,
                 nullptr,
                 prepare,
                 cleanup),
        TestCase("test observe with not found",
                 test_observe_with_not_found,
                 test_setup,
                 teardown,
                 nullptr,
                 prepare,
                 cleanup),
        TestCase("test observe not my vbucket",
                 test_observe_errors,
                 test_setup,
                 teardown,
                 nullptr,
                 prepare,
                 cleanup),
        TestCase("test observe seqno basic tests",
                 test_observe_seqno_basic_tests,
                 test_setup,
                 teardown,
                 nullptr,
                 prepare,
                 cleanup),
        TestCase("test observe seqno failover",
                 test_observe_seqno_failover,
                 test_setup,
                 teardown,
                 nullptr,
                 prepare,
                 cleanup),
        TestCase("test observe seqno error",
                 test_observe_seqno_error,
                 test_setup,
                 teardown,
                 nullptr,
                 prepare,
                 cleanup),
        TestCase("test memory condition",
                 test_memory_condition,
                 test_setup,
                 teardown,
                 "max_size=2621440",
                 // TODO RDB: Depending on the configuration, RocksDB
                 // pre-allocates memory in its internal Arena before a DB is
                 // opened, in a way we do not fully control yet.
                 // That makes this test to fail depending on the size of the
                 // pre-allocation.
                 prepare_ep_bucket_skip_broken_under_rocks,
                 cleanup),
        TestCase("warmup conf",
                 test_warmup_conf,
                 test_setup,
                 teardown,
                 nullptr,
                 prepare,
                 cleanup),
        TestCase("itempager conf",
                 test_itempager_conf,
                 test_setup,
                 teardown,
                 nullptr,
                 prepare,
                 cleanup),
        TestCase("PiTR conf",
                 test_pitr_conf,
                 test_setup,
                 teardown,
                 nullptr,
                 prepare,
                 cleanup),
        // magma turns off bloom filters
        TestCase("bloomfilter conf",
                 test_bloomfilter_conf,
                 test_setup,
                 teardown,
                 nullptr,
                 prepare_skip_broken_under_magma,
                 cleanup),
        // magma turns off bloom filters
        TestCase("test bloomfilters",
                 test_bloomfilters,
                 test_setup,
                 teardown,
                 nullptr,
                 // TODO RDB: Fails in full eviction. Rockdb does not report
                 // the correct 'ep_bg_num_samples' stat
                 prepare_ep_bucket_skip_broken_under_rocks_and_magma,
                 cleanup),
        // magma turns off bloom filters
        TestCase("test bloomfilters with store apis",
                 test_bloomfilters_with_store_apis,
                 test_setup,
                 teardown,
                 nullptr,
                 prepare_ep_bucket_skip_broken_under_magma,
                 cleanup),
        // magma turns off bloom filters
        TestCase("test bloomfilters's in a delete+set scenario",
                 test_bloomfilter_delete_plus_set_scenario,
                 test_setup,
                 teardown,
                 nullptr,
                 prepare_ep_bucket_skip_broken_under_magma,
                 cleanup),
        TestCase("test datatype",
                 test_datatype,
                 test_setup,
                 teardown,
                 nullptr,
                 prepare,
                 cleanup),
        TestCase("test datatype with unknown command",
                 test_datatype_with_unknown_command,
                 test_setup,
                 teardown,
                 nullptr,
                 prepare,
                 cleanup),
        TestCase("test access scanner settings",
                 test_access_scanner_settings,
                 test_setup,
                 teardown,
                 nullptr,
                 prepare,
                 cleanup),
        TestCase("test access scanner",
                 test_access_scanner,
                 test_setup,
                 teardown,
                 // Need to cap at <number of items written, so we create
                 // >1 checkpoint. Also given bucket quota is being
                 // constrained, also limit shards to 4 so amount of memory
                 // overhead is more or less constant.
                 "chk_max_items=500;"
                 "chk_remover_stime=1;"
                 "max_num_shards=4;"
                 "max_size=6291456",
                 // TODO RDB: This test requires full control and accurate
                 // tracking on how memory is allocated by the underlying
                 // store. We do not have that yet for RocksDB. Depending
                 // on the configuration, RocksDB pre-allocates default-size
                 // blocks of memory in the internal Arena.
                 // For this specific test, the problem is that we cannot store
                 // all the item we need (cb::engine_errc::no_memory), and the
                 // 'vb_active_perc_mem_resident' stat never goes below the
                 // threshold we expect. Needs to resize 'max_size' to consider
                 // RocksDB pre-allocations.
                 // TODO magma: similar issue with magma
                 prepare_skip_broken_under_rocks_and_magma,
                 cleanup),
        TestCase("test set_param message",
                 test_set_param_message,
                 test_setup,
                 teardown,
                 "chk_remover_stime=1;max_size=6291456",
                 prepare,
                 cleanup),

        TestCase("test warmup oom",
                 test_warmup_oom,
                 test_setup,
                 teardown,
                 nullptr,
                 prepare_full_eviction_skip_under_magma,
                 cleanup),

        // Stats tests
        TestCase("item stats",
                 test_item_stats,
                 test_setup,
                 teardown,
                 nullptr,
                 /* TODO RDB: vBucket delete stat not correct */
                 prepare_skip_broken_under_rocks,
                 cleanup),
        TestCase("stats",
                 test_stats,
                 test_setup,
                 teardown,
                 nullptr,
                 prepare,
                 cleanup),
        TestCase("io stats",
                 test_io_stats,
                 test_setup,
                 teardown,
                 nullptr,
                 prepare_ep_bucket,
                 cleanup),
        TestCase("file stats",
                 test_vb_file_stats,
                 test_setup,
                 teardown,
                 "magma_checkpoint_interval=0;"
                 "magma_checkpoint_every_batch=true",
                 /* TODO RDB: Needs stat:ep_db_data_size */
                 prepare_ep_bucket_skip_broken_under_rocks,
                 cleanup),
        TestCase("file stats post warmup",
                 test_vb_file_stats_after_warmup,
                 test_setup,
                 teardown,
                 "magma_checkpoint_interval=0;"
                 "magma_checkpoint_every_batch=true",
                 prepare,
                 cleanup),
        TestCase("bg stats",
                 test_bg_stats,
                 test_setup,
                 teardown,
                 nullptr,
                 prepare_ep_bucket,
                 cleanup),
        TestCase("bg meta stats",
                 test_bg_meta_stats,
                 test_setup,
                 teardown,
                 nullptr,
                 prepare_ep_bucket,
                 cleanup),
        TestCase("mem stats",
                 test_mem_stats,
                 test_setup,
                 teardown,
                 "chk_remover_stime=1;chk_period=60",
                 prepare,
                 cleanup),
        TestCase("stats key",
                 test_key_stats,
                 test_setup,
                 teardown,
                 nullptr,
                 prepare,
                 cleanup),
        TestCase("stats key EACCESS",
                 test_key_stats_eaccess,
                 test_setup,
                 teardown,
                 nullptr,
                 prepare,
                 cleanup),
        TestCase("stats vkey",
                 test_vkey_stats,
                 test_setup,
                 teardown,
                 "max_vbuckets=5;max_num_shards=4",
                 prepare_ep_bucket,
                 cleanup),
        TestCase("stats vkey callback tests",
                 test_stats_vkey_valid_field,
                 test_setup,
                 teardown,
                 nullptr,
                 prepare_ep_bucket,
                 cleanup),
        TestCase("warmup stats",
                 test_warmup_stats,
                 test_setup,
                 teardown,
                 nullptr,
                 // TODO RDB: RocksDB does not report the currect
                 // 'vb_X:num_items' stat
                 prepare_skip_broken_under_rocks,
                 cleanup),
        TestCase("warmup with threshold",
                 test_warmup_with_threshold,
                 test_setup,
                 teardown,
                 "warmup_min_items_threshold=1",
                 prepare,
                 cleanup),
        TestCase("seqno stats",
                 test_stats_seqno,
                 test_setup,
                 teardown,
                 nullptr,
                 prepare,
                 cleanup),
        TestCase("diskinfo stats",
                 test_stats_diskinfo,
                 test_setup,
                 teardown,
                 "magma_checkpoint_interval=0;"
                 "magma_checkpoint_every_batch=true",
                 /* TODO RDB: DB file size is not reported correctly */
                 prepare_ep_bucket_skip_broken_under_rocks,
                 cleanup),
        TestCase("stats curr_items ADD SET",
                 test_curr_items_add_set,
                 test_setup,
                 teardown,
                 nullptr,
                 prepare,
                 cleanup),
        TestCase("stats curr_items DELETE",
                 test_curr_items_delete,
                 test_setup,
                 teardown,
                 nullptr,
                 /* TODO RDB: curr_items not correct under Rocks */
                 prepare_skip_broken_under_rocks,
                 cleanup),
        TestCase("stats curr_items vbucket_state_dead",
                 test_curr_items_dead,
                 test_setup,
                 teardown,
                 nullptr,
                 prepare,
                 cleanup),
        TestCase("startup token stat",
                 test_cbd_225,
                 test_setup,
                 teardown,
                 nullptr,
                 prepare,
                 cleanup),
        TestCase("ep workload stats",
                 test_workload_stats,
                 test_setup,
                 teardown,
                 "max_num_shards=5;max_threads=10",
                 prepare,
                 cleanup),
        TestCase("ep workload stats",
                 test_max_workload_stats,
                 test_setup,
                 teardown,
                 "max_num_shards=5;max_threads=14;num_auxio_threads=1;num_"
                 "nonio_threads=4",
                 prepare,
                 cleanup),
        TestCase("test ALL_KEYS api",
                 test_all_keys_api,
                 test_setup,
                 teardown,
                 nullptr,
                 /* TODO RDB: implement RocksDBKVStore::getAllKeys */
                 prepare_skip_broken_under_rocks,
                 cleanup),
        TestCase("test ALL_KEYS api during bucket creation",
                 test_all_keys_api_during_bucket_creation,
                 test_setup,
                 teardown,
                 nullptr,
                 prepare,
                 cleanup),
        TestCase("ep worker stats",
                 test_worker_stats,
                 test_setup,
                 teardown,
                 "max_num_workers=8;max_threads=8",
                 prepare,
                 cleanup),

        // eviction
        TestCase("value eviction",
                 test_value_eviction,
                 test_setup,
                 teardown,
                 nullptr,
                 prepare_ep_bucket,
                 cleanup),
        // duplicate items on disk
        TestCase("duplicate items on disk",
                 test_duplicate_items_disk,
                 test_setup,
                 teardown,
                 nullptr,
                 /* TODO RDB: evict_key expects "Evicted" but gets
                  * "Already evicted" - possibly caused by stats
                  */
                 prepare_skip_broken_under_rocks,
                 cleanup),
        // special non-Ascii keys
        TestCase("test special char keys",
                 test_specialKeys,
                 test_setup,
                 teardown,
                 nullptr,
                 prepare,
                 cleanup),
        TestCase("test binary keys",
                 test_binKeys,
                 test_setup,
                 teardown,
                 nullptr,
                 prepare,
                 cleanup),

        // restart tests
        TestCase("test restart",
                 test_restart,
                 test_setup,
                 teardown,
                 nullptr,
                 prepare,
                 cleanup),
        TestCase("set+get+restart+hit (bin)",
                 test_restart_bin_val,
                 test_setup,
                 teardown,
                 nullptr,
                 prepare,
                 cleanup),
        TestCase("test kill -9 bucket",
                 test_kill9_bucket,
                 test_setup,
                 teardown,
                 nullptr,
                 prepare,
                 cleanup),
        TestCase("test shutdown with force",
                 test_flush_shutdown_force,
                 test_setup,
                 teardown,
                 nullptr,
                 prepare,
                 cleanup),
        TestCase("test shutdown without force",
                 test_flush_shutdown_noforce,
                 test_setup,
                 teardown,
                 nullptr,
                 // TODO RDB: implement getItemCount
                 // (needs the 'curr_items' stat)
                 prepare_skip_broken_under_rocks,
                 cleanup),
        TestCase("test shutdown snapshot range",
                 test_shutdown_snapshot_range,
                 test_setup,
                 teardown,
                 "chk_remover_stime=1;chk_max_items=100",
                 prepare,
                 cleanup),

        // it takes 61+ second to finish the following test.
        // TestCase("continue warmup after loading access log",
        //         test_warmup_accesslog,
        //         test_setup, teardown,
        //         "warmup_min_items_threshold=75;alog_path=/tmp/epaccess.log;"
        //         "alog_task_time=0;alog_sleep_time=1",
        //         prepare, cleanup),

        // disk>RAM tests
        TestCase("disk>RAM golden path",
                 test_disk_gt_ram_golden,
                 test_setup,
                 teardown,
                 "chk_remover_stime=1;chk_period=60",
                 /* TODO RDB: ep_total_persisted not correct under Rocks */
                 prepare_ep_bucket_skip_broken_under_rocks,
                 cleanup),
        TestCase("disk>RAM paged-out rm",
                 test_disk_gt_ram_paged_rm,
                 test_setup,
                 teardown,
                 "chk_remover_stime=1;chk_period=60",
                 /* TODO RDB: ep_total_persisted not correct under Rocks */
                 prepare_ep_bucket_skip_broken_under_rocks,
                 cleanup),
        TestCase("disk>RAM update paged-out",
                 test_disk_gt_ram_update_paged_out,
                 test_setup,
                 teardown,
                 nullptr,
                 prepare_ep_bucket,
                 cleanup),
        TestCase("disk>RAM delete paged-out",
                 test_disk_gt_ram_delete_paged_out,
                 test_setup,
                 teardown,
                 nullptr,
                 prepare_ep_bucket,
                 cleanup),
        TestCase("disk>RAM set bgfetch race",
                 test_disk_gt_ram_set_race,
                 test_setup,
                 teardown,
                 nullptr,
                 prepare_ep_bucket,
                 cleanup,
                 true),
        TestCase("disk>RAM delete bgfetch race",
                 test_disk_gt_ram_rm_race,
                 test_setup,
                 teardown,
                 nullptr,
                 prepare_ep_bucket,
                 cleanup,
                 true),

        // vbucket negative tests
        TestCase("vbucket get (dead)",
                 test_wrong_vb_get,
                 test_setup,
                 teardown,
                 nullptr,
                 prepare,
                 cleanup),
        TestCase("vbucket get (pending)",
                 test_vb_get_pending,
                 test_setup,
                 teardown,
                 nullptr,
                 prepare,
                 cleanup),
        TestCase("vbucket get (replica)",
                 test_vb_get_replica,
                 test_setup,
                 teardown,
                 nullptr,
                 prepare,
                 cleanup),
        TestCase("vbucket set (dead)",
                 test_wrong_vb_set,
                 test_setup,
                 teardown,
                 nullptr,
                 prepare,
                 cleanup),
        TestCase("vbucket set (pending)",
                 test_vb_set_pending,
                 test_setup,
                 teardown,
                 nullptr,
                 prepare,
                 cleanup),
        TestCase("vbucket set (replica)",
                 test_vb_set_replica,
                 test_setup,
                 teardown,
                 nullptr,
                 prepare,
                 cleanup),
        TestCase("vbucket replace (dead)",
                 test_wrong_vb_replace,
                 test_setup,
                 teardown,
                 nullptr,
                 prepare,
                 cleanup),
        TestCase("vbucket replace (pending)",
                 test_vb_replace_pending,
                 test_setup,
                 teardown,
                 nullptr,
                 prepare,
                 cleanup),
        TestCase("vbucket replace (replica)",
                 test_vb_replace_replica,
                 test_setup,
                 teardown,
                 nullptr,
                 prepare,
                 cleanup),
        TestCase("vbucket add (dead)",
                 test_wrong_vb_add,
                 test_setup,
                 teardown,
                 nullptr,
                 prepare,
                 cleanup),
        TestCase("vbucket add (pending)",
                 test_vb_add_pending,
                 test_setup,
                 teardown,
                 nullptr,
                 prepare,
                 cleanup),
        TestCase("vbucket add (replica)",
                 test_vb_add_replica,
                 test_setup,
                 teardown,
                 nullptr,
                 prepare,
                 cleanup),
        TestCase("vbucket cas (dead)",
                 test_wrong_vb_cas,
                 test_setup,
                 teardown,
                 nullptr,
                 prepare,
                 cleanup),
        TestCase("vbucket cas (pending)",
                 test_vb_cas_pending,
                 test_setup,
                 teardown,
                 nullptr,
                 prepare,
                 cleanup),
        TestCase("vbucket cas (replica)",
                 test_vb_cas_replica,
                 test_setup,
                 teardown,
                 nullptr,
                 prepare,
                 cleanup),
        TestCase("vbucket del (dead)",
                 test_wrong_vb_del,
                 test_setup,
                 teardown,
                 nullptr,
                 prepare,
                 cleanup),
        TestCase("vbucket del (pending)",
                 test_vb_del_pending,
                 test_setup,
                 teardown,
                 nullptr,
                 prepare,
                 cleanup),
        TestCase("vbucket del (replica)",
                 test_vb_del_replica,
                 test_setup,
                 teardown,
                 nullptr,
                 prepare,
                 cleanup),
        TestCase("test vbucket get",
                 test_vbucket_get,
                 test_setup,
                 teardown,
                 nullptr,
                 prepare,
                 cleanup),
        TestCase("test vbucket get missing",
                 test_vbucket_get_miss,
                 test_setup,
                 teardown,
                 nullptr,
                 prepare,
                 cleanup),
        TestCase("test vbucket create",
                 test_vbucket_create,
                 test_setup,
                 teardown,
                 nullptr,
                 prepare,
                 cleanup),
        TestCase("test vbucket compact",
                 test_vbucket_compact,
                 test_setup,
                 teardown,
                 nullptr,
                 /* In ephemeral buckets we don't do compaction. We have
                    module test 'EphTombstoneTest' to test tombstone purging */
                 // TODO RDB: Needs RocksDBKVStore to implement manual
                 // compaction and item expiration on compaction.
                 prepare_ep_bucket_skip_broken_under_rocks,
                 cleanup),
        TestCase("test compaction config",
                 test_compaction_config,
                 test_setup,
                 teardown,
                 nullptr,
                 prepare,
                 cleanup),
        TestCase("test multiple vb compactions",
                 test_multiple_vb_compactions,
                 test_setup,
                 teardown,
                 nullptr,
                 // MB-36219: Test intermittently fails under Magma.
                 prepare_ep_bucket_skip_broken_under_magma,
                 cleanup),
        TestCase("test multiple vb compactions with workload",
                 test_multi_vb_compactions_with_workload,
                 test_setup,
                 teardown,
                 nullptr,
                 prepare,
                 cleanup),
        TestCase("test async vbucket destroy",
                 test_async_vbucket_destroy,
                 test_setup,
                 teardown,
                 nullptr,
                 prepare,
                 cleanup),
        TestCase("test sync vbucket destroy",
                 test_sync_vbucket_destroy,
                 test_setup,
                 teardown,
                 nullptr,
                 prepare,
                 cleanup),
        TestCase("test async vbucket destroy (multitable)",
                 test_async_vbucket_destroy,
                 test_setup,
                 teardown,
                 "max_vbuckets=16;max_num_shards=4;ht_size=7;ht_locks=3",
                 prepare,
                 cleanup),
        TestCase("test sync vbucket destroy (multitable)",
                 test_sync_vbucket_destroy,
                 test_setup,
                 teardown,
                 "max_vbuckets=16;max_num_shards=4;ht_size=7;ht_locks=3",
                 prepare,
                 cleanup),
        TestCase("test vbucket destroy stats",
                 test_vbucket_destroy_stats,
                 test_setup,
                 teardown,
                 "chk_remover_stime=1;"
                 "chk_period=60;"
                 "chk_expel_enabled=false;",
                 /* Checkpoint expelling needs to be disabled for this test
                  * because the test checks for items being removed by
                  * monitoring the ep_items_rm_from_checkpoints stat.  If the
                  * items have already been expelled the stat will not change.
                  */
                 prepare_ep_bucket,
                 cleanup),
        TestCase("test async vbucket destroy restart",
                 test_async_vbucket_destroy_restart,
                 test_setup,
                 teardown,
                 nullptr,
                 prepare,
                 cleanup),
        TestCase("test sync vbucket destroy restart",
                 test_sync_vbucket_destroy_restart,
                 test_setup,
                 teardown,
                 nullptr,
                 prepare,
                 cleanup),
        TestCase("test takeover stats race with vbucket create (DCP)",
                 test_takeover_stats_race_with_vb_create_DCP,
                 test_setup,
                 teardown,
                 nullptr,
                 prepare,
                 cleanup),
        TestCase("test num persisted deletes (takeover stats)",
                 test_takeover_stats_num_persisted_deletes,
                 test_setup,
                 teardown,
                 nullptr,
                 // TODO RDB: Implement RocksDBKVStore::getNumPersistedDeletes
                 // TODO magma: need to add support for persisted deletes
                 prepare_skip_broken_under_rocks_and_magma,
                 cleanup),

        // stats uuid
        TestCase("test stats uuid",
                 test_uuid_stats,
                 test_setup,
                 teardown,
                 "uuid=foobar",
                 prepare,
                 cleanup),

        // revision id's
        TestCase("revision sequence numbers",
                 test_revid,
                 test_setup,
                 teardown,
                 nullptr,
                 prepare,
                 cleanup),
        TestCase("mb-4314",
                 test_regression_mb4314,
                 test_setup,
                 teardown,
                 nullptr,
                 prepare,
                 cleanup),
        TestCase("mb-3466",
                 test_mb3466,
                 test_setup,
                 teardown,
                 nullptr,
                 prepare,
                 cleanup),

        // Data traffic control tests
        TestCase("control data traffic",
                 test_control_data_traffic,
                 test_setup,
                 teardown,
                 nullptr,
                 prepare,
                 cleanup),

        // Transaction tests
        TestCase("multiple transactions",
                 test_multiple_transactions,
                 test_setup,
                 teardown,
                 nullptr,
                 prepare_ep_bucket,
                 cleanup),

        // Returning meta tests
        TestCase("test set ret meta",
                 test_set_ret_meta,
                 test_setup,
                 teardown,
                 nullptr,
                 prepare,
                 cleanup),
        TestCase("test set ret meta error",
                 test_set_ret_meta_error,
                 test_setup,
                 teardown,
                 nullptr,
                 prepare,
                 cleanup),
        TestCase("test add ret meta",
                 test_add_ret_meta,
                 test_setup,
                 teardown,
                 nullptr,
                 prepare,
                 cleanup),
        TestCase("test add ret meta error",
                 test_add_ret_meta_error,
                 test_setup,
                 teardown,
                 nullptr,
                 prepare,
                 cleanup),
        TestCase("test del ret meta",
                 test_del_ret_meta,
                 test_setup,
                 teardown,
                 nullptr,
                 prepare,
                 cleanup),
        TestCase("test del ret meta error",
                 test_del_ret_meta_error,
                 test_setup,
                 teardown,
                 nullptr,
                 prepare,
                 cleanup),

        TestCase("test set with item_eviction",
                 test_set_with_item_eviction,
                 test_setup,
                 teardown,
                 nullptr,
                 prepare_full_eviction,
                 cleanup),
        TestCase("test set_with_meta with item_eviction",
                 test_setWithMeta_with_item_eviction,
                 test_setup,
                 teardown,
                 nullptr,
                 prepare_full_eviction,
                 cleanup),
        TestCase("test multiple set and del with meta with item_eviction",
                 test_multiple_set_delete_with_metas_full_eviction,
                 test_setup,
                 teardown,
                 nullptr,
                 // Skipping for MB-29182
                 prepare_full_eviction_skip_under_rocks,
                 cleanup),
        TestCase("test add with item_eviction",
                 test_add_with_item_eviction,
                 test_setup,
                 teardown,
                 nullptr,
                 prepare_full_eviction,
                 cleanup),
        TestCase("test replace with eviction",
                 test_replace_with_eviction,
                 test_setup,
                 teardown,
                 nullptr,
                 prepare_ep_bucket,
                 cleanup),
        TestCase("test replace with eviction (full)",
                 test_replace_with_eviction,
                 test_setup,
                 teardown,
                 nullptr,
                 prepare_full_eviction,
                 cleanup),
        TestCase("test get_and_touch with item_eviction",
                 test_gat_with_item_eviction,
                 test_setup,
                 teardown,
                 nullptr,
                 prepare_full_eviction,
                 cleanup),
        TestCase("test key_stats with item_eviction",
                 test_keyStats_with_item_eviction,
                 test_setup,
                 teardown,
                 nullptr,
                 prepare_full_eviction,
                 cleanup),
        TestCase("test del with item_eviction",
                 test_del_with_item_eviction,
                 test_setup,
                 teardown,
                 nullptr,
                 prepare_full_eviction,
                 cleanup),
        TestCase("test del_with_meta with item_eviction",
                 test_delWithMeta_with_item_eviction,
                 test_setup,
                 teardown,
                 nullptr,
                 prepare_full_eviction,
                 cleanup),
        TestCase("test observe with item_eviction",
                 test_observe_with_item_eviction,
                 test_setup,
                 teardown,
                 nullptr,
                 prepare_full_eviction,
                 cleanup),
        TestCase(
                "test expired item with item_eviction",
                test_expired_item_with_item_eviction,
                test_setup,
                teardown,
                nullptr,
                prepare_full_eviction_skip_under_rocks, // Skipping for MB-29182
                cleanup),
        TestCase("test get & delete on non existent items",
                 test_non_existent_get_and_delete,
                 test_setup,
                 teardown,
                 nullptr,
                 prepare_full_eviction,
                 cleanup),
        TestCase("test MB-16421",
                 test_mb16421,
                 test_setup,
                 teardown,
                 nullptr,
                 prepare_full_eviction,
                 cleanup),
        TestCase("test eviction with xattr",
                 test_eviction_with_xattr,
                 test_setup,
                 teardown,
                 "item_eviction_policy=full_eviction",
                 prepare,
                 cleanup),

        TestCase("test get random key",
                 test_get_random_key,
                 test_setup,
                 teardown,
                 nullptr,
                 // no collection item counts on rocks
                 prepare_skip_broken_under_rocks,
                 cleanup),

        TestCase("test failover log behavior",
                 test_failover_log_behavior,
                 test_setup,
                 teardown,
                 nullptr,
                 prepare,
                 cleanup),
        TestCase("test hlc cas",
                 test_hlc_cas,
                 test_setup,
                 teardown,
                 nullptr,
                 prepare,
                 cleanup),

        //@TODO RDB: Broken because rocksDB threads stick around after
        // bucket is destroyed and have persistent thread locals
        TestCaseV2("multi_bucket set/get ",
                   test_multi_bucket_set_get,
                   nullptr,
                   teardown_v2,
                   nullptr,
                   prepare_ep_bucket_skip_broken_under_rocks,
                   cleanup),

        TestCase("test_mb19635_upgrade_from_25x",
                 test_mb19635_upgrade_from_25x,
                 test_setup,
                 teardown,
                 nullptr,
                 // magma has no support for upgrades
                 prepare_skip_broken_under_magma,
                 cleanup),

        TestCase("test_MB-19687_fixed",
                 test_mb19687_fixed,
                 test_setup,
                 teardown,
                 // Set a fixed number of shards for stats checking.
                 "max_num_shards=4",
                 // TODO RDB: Needs to fix some missing/unexpected stats
                 // magma has no support for upgrades
                 prepare_skip_broken_under_rocks_and_magma,
                 cleanup),

        TestCase("test_MB-19687_variable",
                 test_mb19687_variable,
                 test_setup,
                 teardown,
                 nullptr,
                 prepare,
                 cleanup),
        TestCase("test vbucket compact no purge",
                 test_vbucket_compact_no_purge,
                 test_setup,
                 teardown,
                 nullptr,
                 /* In ephemeral buckets we don't do compaction. We have
                    module test 'EphTombstoneTest' to test tombstone purging */
                 // TODO RDB: Needs RocksDBKVStore to implement manual
                 // compaction and item expiration on compaction.
                 prepare_ep_bucket_skip_broken_under_rocks,
                 cleanup),

        TestCase("test_MB-20697",
                 test_mb20697,
                 test_setup,
                 teardown,
                 nullptr,
                 // TODO RDB: Needs the 'ep_item_commit_failed' stat
                 // TODO magma: Need to add magma functionality similar
                 // to couchstore specific functionality used by test
                 prepare_ep_bucket_skip_broken_under_rocks_and_magma,
                 cleanup),
        TestCase("test_MB-test_mb20943_remove_pending_ops_on_vbucket_delete",
                 test_mb20943_complete_pending_ops_on_vbucket_delete,
                 test_setup,
                 teardown,
                 nullptr,
                 prepare,
                 cleanup),
        TestCase("test_mb20744_check_incr_reject_ops",
                 test_mb20744_check_incr_reject_ops,
                 test_setup,
                 teardown,
                 nullptr,
                 // TODO RDB: Needs the 'vb_active_ops_reject' stat
                 // TODO magma: Need to add magma functionality similar
                 // to couchstore specific functionality used by test
                 prepare_ep_bucket_skip_broken_under_rocks_and_magma,
                 cleanup),

        TestCase("test_MB-23640_get_document_of_any_state",
                 test_mb23640,
                 test_setup,
                 teardown,
                 nullptr,
                 prepare,
                 cleanup),

        TestCase("test MB-33919 past tombstone",
                 test_MB_33919,
                 test_setup,
                 teardown,
                 nullptr,
                 prepare,
                 cleanup),
        TestCase("test_MB34173_warmup",
                 test_MB34173_warmup,
                 test_setup,
                 teardown,
                 nullptr,
                 // TODO magma: Need to add magma functionality similar
                 // to couchstore specific functionality used by test
                 prepare_ep_bucket_skip_broken_under_rocks_and_magma,
                 cleanup),

        TestCase("test_mb38031_upgrade_from_4x_via_5x_hop",
                 test_mb38031_upgrade_from_4x_via_5x_hop,
                 test_setup,
                 teardown,
                 nullptr,
                 // couchstore only issue - so skip magma and rocks
                 prepare_ep_bucket_skip_broken_under_rocks_and_magma,
                 cleanup),

        TestCase("test_mb38031_illegal_json_throws",
                 test_mb38031_illegal_json_throws,
                 test_setup,
                 teardown,
                 nullptr,
                 // couchstore only issue - so skip magma and rocks
                 prepare_ep_bucket_skip_broken_under_rocks_and_magma,
                 cleanup),

        TestCase("test_replace_at_pending_insert",
                 test_replace_at_pending_insert,
                 test_setup,
                 teardown,
                 nullptr,
                 // The test logic assumes that the KV BloomFilter is enabled,
                 // but it is currently disabled for Magma
                 prepare_ep_bucket_skip_broken_under_magma,
                 cleanup),

        TestCase("test reader thread starvation during warmup due to low "
                 "reader threads",
                 test_reader_thread_starvation_warmup,
                 test_setup,
                 teardown,
                 nullptr,
                 prepare_ep_bucket_skip_broken_under_rocks,
                 cleanup),

        TestCase(
                nullptr, nullptr, nullptr, nullptr, nullptr, prepare, cleanup)};<|MERGE_RESOLUTION|>--- conflicted
+++ resolved
@@ -7669,13 +7669,9 @@
                 "ep_alog_sleep_time",
                 "ep_alog_task_time",
                 "ep_item_eviction_policy",
-<<<<<<< HEAD
                 "ep_persistent_metadata_purge_age",
-                "ep_warmup"};
-=======
                 "ep_warmup",
                 "ep_warmup_backfill_scan_chunk_duration"};
->>>>>>> f4687101
         eng_stats.insert(eng_stats.end(), persistentConfig);
 
         // 'diskinfo and 'diskinfo detail' keys should be present now.
