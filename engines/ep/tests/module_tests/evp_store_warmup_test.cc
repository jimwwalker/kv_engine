--- conflicted
+++ resolved
@@ -311,24 +311,24 @@
                                      setVBStateCookie));
 
     EXPECT_EQ(cb::engine_errc::would_block,
-              engine->get_failover_log(getFailoverCookie,
+              engine->get_failover_log(*getFailoverCookie,
                                        1 /*opaque*/,
                                        vbid,
                                        fakeDcpAddFailoverLog));
 
     EXPECT_EQ(cb::engine_errc::would_block,
-              engine->get_stats(statsCookie1, "vbucket", {}, dummyAddStats));
+              engine->get_stats(*statsCookie1, "vbucket", {}, dummyAddStats));
 
     EXPECT_EQ(cb::engine_errc::would_block,
               engine->get_stats(
-                      statsCookie2, "vbucket-details", {}, dummyAddStats));
+                      *statsCookie2, "vbucket-details", {}, dummyAddStats));
 
     EXPECT_EQ(cb::engine_errc::would_block,
               engine->get_stats(
-                      statsCookie3, "vbucket-seqno", {}, dummyAddStats));
+                      *statsCookie3, "vbucket-seqno", {}, dummyAddStats));
 
     EXPECT_EQ(cb::engine_errc::would_block,
-              engine->deleteVBucket(delVbCookie, vbid, true));
+              engine->deleteVBucket(*delVbCookie, vbid, true));
 
     // Unblock cookies - either by aborting warmup, or advancing warmup
     // far enough that the request can be issued successfully.
@@ -350,9 +350,8 @@
     const auto expectedStatus = abortWarmup ? cb::engine_errc::disconnect
                                             : cb::engine_errc::success;
     for (const auto& n : notifications) {
-        EXPECT_EQ(n.second + 1,
-                  get_number_of_mock_cookie_io_notifications(n.first));
-        EXPECT_EQ(expectedStatus, cookie_to_mock_cookie(n.first)->status);
+        EXPECT_EQ(n.second + 1, n.first->getNumIoNotifications());
+        EXPECT_EQ(expectedStatus, n.first->getStatus());
     }
 
     if (!abortWarmup) {
@@ -363,25 +362,15 @@
                                          TransferVB::No,
                                          setVBStateCookie));
 
-<<<<<<< HEAD
-        EXPECT_EQ(cb::engine_errc::would_block,
+        EXPECT_EQ(cb::engine_errc::success,
                   engine->get_failover_log(*getFailoverCookie,
-=======
-        EXPECT_EQ(cb::engine_errc::success,
-                  engine->get_failover_log(getFailoverCookie,
->>>>>>> 1110bbc3
                                            1 /*opaque*/,
                                            vbid,
                                            fakeDcpAddFailoverLog));
 
         EXPECT_EQ(
-<<<<<<< HEAD
-                cb::engine_errc::would_block,
+                cb::engine_errc::success,
                 engine->get_stats(*statsCookie1, "vbucket", {}, dummyAddStats));
-=======
-                cb::engine_errc::success,
-                engine->get_stats(statsCookie1, "vbucket", {}, dummyAddStats));
->>>>>>> 1110bbc3
 
         EXPECT_EQ(cb::engine_errc::success,
                   engine->get_stats(
@@ -391,52 +380,10 @@
                   engine->get_stats(
                           *statsCookie3, "vbucket-seqno", {}, dummyAddStats));
 
-<<<<<<< HEAD
-        EXPECT_EQ(cb::engine_errc::would_block,
-                  engine->deleteVBucket(*delVbCookie, vbid, true));
-
-        executor.runCurrentTask();
-    }
-
-    for (const auto& [cookie, numIoNotifictions] : notifications) {
-        EXPECT_GT(cookie->getNumIoNotifications(), numIoNotifictions);
-    }
-
-    EXPECT_NE(nullptr, store->getVBuckets().getBucket(vbid));
-
-    EXPECT_EQ(cb::engine_errc::success,
-              store->setVBucketState(vbid,
-                                     vbucket_state_active,
-                                     {},
-                                     TransferVB::No,
-                                     setVBStateCookie));
-
-    EXPECT_EQ(cb::engine_errc::success,
-              engine->get_failover_log(*getFailoverCookie,
-                                       1 /*opaque*/,
-                                       vbid,
-                                       fakeDcpAddFailoverLog));
-
-    EXPECT_EQ(cb::engine_errc::success,
-              engine->get_stats(*statsCookie1, "vbucket", {}, dummyAddStats));
-
-    EXPECT_EQ(cb::engine_errc::success,
-              engine->get_stats(
-                      *statsCookie2, "vbucket-details", {}, dummyAddStats));
-
-    EXPECT_EQ(cb::engine_errc::success,
-              engine->get_stats(
-                      *statsCookie3, "vbucket-seqno", {}, dummyAddStats));
-
-    EXPECT_EQ(cb::engine_errc::success,
-              engine->deleteVBucket(*delVbCookie, vbid, false));
-
-=======
         EXPECT_EQ(cb::engine_errc::success,
-                  engine->deleteVBucket(delVbCookie, vbid, false));
-    }
-
->>>>>>> 1110bbc3
+                  engine->deleteVBucket(*delVbCookie, vbid, false));
+    }
+
     // finish warmup so the test can exit
     while (engine->getKVBucket()->isWarmingUp()) {
         CheckedExecutor executor(task_executor, readerQueue);
