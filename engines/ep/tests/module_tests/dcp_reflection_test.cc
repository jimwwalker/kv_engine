/* -*- Mode: C++; tab-width: 4; c-basic-offset: 4; indent-tabs-mode: nil -*- */
/*
 *     Copyright 2018-Present Couchbase, Inc.
 *
 *   Use of this software is governed by the Business Source License included
 *   in the file licenses/BSL-Couchbase.txt.  As of the Change Date specified
 *   in that file, in accordance with the Business Source License, use of this
 *   software will be governed by the Apache License, Version 2.0, included in
 *   the file licenses/APL2.txt.
 */

/*
 * Unit tests for DCP which connecting a DCP Producer to a DCP Consumer.
 */

#include <memcached/protocol_binary.h>
#include <platform/dirutils.h>
#include <programs/engine_testapp/mock_cookie.h>
#include <tests/mock/mock_checkpoint_manager.h>
#include <tests/mock/mock_dcp_consumer.h>
#include <tests/mock/mock_dcp_producer.h>
#include <tests/mock/mock_stream.h>
#include <tests/mock/mock_synchronous_ep_engine.h>

#include <utility>

#include "checkpoint_manager.h"
#include "collections/vbucket_manifest_handles.h"
#include "dcp/response.h"
#include "ep_bucket.h"
#include "evp_store_single_threaded_test.h"
#include "failover-table.h"
#include "kv_bucket.h"
#include "test_helpers.h"

// Indexes for the engines we will use in the tests, a single array allows test
// code to locate the engine for the Node
using Node = int;
static Node Node0 = 0;
static Node Node1 = 1;
static Node Node2 = 2;
static Node Node3 = 3;

static TaskQueue* getLpAuxQ() {
    auto* task_executor =
            reinterpret_cast<SingleThreadedExecutorPool*>(ExecutorPool::get());
    return task_executor->getLpTaskQ()[AUXIO_TASK_IDX];
}

static TaskQueue* getLpNonIoQ() {
    auto* task_executor =
            reinterpret_cast<SingleThreadedExecutorPool*>(ExecutorPool::get());
    return task_executor->getLpTaskQ()[NONIO_TASK_IDX];
}

/**
 * Test fixture which creates two ep-engine (bucket) instances, using one
 * as a source for DCP replication and the second as the destination.
 */
class DCPLoopbackStreamTest : public SingleThreadedKVBucketTest {
protected:
    void SetUp() override {
        SingleThreadedKVBucketTest::SetUp();

        // Paranoia - remove any previous replica disk files.
        try {
            cb::io::rmrf(test_dbname + "-node_1");
            cb::io::rmrf(test_dbname + "-node_2");
            cb::io::rmrf(test_dbname + "-node_3");
        } catch (std::system_error& e) {
            if (e.code() != std::error_code(ENOENT, std::system_category())) {
                throw e;
            }
        }

        auto meta = nlohmann::json{
                {"topology", nlohmann::json::array({{"active", "replica"}})}};
        ASSERT_EQ(cb::engine_errc::success,
                  engine->getKVBucket()->setVBucketState(
                          vbid, vbucket_state_active, &meta));
        // Always stash KVBucketTest::engine in engines as Node0
        engines[Node0] = engine.get();

        // Always create Node1
        createNode(Node1, vbucket_state_replica);
    }

    cb::engine_errc getInternalHelper(const DocKey& key) {
        return getInternal(key,
                           vbid,
                           cookie,
                           ForGetReplicaOp::No,
                           get_options_t::NONE)
                .getStatus();
    }

    void createNode(Node node, vbucket_state_t vbState) {
        ASSERT_NE(Node0, node) << "Cannot re-create Node0";
        ASSERT_LE(node, Node3) << "Out of bounds for Node" << node;

        std::string config = config_string;
        if (!config.empty()) {
            config += ";";
        }
        config += "dbname=" + test_dbname + "-node_" + std::to_string(node);
        extraEngines.push_back(SynchronousEPEngine::build(config));
        engines[node] = extraEngines.back().get();

        // Setup one vbucket in the requested state
        EXPECT_EQ(cb::engine_errc::success,
                  engines[node]->getKVBucket()->setVBucketState(vbid, vbState));
        flushNodeIfPersistent(node);
    }

    /**
     * DcpRoute connects nodes together and provides methods for joining
     * the streams and "sending" messages. A route can be destroyed as well
     * for simulation of connection failures
     */
    class DcpRoute {
    public:
        DcpRoute(Vbid vbid,
                 EventuallyPersistentEngine* producerNode,
                 std::shared_ptr<MockDcpProducer> producer,
                 std::shared_ptr<MockDcpConsumer> consumer)
            : vbid(vbid),
              producerNode(producerNode),
              producer(std::move(producer)),
              consumer(std::move(consumer)) {
        }

        ~DcpRoute() {
            destroy();
        }

        void destroy();

        std::pair<cb::engine_errc, uint64_t> doStreamRequest(int flags = 0);
        std::unique_ptr<DcpResponse> getNextProducerMsg(ActiveStream* stream);

        void transferMessage();
        void transferMessage(DcpResponse::Event expectedEvent);

        void transferMutation(const StoredDocKey& expectedKey,
                              uint64_t expectedSeqno);

        void transferDeletion(const StoredDocKey& expectedKey,
                              uint64_t expectedSeqno);

        void transferSnapshotMarker(uint64_t expectedStart,
                                    uint64_t expectedEnd,
                                    uint32_t expectedFlags);

        void transferResponseMessage();

        /// Inject a CloseStream message into the consumer side of the route.
        void closeStreamAtConsumer();

        std::pair<ActiveStream*, MockPassiveStream*> getStreams();

        Vbid vbid;
        EventuallyPersistentEngine* producerNode;
        std::shared_ptr<MockDcpProducer> producer;
        std::shared_ptr<MockDcpConsumer> consumer;
    };

    // Create a route between two nodes, result in the creation of a DCP
    // producer and consumer object
    DcpRoute createDcpRoute(
            Node producerNode,
            Node consumerNode,
            EnableExpiryOutput producerExpiryOutput = EnableExpiryOutput::Yes) {
        EXPECT_TRUE(engines[producerNode])
                << " createDcpRoute: No engine for producer Node"
                << producerNode;
        EXPECT_TRUE(engines[consumerNode])
                << "createDcpRoute: No engine for consumer Node"
                << consumerNode;
        return {vbid,
                engines[producerNode],
                createDcpProducer(
                        producerNode, consumerNode, producerExpiryOutput),
                createDcpConsumer(producerNode, consumerNode)};
    }

    static cb::engine_errc fakeDcpAddFailoverLog(
            const std::vector<vbucket_failover_t>&) {
        return cb::engine_errc::success;
    }

    std::shared_ptr<MockDcpProducer> createDcpProducer(
            Node producerNode,
            Node consumerNode,
            EnableExpiryOutput enableExpiryOutput = EnableExpiryOutput::Yes,
            SyncReplication syncReplication =
                    SyncReplication::SyncReplication) {
        EXPECT_TRUE(engines[producerNode])
                << "createDcpProducer: No engine for Node" << producerNode;

        int flags = cb::mcbp::request::DcpOpenPayload::IncludeXattrs |
                    cb::mcbp::request::DcpOpenPayload::IncludeDeleteTimes;
        auto producer = std::make_shared<MockDcpProducer>(
                *engines[producerNode],
                create_mock_cookie(engine.get()),
                "Node" + std::to_string(producerNode) + " to Node" +
                        std::to_string(consumerNode),
                flags,
                false /*startTask*/);

        // Create the task object, but don't schedule
        producer->createCheckpointProcessorTask();

        // Need to enable NOOP for XATTRS (and collections).
        producer->setNoopEnabled(true);

        producer->scheduleCheckpointProcessorTask();
        if (enableExpiryOutput == EnableExpiryOutput::Yes) {
            producer->setDCPExpiry(true);
        }

        producer->setSyncReplication(syncReplication);

        return producer;
    }

    std::shared_ptr<MockDcpConsumer> createDcpConsumer(Node producerNode,
                                                       Node consumerNode) {
        EXPECT_TRUE(engines[consumerNode])
                << "createDcpConsumer: No engine for Node" << consumerNode;
        auto mockConsumer = std::make_shared<MockDcpConsumer>(
                *engines[consumerNode],
                create_mock_cookie(engine.get()),
                "Node" + std::to_string(consumerNode) + " from Node" +
                        std::to_string(producerNode));

        return mockConsumer;
    }

    cb::engine_errc storePrepare(std::string key) {
        auto docKey = makeStoredDocKey(key);
        using namespace cb::durability;
        auto reqs = Requirements(Level::Majority, Timeout::Infinity());
        return store->set(*makePendingItem(docKey, {}, reqs), cookie);
    }

    cb::engine_errc storeCommit(std::string key) {
        auto docKey = makeStoredDocKey(key);
        auto vb = engine->getVBucket(vbid);
        return vb->commit(docKey, 1, {}, vb->lockCollections(docKey));
    }

    cb::engine_errc storeSet(std::string key) {
        auto docKey = makeStoredDocKey(key);
        return store->set(*makeCommittedItem(docKey, {}), cookie);
    }

    cb::engine_errc storeSet(const DocKey& docKey, bool xattrBody = false) {
        return store->set(
                *makeCompressibleItem(vbid, docKey, {}, 0, false, xattrBody),
                cookie);
    }

    cb::engine_errc del(const DocKey& docKey) {
        uint64_t cas = 0;
        using namespace cb::durability;
        mutation_descr_t delInfo;
        return store->deleteItem(
                docKey, cas, vbid, cookie, {}, nullptr, delInfo);
    }

    /**
     * Flush all outstanding items to disk on the desired node (if persistent)
     */
    void flushNodeIfPersistent(Node node = Node0) {
        ASSERT_TRUE(engines[node])
                << "flushNodeIfPersistent: No engine for Node" << node;
        if (engines[node]->getConfiguration().getBucketType() == "persistent") {
            auto& replicaKVB = *engines[node]->getKVBucket();
            dynamic_cast<EPBucket&>(replicaKVB).flushVBucket(vbid);
        }
    }

    void TearDown() override {
        for (auto& e : extraEngines) {
            shutdownAndPurgeTasks(e.get());
        }

        destroy_mock_cookie(cookie);
        cookie = nullptr;

        extraEngines.clear();

        // Not all tests create all nodes, so don't fail if node directories
        // don't exist.
        // Paranoia - remove any previous replica disk files.
        for (auto index : {1, 2, 3}) {
            try {
                cb::io::rmrf(test_dbname + "-node_" + std::to_string(index));
            } catch (std::system_error& e) {
                if (e.code() !=
                    std::error_code(ENOENT, std::system_category())) {
                    throw e;
                }
            }
        }

        SingleThreadedKVBucketTest::TearDown();
    }

    void takeoverTest(EnableExpiryOutput enableExpiryOutput);

    /**
     * Test the behaviour of switching betweeen Disk and Memory phases of a DCP
     * stream, where Prepared SyncWrites to the same key appear in each of the
     * Disk and Memory snapshots. This _should_ be permitted, but MB-35001
     * highlight and issue where there different prepares were put into the same
     * Checkpoint on the replica, which isn't permitted.
     *
     * Consider the following scenario of items on disk and in memory
     * (checkpoint manager):
     *
     *  Disk:
     *      1:PRE(a), 2:CMT(a), 3:SET(b)
     *
     *  Memory:
     *                          3:CKPT_START
     *                          3:SET(b),     4:PRE(a), 5:SET(c), 6:SET(d)
     *
     * (items 1..2 were in a removed checkpoint and no longer in-memory.)
     *
     * An ep-engine replica attempting to stream all of this (0..infinity) will
     * result in a backfill of items 1..3, with a checkpoint cursor being placed
     * at seqno:4. Note this isn't the start of the Checkpoint (which is 3) and
     * hence not pointing at a checkpoint_start item.
     *
     * As such when this is streamed over DCP (up to seqno:4) the consumer will
     * see:
     *
     *     SNAPSHOT_MARKER(start=1, end=3, flags=DISK|CKPT)
     *     1:PRE(a)
     *     2:CMT(a)
     *     3:SET(b)
     *     SNAPSHOT_MARKER(start=4, end=5, flags=MEM)
     *     4:PRE(a),
     *     [[[missing seqno 5]] (iff completeFinalSnapshot=false)
     *     [[[missing seqno 6]] (iff completeFinalSnapshot=false)
     *
     * If the consumer puts all of these mutations in the same Checkpoint, then
     * it will result in duplicate PRE(a) items (which breaks Checkpoint
     * invariant).
     *
     * @param flags Flags to use when creating the ADD_STREAM request.
     * @param completeFinalSnapshot true if the test should transfer the
     *        entirety of the memory snapshot (seq 4 to 6)
     */
    void testBackfillAndInMemoryDuplicatePrepares(uint32_t flags,
                                                  bool completeFinalSnapshot);

    // engines is 'map' from Node to an engine pointer, currently Node0 is the
    // engine created by the parent class and Node1 are created by this
    // class. Node1 is always created by SetUp and additional nodes created on
    // demand
    std::array<SynchronousEPEngine*, 4> engines;

    // Owned pointers to the other engines, created on demand by tests
    std::vector<SynchronousEPEngineUniquePtr> extraEngines;
};

void DCPLoopbackStreamTest::DcpRoute::destroy() {
    if (producer && consumer) {
        producer->cancelCheckpointCreatorTask();
        producer->closeAllStreams();
        consumer->closeAllStreams();
        destroy_mock_cookie(static_cast<MockCookie*>(
                const_cast<void*>(producer->getCookie())));
        producer.reset();
        destroy_mock_cookie(static_cast<MockCookie*>(
                const_cast<void*>(consumer->getCookie())));
        consumer.reset();
    } else {
        // don't expect consumer or producer, both or nothing
        ASSERT_FALSE(producer);
        ASSERT_FALSE(consumer);
    }
}

std::unique_ptr<DcpResponse>
DCPLoopbackStreamTest::DcpRoute::getNextProducerMsg(ActiveStream* stream) {
    std::unique_ptr<DcpResponse> producerMsg(stream->next(*producer));
    if (!producerMsg) {
        // Run the next ready task to populate the streams' items. This could
        // either be a NonIO task (ActiveStreamCheckpointProcessorTask) or
        // AuxIO task (

        // Note that the actual count of ready tasks isn't just the reaadyQueue
        // - tasks in the futureQ whose waketime is less than or equal to now
        // can also be run.
        const auto auxIoQueueSize = getLpAuxQ()->getReadyQueueSize() +
                                    getLpAuxQ()->getFutureQueueSize();
        const auto nonIoQueueSize = getLpNonIoQ()->getReadyQueueSize() +
                                    getLpNonIoQ()->getFutureQueueSize();
        if (auxIoQueueSize > 0) {
            CheckedExecutor executor(ExecutorPool::get(), *getLpAuxQ());
            executor.runCurrentTask();
            executor.completeCurrentTask();
        } else if (nonIoQueueSize > 0) {
            CheckedExecutor executor(ExecutorPool::get(), *getLpNonIoQ());
            executor.runCurrentTask();
            executor.completeCurrentTask();
        } else {
            ADD_FAILURE() << "Expected to have at least one task in AuxIO / "
                             "NonIO ready/future queues after null "
                             "producerMsg, but both are zero";
        }
        if (!stream->getItemsRemaining()) {
            return {};
        }
        return getNextProducerMsg(stream);
    }

    // Cannot pass mutation/deletion directly to the consumer as the object
    // is different
    if (producerMsg->getEvent() == DcpResponse::Event::Mutation ||
        producerMsg->getEvent() == DcpResponse::Event::Deletion ||
        producerMsg->getEvent() == DcpResponse::Event::Expiration ||
        producerMsg->getEvent() == DcpResponse::Event::Prepare) {
        producerMsg = std::make_unique<MutationConsumerMessage>(
                *static_cast<MutationResponse*>(producerMsg.get()));
    }

    return producerMsg;
}

std::pair<ActiveStream*, MockPassiveStream*>
DCPLoopbackStreamTest::DcpRoute::getStreams() {
    auto* pStream =
            dynamic_cast<ActiveStream*>(producer->findStream(vbid).get());
    auto* cStream = dynamic_cast<MockPassiveStream*>(
            consumer->getVbucketStream(vbid).get());
    EXPECT_TRUE(pStream);
    EXPECT_TRUE(cStream);
    return {pStream, cStream};
}

void DCPLoopbackStreamTest::DcpRoute::transferMessage() {
    auto streams = getStreams();
    auto msg = getNextProducerMsg(streams.first);
    ASSERT_TRUE(msg);
    EXPECT_EQ(cb::engine_errc::success,
              streams.second->messageReceived(std::move(msg)));
}

void DCPLoopbackStreamTest::DcpRoute::transferMessage(
        DcpResponse::Event expectedEvent) {
    auto streams = getStreams();
    auto msg = getNextProducerMsg(streams.first);
    ASSERT_TRUE(msg);
    EXPECT_EQ(expectedEvent, msg->getEvent()) << *msg;
    EXPECT_EQ(cb::engine_errc::success,
              streams.second->messageReceived(std::move(msg)));
}

void DCPLoopbackStreamTest::DcpRoute::transferMutation(
        const StoredDocKey& expectedKey, uint64_t expectedSeqno) {
    auto streams = getStreams();
    auto msg = getNextProducerMsg(streams.first);
    ASSERT_TRUE(msg);
    ASSERT_EQ(DcpResponse::Event::Mutation, msg->getEvent());
    ASSERT_TRUE(msg->getBySeqno()) << "optional seqno has no value";
    EXPECT_EQ(expectedSeqno, msg->getBySeqno().value());
    auto* mutation = static_cast<MutationConsumerMessage*>(msg.get());

    // If the item is actually a commit_sync_write which had to be transmitted
    // as a DCP_MUTATION (i.e. MutationConsumerResponse), we need
    // to recreate the Item as operation==mutation otherwise the Consumer cannot
    // handle it.
    if (mutation->getItem()->getOperation() == queue_op::commit_sync_write) {
        auto newItem =
                make_STRCPtr<Item>(mutation->getItem()->getKey(),
                                   mutation->getItem()->getFlags(),
                                   mutation->getItem()->getExptime(),
                                   mutation->getItem()->getValue()->getData(),
                                   mutation->getItem()->getValue()->valueSize(),
                                   mutation->getItem()->getDataType(),
                                   mutation->getItem()->getCas(),
                                   mutation->getItem()->getBySeqno(),
                                   mutation->getItem()->getVBucketId(),
                                   mutation->getItem()->getRevSeqno(),
                                   mutation->getItem()->getFreqCounterValue());
        msg = std::make_unique<MutationConsumerMessage>(
                newItem,
                mutation->getOpaque(),
                mutation->getIncludeValue(),
                mutation->getIncludeXattrs(),
                mutation->getIncludeDeleteTime(),
                mutation->getIncludeDeletedUserXattrs(),
                mutation->getDocKeyEncodesCollectionId(),
                mutation->getExtMetaData(),
                mutation->getStreamId());
        mutation = static_cast<MutationConsumerMessage*>(msg.get());
    }

    EXPECT_EQ(expectedKey, mutation->getItem()->getKey());
    EXPECT_EQ(cb::engine_errc::success,
              streams.second->messageReceived(std::move(msg)));
}

void DCPLoopbackStreamTest::DcpRoute::transferDeletion(
        const StoredDocKey& expectedKey, uint64_t expectedSeqno) {
    auto streams = getStreams();
    auto msg = getNextProducerMsg(streams.first);
    ASSERT_TRUE(msg);
    ASSERT_EQ(DcpResponse::Event::Deletion, msg->getEvent());
    ASSERT_TRUE(msg->getBySeqno()) << "optional seqno has no value";
    EXPECT_EQ(expectedSeqno, msg->getBySeqno().value());
    auto* mutation = static_cast<MutationResponse*>(msg.get());
    EXPECT_EQ(expectedKey, mutation->getItem()->getKey());
    EXPECT_EQ(cb::engine_errc::success,
              streams.second->messageReceived(std::move(msg)));
}

void DCPLoopbackStreamTest::DcpRoute::transferSnapshotMarker(
        uint64_t expectedStart, uint64_t expectedEnd, uint32_t expectedFlags) {
    auto streams = getStreams();
    auto msg = getNextProducerMsg(streams.first);
    ASSERT_TRUE(msg);
    ASSERT_EQ(DcpResponse::Event::SnapshotMarker, msg->getEvent()) << *msg;
    auto* marker = static_cast<SnapshotMarker*>(msg.get());
    EXPECT_EQ(expectedStart, marker->getStartSeqno());
    EXPECT_EQ(expectedEnd, marker->getEndSeqno());
    EXPECT_EQ(expectedFlags, marker->getFlags());
    EXPECT_EQ(cb::engine_errc::success,
              streams.second->messageReceived(std::move(msg)));
}

void DCPLoopbackStreamTest::DcpRoute::transferResponseMessage() {
    auto streams = getStreams();
    std::unique_ptr<DcpResponse> consumerMsg(streams.second->next());

    // Pass the consumer's message to the producer.
    if (consumerMsg) {
        switch (consumerMsg->getEvent()) {
        case DcpResponse::Event::SnapshotMarker:
            streams.first->snapshotMarkerAckReceived();
            break;
        case DcpResponse::Event::SetVbucket:
            streams.first->setVBucketStateAckRecieved(*producer);
            break;
        default:
            FAIL() << *consumerMsg;
        }
    }
}

void DCPLoopbackStreamTest::DcpRoute::closeStreamAtConsumer() {
    this->consumer->closeStream(0, vbid, {});
}

std::pair<cb::engine_errc, uint64_t>
DCPLoopbackStreamTest::DcpRoute::doStreamRequest(int flags) {
    // Do the add_stream
    EXPECT_EQ(cb::engine_errc::success,
              consumer->addStream(/*opaque*/ 0, vbid, flags));
    auto streamRequest = consumer->getVbucketStream(vbid)->next();
    EXPECT_TRUE(streamRequest);
    EXPECT_EQ(DcpResponse::Event::StreamReq, streamRequest->getEvent());
    auto* sr = static_cast<StreamRequest*>(streamRequest.get());
    // Create an active stream against the producing node
    uint64_t rollbackSeqno = 0;
    auto error = producer->streamRequest(sr->getFlags(),
                                         sr->getOpaque(),
                                         vbid,
                                         sr->getStartSeqno(),
                                         sr->getEndSeqno(),
                                         sr->getVBucketUUID(),
                                         sr->getSnapStartSeqno(),
                                         sr->getSnapEndSeqno(),
                                         &rollbackSeqno,
                                         fakeDcpAddFailoverLog,
                                         {});
    if (error == cb::engine_errc::success) {
        auto producerVb = producerNode->getVBucket(vbid);
        EXPECT_GE(static_cast<MockCheckpointManager*>(
                          producerVb->checkpointManager.get())
                          ->getNumOfCursors(),
                  2)
                << "Should have both persistence and DCP producer cursor on "
                   "producer VB";
        EXPECT_GE(getLpNonIoQ()->getFutureQueueSize(), 1);
        // Finally the stream-request response sends the failover table back
        // to the consumer... simulate that
        auto failoverLog = producerVb->failovers->getFailoverLog();
        std::vector<vbucket_failover_t> networkFailoverLog;
        for (const auto entry : failoverLog) {
            networkFailoverLog.push_back(
                    {htonll(entry.uuid), htonll(entry.seqno)});
        }
        consumer->public_streamAccepted(
                sr->getOpaque(),
                cb::mcbp::Status::Success,
                reinterpret_cast<const uint8_t*>(networkFailoverLog.data()),
                networkFailoverLog.size() * sizeof(vbucket_failover_t));

        auto addStreamResp = consumer->getVbucketStream(vbid)->next();
        EXPECT_EQ(DcpResponse::Event::AddStream, addStreamResp->getEvent());
    }
    return {error, rollbackSeqno};
}

/**
 * Test the behaviour of a Takeover stream between a DcpProducer and
 * DcpConsumer.
 *
 * Creates a Producer and Consumer; along with a single Active -> Passive
 * stream, then makes a streamRequest (simulating what ns_server normally does).
 * Then loops; reading messages from the producer and passing them to the
 * consumer, and reading responses from the consumer and passing to the
 * producer. Test finishes when the PassiveStream is set to Dead - at that point
 * the vBucket should be active on the destination; and dead on the source.
 */
void DCPLoopbackStreamTest::takeoverTest(
        EnableExpiryOutput enableExpiryOutput) {
    uint32_t exp_time = 0;
    if (enableExpiryOutput == EnableExpiryOutput::Yes) {
        exp_time = time(nullptr) + 256;
    }

    // Add some items to the source Bucket.
    std::vector<StoredDocKey> keys;
    keys.push_back(makeStoredDocKey("key1"));
    keys.push_back(makeStoredDocKey("key2"));
    keys.push_back(makeStoredDocKey("key3"));
    for (const auto& key : keys) {
        store_item(vbid, key, "value", exp_time);
    }

    // Setup conditions for expirations
    auto expectedGetOutcome = cb::engine_errc::success;
    if (enableExpiryOutput == EnableExpiryOutput::Yes) {
        expectedGetOutcome = cb::engine_errc::no_such_key;
    }
    TimeTraveller t(1080);
    // Trigger expiries on a get, or just check that the key exists
    for (const auto& key : keys) {
        EXPECT_EQ(expectedGetOutcome, getInternalHelper(key));
    }

    // Note: the order matters.
    //     First, we setup the Consumer with the given flags and we discard the
    //     StreamRequest message from the Consumer::readyQ.
    //     Then, we simulate the Producer receiving the StreamRequest just
    //     by creating the Producer with the Consumer's flags
    auto route0_1 = createDcpRoute(Node0, Node1, enableExpiryOutput);
    EXPECT_EQ(cb::engine_errc::success,
              route0_1.doStreamRequest(DCP_ADD_STREAM_FLAG_TAKEOVER).first);
    auto* producerStream = static_cast<ActiveStream*>(
            route0_1.producer->findStream(vbid).get());
    ASSERT_TRUE(producerStream);

    // Both streams created. Check state is as expected.
    ASSERT_TRUE(producerStream->isTakeoverSend())
            << "Producer stream state should have transitioned to "
               "TakeoverSend";

    auto* consumerStream = route0_1.consumer->getVbucketStream(vbid).get();
    while (true) {
        // We expect an producer->consumer message that will trigger a response
        route0_1.transferMessage();
        route0_1.transferResponseMessage();

        // Check consumer stream state - drop reflecting messages when
        // stream goes dead.
        if (!consumerStream->isActive()) {
            break;
        }
    }

    auto* sourceVb = engine->getVBucket(vbid).get();
    EXPECT_EQ(vbucket_state_dead, sourceVb->getState())
            << "Expected producer vBucket to be dead once stream "
               "transitions to dead.";

    auto* destVb = engines[Node1]->getVBucket(vbid).get();
    EXPECT_EQ(vbucket_state_active, destVb->getState())
            << "Expected consumer vBucket to be active once stream "
               "transitions to dead.";

    // Check final state of items
    auto num_left = 3, expired = 0;
    auto expectedOutcome = cb::engine_errc::success;
    if (enableExpiryOutput == EnableExpiryOutput::Yes) {
        num_left = 0, expired = 3;
        expectedOutcome = cb::engine_errc::no_such_key;
    }
    EXPECT_EQ(num_left, sourceVb->getNumItems());
    EXPECT_EQ(num_left, destVb->getNumItems());
    EXPECT_EQ(expired, sourceVb->numExpiredItems);
    // numExpiredItems is a stat for recording how many items have been flipped
    // from active to expired on a vbucket, so does not get transferred during
    // a takeover.

    auto key1 = makeStoredDocKey("key1");
    EXPECT_EQ(expectedOutcome, getInternalHelper(key1));
}

TEST_F(DCPLoopbackStreamTest, Takeover) {
    takeoverTest(EnableExpiryOutput::No);
}

TEST_F(DCPLoopbackStreamTest, TakeoverWithExpiry) {
    takeoverTest(EnableExpiryOutput::Yes);
}

void DCPLoopbackStreamTest::testBackfillAndInMemoryDuplicatePrepares(
        uint32_t flags, bool completeFinalSnapshot) {
    // First checkpoint 1..2: PRE(a), CMT(a)
    EXPECT_EQ(cb::engine_errc::sync_write_pending, storePrepare("a"));
    EXPECT_EQ(cb::engine_errc::success, storeCommit("a"));

    // Second checkpoint 3..5: SET(b), PRE(a), SET(c)
    auto vb = engine->getVBucket(vbid);
    vb->checkpointManager->createNewCheckpoint();
    EXPECT_EQ(cb::engine_errc::success, storeSet("b"));

    // Flush up to seqno:3 to disk.
    flushVBucketToDiskIfPersistent(vbid, 3);

    // Add 4:PRE(a), 5:SET(c), 6:SET(d)
    EXPECT_EQ(cb::engine_errc::sync_write_pending, storePrepare("a"));
    EXPECT_EQ(cb::engine_errc::success, storeSet("c"));
    EXPECT_EQ(cb::engine_errc::success, storeSet("d"));

    // Remove the first checkpoint (to force a DCP backfill).
    bool newCkpt = false;
    ASSERT_EQ(2,
              vb->checkpointManager->removeClosedUnrefCheckpoints(
                      *vb, newCkpt, 1));
    ASSERT_FALSE(newCkpt);
    /* State is now:
     *  Disk:
     *      1:PRE(a), 2:CMT(a), 3:SET(b)
     *
     *  Memory:
     *                          3:CKPT_START
     *                          3:SET(b),     4:PRE(a), 5:SET(c), 6:SET(d)
     */

    // Setup: Create DCP producer and consumer connections.
    auto route0_1 = createDcpRoute(Node0, Node1);
    EXPECT_EQ(cb::engine_errc::success, route0_1.doStreamRequest(flags).first);

    // Test: Transfer 6 messages between Producer and Consumer
    // (SNAP_MARKER, PRE, CMT, SET), (SNAP_MARKER, PRE), with a flush after the
    // first 4.
    route0_1.transferSnapshotMarker(0, 3, MARKER_FLAG_CHK | MARKER_FLAG_DISK);
    route0_1.transferMessage(DcpResponse::Event::Prepare);
    route0_1.transferMutation(makeStoredDocKey("a"), 2);
    route0_1.transferMutation(makeStoredDocKey("b"), 3);

    flushNodeIfPersistent(Node1);

    // Transfer 2 more messages (SNAP_MARKER, PRE)
    int takeover = flags & DCP_ADD_STREAM_FLAG_TAKEOVER ? MARKER_FLAG_ACK : 0;
    route0_1.transferSnapshotMarker(
            4, 6, MARKER_FLAG_CHK | MARKER_FLAG_MEMORY | takeover);
    auto replicaVB = engines[Node1]->getKVBucket()->getVBucket(vbid);
    ASSERT_TRUE(replicaVB);
    // If only the snapshot marker has been received, but no mutations we're in
    // the previous snap
    EXPECT_EQ(3,
              replicaVB->checkpointManager->getSnapshotInfo().range.getEnd());
    EXPECT_EQ(3, replicaVB->checkpointManager->getVisibleSnapshotEndSeqno());

    route0_1.transferMessage(DcpResponse::Event::Prepare);

    flushNodeIfPersistent(Node1);

    //  Following code/checks are for MB-35003
    uint64_t expectedFailoverSeqno = 3;

    if (completeFinalSnapshot) {
        // The prepare @ seq:4 was sent, now expect to see the snapend of 6
        EXPECT_EQ(
                6,
                replicaVB->checkpointManager->getSnapshotInfo().range.getEnd());
        EXPECT_EQ(6,
                  replicaVB->checkpointManager->getVisibleSnapshotEndSeqno());

        expectedFailoverSeqno = 6;
        route0_1.transferMutation(makeStoredDocKey("c"), 5);
        flushNodeIfPersistent(Node1);
        auto range = replicaVB->getPersistedSnapshot();
        EXPECT_EQ(3, range.getStart());
        EXPECT_EQ(6, range.getEnd());

        route0_1.transferMutation(makeStoredDocKey("d"), 6);
        flushNodeIfPersistent(Node1);
        range = replicaVB->getPersistedSnapshot();

        // Note with MB-35003, each time the flusher reaches the end seqno, it
        // sets the start=end, this ensures subsequent flush runs have the start
        // on a start of a partial snapshot or the end of complete snapshot
    }
    EXPECT_EQ(6,
              replicaVB->checkpointManager->getSnapshotInfo().range.getEnd());
    EXPECT_EQ(6, replicaVB->checkpointManager->getVisibleSnapshotEndSeqno());

    // Tear down streams and promote replica to active.
    // Failover table should be at last complete checkpoint.
    route0_1.destroy();
    engines[Node1]->getKVBucket()->setVBucketState(vbid, vbucket_state_active);
    EXPECT_EQ(expectedFailoverSeqno,
              replicaVB->failovers->getLatestEntry().by_seqno);
}

TEST_F(DCPLoopbackStreamTest,
       BackfillAndInMemoryDuplicatePrepares_partialSnapshot) {
    testBackfillAndInMemoryDuplicatePrepares(0, false);
}

TEST_F(DCPLoopbackStreamTest,
       BackfillAndInMemoryDuplicatePreparesTakeover_partialSnapshot) {
    // Variant with takeover stream, which has a different memory-based state.
    testBackfillAndInMemoryDuplicatePrepares(DCP_ADD_STREAM_FLAG_TAKEOVER,
                                             false);
}

TEST_F(DCPLoopbackStreamTest,
       BackfillAndInMemoryDuplicatePrepares_completeSnapshot) {
    testBackfillAndInMemoryDuplicatePrepares(0, true);
}

TEST_F(DCPLoopbackStreamTest,
       BackfillAndInMemoryDuplicatePreparesTakeover_completeSnapshot) {
    // Variant with takeover stream, which has a different memory-based state.
    testBackfillAndInMemoryDuplicatePrepares(DCP_ADD_STREAM_FLAG_TAKEOVER,
                                             true);
}

/*
 * Test a similar scenario to testBackfillAndInMemoryDuplicatePrepares(), except
 * here we start in In-Memory and transition to backfilling via cursor dropping.
 *
 * The test scenario is such that there is a duplicate Prepare (same key) in
 * the initial In-Memory and then the Backfill snapshot.
 */
TEST_F(DCPLoopbackStreamTest, InMemoryAndBackfillDuplicatePrepares) {
    // First checkpoint 1..2:
    //     1:PRE(a)
    EXPECT_EQ(cb::engine_errc::sync_write_pending, storePrepare("a"));

    // Setup: Create DCP connections; and stream the first 2 items (SNAP, 1:PRE)
    auto route0_1 = createDcpRoute(Node0, Node1);
    EXPECT_EQ(cb::engine_errc::success, route0_1.doStreamRequest().first);
    route0_1.transferSnapshotMarker(0, 1, MARKER_FLAG_MEMORY | MARKER_FLAG_CHK);
    route0_1.transferMessage(DcpResponse::Event::Prepare);

    //     2:CMT(a)
    EXPECT_EQ(cb::engine_errc::success, storeCommit("a"));

    // Create second checkpoint 3..4: 3:SET(b)
    auto vb = engine->getVBucket(vbid);
    vb->checkpointManager->createNewCheckpoint();
    //     3:SET(b)
    EXPECT_EQ(cb::engine_errc::success, storeSet("b"));

    // Flush up to seqno:3 to disk.
    flushVBucketToDiskIfPersistent(vbid, 3);

    //     4:PRE(a)
    //     5:SET(c)
    EXPECT_EQ(cb::engine_errc::sync_write_pending, storePrepare("a"));
    EXPECT_EQ(cb::engine_errc::success, storeSet("c"));

    // Trigger cursor dropping; then remove (now unreferenced) first checkpoint.
    auto* pStream = static_cast<ActiveStream*>(
            route0_1.producer->findStream(vbid).get());
    ASSERT_TRUE(route0_1.producer->handleSlowStream(
            vbid, pStream->getCursor().lock().get()));
    bool newCkpt = false;
    ASSERT_EQ(2,
              vb->checkpointManager->removeClosedUnrefCheckpoints(
                      *vb, newCkpt, 1));
    ASSERT_FALSE(newCkpt);

    /* State is now:
     *  Disk:
     *      1:PRE(a), 2:CMT(a),   3:SET(b)
     *
     *  Memory:
     *     [1:PRE(a), 2:CMT(a)]  [3:CKPT_START
     *                            3:SET(b),     4:PRE(a), 5:SET(c)
     *
     *                ^
     *                DCP Cursor
     */
    // Test: Transfer next 2 messages from Producer to Consumer which
    // should be from backfill (after cursor dropping):
    // SNAP_MARKER (disk), 2:CMT
    route0_1.transferSnapshotMarker(2, 3, MARKER_FLAG_DISK | MARKER_FLAG_CHK);
    // Note: This was originally a Commit but because it has come from disk
    // it's sent as a Mutation (as backfill in general doesn't know if consumer
    // received the prior prepare so must send as Mutation).
    route0_1.transferMutation(makeStoredDocKey("a"), 2);
    route0_1.transferMutation(makeStoredDocKey("b"), 3);

    // Transfer 2 memory messages - should be:
    // SNAP_MARKER (mem), 4:PRE
    route0_1.transferSnapshotMarker(4, 5, MARKER_FLAG_MEMORY | MARKER_FLAG_CHK);
    route0_1.transferMessage(DcpResponse::Event::Prepare);

    // Flush through the snapshots, mem->disk->mem requires 3 flushes
    auto node1VB = engines[Node1]->getKVBucket()->getVBucket(vbid);
    flushNodeIfPersistent(Node1);
    EXPECT_EQ(1, node1VB->getPersistenceSeqno());
    flushNodeIfPersistent(Node1);
    EXPECT_EQ(3, node1VB->getPersistenceSeqno());
    flushNodeIfPersistent(Node1);
    EXPECT_EQ(4, node1VB->getPersistenceSeqno());

    // Switch to active and validate failover table seqno is @ 3
    engines[Node1]->getKVBucket()->setVBucketState(vbid, vbucket_state_active);
    auto newActiveVB = engines[Node1]->getKVBucket()->getVBucket(vbid);
    ASSERT_TRUE(newActiveVB);
    EXPECT_EQ(3, newActiveVB->failovers->getLatestEntry().by_seqno);
}

// This test is validating that a replica which recevies a partial disk snapshot
// is rolled back to before that partial snapshot during failover. Prior to this
// test it was not clear if DCP would incorrectly resume the replica from beyond
// the partial snapshot start point, however the test proved that the way that
// KV calculates a disk snapshot marker is what ensures the consumer's post
// failover stream request to be rejected.
TEST_F(DCPLoopbackStreamTest, MultiReplicaPartialSnapshot) {
    // The keys we will use
    auto k1 = makeStoredDocKey("k1");
    auto k2 = makeStoredDocKey("k2");
    auto k3 = makeStoredDocKey("k3");
    auto k4 = makeStoredDocKey("k4");
    auto k5 = makeStoredDocKey("k5");

    // setup Node2 so we have two replicas
    createNode(Node2, vbucket_state_replica);

    auto route0_1 = createDcpRoute(Node0, Node1);
    auto route0_2 = createDcpRoute(Node0, Node2);
    EXPECT_EQ(cb::engine_errc::success, route0_1.doStreamRequest().first);
    EXPECT_EQ(cb::engine_errc::success, route0_2.doStreamRequest().first);

    // Setup the active, first move the active away from seqno 0 with a couple
    // of keys, we don't really care about these in this test
    EXPECT_EQ(cb::engine_errc::success, storeSet(k1));
    EXPECT_EQ(cb::engine_errc::success, storeSet(k2));
    flushVBucketToDiskIfPersistent(vbid, 2);
    // These go everywhere...
    route0_1.transferSnapshotMarker(0, 2, MARKER_FLAG_MEMORY | MARKER_FLAG_CHK);
    route0_1.transferMutation(k1, 1);
    route0_1.transferMutation(k2, 2);
    route0_2.transferSnapshotMarker(0, 2, MARKER_FLAG_MEMORY | MARKER_FLAG_CHK);
    route0_2.transferMutation(k1, 1);
    route0_2.transferMutation(k2, 2);

    // Now setup the interesting operations, and build the replicas as we go.
    EXPECT_EQ(cb::engine_errc::success, storeSet(k3));
    EXPECT_EQ(cb::engine_errc::success, storeSet(k4));
    flushVBucketToDiskIfPersistent(vbid, 2);

    // And replicate the snapshot to replica on Node1
    route0_1.transferSnapshotMarker(3, 4, MARKER_FLAG_MEMORY);
    route0_1.transferMutation(k3, 3);
    route0_1.transferMutation(k4, 4);
    flushNodeIfPersistent(Node1);

    // Simulate disconnect of route0_2 Node0->Node2
    route0_2.destroy();

    auto vb = engines[Node0]->getVBucket(vbid);
    // Next snapshot, *important* k3 is set again and in a new checkpoint
    vb->checkpointManager->createNewCheckpoint();
    EXPECT_EQ(cb::engine_errc::success, storeSet(k5));
    EXPECT_EQ(cb::engine_errc::success, storeSet(k3));
    flushVBucketToDiskIfPersistent(vbid, 2);

    // And replicate a partial snapshot to the replica on Node1
    route0_1.transferSnapshotMarker(5, 6, MARKER_FLAG_MEMORY | MARKER_FLAG_CHK);
    route0_1.transferMutation(k5, 5);
    // k3@6 doesn't transfer
    flushNodeIfPersistent(Node1);

    // brute force... ensure in-memory is now purged so our new stream backfills
    vb->checkpointManager->clear(vbucket_state_active);

    // Now reconnect Node0/Node2
    auto route0_2_new = createDcpRoute(Node0, Node2);
    EXPECT_EQ(cb::engine_errc::success, route0_2_new.doStreamRequest().first);
    runBackfill();

    // Now transfer the disk snapshot, again partial, leave the last key.
    // NOTE: This is the important snapshot which ensures our consumer later
    // stream-requests and rolls back to before this partial snapshot. What
    // is special about disk snapshots is the start-seqno is the stream-request
    // start seqno. Only disk snapshots would do that, in-memory snapshots
    // always set the marker.start to be the first seqno the ActiveStream pushes
    // to the readyQueue regardless of what the stream-request start-seqno was.
    route0_2_new.transferSnapshotMarker(
            2, 6, MARKER_FLAG_DISK | MARKER_FLAG_CHK);
    route0_2_new.transferMutation(k4, 4); // transfer k4
    flushNodeIfPersistent(Node2);
    route0_2_new.transferMutation(k5, 5); // transfer k5
    flushNodeIfPersistent(Node2);
    // but not k3@6

    // DISASTER. NODE0 dies...
    // DCP crashes
    route0_1.destroy();
    route0_2_new.destroy();
    // NODE1 promoted
    EXPECT_EQ(cb::engine_errc::success,
              engines[Node1]->getKVBucket()->setVBucketState(
                      vbid, vbucket_state_active));

    flushNodeIfPersistent(Node1);

    // New topology
    // NODE1 active -> NODE2, NODE3
    createNode(Node3, vbucket_state_replica); // bring node3 into the test
    auto route1_2 = createDcpRoute(Node1, Node2);
    auto route1_3 = createDcpRoute(Node1, Node3);
    auto rollback = route1_2.doStreamRequest();
    EXPECT_EQ(cb::engine_errc::rollback, rollback.first);

    // The existing replica which connects to Node1 has to go back to seqno:2
    // and must rebuild the partial snapshot again
    EXPECT_EQ(2, rollback.second);

    // The new node joins successfully and builds a replica from 0
    EXPECT_EQ(cb::engine_errc::success, route1_3.doStreamRequest().first);
    route1_3.transferSnapshotMarker(0, 4, MARKER_FLAG_MEMORY | MARKER_FLAG_CHK);
    route1_3.transferMutation(k1, 1);
    route1_3.transferMutation(k2, 2);
    route1_3.transferMutation(k3, 3);
    route1_3.transferMutation(k4, 4);
    route1_3.transferSnapshotMarker(5, 5, MARKER_FLAG_MEMORY | MARKER_FLAG_CHK);
    route1_3.transferMutation(k5, 5);
}

TEST_F(DCPLoopbackStreamTest, MB_36948_SnapshotEndsOnPrepare) {
    auto k1 = makeStoredDocKey("k1");
    auto k2 = makeStoredDocKey("k2");
    auto k3 = makeStoredDocKey("k3");
    EXPECT_EQ(cb::engine_errc::success, storeSet(k1));
    EXPECT_EQ(cb::engine_errc::success, storeSet(k2));
    EXPECT_EQ(cb::engine_errc::sync_write_pending, storePrepare("c"));

    auto route0_1 = createDcpRoute(Node0, Node1);
    EXPECT_EQ(cb::engine_errc::success, route0_1.doStreamRequest().first);
    route0_1.transferSnapshotMarker(0, 3, MARKER_FLAG_MEMORY | MARKER_FLAG_CHK);

    auto replicaVB = engines[Node1]->getKVBucket()->getVBucket(vbid);
    ASSERT_TRUE(replicaVB);
    EXPECT_EQ(3,
              replicaVB->checkpointManager->getSnapshotInfo().range.getEnd());
    EXPECT_EQ(2, replicaVB->checkpointManager->getVisibleSnapshotEndSeqno());

    route0_1.transferMutation(k1, 1);
    EXPECT_EQ(3,
              replicaVB->checkpointManager->getSnapshotInfo().range.getEnd());
    EXPECT_EQ(2, replicaVB->checkpointManager->getVisibleSnapshotEndSeqno());
}

<<<<<<< HEAD
=======
/**
 * Regression test for mB-50874 - a scenario where a replica:
 *    1. receives a DCP snapshot marker which has the first seqno de-duplicated
 *    2. DCP stream is closed (e.g. ns_server failing over the active)
 *    3. vbucket is promoted to active
 *
 * This results in a Checkpoint where the snapshot start - updated from
 * SnapshotMarker at (1) - is greater than the lastBySeqno and this ends
 * up throwing an exception in the Flusher when we next persist anything.
 */
TEST_F(DCPLoopbackStreamTest, MB50874_DeDuplicatedMutationsReplicaToActive) {
    // We need a new checkpoint (MARKER_FLAG_CHK set) when the active node
    // generates markers - reduce chkMaxItems to the minimum to simplify this.
    engines[Node0]->getConfiguration().setChkMaxItems(MIN_CHECKPOINT_ITEMS);

    // Setup - fill up the initial checkpoint, with items, so when we
    // queue the next mutations a new checkpoints is created.
    for (int i = 0; i < MIN_CHECKPOINT_ITEMS; i++) {
        auto key = makeStoredDocKey("key_" + std::to_string(i));
        ASSERT_EQ(ENGINE_SUCCESS, storeSet(key));
    }
    auto srcVB = engines[Node0]->getVBucket(vbid);
    ASSERT_EQ(1, srcVB->checkpointManager->getNumCheckpoints());

    // Now modify one more key, which should create a new Checkpoint.
    auto key = makeStoredDocKey("deduplicated_key");
    ASSERT_EQ(ENGINE_SUCCESS, storeSet(key));
    // ... and modify again so we de-duplicate and have a seqno gap.
    ASSERT_EQ(ENGINE_SUCCESS, storeSet(key));

    // Sanity check our state - should have a 2nd checkpoint now.
    ASSERT_EQ(2, srcVB->checkpointManager->getNumCheckpoints());

    // Create a DCP connection between node0 and 1, and stream the initial
    // marker and the 10 mutations.
    auto route0_1 = createDcpRoute(Node0, Node1);
    ASSERT_EQ(cb::engine_errc::success, route0_1.doStreamRequest().first);
    route0_1.transferSnapshotMarker(
            0, 10, MARKER_FLAG_MEMORY | MARKER_FLAG_CHK);
    for (int i = 0; i < MIN_CHECKPOINT_ITEMS; i++) {
        route0_1.transferMessage(DcpResponse::Event::Mutation);
    }

    // Test - transfer the snapshot marker (but no mutations), then close stream
    // and promote to active; and try to accept a new mutation.
    route0_1.transferSnapshotMarker(
            12, 12, MARKER_FLAG_MEMORY | MARKER_FLAG_CHK);

    route0_1.closeStreamAtConsumer();
    engines[Node1]->getKVBucket()->setVBucketState(vbid, vbucket_state_active);

    // Prior to the fix, this check fails.
    auto& dstCkptMgr = *engines[Node1]->getVBucket(vbid)->checkpointManager;
    EXPECT_LE(dstCkptMgr.getOpenSnapshotStartSeqno(),
              dstCkptMgr.getHighSeqno() + 1)
            << "Checkpoint start should be less than or equal to next seqno to "
               "be assigned (highSeqno + 1)";

    // Prior to the fix, this throws std::logic_error from
    // CheckpointManager::queueDirty as lastBySeqno is outside snapshot range.
    EXPECT_EQ(ENGINE_SUCCESS,
              engines[Node1]->getKVBucket()->set(
                      *makeCommittedItem(key, "value"), cookie));
}

TEST_F(DCPLoopbackStreamTest, MB_41255_dcp_delete_evicted_xattr) {
    auto k1 = makeStoredDocKey("k1");
    EXPECT_EQ(ENGINE_SUCCESS, storeSet(k1, true /*xattr*/));

    auto route0_1 = createDcpRoute(Node0, Node1);
    EXPECT_EQ(cb::engine_errc::success, route0_1.doStreamRequest().first);
    route0_1.transferSnapshotMarker(0, 1, MARKER_FLAG_MEMORY | MARKER_FLAG_CHK);
    route0_1.transferMutation(k1, 1);

    flushNodeIfPersistent(Node1);
    flushNodeIfPersistent(Node0);

    // Evict our key in the replica VB, we go direct to the vbucket to avoid
    // the !replica check in KVBucket
    {
        const char* msg;
        auto replicaVB = engines[Node1]->getKVBucket()->getVBucket(vbid);
        auto cHandle = replicaVB->lockCollections(k1);
        EXPECT_EQ(cb::mcbp::Status::Success,
                  replicaVB->evictKey(&msg, cHandle));
    }

    EXPECT_EQ(ENGINE_SUCCESS, del(k1));
    route0_1.transferSnapshotMarker(2, 2, MARKER_FLAG_MEMORY);
    // Must not fail, with MB-41255 this would error with 'would block'
    route0_1.transferDeletion(k1, 2);
}

>>>>>>> bfa0dd84
class DCPLoopbackSnapshots : public DCPLoopbackStreamTest,
                             public ::testing::WithParamInterface<int> {
public:
    void testSnapshots(int flushRatio);
};

// Create batches of items in individual checkpoint and transfer those to a
// replica vbucket. The test takes a flushRatio parameter which determines when
// the flusher runs, e.g. after every time the replica receives (rx) a message.
// The test also uses keys in a way which ensures the optimise writes part of
// the flusher reorders any batches of items, exercising some std::max logic
// in the flusher.
void DCPLoopbackSnapshots::testSnapshots(int flushRatio) {
    // Setup: Create DCP producer and consumer connections.
    auto route0_1 = createDcpRoute(Node0, Node1);
    EXPECT_EQ(cb::engine_errc::success, route0_1.doStreamRequest().first);

    auto flushReplicaIf = [this, flushRatio](int operationNumber) {
        if (operationNumber % flushRatio == 0) {
            flushNodeIfPersistent(Node1);
        }
    };

    auto activeVB = engines[Node0]->getKVBucket()->getVBucket(vbid);
    auto replicaVB = engines[Node1]->getKVBucket()->getVBucket(vbid);
    // check the visible seqno and seqno match throughout the test. No sync
    // writes so that should all be equal.
    auto expects = [&activeVB, &replicaVB](uint64_t seqno,
                                           uint64_t activeSnapEnd,
                                           uint64_t replicaSnapEnd) {
        // The activeVB has had the mutations applied, so expect it to be at
        // the snapEnd for all 4 of the following calls
        EXPECT_EQ(activeSnapEnd, activeVB->getHighSeqno());
        EXPECT_EQ(activeSnapEnd, activeVB->getMaxVisibleSeqno());
        EXPECT_EQ(
                activeSnapEnd,
                activeVB->checkpointManager->getSnapshotInfo().range.getEnd());
        EXPECT_EQ(activeSnapEnd,
                  activeVB->checkpointManager->getVisibleSnapshotEndSeqno());

        EXPECT_EQ(seqno, replicaVB->getHighSeqno());
        EXPECT_EQ(seqno, replicaVB->getMaxVisibleSeqno());
        EXPECT_EQ(
                replicaSnapEnd,
                replicaVB->checkpointManager->getSnapshotInfo().range.getEnd());
        EXPECT_EQ(replicaSnapEnd,
                  replicaVB->checkpointManager->getVisibleSnapshotEndSeqno());
    };

    auto snapshot = [&route0_1, &expects, flushReplicaIf](
                            int operationNumber,
                            uint64_t expectedSeq,
                            uint64_t activeSnapEnd,
                            uint64_t replicaSnapEnd) {
        route0_1.transferMessage(DcpResponse::Event::SnapshotMarker);
        expects(expectedSeq, activeSnapEnd, replicaSnapEnd);
        flushReplicaIf(operationNumber);
        expects(expectedSeq, activeSnapEnd, replicaSnapEnd);
    };

    auto mutation = [&route0_1, &expects, flushReplicaIf](
                            int operationNumber,
                            uint64_t expectedSeq,
                            uint64_t activeSnapEnd,
                            uint64_t replicaSnapEnd) {
        route0_1.transferMessage(DcpResponse::Event::Mutation);
        expects(expectedSeq, activeSnapEnd, replicaSnapEnd);
        flushReplicaIf(operationNumber);
        expects(expectedSeq, activeSnapEnd, replicaSnapEnd);
    };

    auto& activeVb = *engine->getVBucket(vbid);

    activeVb.checkpointManager->createNewCheckpoint();
    store_item(vbid, makeStoredDocKey("z"), "value");
    store_item(vbid, makeStoredDocKey("c"), "value");

    // The following snapshot/mutation calls are passed the expected seqnos and
    // demonstrate an 'inconsistency' with the snapshot-end for replica vbuckets
    // Here when the replica has no mutations, but has received a the first
    // marker it will report marker.end. However the next marker and before a
    // mutation the reported snapshot end is the previous snap.end

    int op = 1;
    snapshot(op++, 0, 2, 2); // op1: snap 0,2
    mutation(op++, 1, 2, 2); // op2: item 1
    mutation(op++, 2, 2, 2); // op3: item 2

    activeVb.checkpointManager->createNewCheckpoint();
    store_item(vbid, makeStoredDocKey("y"), "value");
    store_item(vbid, makeStoredDocKey("b"), "value");

    snapshot(op++, 2, 4, 2); // op4: snap 3,4
    mutation(op++, 3, 4, 4); // op5: item 3
    mutation(op++, 4, 4, 4); // op6: item 4

    activeVb.checkpointManager->createNewCheckpoint();
    store_item(vbid, makeStoredDocKey("x"), "value");
    store_item(vbid, makeStoredDocKey("a"), "value");

    snapshot(op++, 4, 6, 4); // op7: snap 5,6
    mutation(op++, 5, 6, 6); // op8: item 5
    mutation(op++, 6, 6, 6); // op9: item 6

    auto* replicaKVB = engines[Node1]->getKVBucket();
    replicaKVB->setVBucketState(vbid, vbucket_state_active);

    // For each flusher ratio, there is a different expected outcome, the
    // comments describe what happened in the test.
    struct ExpectedResult {
        uint64_t expectedFailoverSeqno;
        snapshot_range_t expectedRange;
    };
    ExpectedResult expectedSeqnos[9] = {
            {6, {6, 6}}, // Every rx results in a flush, every snapshot/item is
                         // received and flushed.
            {4, {4, 6}}, // Every 2nd rx flushed. snapshot {5,6} is partial.
                         // {3,4} is now complete.
            {6, {6, 6}}, // Every 3rd rx flushed. The final snapshot {5,6} is
                         // all flushed.
            {4, {4, 6}}, // Every 4th rx flushed. {0,2} and {3,4} flushed as a
                         // combined range of {0,4} with items 1,2. A second
                         // flush on rx of snap {5,6} with items 3,4. So
                         // snapshot 3,4 is complete and 4 is the expected
                         // fail-over seqno.
            {2, {2, 4}}, // Every 5th rx flushed. {0,2} and {3,4} flushed as a
                         // combined range of {0,4} with items 1,2,3. No more
                         // flushes occur, thus final range is {2,4} and it is
                         // partially flushed, expected fail-over seqno is 2.
            {4, {4, 4}}, // Every 6th rx flushed. {0,2} and {3,4} flushed as a
                         // combined range of 0,4, all items 1,2,3,4. {5,6}
                         // snapshot marker received but not processed, so {4,4}
                         // is the persisted range.
            {4, {4, 6}}, // Every 7th rx flushed. {0,2}, {3,4} and {5,6} flushed
                         // as a combined range of {0,6}, but we only had items
                         // 1,2,3 and 4. Expected fail-over seqno is 4.
            {4, {4, 6}}, // Every 8th rx flushed. {0,2}, {3,4} and {5,6} flushed
                         // as a combined range of {0,6} but we only had items
                         // 1:5. Expected fail-over seqno is 2.
            {6, {6, 6}}}; // Every 9th rx flushed. {0,2}, {3,4} and {5,6}
                          // flushed as a combined range of {0,6}, all items
                          // from all snapshots received. Expected fail-over
                          // seqno is 6.

    EXPECT_EQ(
            expectedSeqnos[GetParam() - 1].expectedFailoverSeqno,
            replicaKVB->getVBucket(vbid)->failovers->getLatestEntry().by_seqno);
    const auto& expectedRange = expectedSeqnos[GetParam() - 1].expectedRange;
    auto range = replicaKVB->getVBucket(vbid)->getPersistedSnapshot();
    EXPECT_EQ(expectedRange.getStart(), range.getStart());
    EXPECT_EQ(expectedRange.getEnd(), range.getEnd());
}

TEST_P(DCPLoopbackSnapshots, testSnapshots) {
    testSnapshots(GetParam());
}

INSTANTIATE_TEST_SUITE_P(DCPLoopbackSnapshot,
                         DCPLoopbackSnapshots,
                         ::testing::Range(1, 10));<|MERGE_RESOLUTION|>--- conflicted
+++ resolved
@@ -1068,8 +1068,6 @@
     EXPECT_EQ(2, replicaVB->checkpointManager->getVisibleSnapshotEndSeqno());
 }
 
-<<<<<<< HEAD
-=======
 /**
  * Regression test for mB-50874 - a scenario where a replica:
  *    1. receives a DCP snapshot marker which has the first seqno de-duplicated
@@ -1089,16 +1087,16 @@
     // queue the next mutations a new checkpoints is created.
     for (int i = 0; i < MIN_CHECKPOINT_ITEMS; i++) {
         auto key = makeStoredDocKey("key_" + std::to_string(i));
-        ASSERT_EQ(ENGINE_SUCCESS, storeSet(key));
+        ASSERT_EQ(cb::engine_errc::success, storeSet(key));
     }
     auto srcVB = engines[Node0]->getVBucket(vbid);
     ASSERT_EQ(1, srcVB->checkpointManager->getNumCheckpoints());
 
     // Now modify one more key, which should create a new Checkpoint.
     auto key = makeStoredDocKey("deduplicated_key");
-    ASSERT_EQ(ENGINE_SUCCESS, storeSet(key));
+    ASSERT_EQ(cb::engine_errc::success, storeSet(key));
     // ... and modify again so we de-duplicate and have a seqno gap.
-    ASSERT_EQ(ENGINE_SUCCESS, storeSet(key));
+    ASSERT_EQ(cb::engine_errc::success, storeSet(key));
 
     // Sanity check our state - should have a 2nd checkpoint now.
     ASSERT_EQ(2, srcVB->checkpointManager->getNumCheckpoints());
@@ -1130,40 +1128,11 @@
 
     // Prior to the fix, this throws std::logic_error from
     // CheckpointManager::queueDirty as lastBySeqno is outside snapshot range.
-    EXPECT_EQ(ENGINE_SUCCESS,
+    EXPECT_EQ(cb::engine_errc::success,
               engines[Node1]->getKVBucket()->set(
                       *makeCommittedItem(key, "value"), cookie));
 }
 
-TEST_F(DCPLoopbackStreamTest, MB_41255_dcp_delete_evicted_xattr) {
-    auto k1 = makeStoredDocKey("k1");
-    EXPECT_EQ(ENGINE_SUCCESS, storeSet(k1, true /*xattr*/));
-
-    auto route0_1 = createDcpRoute(Node0, Node1);
-    EXPECT_EQ(cb::engine_errc::success, route0_1.doStreamRequest().first);
-    route0_1.transferSnapshotMarker(0, 1, MARKER_FLAG_MEMORY | MARKER_FLAG_CHK);
-    route0_1.transferMutation(k1, 1);
-
-    flushNodeIfPersistent(Node1);
-    flushNodeIfPersistent(Node0);
-
-    // Evict our key in the replica VB, we go direct to the vbucket to avoid
-    // the !replica check in KVBucket
-    {
-        const char* msg;
-        auto replicaVB = engines[Node1]->getKVBucket()->getVBucket(vbid);
-        auto cHandle = replicaVB->lockCollections(k1);
-        EXPECT_EQ(cb::mcbp::Status::Success,
-                  replicaVB->evictKey(&msg, cHandle));
-    }
-
-    EXPECT_EQ(ENGINE_SUCCESS, del(k1));
-    route0_1.transferSnapshotMarker(2, 2, MARKER_FLAG_MEMORY);
-    // Must not fail, with MB-41255 this would error with 'would block'
-    route0_1.transferDeletion(k1, 2);
-}
-
->>>>>>> bfa0dd84
 class DCPLoopbackSnapshots : public DCPLoopbackStreamTest,
                              public ::testing::WithParamInterface<int> {
 public:
