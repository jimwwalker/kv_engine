/* -*- Mode: C++; tab-width: 4; c-basic-offset: 4; indent-tabs-mode: nil -*- */
/*
 *     Copyright 2016-Present Couchbase, Inc.
 *
 *   Use of this software is governed by the Business Source License included
 *   in the file licenses/BSL-Couchbase.txt.  As of the Change Date specified
 *   in that file, in accordance with the Business Source License, use of this
 *   software will be governed by the Apache License, Version 2.0, included in
 *   the file licenses/APL2.txt.
 */
#include "kvstore_test.h"

#include "bucket_logger.h"
#include "collections/collection_persisted_stats.h"
#include "item.h"
#include "kvstore/couch-kvstore/couch-kvstore-config.h"
#include "kvstore/couch-kvstore/couch-kvstore.h"
#include "kvstore/kvstore.h"
#include "kvstore/kvstore_config.h"
#ifdef EP_USE_ROCKSDB
#include "kvstore/rocksdb-kvstore/rocksdb-kvstore_config.h"
#endif
#ifdef EP_USE_MAGMA
#include "../mock/mock_magma_kvstore.h"
#include "kvstore/magma-kvstore/magma-kvstore_config.h"
#include "kvstore/magma-kvstore/magma-kvstore_iorequest.h"
#endif
#include "programs/engine_testapp/mock_server.h"
#include "test_helpers.h"
#include "thread_gate.h"
#include "vbucket_bgfetch_item.h"
#include "vbucket_state.h"
#include <boost/filesystem.hpp>
#include <executor/workload.h>
#include <folly/portability/GTest.h>
#include <platform/dirutils.h>
#include <thread>
#include <unordered_map>
#include <utility>
#include <vector>

using namespace std::string_literals;
using namespace testing;

// Value to use when testing Snappy compression.
static const std::string COMPRESSIBLE_VALUE = "xxyyzzxxyyzzxxyyzzxxyyzz";

void KVStoreTestCacheCallback::callback(CacheLookup& lookup) {
    EXPECT_EQ(vb, lookup.getVBucketId());
    EXPECT_LE(start, lookup.getBySeqno());
    EXPECT_LE(lookup.getBySeqno(), end);
}

void GetCallback::callback(GetValue& result) {
    EXPECT_EQ(expectedErrorCode, result.getStatus());
    if (result.getStatus() == cb::engine_errc::success) {
        if (expectCompressed) {
            EXPECT_EQ(PROTOCOL_BINARY_DATATYPE_SNAPPY,
                      result.item->getDataType());
            result.item->decompressValue();
        }

        EXPECT_EQ(COMPRESSIBLE_VALUE, result.item->getValue()->to_s());
    }
}

struct WriteCallback {
    void operator()(TransactionContext, FlushStateMutation) {
    }
};

struct DeleteCallback {
public:
    void operator()(TransactionContext&, FlushStateDeletion) {
    }
};

void checkGetValue(GetValue& result,
                   cb::engine_errc expectedErrorCode,
                   bool expectCompressed) {
    EXPECT_EQ(expectedErrorCode, result.getStatus());
    if (result.getStatus() == cb::engine_errc::success) {
        if (expectCompressed) {
            EXPECT_EQ(PROTOCOL_BINARY_DATATYPE_SNAPPY,
                      result.item->getDataType());
            EXPECT_TRUE(result.item->decompressValue());
        }

        EXPECT_EQ("value", result.item->getValue()->to_s());
    }
}

void initialize_kv_store(KVStoreIface* kvstore, Vbid vbid) {
    // simulate the setVbState by incrementing the rev
    kvstore->prepareToCreate(vbid);
    vbucket_state state;
    state.transition.state = vbucket_state_active;
    // simulate the setVbState by incrementing the rev
    kvstore->prepareToCreate(vbid);
    kvstore->snapshotVBucket(vbid, state);
}

std::unique_ptr<KVStoreIface> setup_kv_store(KVStoreConfig& config,
                                             std::vector<Vbid> vbids) {
    auto kvstore = KVStoreFactory::create(config);

    for (auto vbid : vbids) {
        initialize_kv_store(kvstore.get(), vbid);
    }
    return kvstore;
}

KVStoreTest::KVStoreTest()
    : data_dir(dbnameFromCurrentGTestInfo()), flush(manifest) {
}

void KVStoreTest::SetUp() {
    if (cb::io::isDirectory(data_dir)) {
        try {
            cb::io::rmrf(data_dir);
        } catch (std::system_error& e) {
            throw e;
        }
    }
}

void KVStoreTest::TearDown() {
    cb::io::rmrf(data_dir);
}

class KVStoreParamTestSkipRocks : public KVStoreParamTest {
public:
    KVStoreParamTestSkipRocks() : KVStoreParamTest() {
    }

    /// corrupt couchstore data file by making it empty
    void corruptCouchKVStoreDataFile();
};

// Rocks doesn't support returning compressed values.
TEST_P(KVStoreParamTestSkipRocks, CompressedTest) {
    auto ctx = kvstore->begin(vbid, std::make_unique<PersistenceCallback>());

    for (int i = 1; i <= 5; i++) {
        std::string key("key" + std::to_string(i));
        auto qi = makeCommittedItem(makeStoredDocKey(key), COMPRESSIBLE_VALUE);
        qi->setBySeqno(5);
        kvstore->set(*ctx, qi);
    }
    // Ensure a valid vbstate is committed
    flush.proposedVBState.lastSnapEnd = 5;
    kvstore->commit(std::move(ctx), flush);

    auto scanCtx = kvstore->initBySeqnoScanContext(
            std::make_unique<GetCallback>(true /*expectcompressed*/),
            std::make_unique<KVStoreTestCacheCallback>(1, 5, Vbid(0)),
            Vbid(0),
            1,
            DocumentFilter::ALL_ITEMS,
            ValueFilter::VALUES_COMPRESSED,
            SnapshotSource::Head);

    ASSERT_TRUE(scanCtx);
    EXPECT_EQ(scan_success, kvstore->scan(*scanCtx));
}

MATCHER(IsDatatypeSnappy,
        negation ? "datatype isn't Snappy" : "datatype is Snappy") {
    return mcbp::datatype::is_snappy(arg.getDataType());
}

/// For the item Item object, check that if the value is compressed, it can be
/// decompressed successfully
MATCHER(IsValueValid,
        "has a valid value (if Snappy can be decompressed successfully)") {
    if (mcbp::datatype::is_snappy(arg.getDataType())) {
        // Take a copy and attempt to decompress it to check compression.
        auto itemCopy = arg;
        return itemCopy.decompressValue();
    }
    return true;
}

// Check that when deleted docs with no value are fetched from disk, they
// do not have snappy bit set (zero length should not be compressed).
TEST_P(KVStoreParamTestSkipRocks, ZeroSizeValueNotCompressed) {
    auto ctx = kvstore->begin(vbid, std::make_unique<PersistenceCallback>());

    auto qi = makeDeletedItem(makeStoredDocKey("key"));
    qi->setBySeqno(1);
    kvstore->del(*ctx, qi);

    // Ensure a valid vbstate is committed
    flush.proposedVBState.lastSnapEnd = 1;
    kvstore->commit(std::move(ctx), flush);

    auto mockGetCb = std::make_unique<MockGetValueCallback>();
    EXPECT_CALL(
            *mockGetCb,
            callback(AllOf(
                    Property(&GetValue::getStatus, cb::engine_errc::success),
                    Field(&GetValue::item, Pointee(Not(IsDatatypeSnappy()))),
                    Field(&GetValue::item, Pointee(IsValueValid())))));

    auto scanCtx = kvstore->initBySeqnoScanContext(
            std::move(mockGetCb),
            std::make_unique<KVStoreTestCacheCallback>(1, 1, Vbid(0)),
            Vbid(0),
            1,
            DocumentFilter::ALL_ITEMS,
            ValueFilter::VALUES_COMPRESSED,
            SnapshotSource::Head);

    ASSERT_TRUE(scanCtx);
    EXPECT_EQ(scan_success, kvstore->scan(*scanCtx));
}

class PersistenceCallbacks {
public:
    virtual ~PersistenceCallbacks() = default;

    // Actual operator() methods which will be called by the storage layer.
    // GMock cannot mock these directly, so instead provide named 'callback'
    // methods which these functions call.
    void operator()(TransactionContext& txCtx, FlushStateMutation state) {
        callback(txCtx, state);
    }
    void operator()(TransactionContext& txCtx, FlushStateDeletion state) {
        callback(txCtx, state);
    }

    // SET callback.
    virtual void callback(TransactionContext&, FlushStateMutation&) = 0;

    // DEL callback.
    // @param value number of items that the underlying storage has deleted
    virtual void callback(TransactionContext& txCtx, FlushStateDeletion&) = 0;
};

void KVStoreBackend::setup(const std::string& dataDir,
                           const std::string& backend) {
    // `GetParam` returns the string parameter representing the KVStore
    // implementation.
    auto configStr = "dbname="s + dataDir + ";";
    configStr += generateBackendConfig("persistent_" + backend) + ";";

    if (backend == "magma") {
        configStr += magmaConfig;
    }

    config.parseConfiguration(configStr.c_str(), get_mock_server_api());
    WorkLoadPolicy workload(config.getMaxNumWorkers(),
                            config.getMaxNumShards());

    kvstoreConfig = KVStoreConfig::createKVStoreConfig(config,
                                                       config.getBackend(),
                                                       workload.getNumShards(),
                                                       0 /*shardId*/);
    kvstore = setup_kv_store(*kvstoreConfig);
}

void KVStoreBackend::teardown() {
    // Under RocksDB, removing the database folder (which is equivalent to
    // calling rocksdb::DestroyDB()) for a live DB is an undefined
    // behaviour. So, close the DB before destroying it.
    kvstore.reset();
}

void KVStoreParamTest::SetUp() {
    KVStoreTest::SetUp();
    KVStoreBackend::setup(data_dir, GetParam());
}

void KVStoreParamTest::TearDown() {
    KVStoreBackend::teardown();
    KVStoreTest::TearDown();
}

bool KVStoreParamTest::supportsFetchingAsSnappy() const {
    return isCouchstore();
}

class KVStoreParamTestSkipMagma : public KVStoreParamTest {
public:
    KVStoreParamTestSkipMagma() : KVStoreParamTest() {
    }
};

// Test basic set / get of a document
TEST_P(KVStoreParamTest, BasicTest) {
    auto ctx = kvstore->begin(vbid, std::make_unique<PersistenceCallback>());
    StoredDocKey key = makeStoredDocKey("key");
    auto qi = makeCommittedItem(key, "value");
    qi->setBySeqno(1);
    kvstore->set(*ctx, qi);

    EXPECT_TRUE(kvstore->commit(std::move(ctx), flush));

    GetValue gv = kvstore->get(DiskDocKey{key}, Vbid(0));
    checkGetValue(gv, cb::engine_errc::success);
}

// Test different modes of get()
TEST_P(KVStoreParamTest, GetModes) {
    auto ctx = kvstore->begin(vbid, std::make_unique<PersistenceCallback>());
    StoredDocKey key = makeStoredDocKey("key");
    auto qi = makeCommittedItem(key, "value");
    qi->setBySeqno(1);
    kvstore->set(*ctx, qi);

    EXPECT_TRUE(kvstore->commit(std::move(ctx), flush));

    auto gv = kvstore->get(
            DiskDocKey{key}, Vbid(0), ValueFilter::VALUES_COMPRESSED);
    // Only couchstore compresses documents individually, hence is the only
    // kvstore backend which will return compressed when requested.
    const auto expectCompressed = isCouchstore();
    checkGetValue(gv, cb::engine_errc::success, expectCompressed);

    gv = kvstore->get(DiskDocKey{key}, Vbid(0), ValueFilter::KEYS_ONLY);
    EXPECT_EQ(cb::engine_errc::success, gv.getStatus());
    EXPECT_EQ(key.to_string(), gv.item->getKey().to_string());
    EXPECT_EQ(1, gv.item->getBySeqno());
    EXPECT_EQ(0, gv.item->getValue()->valueSize());
}

// A doc not found should equal a get failure for a get call (used for some
// stats, fetching docs to expire, and rollback)
TEST_P(KVStoreParamTest, GetMissNumGetFailure) {
    GetValue gv = kvstore->get(DiskDocKey{makeStoredDocKey("key")}, Vbid(0));
    EXPECT_EQ(cb::engine_errc::no_such_key, gv.getStatus());

    auto stats = kvstore->getKVStoreStat();
    EXPECT_EQ(1, stats.numGetFailure);
    EXPECT_EQ(0, kvstore->getKVStoreStat().io_bg_fetch_docs_read);
    EXPECT_EQ(0, kvstore->getKVStoreStat().io_bgfetch_doc_bytes);
}

// A doc not found doesn't result in a get failure for a getMulti (bgfetch)
TEST_P(KVStoreParamTest, GetMultiMissNumGetFailure) {
    vb_bgfetch_queue_t q;
    vb_bgfetch_item_ctx_t ctx;
    auto diskDocKey = makeDiskDocKey("key");
    q[diskDocKey] = std::move(ctx);
    kvstore->getMulti(vbid, q);

    for (auto& fetched : q) {
        EXPECT_EQ(cb::engine_errc::no_such_key,
                  fetched.second.value.getStatus());
    }

    auto stats = kvstore->getKVStoreStat();
    EXPECT_EQ(0, stats.numGetFailure);
    EXPECT_EQ(0, kvstore->getKVStoreStat().io_bg_fetch_docs_read);
    EXPECT_EQ(0, kvstore->getKVStoreStat().io_bgfetch_doc_bytes);
}

TEST_P(KVStoreParamTest, GetRangeMissNumGetFailure) {
    std::vector<GetValue> results;
    kvstore->getRange(
            Vbid{0},
            makeDiskDocKey("a"),
            makeDiskDocKey("b"),
            ValueFilter::KEYS_ONLY,
            [&results](GetValue&& cb) { results.push_back(std::move(cb)); });

    for (auto& fetched : results) {
        EXPECT_EQ(cb::engine_errc::no_such_key, fetched.getStatus());
    }

    // It wouldn't make sense to report get failures if we don't return anything
    // as who knows what should exist in a range.
    auto stats = kvstore->getKVStoreStat();
    EXPECT_EQ(0, stats.numGetFailure);
}

TEST_P(KVStoreParamTest, SaveDocsHisto) {
    auto ctx = kvstore->begin(vbid, std::make_unique<PersistenceCallback>());
    StoredDocKey key = makeStoredDocKey("key");
    auto qi = makeCommittedItem(key, "value");
    qi->setBySeqno(1);
    kvstore->set(*ctx, qi);

    StoredDocKey key1 = makeStoredDocKey("key1");
    auto qi1 = makeCommittedItem(key1, "value");
    qi1->setBySeqno(2);
    kvstore->set(*ctx, qi1);

    EXPECT_TRUE(kvstore->commit(std::move(ctx), flush));

    auto& stats = kvstore->getKVStoreStat();

    auto expectedCount = 1;
    if (GetParam() == "rocksdb") {
        expectedCount = 2;
    }

    EXPECT_EQ(expectedCount, stats.saveDocsHisto.getValueCount());
    EXPECT_EQ(1, stats.commitHisto.getValueCount());
}

TEST_P(KVStoreParamTest, BatchSizeHisto) {
    auto ctx = kvstore->begin(vbid, std::make_unique<PersistenceCallback>());
    StoredDocKey key = makeStoredDocKey("key");
    auto qi = makeCommittedItem(key, "value");
    qi->setBySeqno(1);
    kvstore->set(*ctx, qi);

    StoredDocKey key1 = makeStoredDocKey("key1");
    auto qi1 = makeCommittedItem(key1, "value");
    qi1->setBySeqno(2);
    kvstore->set(*ctx, qi1);

    EXPECT_TRUE(kvstore->commit(std::move(ctx), flush));

    auto& stats = kvstore->getKVStoreStat();

    EXPECT_EQ(1, stats.batchSize.getValueCount());
    EXPECT_EQ(2, stats.batchSize.getMaxValue());
}

TEST_P(KVStoreParamTest, DocsCommittedStat) {
    auto ctx = kvstore->begin(vbid, std::make_unique<PersistenceCallback>());
    StoredDocKey key = makeStoredDocKey("key");
    auto qi = makeCommittedItem(key, "value");
    qi->setBySeqno(1);
    kvstore->set(*ctx, qi);

    EXPECT_TRUE(kvstore->commit(std::move(ctx), flush));

    auto& stats = kvstore->getKVStoreStat();
    EXPECT_EQ(1, stats.docsCommitted);
}

void KVStoreParamTest::testBgFetchDocsReadGet(bool deleted) {
    auto ctx = kvstore->begin(vbid, std::make_unique<PersistenceCallback>());
    StoredDocKey key = makeStoredDocKey("key");
    auto qi = makeCommittedItem(key, "value");
    qi->setBySeqno(1);

    if (deleted) {
        qi->setDeleted();
    }

    kvstore->set(*ctx, qi);

    EXPECT_TRUE(kvstore->commit(std::move(ctx), flush));

    GetValue gv = kvstore->get(DiskDocKey{key}, Vbid(0));
    checkGetValue(gv);
    EXPECT_EQ(1, kvstore->getKVStoreStat().io_bg_fetch_docs_read);
    EXPECT_NE(0, kvstore->getKVStoreStat().io_bgfetch_doc_bytes);
}

TEST_P(KVStoreParamTest, BgFetchDocsReadGet) {
    SCOPED_TRACE("");
    testBgFetchDocsReadGet(false /*deleted*/);
}

TEST_P(KVStoreParamTest, BgFetchDocsReadGetDeleted) {
    SCOPED_TRACE("");
    testBgFetchDocsReadGet(true /*deleted*/);
}

void KVStoreParamTest::testBgFetchDocsReadGetMulti(bool deleted,
                                                   ValueFilter filter) {
    auto testDoc = storeDocument(deleted);

    vb_bgfetch_queue_t q;
    vb_bgfetch_item_ctx_t ctx;
    ctx.addBgFetch(std::make_unique<FrontEndBGFetchItem>(nullptr, filter));
    auto diskDocKey = makeDiskDocKey("key");
    q[diskDocKey] = std::move(ctx);
    kvstore->getMulti(vbid, q);

    for (auto& fetched : q) {
        checkBGFetchResult(filter, *testDoc, fetched.second);
    }

    EXPECT_EQ(1, kvstore->getKVStoreStat().io_bg_fetch_docs_read);
    EXPECT_NE(0, kvstore->getKVStoreStat().io_bgfetch_doc_bytes);
}

void KVStoreParamTest::checkBGFetchResult(
        const ValueFilter& filter,
        const Item& testDoc,
        const vb_bgfetch_item_ctx_t& fetched) const {
    EXPECT_EQ(cb::engine_errc::success, fetched.value.getStatus());
    const auto& fetchedItem = fetched.value.item;
    const auto& fetchedBlob = fetchedItem->getValue();
    switch (filter) {
    case ValueFilter::KEYS_ONLY:
        EXPECT_EQ(0, fetchedBlob->valueSize());
        break;
    case ValueFilter::VALUES_COMPRESSED:
        if (supportsFetchingAsSnappy()) {
            EXPECT_TRUE(mcbp::datatype::is_snappy(fetchedItem->getDataType()));
            EXPECT_GT(testDoc.getValue()->valueSize(),
                      fetchedBlob->valueSize());
            break;
        }
        [[fallthrough]];
    case ValueFilter::VALUES_DECOMPRESSED:
        EXPECT_FALSE(mcbp::datatype::is_snappy(fetchedItem->getDataType()));
        EXPECT_EQ(*testDoc.getValue(), *fetchedBlob);
        break;
    }
}

TEST_P(KVStoreParamTest, BgFetchDocsReadGetMulti) {
    testBgFetchDocsReadGetMulti(false /*deleted*/,
                                ValueFilter::VALUES_DECOMPRESSED);
}

TEST_P(KVStoreParamTest, BgFetchDocsReadGetMultiDeleted) {
    testBgFetchDocsReadGetMulti(true /*deleted*/,
                                ValueFilter::VALUES_DECOMPRESSED);
}

TEST_P(KVStoreParamTest, BgFetchDocsReadGetMultiCompressed) {
    testBgFetchDocsReadGetMulti(false /*deleted*/,
                                ValueFilter::VALUES_COMPRESSED);
}

TEST_P(KVStoreParamTest, BgFetchDocsReadGetMultiDeletedCompressed) {
    testBgFetchDocsReadGetMulti(true /*deleted*/,
                                ValueFilter::VALUES_COMPRESSED);
}

TEST_P(KVStoreParamTest, BgFetchDocsReadGetMultiMetaOnly) {
    testBgFetchDocsReadGetMulti(false /*deleted*/, ValueFilter::KEYS_ONLY);
}

TEST_P(KVStoreParamTest, BgFetchDocsReadGetMultiDeletedMetaOnly) {
    testBgFetchDocsReadGetMulti(true /*deleted*/, ValueFilter::KEYS_ONLY);
}

void KVStoreParamTest::testBgFetchValueFilter(ValueFilter requestMode1,
                                              ValueFilter requestMode2,
                                              ValueFilter fetchedMode) {
    // Setup - store a document.
    auto testDoc = storeDocument();

    // Setup bgfetch context for the key, based on the two ValueFilters
    vb_bgfetch_queue_t q;
    vb_bgfetch_item_ctx_t ctx;
    ctx.addBgFetch(
            std::make_unique<FrontEndBGFetchItem>(nullptr, requestMode1));
    ctx.addBgFetch(
            std::make_unique<FrontEndBGFetchItem>(nullptr, requestMode2));
    EXPECT_EQ(fetchedMode, ctx.getValueFilter());

    // Test: Peform bgfetch, check returned value is of correct type.
    auto diskDocKey = makeDiskDocKey("key");
    q[diskDocKey] = std::move(ctx);
    kvstore->getMulti(vbid, q);

    for (auto& fetched : q) {
        checkBGFetchResult(fetchedMode, *testDoc, fetched.second);
    }
}

TEST_P(KVStoreParamTest, BgFetchValueFilterKeyOnlyKeyOnly) {
    testBgFetchValueFilter(ValueFilter::KEYS_ONLY,
                           ValueFilter::KEYS_ONLY,
                           ValueFilter::KEYS_ONLY);
}

TEST_P(KVStoreParamTest, BgFetchValueFilterKeyOnlyValuesCompressed) {
    testBgFetchValueFilter(ValueFilter::KEYS_ONLY,
                           ValueFilter::VALUES_COMPRESSED,
                           ValueFilter::VALUES_COMPRESSED);
}

TEST_P(KVStoreParamTest, BgFetchValueFilterKeyOnlyValuesDecompressed) {
    testBgFetchValueFilter(ValueFilter::KEYS_ONLY,
                           ValueFilter::VALUES_DECOMPRESSED,
                           ValueFilter::VALUES_DECOMPRESSED);
}

TEST_P(KVStoreParamTest, BgFetchValueFilterValuesCompressedValuesCompressed) {
    testBgFetchValueFilter(ValueFilter::VALUES_COMPRESSED,
                           ValueFilter::VALUES_COMPRESSED,
                           ValueFilter::VALUES_COMPRESSED);
}

TEST_P(KVStoreParamTest, BgFetchValueFilterValuesCompressedValuesDecompressed) {
    testBgFetchValueFilter(ValueFilter::VALUES_COMPRESSED,
                           ValueFilter::VALUES_DECOMPRESSED,
                           ValueFilter::VALUES_DECOMPRESSED);
}

TEST_P(KVStoreParamTest,
       BgFetchValueFilterValuesDecompressedValuesDecompressed) {
    testBgFetchValueFilter(ValueFilter::VALUES_DECOMPRESSED,
                           ValueFilter::VALUES_DECOMPRESSED,
                           ValueFilter::VALUES_DECOMPRESSED);
}

queued_item KVStoreParamTest::storeDocument(bool deleted) {
    auto ctx = kvstore->begin(vbid, std::make_unique<PersistenceCallback>());
    StoredDocKey key = makeStoredDocKey("key");
    auto qi = makeCommittedItem(key, "valuevaluevaluevaluevalue");
    qi->setBySeqno(1);

    if (deleted) {
        qi->setDeleted();
    }

    kvstore->set(*ctx, qi);

    EXPECT_TRUE(kvstore->commit(std::move(ctx), flush));
    return qi;
}

TEST_P(KVStoreParamTest, TestPersistenceCallbacksForSet) {
    // Nexus not supported as we do some funky stuff with the
    // PersistenceCallbacks
    if (isNexus()) {
        GTEST_SKIP();
    }

    auto tc = kvstore->begin(Vbid(0),
                             std::make_unique<MockPersistenceCallback>());
    auto mutationStatus = FlushStateMutation::Insert;
    auto& mockPersistenceCallback =
            dynamic_cast<MockPersistenceCallback&>(*tc->cb);

    // Expect that the SET callback will not be called just after `set`
    EXPECT_CALL(mockPersistenceCallback, setCallback(_, mutationStatus))
            .Times(0);

    auto key = makeStoredDocKey("key");
    auto qi = makeCommittedItem(key, "value");
    qi->setBySeqno(1);
    kvstore->set(*tc, qi);

    // Expect that the SET callback will be called once after `commit`
    EXPECT_CALL(mockPersistenceCallback, setCallback(_, mutationStatus))
            .Times(1);

    EXPECT_TRUE(kvstore->commit(std::move(tc), flush));
}

// This test does not work under RocksDB because we assume that every
// deletion is to an item that does not exist
TEST_P(KVStoreParamTestSkipRocks, TestPersistenceCallbacksForDel) {
    // Nexus not supported as we do some funky stuff with the
    // PersistenceCallbacks
    if (isNexus()) {
        GTEST_SKIP();
    }

    // Store an item
    auto key = makeStoredDocKey("key");
    auto qi = makeCommittedItem(key, "value");
    qi->setBySeqno(1);

    auto ctx = kvstore->begin(vbid, std::make_unique<PersistenceCallback>());
    kvstore->set(*ctx, qi);
    kvstore->commit(std::move(ctx), flush);

    auto tc = kvstore->begin(Vbid(0),
                             std::make_unique<MockPersistenceCallback>());
    auto& mockPersistenceCallback =
            dynamic_cast<MockPersistenceCallback&>(*tc->cb);

    // Expect that the DEL callback will not be called just after `del`
    auto status = FlushStateDeletion::Delete;
    EXPECT_CALL(mockPersistenceCallback, deleteCallback(_, status)).Times(0);

    qi->setDeleted();
    qi->setBySeqno(2);
    kvstore->del(*tc, qi);

    // Expect that the DEL callback will be called once after `commit`
    EXPECT_CALL(mockPersistenceCallback, deleteCallback(_, status)).Times(1);

    EXPECT_TRUE(kvstore->commit(std::move(tc), flush));
}

TEST_P(KVStoreParamTest, TestDataStoredInTheRightVBucket) {
    std::string value = "value";
    std::vector<Vbid> vbids = {Vbid(0), Vbid(1)};
    uint64_t seqno = 1000;

    kvstore.reset();
    kvstore = setup_kv_store(*kvstoreConfig, vbids);

    // Check our loaded vb stat
    EXPECT_EQ(1, kvstore->getKVStoreStat().numLoadedVb);

    // Store an item into each VBucket
    for (auto vbid : vbids) {
        auto ctx =
                kvstore->begin(vbid, std::make_unique<PersistenceCallback>());
        auto key = makeStoredDocKey("key-" + std::to_string(vbid.get()));
        auto qi = makeCommittedItem(key, value);
        qi->setBySeqno(seqno++);
        kvstore->set(*ctx, qi);
        kvstore->commit(std::move(ctx), flush);
    }

    // Check that each item has been stored in the right VBucket
    for (auto vbid : vbids) {
        GetValue gv = kvstore->get(
                makeDiskDocKey("key-" + std::to_string(vbid.get())), vbid);
        checkGetValue(gv);
    }

    // Check that an item is not found in a different VBucket
    GetValue gv = kvstore->get(makeDiskDocKey("key-0"), Vbid(1));
    checkGetValue(gv, cb::engine_errc::no_such_key);
    gv = kvstore->get(makeDiskDocKey("key-1"), Vbid(0));
    checkGetValue(gv, cb::engine_errc::no_such_key);
}

/// Verify that deleting a vBucket while a Scan is open is handled correctly.
TEST_P(KVStoreParamTest, DelVBucketWhileScanning) {
    auto ctx = kvstore->begin(vbid, std::make_unique<PersistenceCallback>());

    // Store some documents.
    for (int i = 1; i <= 5; i++) {
        std::string key("key" + std::to_string(i));
        auto qi = makeCommittedItem(makeStoredDocKey(key), COMPRESSIBLE_VALUE);
        qi->setBySeqno(i);
        kvstore->set(*ctx, qi);
    }
    // Ensure a valid vbstate is committed
    flush.proposedVBState.lastSnapEnd = 5;
    ASSERT_TRUE(kvstore->commit(std::move(ctx), flush));

    // Setup the mock GetValue callback. We want to perform the scan in two
    // parts, to allow us to delete the vBucket while the scan is in progress.
    // To do that, setup the callback to temporarily fail for the second item
    // (return no_memory); which will cause the first scan to pause (and return
    // ).
    auto mockGetCB = std::make_unique<MockGetValueCallback>();
    {
        ::testing::InSequence s;
        EXPECT_CALL(
                *mockGetCB,
                callback(ResultOf(
                        [](GetValue& gv) { return gv.item->getKey().c_str(); },
                        StrEq("key1"))))
                .WillOnce([mock = mockGetCB.get()](GetValue&) {
                    mock->setStatus(cb::engine_errc::success);
                });
        EXPECT_CALL(*mockGetCB, callback(_))
                .WillOnce([mock = mockGetCB.get()](GetValue&) {
                    mock->setStatus(cb::engine_errc::no_memory);
                });
        EXPECT_CALL(*mockGetCB, callback(_))
                .WillRepeatedly([mock = mockGetCB.get()](GetValue&) {
                    mock->setStatus(cb::engine_errc::success);
                });
    }

    // Initalise a scan
    auto scanCtx = kvstore->initBySeqnoScanContext(
            std::move(mockGetCB),
            std::make_unique<KVStoreTestCacheCallback>(1, 5, Vbid(0)),
            Vbid(0),
            1,
            DocumentFilter::ALL_ITEMS,
            ValueFilter::VALUES_COMPRESSED,
            SnapshotSource::Head);
    ASSERT_TRUE(scanCtx);

    // Begin the scan, which should pause after first item, before the second
    // (so we know the underlying KVStore has definately started iterating on
    // the disk structures).
    EXPECT_EQ(scan_again, kvstore->scan(*scanCtx));

    // Delete the vBucket
    kvstore->delVBucket(vbid, kvstore->prepareToDelete(vbid));

    // Test - attempt to scan again. Permitted to either complete all
    // items (couchstore) or fail now vBucket has been deleted.
    kvstore->scan(*scanCtx);
}

// Verify thread-safeness for 'delVBucket' concurrent operations.
// Expect ThreadSanitizer to pick this.
// Rocks has race condition issues
TEST_P(KVStoreParamTestSkipRocks, DelVBucketConcurrentOperationsTest) {
    std::atomic<bool> stop{false};
    bool okToDelete{false};
    uint32_t deletes{0};
    uint32_t minNumDeletes = 25;
    std::mutex delMutex;
    std::condition_variable delWait;

    ThreadGate tg(3);

    auto set = [&] {
        int64_t seqno = 1;
        while (!stop.load()) {
            auto ctx = kvstore->begin(vbid,
                                      std::make_unique<PersistenceCallback>());
            auto qi = makeCommittedItem(makeStoredDocKey("key"), "value");
            qi->setBySeqno(seqno++);
            kvstore->set(*ctx, qi);
            auto ok = kvstore->commit(std::move(ctx), flush);

            // Everytime we get a successful commit, that
            // means we have a vbucket we can drop.
            if (ok) {
                std::lock_guard<std::mutex> lock(delMutex);
                okToDelete = true;
                delWait.notify_one();
            }
        }
    };

    auto delVBucket = [&] {
        tg.threadUp();
        while (!stop.load()) {
            {
                std::unique_lock<std::mutex> lock(delMutex);
                delWait.wait(lock, [&okToDelete] { return okToDelete; });
                okToDelete = false;
            }
            kvstore->delVBucket(Vbid(0), 0);
            if (deletes++ > minNumDeletes) {
                stop = true;
            }
        }
    };

    auto get = [&] {
        tg.threadUp();
        auto key = makeDiskDocKey("key");
        while (!stop.load()) {
            kvstore->get(key, Vbid(0));
        }
    };

    auto initScan = [&] {
        tg.threadUp();
        while (!stop.load()) {
            auto scanCtx = kvstore->initBySeqnoScanContext(
                    std::make_unique<GetCallback>(true),
                    std::make_unique<KVStoreTestCacheCallback>(1, 5, Vbid(0)),
                    Vbid(0),
                    1,
                    DocumentFilter::ALL_ITEMS,
                    ValueFilter::VALUES_COMPRESSED,
                    SnapshotSource::Head);
        }
    };

    std::vector<std::thread> workers;

    auto tid = std::thread(set);
    workers.push_back(std::move(tid));
    tid = std::thread(delVBucket);
    workers.push_back(std::move(tid));
    tid = std::thread(get);
    workers.push_back(std::move(tid));
    tid = std::thread(initScan);
    workers.push_back(std::move(tid));

    for (auto& t : workers) {
        t.join();
    }
    EXPECT_LT(minNumDeletes, deletes);
}

// MB-27963 identified that compaction and scan are racing with respect to
// the current view of the fileMap causing scan to fail.
TEST_P(KVStoreParamTest, CompactAndScan) {
    for (int i = 1; i < 10; i++) {
        auto ctx =
                kvstore->begin(vbid, std::make_unique<PersistenceCallback>());
        auto key = makeStoredDocKey(std::string(i, 'k'));
        auto qi = makeCommittedItem(key, "value");
        qi->setBySeqno(i);
        kvstore->set(*ctx, qi);
        // Ensure a valid vbstate is committed
        flush.proposedVBState.lastSnapEnd = i;
        kvstore->commit(std::move(ctx), flush);
    }

    ThreadGate tg(3);

    auto initScan = [this, &tg] {
        tg.threadUp();
        for (int i = 0; i < 10; i++) {
            auto cb = std::make_unique<GetCallback>(true /*expectcompressed*/);
            auto cl = std::make_unique<KVStoreTestCacheCallback>(1, 5, Vbid(0));
            auto scanCtx = kvstore->initBySeqnoScanContext(
                    std::make_unique<GetCallback>(true /*expectcompressed*/),
                    std::make_unique<KVStoreTestCacheCallback>(1, 5, Vbid(0)),
                    Vbid(0),
                    1,
                    DocumentFilter::ALL_ITEMS,
                    ValueFilter::VALUES_COMPRESSED,
                    SnapshotSource::Head);
            if (!scanCtx) {
                FAIL() << "initBySeqnoScanContext returned nullptr";
                return;
            }
        }
    };
    auto compact = [this, &tg] {
        tg.threadUp();
        CompactionConfig config;
        config.purge_before_seq = 0;
        config.purge_before_ts = 0;

        config.drop_deletes = false;
        auto cctx = std::make_shared<CompactionContext>(Vbid(0), config, 0);
        for (int i = 0; i < 10; i++) {
            auto lock = getVbLock();
            EXPECT_TRUE(kvstore->compactDB(lock, cctx));
        }
    };

    std::thread t1(compact);
    std::thread t2(initScan);
    std::thread t3(initScan);
    t1.join();
    t2.join();
    t3.join();
}

TEST_P(KVStoreParamTest, HighSeqnoCorrectlyStoredForCommitBatch) {
    std::string value = "value";
    Vbid vbid = Vbid(0);

    // Upsert 10 items in a single transaction (we want to test that the VBucket
    // state is updated with the highest seqno found in a commit batch)
    auto ctx = kvstore->begin(vbid, std::make_unique<PersistenceCallback>());
    for (int i = 1; i <= 10; i++) {
        auto qi = makeCommittedItem(makeStoredDocKey("key" + std::to_string(i)),
                                    value);
        qi->setBySeqno(i);
        kvstore->set(*ctx, qi);
    }
    // Ensure a valid vbstate is committed
    flush.proposedVBState.lastSnapEnd = 10;
    kvstore->commit(std::move(ctx), flush);

    EXPECT_EQ(kvstore->getCachedVBucketState(vbid)->highSeqno, 10);
}

void KVStoreParamTest::testGetRange(ValueFilter filter) {
    // Setup: store 5 keys, a, b, c, d, e (with matching values)
    auto ctx = kvstore->begin(vbid, std::make_unique<PersistenceCallback>());
    int64_t seqno = 1;
    for (char k = 'a'; k < 'f'; k++) {
        auto item = makeCommittedItem(makeStoredDocKey({k}),
                                      "value_"s + std::string{k});
        item->setBySeqno(seqno++);
        kvstore->set(*ctx, item);
    }
    kvstore->commit(std::move(ctx), flush);

    // Test: Ask for keys in the range [b,d]. Should return b & c.
    std::vector<GetValue> results;
    kvstore->getRange(
            Vbid{0},
            makeDiskDocKey("b"),
            makeDiskDocKey("d"),
            filter,
            [&results](GetValue&& cb) { results.push_back(std::move(cb)); });
    ASSERT_EQ(2, results.size());

    auto checkItem = [filter](Item& item,
                              std::string_view expectedKey,
                              std::string_view expectedValue) {
        const auto expectedDatatype = filter == ValueFilter::VALUES_COMPRESSED
                                              ? PROTOCOL_BINARY_DATATYPE_SNAPPY
                                              : PROTOCOL_BINARY_RAW_BYTES;
        EXPECT_EQ(expectedKey, item.getKey().c_str());
        EXPECT_EQ(expectedDatatype, item.getDataType());
        if (filter == ValueFilter::KEYS_ONLY) {
            EXPECT_EQ(0, item.getValue()->valueSize());
        } else {
            item.decompressValue();
            EXPECT_EQ(expectedValue, item.getValue()->to_s());
        }
    };

    checkItem(*results.at(0).item, "b", "value_b");
    checkItem(*results.at(1).item, "c", "value_c");
}

// Test the getRange() function
TEST_P(KVStoreParamTest, GetRangeBasic) {
    testGetRange(ValueFilter::VALUES_DECOMPRESSED);
}

// Test the getRange() function support for returning Snappy-compressed
// documents.
TEST_P(KVStoreParamTest, GetRangeCompressed) {
    if (!supportsFetchingAsSnappy()) {
        GTEST_SKIP();
    }
    testGetRange(ValueFilter::VALUES_COMPRESSED);
}

// Test the getRange() function support for returning only keys.
TEST_P(KVStoreParamTest, GetRangeKeys) {
    testGetRange(ValueFilter::KEYS_ONLY);
}

// Test the getRange() function skips deleted items.
TEST_P(KVStoreParamTest, GetRangeDeleted) {
    // Setup: 1) store 8 keys, a, b, c, d, e, f, g (with matching values)
    //        2) delete 3 of them (b, d, f)
    auto ctx = kvstore->begin(vbid, std::make_unique<PersistenceCallback>());
    int64_t seqno = 1;
    for (char k = 'a'; k < 'h'; k++) {
        auto item = makeCommittedItem(makeStoredDocKey({k}),
                                      "value_"s + std::string{k});
        item->setBySeqno(seqno++);
        kvstore->set(*ctx, item);
    }
    kvstore->commit(std::move(ctx), flush);

    ctx = kvstore->begin(vbid, std::make_unique<PersistenceCallback>());
    for (char k = 'b'; k < 'g'; k += 2) {
        auto item = makeCommittedItem(makeStoredDocKey({k}),
                                      "value_"s + std::string{k});
        item->setDeleted(DeleteSource::Explicit);
        item->setBySeqno(seqno++);
        kvstore->del(*ctx, item);
    }
    kvstore->commit(std::move(ctx), flush);

    // Test: Ask for keys in the range [b,f]. Should return c and e.
    std::vector<GetValue> results;
    kvstore->getRange(
            Vbid{0},
            makeDiskDocKey("b"),
            makeDiskDocKey("f"),
            ValueFilter::VALUES_DECOMPRESSED,
            [&results](GetValue&& cb) { results.push_back(std::move(cb)); });
    ASSERT_EQ(2, results.size());
    EXPECT_EQ("c"s, results.at(0).item->getKey().c_str());
    EXPECT_EQ("value_c"s, results.at(0).item->getValue()->to_s());
    EXPECT_EQ("e"s, results.at(1).item->getKey().c_str());
    EXPECT_EQ("value_e"s, results.at(1).item->getValue()->to_s());
}

TEST_P(KVStoreParamTest, Durability_PersistPrepare) {
    StoredDocKey key = makeStoredDocKey("key");
    auto qi = makePendingItem(key, "value");
    qi->setBySeqno(1);

    auto ctx = kvstore->begin(vbid, std::make_unique<PersistenceCallback>());
    kvstore->set(*ctx, qi);
    kvstore->commit(std::move(ctx), flush);

    GetValue gv = kvstore->get(DiskDocKey{key}, Vbid(0));
    EXPECT_EQ(cb::engine_errc::no_such_key, gv.getStatus());

    DiskDocKey prefixedKey(key, true /*prepare*/);
    gv = kvstore->get(prefixedKey, Vbid(0));
    EXPECT_EQ(cb::engine_errc::success, gv.getStatus());
    EXPECT_TRUE(gv.item->isPending());
    EXPECT_FALSE(gv.item->isDeleted());
}

TEST_P(KVStoreParamTest, Durability_PersistAbort) {
    StoredDocKey key = makeStoredDocKey("key");
    auto qi = makePendingItem(key, "value");
    qi->setAbortSyncWrite();
    qi->setPrepareSeqno(999);
    qi->setBySeqno(1);

    auto ctx = kvstore->begin(vbid, std::make_unique<PersistenceCallback>());
    kvstore->del(*ctx, qi);
    kvstore->commit(std::move(ctx), flush);

    GetValue gv = kvstore->get(DiskDocKey{key}, Vbid(0));
    EXPECT_EQ(cb::engine_errc::no_such_key, gv.getStatus());

    // Note: Aborts are in the DurabilityPrepare namespace.
    DiskDocKey prefixedKey(key, true /*pending*/);
    gv = kvstore->get(prefixedKey, Vbid(0));
    EXPECT_EQ(cb::engine_errc::success, gv.getStatus());
    EXPECT_TRUE(gv.item->isAbort());
    EXPECT_TRUE(gv.item->isDeleted());
    EXPECT_EQ(999, gv.item->getPrepareSeqno());
}

TEST_P(KVStoreParamTest, PrepareForDeduplication) {
    std::vector<queued_item> items;
    std::vector<StoredDocKey> keys;
    keys.resize(3);

    for (int i = 2; i >= 0; i--) {
        std::string key("foo" + std::to_string(i));
        keys[i] = makeStoredDocKey(key);
        items.push_back(makeCommittedItem(keys[i], "value"));
    }

    // sort the items
    kvstore->prepareForDeduplication(items);

    for (int i = 0; i < 3; i++) {
        EXPECT_EQ(0, keys[i].compare(items[i]->getKey()));
    }
}

// Verify basic functionality of getItemCount.
TEST_P(KVStoreParamTest, GetItemCount) {
    ASSERT_EQ(0, kvstore->getItemCount(vbid));

    // Setup: store 3 keys, a, b, c
    auto ctx = kvstore->begin(vbid, std::make_unique<PersistenceCallback>());
    int64_t seqno = 1;
    for (char k = 'a'; k <= 'c'; k++) {
        auto item = makeCommittedItem(makeStoredDocKey({k}), "value");
        item->setBySeqno(seqno++);
        kvstore->set(*ctx, item);
    }
    kvstore->commit(std::move(ctx), flush);

    EXPECT_EQ(3, kvstore->getItemCount(vbid));
}

// Verify the negative behavour of getItemCount - if the given vbucket doens't
// exist then getItemCount should throw std::system_error.
TEST_P(KVStoreParamTest, GetItemCountInvalidVBucket) {
    EXPECT_THROW(kvstore->getItemCount(Vbid{123}), std::system_error);
}

TEST_P(KVStoreParamTestSkipRocks, GetAllKeysSanity) {
    auto ctx = kvstore->begin(vbid, std::make_unique<PersistenceCallback>());
    int keys = 20;
    for (int i = 0; i < keys; i++) {
        std::string key("key" + std::to_string(i));
        auto qi = makeCommittedItem(makeStoredDocKey(key), "value");
        qi->setBySeqno(5);
        kvstore->set(*ctx, qi);
    }

    kvstore->commit(std::move(ctx), flush);
    auto cb(std::make_shared<CustomCallback<const DiskDocKey&>>());
    DiskDocKey start(nullptr, 0);
    kvstore->getAllKeys(Vbid(0), start, 20, cb);
    EXPECT_EQ(keys, int(cb->getProcessedCount()));
}

TEST_P(KVStoreParamTestSkipRocks, GetCollectionStatsNoStats) {
    auto kvHandle = kvstore->makeFileHandle(vbid);
    EXPECT_TRUE(kvHandle);
    auto [status, stats] =
            kvstore->getCollectionStats(*kvHandle, CollectionID(99));
    EXPECT_EQ(KVStore::GetCollectionStatsStatus::NotFound, status);
    EXPECT_EQ(0, stats.itemCount);
    EXPECT_EQ(0, stats.highSeqno);
    EXPECT_EQ(0, stats.diskSize);
}

TEST_P(KVStoreParamTestSkipRocks, GetCollectionManifest) {
    auto kvHandle = kvstore->makeFileHandle(vbid);
    EXPECT_TRUE(kvHandle);
    auto uid = kvstore->getCollectionsManifestUid(*kvHandle);
    EXPECT_TRUE(uid.has_value());
    EXPECT_EQ(0, uid.value());
}

TEST_P(KVStoreParamTestSkipRocks, GetCollectionStats) {
    CollectionID cid;
    auto ctx = kvstore->begin(vbid, std::make_unique<PersistenceCallback>());
    int64_t seqno = 1;
    auto item = makeCommittedItem(makeStoredDocKey("mykey", cid), "value");
    item->setBySeqno(seqno++);
    kvstore->set(*ctx, item);
    kvstore->commit(std::move(ctx), flush);

    auto kvHandle = kvstore->makeFileHandle(vbid);
    EXPECT_TRUE(kvHandle);
    auto [status, stats] = kvstore->getCollectionStats(*kvHandle, cid);
    EXPECT_EQ(KVStore::GetCollectionStatsStatus::Success, status);
    EXPECT_EQ(1, stats.itemCount);
    EXPECT_EQ(1, stats.highSeqno);
    EXPECT_LT(0, stats.diskSize);
}

void KVStoreParamTestSkipRocks::corruptCouchKVStoreDataFile() {
    ASSERT_EQ("couchdb", GetParam())
            << "This method should only be used for couchdb";
    namespace fs = boost::filesystem;
    fs::path dataDir(fs::current_path() / kvstore->getConfig().getDBName());
    fs::path dataFile;
    for (const auto& file :
         boost::filesystem::recursive_directory_iterator(dataDir)) {
        if (file.path().has_filename() &&
            file.path().filename() == "stats.json") {
            continue;
        }
        dataFile = file;
    }
    // manually write nothing to the file as resizing it to 0 using boost
    // fails on windows.
    fs::ofstream osf{dataFile};
    if (osf.is_open()) {
        osf << "";
        osf.close();
    } else {
        FAIL();
    }
    ASSERT_TRUE(fs::is_regular_file(dataFile));
}

TEST_P(KVStoreParamTestSkipRocks, GetCollectionStatsFailed) {
    /* Magma gets its collection stats from in memory so any corruption of
     data files between KVStore::makeFileHandle() and
     KVStore::getCollectionStats() won't cause the call to fail */
    if (GetParam() == "magma" || isNexus()) {
        return;
    }

    CollectionID cid;
    auto ctx = kvstore->begin(vbid, std::make_unique<PersistenceCallback>());
    int64_t seqno = 1;
    auto item = makeCommittedItem(makeStoredDocKey("mykey", cid), "value");
    item->setBySeqno(seqno++);
    kvstore->set(*ctx, item);
    kvstore->commit(std::move(ctx), flush);

    auto kvHandle = kvstore->makeFileHandle(vbid);
    EXPECT_TRUE(kvHandle);

    // Corrupt couchdb file under
    corruptCouchKVStoreDataFile();

    auto [status, stats] = kvstore->getCollectionStats(*kvHandle, cid);
    EXPECT_EQ(KVStore::GetCollectionStatsStatus::Failed, status);
    // check values for sanity and to use the variable
    EXPECT_EQ(0, stats.itemCount);
    EXPECT_EQ(0, stats.highSeqno);
    EXPECT_EQ(0, stats.diskSize);
}

TEST_P(KVStoreParamTestSkipRocks, SyncDeletePrepareOverwriteCorrectFlushState) {
    if (isNexus()) {
        // Nexus doesn't support the MockPersistenceCallback
        GTEST_SKIP();
    }

    auto key = makeStoredDocKey("key");
    {
        auto tc = kvstore->begin(Vbid(0),
                                 std::make_unique<MockPersistenceCallback>());
        auto& mockPersistenceCallback =
                dynamic_cast<MockPersistenceCallback&>(*tc->cb);
        auto qi = makePendingItem(key, "value");
        qi->setBySeqno(1);
        qi->setDeleted(DeleteSource::Explicit);
        kvstore->set(*tc, qi);

        EXPECT_CALL(mockPersistenceCallback,
                    setCallback(_, FlushStateMutation::Insert))
                .Times(1);
        EXPECT_TRUE(kvstore->commit(std::move(tc), flush));
    }

    auto tc = kvstore->begin(Vbid(0),
                             std::make_unique<MockPersistenceCallback>());
    auto& mockPersistenceCallback =
            dynamic_cast<MockPersistenceCallback&>(*tc->cb);

    auto qi = makePendingItem(key, "value");
    qi->setBySeqno(2);
    qi->setDeleted(DeleteSource::Explicit);
    kvstore->set(*tc, qi);

    EXPECT_CALL(mockPersistenceCallback,
                setCallback(_, FlushStateMutation::Update))
            .Times(1);
    EXPECT_TRUE(kvstore->commit(std::move(tc), flush));
}

TEST_P(KVStoreParamTestSkipRocks, SyncDeletePrepareNotPurgedByTimestamp) {
    if (isNexus()) {
        // @TODO MB-47604: Run when we add compaction support
        GTEST_SKIP();
    }

    auto key = makeStoredDocKey("key");
    auto tc = kvstore->begin(Vbid(0), std::make_unique<PersistenceCallback>());

    auto qi = makePendingItem(key, "value");
    qi->setBySeqno(1);
    qi->setDeleted(DeleteSource::Explicit);
    qi->setExpTime(1);
    kvstore->set(*tc, qi);

    // Highest seqno is not eligible for purging so write a dummy item to make
    // the SyncDelete prepare eligible
    auto dummyItem = makeCommittedItem(makeStoredDocKey("dummy"), "dummy");
    dummyItem->setBySeqno(2);
    kvstore->set(*tc, dummyItem);

    EXPECT_TRUE(kvstore->commit(std::move(tc), flush));

    CompactionConfig compactionConfig;
    compactionConfig.purge_before_seq = 0;
    compactionConfig.purge_before_ts = 2;
    compactionConfig.drop_deletes = false;
    auto cctx = std::make_shared<CompactionContext>(vbid, compactionConfig, 0);
    {
        auto lock = getVbLock();
        EXPECT_TRUE(kvstore->compactDB(lock, cctx));
    }

    EXPECT_EQ(0, cctx->stats.tombstonesPurged);
}

class ReuseSnapshotCallback : public StatusCallback<GetValue> {
public:
    ReuseSnapshotCallback(uint64_t startSeqno,
                          uint64_t endSeqno,
                          uint64_t enomemSeqno)
        : startSeqno(startSeqno),
          endSeqno(endSeqno),
          enomemSeqno(enomemSeqno){};

    void callback(GetValue& result) override {
        EXPECT_LE(startSeqno, result.item->getBySeqno());
        EXPECT_LE(result.item->getBySeqno(), endSeqno);
        if (!didEnomem && result.item->getBySeqno() == enomemSeqno) {
            setStatus(cb::engine_errc::no_memory);
            didEnomem = true;
            return;
        }
        nItems++;
        setStatus(cb::engine_errc::success);
        return;
    }

    uint32_t nItems{0};

private:
    int64_t startSeqno{0};
    int64_t endSeqno{0};
    int64_t enomemSeqno{0};
    bool didEnomem{false};
};

// Simulate an ENOMEM error during scan and show that continuing
// the scan stays on the same snapshot.
TEST_P(KVStoreParamTest, reuseSeqIterator) {
    uint64_t seqno = 1;

    auto ctx = kvstore->begin(vbid, std::make_unique<PersistenceCallback>());
    for (int j = 0; j < 2; j++) {
        auto key = makeStoredDocKey("key" + std::to_string(j));
        auto qi = makeCommittedItem(key, "value");
        qi->setBySeqno(seqno++);
        kvstore->set(*ctx, qi);
    }
    // Need a valid snap end for couchstore
    flush.proposedVBState.lastSnapEnd = seqno - 1;

    kvstore->commit(std::move(ctx), flush);

    auto cb = std::make_unique<ReuseSnapshotCallback>(1, 2, 2);
    auto cl = std::make_unique<KVStoreTestCacheCallback>(1, 2, vbid);
    auto callback = cb.get();
    auto scanCtx =
            kvstore->initBySeqnoScanContext(std::move(cb),
                                            std::move(cl),
                                            vbid,
                                            1,
                                            DocumentFilter::ALL_ITEMS,
                                            ValueFilter::VALUES_COMPRESSED,
                                            SnapshotSource::Head);

    ASSERT_NE(nullptr, scanCtx);
    kvstore->scan(*scanCtx);
    ASSERT_EQ(callback->nItems, 1);

    ctx = kvstore->begin(vbid, std::make_unique<PersistenceCallback>());
    for (int j = 0; j < 2; j++) {
        auto key = makeStoredDocKey("key" + std::to_string(j));
        auto qi = makeCommittedItem(key, "value");
        qi->setBySeqno(seqno++);
        kvstore->set(*ctx, qi);
    }
    kvstore->commit(std::move(ctx), flush);

    CompactionConfig compactionConfig;
    compactionConfig.purge_before_seq = 0;
    compactionConfig.purge_before_ts = 0;
    compactionConfig.drop_deletes = false;
    auto cctx = std::make_shared<CompactionContext>(vbid, compactionConfig, 0);
    {
        auto lock = getVbLock();
        EXPECT_TRUE(kvstore->compactDB(lock, cctx));
    }

    kvstore->scan(*scanCtx);

    // We are picking up a scan which was prematurely stopped in a simulated
    // ENOMEM error. Since we've done a compaction, we have removed all the
    // remaining keys that would have been returned so this test should
    // be verifying that we haven't lost the original snapshot of the scan.
    EXPECT_EQ(callback->nItems, 2);
}

<<<<<<< HEAD
// Test to ensure that the CompactionContext::max_purged_seq is correctly set
// after calling KVStore::compactDB(). Our KVStoreRocksDB implementation
// currently doesn't set the purge seqno correctly and is hence skipped.
TEST_P(KVStoreParamTestSkipRocks, purgeSeqnoAfterCompaction) {
    uint64_t seqno = 1;
    auto ctx = kvstore->begin(vbid, std::make_unique<PersistenceCallback>());
    auto key = makeStoredDocKey("key");
    auto qi = makeCommittedItem(key, "value");
    qi->setBySeqno(seqno++);
    qi->setDeleted();
    kvstore->del(*ctx, qi);
    auto key2 = makeStoredDocKey("key2");
    auto qi2 = makeCommittedItem(key2, "value");
    qi2->setBySeqno(seqno++);
    kvstore->set(*ctx, qi2);
    ASSERT_TRUE(kvstore->commit(std::move(ctx), flush));

    CompactionConfig compactionConfig;
    compactionConfig.drop_deletes = true;
    auto cctx = std::make_shared<CompactionContext>(vbid, compactionConfig, 0);
    {
        auto lock = getVbLock();
        EXPECT_TRUE(kvstore->compactDB(lock, cctx));
    }
    EXPECT_EQ(1, cctx->stats.tombstonesPurged);
    EXPECT_EQ(1, cctx->max_purged_seq);
=======
TEST_P(KVStoreParamTest, GetBySeqno) {
    // @todo: move to cover more KVStores, for now only CouchKVStore has support
    if (GetParam() != "couchdb") {
        GTEST_SKIP();
    }

    const int nItems = 5;
    for (int ii = 1; ii < nItems; ++ii) {
        kvstore->begin(std::make_unique<TransactionContext>(vbid));
        auto key = makeStoredDocKey(std::to_string(ii));
        const std::string value = std::string(ii, 'a');
        std::unique_ptr<Item> item =
                std::make_unique<Item>(key,
                                       0,
                                       0,
                                       value.data(),
                                       value.size(),
                                       PROTOCOL_BINARY_RAW_BYTES,
                                       0,
                                       ii);
        kvstore->set(queued_item(std::move(item)));
    }

    auto item = makeCompressibleItem(Vbid(0),
                                     makeStoredDocKey("compressed"),
                                     "" /*body*/,
                                     PROTOCOL_BINARY_RAW_BYTES,
                                     false /*compressed*/,
                                     true /*xattr*/);
    item->setBySeqno(nItems);
    kvstore->set(queued_item(std::move(item)));
    kvstore->commit(flush);

    auto handle = kvstore->makeFileHandle(Vbid(0));

    for (int ii = 1; ii < nItems; ++ii) {
        auto gv = kvstore->getBySeqno(
                *handle, Vbid(0), ii, ValueFilter::KEYS_ONLY);
        EXPECT_EQ(cb::engine_errc::success, gv.getStatus());
        ASSERT_TRUE(gv.item);
        EXPECT_EQ(ii, gv.item->getBySeqno());
        EXPECT_EQ(makeStoredDocKey(std::to_string(ii)), gv.item->getKey());
        EXPECT_EQ(0, gv.item->getNBytes());
    }

    for (int ii = 1; ii < nItems; ++ii) {
        auto gv = kvstore->getBySeqno(
                *handle, Vbid(0), ii, ValueFilter::VALUES_DECOMPRESSED);
        EXPECT_EQ(cb::engine_errc::success, gv.getStatus());
        ASSERT_TRUE(gv.item);
        EXPECT_EQ(ii, gv.item->getBySeqno());
        EXPECT_EQ(makeStoredDocKey(std::to_string(ii)), gv.item->getKey());
        EXPECT_EQ(std::string(ii, 'a'), gv.item->getValueView());
    }

    // Check compressed
    {
        auto gv = kvstore->getBySeqno(
                *handle, Vbid(0), nItems, ValueFilter::VALUES_COMPRESSED);
        EXPECT_EQ(cb::engine_errc::success, gv.getStatus());
        ASSERT_TRUE(gv.item);
        EXPECT_EQ(nItems, gv.item->getBySeqno());
        EXPECT_EQ(makeStoredDocKey("compressed"), gv.item->getKey());
        EXPECT_TRUE(mcbp::datatype::is_snappy(gv.item->getDataType()));
    }

    // Check an unknown seqno
    auto gv = kvstore->getBySeqno(
            *handle, Vbid(0), ~0, ValueFilter::VALUES_DECOMPRESSED);
    EXPECT_EQ(cb::engine_errc::no_such_key, gv.getStatus());
    ASSERT_FALSE(gv.item);
>>>>>>> ed959017
}

static std::string kvstoreTestParams[] = {
#ifdef EP_USE_MAGMA
        "magma",
        "nexus_couchdb_magma",
        // @TODO MB-47604: Remove this variant as the above should cover it
        "nexus_magma_couchdb",
#endif
#ifdef EP_USE_ROCKSDB
        "rocksdb",
#endif
        "couchdb"};

INSTANTIATE_TEST_SUITE_P(KVStoreParam,
                         KVStoreParamTest,
                         ::testing::ValuesIn(kvstoreTestParams),
                         [](const ::testing::TestParamInfo<std::string>& info) {
                             return info.param;
                         });

static std::string kvstoreTestParamsSkipMagma[] = {
#ifdef EP_USE_ROCKSDB
        "rocksdb",
#endif
        "couchdb"};

INSTANTIATE_TEST_SUITE_P(KVStoreParam,
                         KVStoreParamTestSkipMagma,
                         ::testing::ValuesIn(kvstoreTestParamsSkipMagma),
                         [](const ::testing::TestParamInfo<std::string>& info) {
                             return info.param;
                         });

static std::string kvstoreTestParamsSkipRocks[] = {
#ifdef EP_USE_MAGMA
        "magma",
        "nexus_couchdb_magma",
        // @TODO MB-47604: Remove this variant as the above should cover it
        "nexus_magma_couchdb",
#endif
        "couchdb"};

INSTANTIATE_TEST_SUITE_P(KVStoreParam,
                         KVStoreParamTestSkipRocks,
                         ::testing::ValuesIn(kvstoreTestParamsSkipRocks),
                         [](const ::testing::TestParamInfo<std::string>& info) {
                             return info.param;
                         });

#ifdef EP_USE_ROCKSDB
// Test fixture for tests which run only on RocksDB.
class RocksDBKVStoreTest : public KVStoreTest {
protected:
    void SetUp() override {
        KVStoreTest::SetUp();
        Configuration config;
        config.parseConfiguration(
                ("dbname="s + data_dir + ";backend=rocksdb").c_str(),
                get_mock_server_api());
        WorkLoadPolicy workload(config.getMaxNumWorkers(),
                                config.getMaxNumShards());

        kvstoreConfig =
                std::make_unique<RocksDBKVStoreConfig>(config,
                                                       config.getBackend(),
                                                       workload.getNumShards(),
                                                       0 /*shardId*/);
        kvstore = setup_kv_store(*kvstoreConfig);
    }

    void TearDown() override {
        // Under RocksDB, removing the database folder (which is equivalent to
        // calling rocksdb::DestroyDB()) for a live DB is an undefined
        // behaviour. So, close the DB before destroying it.
        kvstore.reset();
        KVStoreTest::TearDown();
    }

    std::unique_ptr<KVStoreConfig> kvstoreConfig;
    std::unique_ptr<KVStoreIface> kvstore;
};

// Verify that RocksDB internal stats are returned
TEST_F(RocksDBKVStoreTest, StatsTest) {
    size_t value;

    // Memory Usage
    EXPECT_TRUE(kvstore->getStat("kMemTableTotal", value));
    EXPECT_TRUE(kvstore->getStat("kMemTableUnFlushed", value));
    EXPECT_TRUE(kvstore->getStat("kTableReadersTotal", value));
    EXPECT_TRUE(kvstore->getStat("kCacheTotal", value));

    // MemTable Size per CF
    EXPECT_TRUE(kvstore->getStat("default_kSizeAllMemTables", value));
    EXPECT_TRUE(kvstore->getStat("seqno_kSizeAllMemTables", value));

    // Block Cache
    Configuration config;

    // Note: we need to switch-on DB Statistics
    auto configStr = ("dbname="s + data_dir +
                      ";backend=rocksdb;rocksdb_stats_level=kAll");
    config.parseConfiguration(configStr.c_str(), get_mock_server_api());
    WorkLoadPolicy workload(config.getMaxNumWorkers(),
                            config.getMaxNumShards());

    kvstoreConfig =
            std::make_unique<RocksDBKVStoreConfig>(config,
                                                   config.getBackend(),
                                                   workload.getNumShards(),
                                                   0 /*shardId*/);
    // Close the opened DB instance
    kvstore.reset();
    // Re-open with the new configuration
    kvstore = setup_kv_store(*kvstoreConfig);
    EXPECT_TRUE(kvstore->getStat("rocksdb.block.cache.hit", value));
    EXPECT_TRUE(kvstore->getStat("rocksdb.block.cache.miss", value));
    EXPECT_TRUE(kvstore->getStat("rocksdb.block.cache.data.hit", value));
    EXPECT_TRUE(kvstore->getStat("rocksdb.block.cache.data.miss", value));
    EXPECT_TRUE(kvstore->getStat("rocksdb.block.cache.index.hit", value));
    EXPECT_TRUE(kvstore->getStat("rocksdb.block.cache.index.miss", value));
    EXPECT_TRUE(kvstore->getStat("rocksdb.block.cache.filter.hit", value));
    EXPECT_TRUE(kvstore->getStat("rocksdb.block.cache.filter.miss", value));

    // Disk Usage per-CF
    EXPECT_TRUE(kvstore->getStat("default_kTotalSstFilesSize", value));
    EXPECT_TRUE(kvstore->getStat("seqno_kTotalSstFilesSize", value));

    // Scan stats
    EXPECT_TRUE(kvstore->getStat("scan_totalSeqnoHits", value));
    EXPECT_TRUE(kvstore->getStat("scan_oldSeqnoHits", value));
}

// Verify that a wrong value of 'rocksdb_statistics_option' is caught
TEST_F(RocksDBKVStoreTest, StatisticsOptionWrongValueTest) {
    Configuration config;
    const auto baseConfig = "dbname="s + data_dir + ";backend=rocksdb";

    // Test wrong value
    config.parseConfiguration(
            (baseConfig + ";rocksdb_stats_level=wrong_value").c_str(),
            get_mock_server_api());
    WorkLoadPolicy workload(config.getMaxNumWorkers(),
                            config.getMaxNumShards());
    kvstoreConfig =
            std::make_unique<RocksDBKVStoreConfig>(config,
                                                   config.getBackend(),
                                                   workload.getNumShards(),
                                                   0 /*shardId*/);

    // Close the opened DB instance
    kvstore.reset();
    // Re-open with the new configuration
    EXPECT_THROW(kvstore = setup_kv_store(*kvstoreConfig),
                 std::invalid_argument);

    // Test one right value
    config.parseConfiguration(
            (baseConfig + ";rocksdb_stats_level=kAll").c_str(),
            get_mock_server_api());
    kvstoreConfig =
            std::make_unique<RocksDBKVStoreConfig>(config,
                                                   config.getBackend(),
                                                   workload.getNumShards(),
                                                   0 /*shardId*/);
    // Close the opened DB instance
    kvstore.reset();
    // Re-open with the new configuration
    kvstore = setup_kv_store(*kvstoreConfig);
}
#endif

MockGetValueCallback::MockGetValueCallback() = default;
MockGetValueCallback::~MockGetValueCallback() = default;<|MERGE_RESOLUTION|>--- conflicted
+++ resolved
@@ -1406,34 +1406,6 @@
     EXPECT_EQ(callback->nItems, 2);
 }
 
-<<<<<<< HEAD
-// Test to ensure that the CompactionContext::max_purged_seq is correctly set
-// after calling KVStore::compactDB(). Our KVStoreRocksDB implementation
-// currently doesn't set the purge seqno correctly and is hence skipped.
-TEST_P(KVStoreParamTestSkipRocks, purgeSeqnoAfterCompaction) {
-    uint64_t seqno = 1;
-    auto ctx = kvstore->begin(vbid, std::make_unique<PersistenceCallback>());
-    auto key = makeStoredDocKey("key");
-    auto qi = makeCommittedItem(key, "value");
-    qi->setBySeqno(seqno++);
-    qi->setDeleted();
-    kvstore->del(*ctx, qi);
-    auto key2 = makeStoredDocKey("key2");
-    auto qi2 = makeCommittedItem(key2, "value");
-    qi2->setBySeqno(seqno++);
-    kvstore->set(*ctx, qi2);
-    ASSERT_TRUE(kvstore->commit(std::move(ctx), flush));
-
-    CompactionConfig compactionConfig;
-    compactionConfig.drop_deletes = true;
-    auto cctx = std::make_shared<CompactionContext>(vbid, compactionConfig, 0);
-    {
-        auto lock = getVbLock();
-        EXPECT_TRUE(kvstore->compactDB(lock, cctx));
-    }
-    EXPECT_EQ(1, cctx->stats.tombstonesPurged);
-    EXPECT_EQ(1, cctx->max_purged_seq);
-=======
 TEST_P(KVStoreParamTest, GetBySeqno) {
     // @todo: move to cover more KVStores, for now only CouchKVStore has support
     if (GetParam() != "couchdb") {
@@ -1442,7 +1414,7 @@
 
     const int nItems = 5;
     for (int ii = 1; ii < nItems; ++ii) {
-        kvstore->begin(std::make_unique<TransactionContext>(vbid));
+        auto ctx = kvstore->begin(vbid);
         auto key = makeStoredDocKey(std::to_string(ii));
         const std::string value = std::string(ii, 'a');
         std::unique_ptr<Item> item =
@@ -1454,7 +1426,8 @@
                                        PROTOCOL_BINARY_RAW_BYTES,
                                        0,
                                        ii);
-        kvstore->set(queued_item(std::move(item)));
+        kvstore->set(*ctx, queued_item(std::move(item)));
+        kvstore->commit(std::move(ctx), flush);
     }
 
     auto item = makeCompressibleItem(Vbid(0),
@@ -1463,9 +1436,10 @@
                                      PROTOCOL_BINARY_RAW_BYTES,
                                      false /*compressed*/,
                                      true /*xattr*/);
+    auto ctx = kvstore->begin(vbid);
     item->setBySeqno(nItems);
-    kvstore->set(queued_item(std::move(item)));
-    kvstore->commit(flush);
+    kvstore->set(*ctx, queued_item(std::move(item)));
+    kvstore->commit(std::move(ctx), flush);
 
     auto handle = kvstore->makeFileHandle(Vbid(0));
 
@@ -1505,7 +1479,34 @@
             *handle, Vbid(0), ~0, ValueFilter::VALUES_DECOMPRESSED);
     EXPECT_EQ(cb::engine_errc::no_such_key, gv.getStatus());
     ASSERT_FALSE(gv.item);
->>>>>>> ed959017
+}
+
+// Test to ensure that the CompactionContext::max_purged_seq is correctly set
+// after calling KVStore::compactDB(). Our KVStoreRocksDB implementation
+// currently doesn't set the purge seqno correctly and is hence skipped.
+TEST_P(KVStoreParamTestSkipRocks, purgeSeqnoAfterCompaction) {
+    uint64_t seqno = 1;
+    auto ctx = kvstore->begin(vbid, std::make_unique<PersistenceCallback>());
+    auto key = makeStoredDocKey("key");
+    auto qi = makeCommittedItem(key, "value");
+    qi->setBySeqno(seqno++);
+    qi->setDeleted();
+    kvstore->del(*ctx, qi);
+    auto key2 = makeStoredDocKey("key2");
+    auto qi2 = makeCommittedItem(key2, "value");
+    qi2->setBySeqno(seqno++);
+    kvstore->set(*ctx, qi2);
+    ASSERT_TRUE(kvstore->commit(std::move(ctx), flush));
+
+    CompactionConfig compactionConfig;
+    compactionConfig.drop_deletes = true;
+    auto cctx = std::make_shared<CompactionContext>(vbid, compactionConfig, 0);
+    {
+        auto lock = getVbLock();
+        EXPECT_TRUE(kvstore->compactDB(lock, cctx));
+    }
+    EXPECT_EQ(1, cctx->stats.tombstonesPurged);
+    EXPECT_EQ(1, cctx->max_purged_seq);
 }
 
 static std::string kvstoreTestParams[] = {
