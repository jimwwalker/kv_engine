--- conflicted
+++ resolved
@@ -308,7 +308,6 @@
     ASSERT_TRUE(wasHookExecuted);
 }
 
-<<<<<<< HEAD
 TEST_F(VBAdaptorsTest, RevisitingVisitor) {
     class RevisitingVisitor : public InterruptableVBucketVisitor {
     public:
@@ -356,7 +355,8 @@
 
     EXPECT_THAT(visited,
                 ElementsAre(Vbid(0), Vbid(1), Vbid(1), Vbid(2), Vbid(0)));
-=======
+}
+
 class MockInterruptVisitor : public InterruptableVBucketVisitor {
 public:
     MOCK_METHOD0(shouldInterrupt, ExecutionState());
@@ -398,5 +398,4 @@
 
     EXPECT_FALSE(task->run());
     EXPECT_EQ(task->getDescription(), "Task on vb:1");
->>>>>>> ff696599
 }