--- conflicted
+++ resolved
@@ -129,12 +129,8 @@
         EXPECT_EQ(write.deletion, sv->isDeleted());
     }
 
-<<<<<<< HEAD
     EXPECT_EQ(initialNumItems + writes.size(), ckptList.back()->getNumItems());
-=======
-    ASSERT_EQ(1, ckptList.size());
-    EXPECT_EQ(initialNumItems + writes.size(), ckptList.front()->getNumItems());
->>>>>>> 87dd4209
+
     for (const auto& qi : *ckptList.front()) {
         if (!qi->isCheckPointMetaItem()) {
             EXPECT_EQ(queue_op::pending_sync_write, qi->getOperation());
@@ -575,15 +571,9 @@
         const auto sv = ht->findForWrite(key).storedValue;
         ASSERT_NE(nullptr, sv);
         EXPECT_EQ(CommittedState::Pending, sv->getCommitted());
-<<<<<<< HEAD
 
         ASSERT_EQ(2, ckptList.back()->getNumItems());
-        for (const auto& qi : *ckptList.back()) {
-=======
-        EXPECT_EQ(1, ckptList.size());
-        ASSERT_EQ(2, ckptList.front()->getNumItems());
         for (const auto& qi : *ckptList.front()) {
->>>>>>> 87dd4209
             if (!qi->isCheckPointMetaItem()) {
                 EXPECT_EQ(queue_op::pending_sync_write, qi->getOperation());
                 EXPECT_EQ(preparedSeqno, qi->getBySeqno());
@@ -597,15 +587,9 @@
         ASSERT_NE(nullptr, sv);
         EXPECT_NE(nullptr, ht->findForWrite(key).storedValue);
         EXPECT_EQ(CommittedState::CommittedViaPrepare, sv->getCommitted());
-<<<<<<< HEAD
 
         EXPECT_EQ(2, ckptList.back()->getNumItems());
-        for (const auto& qi : *ckptList.back()) {
-=======
-        EXPECT_EQ(1, ckptList.size());
-        EXPECT_EQ(2, ckptList.front()->getNumItems());
         for (const auto& qi : *ckptList.front()) {
->>>>>>> 87dd4209
             if (!qi->isCheckPointMetaItem()) {
                 EXPECT_EQ(queue_op::commit_sync_write, qi->getOperation());
                 EXPECT_GT(qi->getBySeqno() /*commitSeqno*/, preparedSeqno);
