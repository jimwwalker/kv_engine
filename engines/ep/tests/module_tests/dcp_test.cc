--- conflicted
+++ resolved
@@ -2021,22 +2021,6 @@
     auto* statsCookie = create_mock_cookie(engine.get());
 
     // create producers
-<<<<<<< HEAD
-    // Producer for conn type "fts" - the type is not special, it's just a
-    // string which will be extracted from the conn name.
-    auto producer1 =
-            std::make_shared<MockDcpProducer>(*engine,
-                                              producerCookie1,
-                                              "eq_dcpq:fts:foo",
-                                              cb::mcbp::DcpOpenFlag::None);
-
-    // Oroducer for "views"
-    auto producer2 =
-            std::make_shared<MockDcpProducer>(*engine,
-                                              producerCookie2,
-                                              "eq_dcpq:views:bar",
-                                              cb::mcbp::DcpOpenFlag::None);
-=======
     std::array<std::shared_ptr<MockDcpProducer>, 4> producers;
     size_t idx = 0;
     for (const char* name :
@@ -2048,11 +2032,10 @@
                 std::make_shared<MockDcpProducer>(*engine,
                                                   producerCookies.at(idx),
                                                   name,
-                                                  /*flags*/ 0);
+                                                  cb::mcbp::DcpOpenFlag::None);
         ++idx;
     }
 
->>>>>>> 7f651178
     // Create a consumer for conn type "replication"
     auto consumer = std::make_shared<MockDcpConsumer>(*engine,
                                                       consumerCookie,
