--- conflicted
+++ resolved
@@ -66,120 +66,6 @@
 }
 } // namespace std::chrono
 
-<<<<<<< HEAD
-/**
- * The DCP tests wants to mock around with the notify_io_complete
- * method. Previously we copied in a new notify_io_complete method, but
- * we can't do that as the cookie interface contains virtual pointers.
- * An easier approach is to create a class which just wraps the server
- * API and we may subclass this class to override whatever method we want
- *
- * The constructor installs itself as the mock server cookie interface,
- * and the destructor reinstalls the original server cookie interfa
- */
-class WrappedServerCookieIface : public ServerCookieIface {
-public:
-    WrappedServerCookieIface() : wrapped(get_mock_server_api()->cookie) {
-        get_mock_server_api()->cookie = this;
-    }
-
-    ~WrappedServerCookieIface() override {
-        get_mock_server_api()->cookie = wrapped;
-    }
-    void setDcpConnHandler(const CookieIface& cookie,
-                           DcpConnHandlerIface* handler) override {
-        wrapped->setDcpConnHandler(cookie, handler);
-    }
-    DcpConnHandlerIface* getDcpConnHandler(const CookieIface& cookie) override {
-        return wrapped->getDcpConnHandler(cookie);
-    }
-    void setDcpFlowControlBufferSize(const CookieIface& cookie,
-                                     std::size_t size) override {
-        wrapped->setDcpFlowControlBufferSize(cookie, size);
-    }
-    void notify_io_complete(const CookieIface& cookie,
-                            cb::engine_errc status) override {
-        return wrapped->notify_io_complete(cookie, status);
-    }
-    void scheduleDcpStep(const CookieIface& cookie) override {
-        wrapped->scheduleDcpStep(cookie);
-    }
-    void reserve(const CookieIface& cookie) override {
-        wrapped->reserve(cookie);
-    }
-    void release(const CookieIface& cookie) override {
-        wrapped->release(cookie);
-    }
-    void set_priority(const CookieIface& cookie,
-                      ConnectionPriority priority) override {
-        return wrapped->set_priority(cookie, priority);
-    }
-    ConnectionPriority get_priority(const CookieIface& cookie) override {
-        return wrapped->get_priority(cookie);
-    }
-    uint64_t get_connection_id(const CookieIface& cookie) override {
-        return wrapped->get_connection_id(cookie);
-    }
-    cb::rbac::PrivilegeAccess check_privilege(
-            const CookieIface& cookie,
-            cb::rbac::Privilege privilege,
-            std::optional<ScopeID> sid,
-            std::optional<CollectionID> cid) override {
-        return wrapped->check_privilege(cookie, privilege, sid, cid);
-    }
-    cb::rbac::PrivilegeAccess check_for_privilege_at_least_in_one_collection(
-            const CookieIface& cookie, cb::rbac::Privilege privilege) override {
-        return wrapped->check_for_privilege_at_least_in_one_collection(
-                cookie, privilege);
-    }
-    uint32_t get_privilege_context_revision(
-            const CookieIface& cookie) override {
-        return wrapped->get_privilege_context_revision(cookie);
-    }
-    cb::mcbp::Status engine_error2mcbp(const CookieIface& cookie,
-                                       cb::engine_errc code) override {
-        return wrapped->engine_error2mcbp(cookie, code);
-    }
-    std::pair<uint32_t, std::string> get_log_info(
-            const CookieIface& cookie) override {
-        return wrapped->get_log_info(cookie);
-    }
-    std::string get_authenticated_user(const CookieIface& cookie) override {
-        return wrapped->get_authenticated_user(cookie);
-    }
-    in_port_t get_connected_port(const CookieIface& cookie) override {
-        return wrapped->get_connected_port(cookie);
-    }
-    void set_error_context(CookieIface& cookie,
-                           std::string_view message) override {
-        wrapped->set_error_context(cookie, message);
-    }
-    void set_error_json_extras(CookieIface& cookie,
-                               const nlohmann::json& json) override {
-        wrapped->set_error_json_extras(cookie, json);
-    }
-    void set_unknown_collection_error_context(CookieIface& cookie,
-                                              uint64_t manifestUid) override {
-        wrapped->set_unknown_collection_error_context(cookie, manifestUid);
-    }
-    bool is_valid_json(CookieIface& cookie, std::string_view view) override {
-        return wrapped->is_valid_json(cookie, view);
-    }
-    void send_response(const CookieIface& cookie,
-                       cb::engine_errc status,
-                       std::string_view view) override {
-        wrapped->send_response(cookie, status, view);
-    }
-    void execution_complete(const CookieIface& cookie) override {
-        wrapped->execution_complete(cookie);
-    }
-
-protected:
-    ServerCookieIface* wrapped;
-};
-
-=======
->>>>>>> 84f34ca1
 void DCPTest::SetUp() {
     EventuallyPersistentEngineTest::SetUp();
 
