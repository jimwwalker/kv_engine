--- conflicted
+++ resolved
@@ -192,15 +192,10 @@
         }
     };
 
-<<<<<<< HEAD
-    ActiveReplicaManifest() : lastCompleteDeletionArgs(0) {
-        config.parseConfiguration({});
-=======
     ActiveReplicaManifest(bool transferFlatBuffers)
         : lastCompleteDeletionArgs(0),
           transferFlatBuffers(transferFlatBuffers) {
-        config.parseConfiguration("", get_mock_server_api());
->>>>>>> 1f42ae8c
+        config.parseConfiguration({});
         checkpoint_config = std::make_unique<CheckpointConfig>(config);
 
         vbA = std::make_shared<EPVBucket>(
@@ -443,7 +438,8 @@
                         const auto* collection = Collections::VB::Manifest::
                                 getDroppedCollectionFlatbuffer(
                                         qi->getValueView());
-                        replica.wlock().replicaDrop(
+                        folly::SharedMutex::ReadHolder rlh(vbR->getStateLock());
+                        replica.wlock(rlh).replicaDrop(
                                 *vbR,
                                 Collections::ManifestUid{collection->uid()},
                                 collection->collectionId(),
@@ -455,7 +451,8 @@
                         if (collection->ttlValid()) {
                             maxTtl = std::chrono::seconds(collection->maxTtl());
                         }
-                        replica.wlock().replicaCreate(
+                        folly::SharedMutex::ReadHolder rlh(vbR->getStateLock());
+                        replica.wlock(rlh).replicaCreate(
                                 *vbR,
                                 Collections::ManifestUid{collection->uid()},
                                 {collection->scopeId(),
@@ -470,7 +467,8 @@
                     if (qi->isDeleted()) {
                         const auto* scope = Collections::VB::Manifest::
                                 getDroppedScopeFlatbuffer(qi->getValueView());
-                        replica.wlock().replicaDropScope(
+                        folly::SharedMutex::ReadHolder rlh(vbR->getStateLock());
+                        replica.wlock(rlh).replicaDropScope(
                                 *vbR,
                                 Collections::ManifestUid{scope->uid()},
                                 scope->scopeId(),
@@ -479,8 +477,8 @@
                         const auto* scope =
                                 Collections::VB::Manifest::getScopeFlatbuffer(
                                         qi->getValueView());
-
-                        replica.wlock().replicaCreateScope(
+                        folly::SharedMutex::ReadHolder rlh(vbR->getStateLock());
+                        replica.wlock(rlh).replicaCreateScope(
                                 *vbR,
                                 Collections::ManifestUid{scope->uid()},
                                 scope->scopeId(),
