--- conflicted
+++ resolved
@@ -1058,11 +1058,8 @@
     changes.collectionsToCreate.push_back({std::make_pair(0, 8),
                                            "name1",
                                            cb::NoExpiryLimit,
-<<<<<<< HEAD
-                                           Collections::Metered::Yes});
-=======
+                                           Collections::Metered::Yes,
                                            CanDeduplicate::Yes});
->>>>>>> 836e683b
     value = manifest.getActiveManifest().public_applyCreates(
             manifest.getActiveVB(), changes);
     ASSERT_TRUE(value.has_value());
@@ -1074,19 +1071,13 @@
     changes.collectionsToCreate.push_back({std::make_pair(0, 8),
                                            "name2",
                                            cb::NoExpiryLimit,
-<<<<<<< HEAD
-                                           Collections::Metered::Yes});
-    changes.collectionsToCreate.push_back({std::make_pair(0, 9),
-                                           "name3",
-                                           cb::NoExpiryLimit,
-                                           Collections::Metered::Yes});
-=======
+                                           Collections::Metered::Yes,
                                            CanDeduplicate::Yes});
     changes.collectionsToCreate.push_back({std::make_pair(0, 9),
                                            "name3",
                                            cb::NoExpiryLimit,
+                                           Collections::Metered::Yes,
                                            CanDeduplicate::No});
->>>>>>> 836e683b
     EXPECT_EQ(1, manifest.getActiveManifest().size());
     value = manifest.getActiveManifest().public_applyCreates(
             manifest.getActiveVB(), changes);
