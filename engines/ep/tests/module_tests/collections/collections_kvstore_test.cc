--- conflicted
+++ resolved
@@ -310,26 +310,28 @@
 
     m1 = m2;
     EXPECT_EQ(m1, m2);
-<<<<<<< HEAD
     // Add a collection but check a different metered state is noticed
-=======
-    // Add a collection but check a different history state is noticed
->>>>>>> 0278a4d4
     auto c1 = Collections::CollectionMetaData{ScopeID{88},
                                               CollectionID{102},
                                               "c1",
                                               {},
-<<<<<<< HEAD
                                               Collections::Metered::No,
                                               CanDeduplicate::Yes};
     m1.collections.push_back(OpenCollection{0, c1});
     c1.metered = Collections::Metered::Yes;
-=======
+    m2.collections.push_back(OpenCollection{0, c1});
+    EXPECT_NE(m1, m2);
+
+    // Add a collection but check a different history state is noticed
+    auto c2 = Collections::CollectionMetaData{ScopeID{88},
+                                              CollectionID{103},
+                                              "c2",
+                                              {},
+                                              Collections::Metered::No,
                                               CanDeduplicate::Yes};
-    m1.collections.push_back(OpenCollection{0, c1});
-    c1.canDeduplicate = CanDeduplicate::No;
->>>>>>> 0278a4d4
-    m2.collections.push_back(OpenCollection{0, c1});
+    m1.collections.push_back(OpenCollection{0, c2});
+    c2.canDeduplicate = CanDeduplicate::No;
+    m2.collections.push_back(OpenCollection{0, c2});
     EXPECT_NE(m1, m2);
 }
 
