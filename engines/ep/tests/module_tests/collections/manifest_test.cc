--- conflicted
+++ resolved
@@ -401,11 +401,7 @@
                 "scopes":[{"name":"_default", "uid":"0",
                 "collections":[]}]})",
             // mix-case uid is fine
-<<<<<<< HEAD
             R"({"uid" : "AbCd12",
-=======
-            R"({"uid" : "FbCd1",
->>>>>>> d820c486
                 "scopes":[{"name":"_default", "uid":"0",
                 "collections":[]}]})",
 
@@ -450,14 +446,12 @@
                           {"name":"s1", "uid":"8",
                            "limits": {},
                            "collections":[]}]})",
-<<<<<<< HEAD
             R"({"uid" : "1",
                 "scopes":[{"name":"_default", "uid":"0",
                 "collections":[{"name":"test0","uid":"8", "metered":true}]}]})",
             R"({"uid" : "1",
                 "scopes":[{"name":"_default", "uid":"0",
-                "collections":[{"name":"test1","uid":"8", "metered":false}]}]})"};
-=======
+                "collections":[{"name":"test1","uid":"8", "metered":false}]}]})",
             // scope which supports change history
             R"({"uid" : "1",
                 "scopes":[{"name":"_default", "uid":"0", "collections":[]},
@@ -468,7 +462,6 @@
             R"({"uid" : "1",
                 "scopes":[{"name":"_default", "uid":"0",
                 "collections":[{"name":"brewery","uid":"8","history":true}]}]})"};
->>>>>>> d820c486
 
     for (auto& manifest : invalidManifests) {
         try {
