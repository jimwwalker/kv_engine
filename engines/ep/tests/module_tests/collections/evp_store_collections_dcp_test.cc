--- conflicted
+++ resolved
@@ -3031,11 +3031,8 @@
         expected--;
     }
 
-<<<<<<< HEAD
-    auto checkKVS = [dropAtEnd, expected, &target](KVStoreIface& kvs, Vbid id) {
-=======
-    auto checkKVS = [dropAtEnd, expected, &target, &cm](KVStore& kvs, Vbid id) {
->>>>>>> 3833e6d2
+    auto checkKVS = [dropAtEnd, expected, &target, &cm](KVStoreIface& kvs,
+                                                        Vbid id) {
         auto [status, dropped] = kvs.getDroppedCollections(id);
         ASSERT_TRUE(status);
         EXPECT_TRUE(dropped.empty());
