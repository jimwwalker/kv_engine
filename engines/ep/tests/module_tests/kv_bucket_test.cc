/* -*- Mode: C++; tab-width: 4; c-basic-offset: 4; indent-tabs-mode: nil -*- */
/*
 *     Copyright 2017-Present Couchbase, Inc.
 *
 *   Use of this software is governed by the Business Source License included
 *   in the file licenses/BSL-Couchbase.txt.  As of the Change Date specified
 *   in that file, in accordance with the Business Source License, use of this
 *   software will be governed by the Apache License, Version 2.0, included in
 *   the file licenses/APL2.txt.
 */

/*
 * Unit tests for the KVBucket class.
 */

#include "kv_bucket_test.h"

#include "../mock/mock_dcp_producer.h"
#include "access_scanner.h"
#include "bgfetcher.h"
#include "checkpoint.h"
#include "checkpoint_manager.h"
#include "checkpoint_remover.h"
#include "collections/collection_persisted_stats.h"
#include "collections/vbucket_manifest_handles.h"
#include "dcp/dcpconnmap.h"
#include "dcp/flow-control-manager.h"
#include "ep_bucket.h"
#include "ep_engine.h"
#include "ep_time.h"
#include "ep_vb.h"
#include "evp_store_single_threaded_test.h"
#include "failover-table.h"
#include "flusher.h"
#ifdef EP_USE_MAGMA
#include "kvstore/magma-kvstore/magma-kvstore_config.h"
#endif
#include "item_compressor.h"
#include "kvstore/couch-kvstore/couch-kvstore-config.h"
#include "kvstore/couch-kvstore/couch-kvstore.h"
#include "lambda_task.h"
#include "seqno_persistence_notify_task.h"
#include "tasks.h"
#include "tests/mock/mock_couch_kvstore.h"
#include "tests/mock/mock_global_task.h"
#include "tests/mock/mock_synchronous_ep_engine.h"
#include "tests/module_tests/test_helpers.h"
#include "thread_gate.h"
#include "vbucketdeletiontask.h"
#include "warmup.h"
#include <executor/fake_executorpool.h>
#include <executor/globaltask.h>

#ifdef EP_USE_MAGMA
#include "../mock/mock_magma_kvstore.h"
#endif

#include <folly/Random.h>
#include <folly/portability/GMock.h>
#include <mcbp/protocol/framebuilder.h>
#include <platform/compress.h>
#include <platform/dirutils.h>
#include <programs/engine_testapp/mock_cookie.h>
#include <programs/engine_testapp/mock_server.h>
#include <xattr/blob.h>
#include <xattr/utils.h>

#include <chrono>
#include <thread>

KVBucketTest::KVBucketTest() : test_dbname(getProcessUniqueDatabaseName()) {
}

void KVBucketTest::SetUp() {
    // Paranoia - kill any existing files in case they are left over
    // from a previous run.
    std::filesystem::remove_all(test_dbname);

    if (!ExecutorPool::exists()) {
        ExecutorPool::create();
    }
    initialise(config_string);
    Expects(ObjectRegistry::getCurrentEngine() &&
            "After initialise() the calling thread should be associated with "
            "the newly-created engine");

    if (completeWarmup && engine->getKVBucket()->getPrimaryWarmup()) {
        engine->getKVBucket()->getPrimaryWarmup()->setFinishedLoading();
        engine->getKVBucket()->getPrimaryWarmup()->notifyWaitingCookies(
                cb::engine_errc::success);
    }
}

void KVBucketTest::initialise(std::string_view baseConfig) {
    {
        // Build up the full config string needed to create the engine.
        // Config defined in it's own scope to ensure correct memory accounting
        // - we want to destroy (deallocate) it against the no-bucket context.
        auto config = std::string{baseConfig};

        // Add dbname to config string.
        if (!config.empty()) {
            config += ";";
        }
        config += "dbname=" + test_dbname;

        // Need to initialize ep_real_time and friends.
        initialize_time_functions(get_mock_server_api()->core);

        if (config.find("backend=magma") != std::string::npos) {
            config += ";" + magmaConfig;
        }

        // unless otherwise specified in the config, default to disabling
        // the expiry pager. Tests which do not cover the expiry pager often
        // make expectations about the executor futurepool, and don't expect the
        // expiry pager to be present.
        if (config.find("exp_pager_enabled") == std::string::npos) {
            config += ";exp_pager_enabled=false";
        }

        engine = SynchronousEPEngine::build(config);
        Expects(ObjectRegistry::getCurrentEngine() &&
                "Expect current thread is associated with 'engine' after "
                "build()ing it so any subsequent allocations below are "
                "accounted to 'engine' correctly.");

        // Switch back to no-engine before scope ends, so config is destroyed
        // against no-bucket.
        ObjectRegistry::onSwitchThread(nullptr);
    }

    // Switch current engine back to the one just created, so additional
    // setup below correctly accounts any further allocations.
    ObjectRegistry::onSwitchThread(engine.get());

    store = engine->getKVBucket();

    auto& epConfig = engine->getConfiguration();
    const auto numChkTasks = epConfig.getCheckpointRemoverTaskCount();
    for (size_t id = 0; id < numChkTasks; ++id) {
        auto task = std::make_shared<CheckpointMemRecoveryTask>(
                *engine,
                engine->getEpStats(),
                epConfig.getChkRemoverStime(),
                id);
        store->chkRemovers.emplace_back(task);
    }

    store->initializeExpiryPager(epConfig);

    auto numCkptDestroyers =
            engine->getConfiguration().getCheckpointDestructionTasks();
    auto locked = store->ckptDestroyerTasks.wlock();
    for (size_t i = 0; i < numCkptDestroyers; ++i) {
        locked->push_back(
                std::make_shared<CheckpointDestroyerTask>(*engine));
    }

    // Note cookies are owned by the frontend (not any specific engine) so
    // should not be allocated in the engine's context.
    {
        NonBucketAllocationGuard guard;
        cookie = create_mock_cookie(engine.get());
    }
}

void KVBucketTest::TearDown() {
    destroy();
    // Shutdown the ExecutorPool singleton (initialized when we create
    // an EPBucket object). Must happen after engine
    // has been destroyed (to allow the tasks the engine has
    // registered a chance to be unregistered).
    ExecutorPool::shutdown();
    // Cleanup any files we created.
    std::filesystem::remove_all(test_dbname);
}

void KVBucketTest::destroy(bool force) {
    {
        NonBucketAllocationGuard guard;
        destroy_mock_cookie(cookie);
    }
    engine->getDcpConnMap().manageConnections();
    engine.get_deleter().force = force;
    engine.reset();
}

void KVBucketTest::reinitialise(std::string config, bool force) {
    destroy(force);
    initialise(config);
}

Item KVBucketTest::store_item(Vbid vbid,
                              const DocKeyView& key,
                              const std::string& value,
                              uint32_t exptime,
                              const std::vector<cb::engine_errc>& expected,
                              protocol_binary_datatype_t datatype,
                              std::optional<cb::durability::Requirements> reqs,
                              bool deleted) {
    auto item = make_item(vbid, key, value, exptime, datatype);
    if (reqs) {
        item.setPendingSyncWrite(*reqs);
    }
    if (deleted) {
        item.setDeleted(DeleteSource::Explicit);
    }
    auto returnCode = store->set(item, cookie);
    // Doing the EXPECT this way as it is a less noisy when many operations fail
    auto expectedCount =
            std::count(expected.begin(), expected.end(), returnCode);
    EXPECT_NE(0, expectedCount)
            << "unexpected error:" << cb::to_string(returnCode)
            << " for key:" << key.to_string();
    return item;
}

Item KVBucketTest::store_pending_item(
        Vbid vbid,
        const DocKeyView& key,
        const std::string& value,
        uint32_t exptime,
        const std::vector<cb::engine_errc>& expected,
        protocol_binary_datatype_t datatype,
        std::optional<cb::durability::Requirements> reqs,
        bool deleted) {
    return store_item(
            vbid, key, value, exptime, expected, datatype, reqs, deleted);
}

Item KVBucketTest::store_deleted_item(
        Vbid vbid,
        const DocKeyView& key,
        const std::string& value,
        uint32_t exptime,
        const std::vector<cb::engine_errc>& expected,
        protocol_binary_datatype_t datatype,
        std::optional<cb::durability::Requirements> reqs) {
    return store_item(vbid,
                      key,
                      value,
                      exptime,
                      expected,
                      value.size() ? datatype : PROTOCOL_BINARY_RAW_BYTES,
                      reqs,
                      true);
}

::testing::AssertionResult KVBucketTest::store_items(
        int nitems,
        Vbid vbid,
        const DocKeyView& key,
        const std::string& value,
        uint32_t exptime,
        protocol_binary_datatype_t datatype) {
    for (int ii = 0; ii < nitems; ii++) {
        auto keyii = makeStoredDocKey(
                std::string(reinterpret_cast<const char*>(
                                    key.makeDocKeyWithoutCollectionID().data()),
                            key.makeDocKeyWithoutCollectionID().size()) +
                        std::to_string(ii),
                key.getCollectionID());
        auto item = make_item(vbid, keyii, value, exptime, datatype);
        auto err = store->set(item, cookie);
        if (cb::engine_errc::success != err) {
            return ::testing::AssertionFailure()
                   << "Failed to store key:'" << keyii.to_string()
                   << "' error:" << err;
        }
    }
    return ::testing::AssertionSuccess();
}

::testing::AssertionResult KVBucketTest::store_item_replica(
        Vbid vbid,
        const DocKeyView& key,
        const std::string& value,
        uint64_t seqno,
        uint32_t exptime,
        const cb::engine_errc expected,
        protocol_binary_datatype_t datatype,
        std::optional<cb::durability::Requirements> reqs,
        bool deleted) {
    auto item = make_item(vbid, key, value, exptime, datatype);
    if (reqs) {
        item.setPendingSyncWrite(*reqs);
    }
    if (deleted) {
        item.setDeleted(DeleteSource::Explicit);
    }
    item.setBySeqno(seqno);
    item.setCas();

    auto returnCode = store->setWithMeta(item,
                                         0,
                                         nullptr,
                                         cookie,
                                         {vbucket_state_replica},
                                         CheckConflicts::No,
                                         true,
                                         GenerateBySeqno::Yes,
                                         GenerateCas::No,
                                         nullptr);
    if (returnCode != expected) {
        return ::testing::AssertionFailure()
               << "store_item_replica() unexpected error:"
               << cb::to_string(returnCode) << " for key:" << key.to_string();
    }
    return ::testing::AssertionSuccess();
}

void KVBucketTest::storeItems(CollectionID collection,
                              int items,
                              cb::engine_errc expected,
                              size_t valueSize) {
    std::string value(valueSize, 0);
    for (auto& element : value) {
        element = folly::Random::rand32();
    }
    for (int ii = 0; ii < items; ii++) {
        std::string key = "key" + std::to_string(ii);
        store_item(vbid, StoredDocKey{key, collection}, value, 0, {expected});
    }
}

void KVBucketTest::flush_vbucket_to_disk(Vbid vbid, size_t expected) {
    size_t actualFlushed = flushVBucket(vbid);

    ASSERT_EQ(expected, actualFlushed)
            << "Unexpected items (" << actualFlushed
            << ") in flush_vbucket_to_disk(" << vbid << ", " << expected << ")";
}

int KVBucketTest::flushVBucket(Vbid vbid) {
    size_t actualFlushed = 0;
    const auto time_limit = std::chrono::seconds(10);
    const auto deadline = std::chrono::steady_clock::now() + time_limit;

    // Need to retry as warmup may not have completed, or if the flush is
    // in multiple parts.
    bool flush_successful = false;
    using MoreAvailable = EPBucket::MoreAvailable;
    MoreAvailable moreAvailable;
    do {
        const auto res = dynamic_cast<EPBucket&>(*store).flushVBucket(vbid);
        moreAvailable = res.moreAvailable;
        actualFlushed += res.numFlushed;
        if (moreAvailable == MoreAvailable::No) {
            flush_successful = true;
            break;
        }
        std::this_thread::sleep_for(std::chrono::microseconds(100));
    } while ((std::chrono::steady_clock::now() < deadline) &&
             moreAvailable == MoreAvailable::Yes);

    EXPECT_TRUE(flush_successful)
            << "Hit timeout (" << time_limit.count()
            << " seconds) waiting for "
               "warmup to complete while flushing VBucket.";

    return actualFlushed;
}

bool KVBucketTest::persistent() const {
    return engine->getConfiguration().getBucketTypeString() == "persistent";
}

void KVBucketTest::flushVBucketToDiskIfPersistent(Vbid vbid, int expected) {
    if (persistent()) {
        flush_vbucket_to_disk(vbid, expected);
    }
}

void KVBucketTest::removeCheckpoint(VBucket& vb) {
    const auto& stats = engine->getEpStats();
    const auto pre = stats.itemsRemovedFromCheckpoints;
    auto& manager = *vb.checkpointManager;
    manager.createNewCheckpoint();
    if (persistent()) {
        flushVBucket(vb.getId());
    }
    EXPECT_GT(stats.itemsRemovedFromCheckpoints, pre);
}

void KVBucketTest::flushAndRemoveCheckpoints(Vbid vbid) {
    auto& manager = *store->getVBucket(vbid)->checkpointManager;
    manager.createNewCheckpoint();
    if (persistent()) {
        dynamic_cast<EPBucket&>(*store).flushVBucket(vbid);
    }
}

size_t KVBucketTest::flushAndExpelFromCheckpoints(Vbid vbid) {
    if (persistent()) {
        dynamic_cast<EPBucket&>(*store).flushVBucket(vbid);
    }
    auto& vb = *store->getVBucket(vbid);
    return vb.checkpointManager->expelUnreferencedCheckpointItems().count;
}

<<<<<<< HEAD
void KVBucketTest::delete_item(Vbid vbid, const DocKeyView& key) {
=======
void KVBucketTest::delete_item(Vbid vbid,
                               const DocKey& key,
                               cb::engine_errc expected) {
>>>>>>> e4ca8c88
    uint64_t cas = 0;
    mutation_descr_t mutation_descr;
    EXPECT_EQ(expected,
              store->deleteItem(key,
                                cas,
                                vbid,
                                cookie,
                                {},
                                /*itemMeta*/ nullptr,
                                mutation_descr));
}

void KVBucketTest::evict_key(Vbid vbid, const DocKeyView& key) {
    const char* msg;
    EXPECT_EQ(cb::engine_errc::success, store->evictKey(key, vbid, &msg));
    EXPECT_STREQ("Ejected.", msg);
}

GetValue KVBucketTest::getInternal(const DocKeyView& key,
                                   Vbid vbucket,
                                   CookieIface* cookie,
                                   const ForGetReplicaOp getReplicaItem,
                                   get_options_t options) {
    return store->getInternal(key, vbucket, cookie, getReplicaItem, options);
}

void KVBucketTest::scheduleItemPager() {
    ExecutorPool::get()->schedule(store->itemPagerTask);
}

void KVBucketTest::initializeExpiryPager() {
    store->initializeExpiryPager(engine->getConfiguration());
}

void KVBucketTest::initializeInitialMfuUpdater() {
    store->initializeInitialMfuUpdater(engine->getConfiguration());
}

void KVBucketTest::scheduleCheckpointRemoverTask() {
    for (auto& task : store->chkRemovers) {
        ExecutorPool::get()->schedule(task);
    }
}

void KVBucketTest::scheduleCheckpointDestroyerTasks() {
    const auto locked = store->ckptDestroyerTasks.rlock();
    for (const auto& task : *locked) {
        ExecutorPool::get()->schedule(task);
    }
}

const KVBucket::CheckpointDestroyers&
KVBucketTest::getCheckpointDestroyerTasks() const {
    return store->ckptDestroyerTasks;
}

void KVBucketTest::runBGFetcherTask() {
    MockGlobalTask mockTask(engine->getTaskable(),
                            TaskId::MultiBGFetcherTask);
    auto vb = store->getVBucket(vbid);
    ASSERT_TRUE(vb);
    auto* epVb = dynamic_cast<EPVBucket*>(vb.get());
    epVb->getBgFetcher().run(&mockTask);
}

/**
 * Create a del_with_meta packet with the key/body (body can be empty)
 */
std::vector<char> KVBucketTest::buildWithMetaPacket(
        cb::mcbp::ClientOpcode opcode,
        protocol_binary_datatype_t datatype,
        Vbid vbucket,
        uint32_t opaque,
        uint64_t cas,
        ItemMetaData metaData,
        const std::string& key,
        const std::string& body,
        const std::vector<char>& emd,
        int options) {
    EXPECT_EQ(sizeof(cb::mcbp::request::SetWithMetaPayload),
              sizeof(cb::mcbp::request::DelWithMetaPayload));

    // When using the engine interface directly by calling unknown_command
    // the packet validators have already been called (and verified the
    // content of the framing extras). None of the current engine functions
    // currently tries to inspect the framing extras, so lets's just
    // inject a blob to move the offsets around and verify that the
    // current unit tests still pass.
    std::vector<uint8_t> frame_extras(10);
    std::vector<uint8_t> extras_backing(
            sizeof(cb::mcbp::request::SetWithMetaPayload));
    auto* extdata = reinterpret_cast<cb::mcbp::request::SetWithMetaPayload*>(
            extras_backing.data());
    extdata->setFlagsInNetworkByteOrder(metaData.flags);
    extdata->setExpiration(gsl::narrow<uint32_t>(metaData.exptime));
    extdata->setSeqno(metaData.revSeqno);
    extdata->setCas(metaData.cas);
    cb::byte_buffer extras{extras_backing.data(), extras_backing.size()};

    if (options) {
        options = htonl(options);
        std::copy_n(reinterpret_cast<uint8_t*>(&options),
                    sizeof(uint32_t),
                    std::back_inserter(extras_backing));
        extras = {extras_backing.data(), extras_backing.size()};
    }

    if (!emd.empty()) {
        EXPECT_TRUE(emd.size() < std::numeric_limits<uint16_t>::max());
        uint16_t emdSize = htons(emd.size());
        std::copy_n(reinterpret_cast<uint8_t*>(&emdSize),
                    sizeof(uint16_t),
                    std::back_inserter(extras_backing));
        extras = {extras_backing.data(), extras_backing.size()};
    }

    std::vector<char> packet(sizeof(cb::mcbp::Request) + frame_extras.size() +
                             extras.size() + key.size() + body.size() +
                             emd.size());
    cb::mcbp::RequestBuilder builder(
            {reinterpret_cast<uint8_t*>(packet.data()), packet.size()});

    builder.setMagic(cb::mcbp::Magic::AltClientRequest);
    builder.setOpcode(opcode);
    builder.setDatatype(cb::mcbp::Datatype(datatype));
    builder.setVBucket(vbucket);
    builder.setOpaque(opaque);
    builder.setCas(cas);
    builder.setFramingExtras({frame_extras.data(), frame_extras.size()});
    builder.setExtras(extras);
    builder.setKey({reinterpret_cast<const uint8_t*>(key.data()), key.size()});

    if (emd.empty()) {
        builder.setValue(
                {reinterpret_cast<const uint8_t*>(body.data()), body.size()});
    } else {
        std::vector<uint8_t> buffer;
        std::copy(body.begin(), body.end(), std::back_inserter(buffer));
        std::copy(emd.begin(), emd.end(), std::back_inserter(buffer));
        builder.setValue({buffer.data(), buffer.size()});
    }

    return packet;
}

bool KVBucketTest::addResponse(std::string_view key,
                               std::string_view extras,
                               std::string_view body,
                               ValueIsJson json,
                               cb::mcbp::Status status,
                               uint64_t pcas,
                               CookieIface& cookie) {
    addResponseStatus = status;
    return true;
}

cb::mcbp::Status KVBucketTest::getAddResponseStatus(cb::mcbp::Status newval) {
    auto rv = addResponseStatus;
    addResponseStatus = newval;
    return rv;
}

cb::mcbp::Status KVBucketTest::addResponseStatus = cb::mcbp::Status::Success;

void KVBucketTest::setRandomFunction(std::function<long()>& randFunction) {
    store->getRandom = randFunction;
}

Collections::Manager& KVBucketTest::getCollectionsManager() {
    return *store->collectionsManager.get();
}

/**
 * Replace the rw KVStore with one that uses the given ops. If a nullptr is
 * passed, revert the KVStore back to default ops. This function will test
 * the config to be sure the KVBucket is persistent/couchstore
 */
void KVBucketTest::replaceCouchKVStore(FileOpsInterface* ops) {
    ASSERT_EQ(engine->getConfiguration().getBucketTypeString(), "persistent");
    ASSERT_EQ(engine->getConfiguration().getBackendString(), "couchdb");

    const auto& config = store->getRWUnderlying(vbid)->getConfig();

    std::unique_ptr<MockCouchKVStore> rw;
    if (ops) {
        rw = std::make_unique<MockCouchKVStore>(
                dynamic_cast<const CouchKVStoreConfig&>(config), *ops);
    } else {
        rw = std::make_unique<MockCouchKVStore>(
                dynamic_cast<const CouchKVStoreConfig&>(config));
    }

    const auto shardId = store->getShardId(vbid);
    store->setRW(shardId, std::move(rw));
}

void KVBucketTest::replaceMagmaKVStore(MagmaKVStoreConfig& config) {
    EXPECT_EQ(engine->getConfiguration().getBucketTypeString(), "persistent");
    EXPECT_EQ(engine->getConfiguration().getBackendString(), "magma");
#ifdef EP_USE_MAGMA
    store->takeRW(0);
    auto rw = std::make_unique<MockMagmaKVStore>(config);
    store->setRW(0, std::move(rw));
#endif
}

void KVBucketTest::replaceMagmaKVStore() {
#ifdef EP_USE_MAGMA
    // Get hold of the current Magma config so we can create a MockMagmaKVStore
    // with the same config
    const auto& config = store->getRWUnderlying(vbid)->getConfig();
    auto& nonConstConfig = const_cast<KVStoreConfig&>(config);
    replaceMagmaKVStore(dynamic_cast<MagmaKVStoreConfig&>(nonConstConfig));
#endif
}

void KVBucketTest::writeDocToReplica(Vbid vbid,
                                     StoredDocKey key,
                                     uint64_t seqno,
                                     bool prepare) {
    auto item = make_item(vbid, key, "value");
    item.setCas(1);
    item.setBySeqno(seqno);
    uint64_t seq = 0;

    auto vb = store->getVBucket(vbid);
    ASSERT_TRUE(vb);

    if (!prepare) {
        folly::SharedMutex::ReadHolder rlh(vb->getStateLock());
        EXPECT_EQ(cb::engine_errc::success,
                  vb->setWithMeta(rlh,
                                  std::ref(item),
                                  0,
                                  &seq,
                                  cookie,
                                  *engine,
                                  CheckConflicts::No,
                                  /*allowExisting*/ true,
                                  GenerateBySeqno::No,
                                  GenerateCas::No,
                                  vb->lockCollections(key),
                                  EnforceMemCheck::Yes));
        return;
    }

    using namespace cb::durability;
    item.setPendingSyncWrite(
            Requirements{Level::Majority, Timeout::Infinity()});
    folly::SharedMutex::ReadHolder rlh(vb->getStateLock());
    EXPECT_EQ(cb::engine_errc::success,
              vb->prepare(rlh,
                          std::ref(item),
                          0,
                          &seq,
                          cookie,
                          *engine,
                          CheckConflicts::No,
                          /*allowExisting*/ true,
                          GenerateBySeqno::No,
                          GenerateCas::No,
                          vb->lockCollections(key),
                          EnforceMemCheck::Yes));
}

std::unordered_map<CollectionID, Collections::VB::PersistedStats>
KVBucketTest::getCollectionStats(Vbid id,
                                 const std::vector<CollectionID>& cids) {
    std::unordered_map<CollectionID, Collections::VB::PersistedStats> rv;
    auto& kvs = *store->getRWUnderlying(id);
    auto handle = kvs.makeFileHandle(id);
    for (auto cid : cids) {
        auto stats = kvs.getCollectionStats(*handle, cid);
        if (stats.first == KVStore::GetCollectionStatsStatus::Success) {
            rv[cid] = stats.second;
        }
    }
    return rv;
}

KVBucket::CheckpointDestroyer KVBucketTest::getCkptDestroyerTask(
        Vbid vbid) const {
    return store->getCkptDestroyerTask(vbid);
}

std::shared_ptr<InitialMFUTask> KVBucketTest::getInitialMfuUpdaterTask() const {
    return store->initialMfuUpdaterTask;
}

void KVBucketTest::setProcessExpiredItemHook(std::function<void()> cb) {
    store->processExpiredItemHook = std::move(cb);
}

void KVBucketTest::setupPrimaryWarmupOnly() {
    config_string +=
            "warmup_min_memory_threshold=100;"
            "warmup_min_items_threshold=100;"
            "secondary_warmup_min_memory_threshold=0;"
            "secondary_warmup_min_items_threshold=0;";
}

bool KVBucketTest::itemCompressorTaskIsSleepingForever() const {
    return store->itemCompressorTask->isSleepingForever();
}

class KVBucketParamTest : public STParameterizedBucketTest {
    void SetUp() override {
        STParameterizedBucketTest::SetUp();
        // Have all the objects, activate vBucket zero so we can store data.
        setVBucketStateAndRunPersistTask(vbid, vbucket_state_active);
    }
};

#ifdef EP_USE_MAGMA
// Test to verify stats aggregation across shards is working.
TEST_P(KVBucketParamTest, GetKVStoreStats) {
    if (!isMagma()) {
        GTEST_SKIP_("magma only");
    }
    auto vbid1 = vbid;
    auto vbid2 = vbid;
    vbid2++;
    store->setVBucketState(vbid2, vbucket_state_active);

    auto key1 = makeStoredDocKey("key1");
    store_item(vbid1, key1, "value");
    flush_vbucket_to_disk(vbid1, 1);

    auto key2 = makeStoredDocKey("key2");
    store_item(vbid2, key2, "value");
    flush_vbucket_to_disk(vbid2, 1);

    size_t nSetsVbid1 = 0;
    size_t nSetsVbid2 = 0;
    size_t nSetsAll = 0;
    constexpr auto nSetsStatName = "magma_NSets";
    constexpr auto fooStatName = "foo";
    constexpr std::array<std::string_view, 2> keys = {
            {nSetsStatName, fooStatName}};

    auto stats = store->getKVStoreStats(keys);
    store->getRWUnderlying(vbid1)->getStat(nSetsStatName, nSetsVbid1);
    store->getRWUnderlying(vbid2)->getStat(nSetsStatName, nSetsVbid2);
    store->getKVStoreStat(nSetsStatName, nSetsAll);

    EXPECT_EQ(nSetsVbid1, 1);
    EXPECT_EQ(nSetsVbid2, 1);
    EXPECT_NE(stats.find(nSetsStatName), stats.end());
    EXPECT_EQ(stats[nSetsStatName], 2);
    EXPECT_EQ(nSetsAll, 2);
    EXPECT_EQ(stats.find(fooStatName), stats.end());
}
#endif

// getKeyStats tests //////////////////////////////////////////////////////////

// Check that keystats on resident items works correctly.
TEST_P(KVBucketParamTest, GetKeyStatsResident) {
    key_stats kstats;

    // Should start with key not existing.
    auto getKeyStats = [&]() -> cb::engine_errc {
        return store->getKeyStats(makeStoredDocKey("key"),
                                  Vbid(0),
                                  *cookie,
                                  kstats,
                                  WantsDeleted::No);
    };

    auto rv = getKeyStats();
    if (needsBGFetch(rv)) {
        runBGFetcherTask();
        rv = getKeyStats();
    }
    EXPECT_EQ(cb::engine_errc::no_such_key, rv);

    store_item(Vbid(0), makeStoredDocKey("key"), "value");
    EXPECT_EQ(cb::engine_errc::success, getKeyStats())
            << "Expected to get key stats on existing item";
    EXPECT_EQ(vbucket_state_active, kstats.vb_state);
    EXPECT_FALSE(kstats.logically_deleted);
}

// Create then delete an item, checking we get key-stats reporting the item
// as deleted.
TEST_P(KVBucketParamTest, GetKeyStatsDeleted) {
    auto& kvbucket = *engine->getKVBucket();
    key_stats kstats;

    store_item(Vbid(0), makeStoredDocKey("key"), "value");
    delete_item(vbid, makeStoredDocKey("key"));

    // Should get ENOENT if we don't ask for deleted items.
    EXPECT_EQ(cb::engine_errc::no_such_key,
              kvbucket.getKeyStats(makeStoredDocKey("key"),
                                   Vbid(0),
                                   *cookie,
                                   kstats,
                                   WantsDeleted::No));

    // Should get success (and item flagged as deleted) if we ask for deleted
    // items.
    EXPECT_EQ(cb::engine_errc::success,
              kvbucket.getKeyStats(makeStoredDocKey("key"),
                                   Vbid(0),
                                   *cookie,
                                   kstats,
                                   WantsDeleted::Yes));
    EXPECT_EQ(vbucket_state_active, kstats.vb_state);
    EXPECT_TRUE(kstats.logically_deleted);
}

// Check incorrect vbucket returns not-my-vbucket.
TEST_P(KVBucketParamTest, GetKeyStatsNMVB) {
    auto& kvbucket = *engine->getKVBucket();
    key_stats kstats;

    EXPECT_EQ(cb::engine_errc::not_my_vbucket,
              kvbucket.getKeyStats(makeStoredDocKey("key"),
                                   Vbid(1),
                                   *cookie,
                                   kstats,
                                   WantsDeleted::No));
}

// Replace tests //////////////////////////////////////////////////////////////

// Test replace against a non-existent key.
TEST_P(KVBucketParamTest, ReplaceENOENT) {
    // Should start with key not existing (and hence cannot replace).
    auto item = make_item(vbid, makeStoredDocKey("key"), "value");
    auto rv = store->replace(item, cookie);
    if (needsBGFetch(rv)) {
        runBGFetcherTask();
        rv = store->replace(item, cookie);
    }
    EXPECT_EQ(cb::engine_errc::no_such_key, rv);
}

// Create then delete an item, checking replace reports ENOENT.
TEST_P(KVBucketParamTest, ReplaceDeleted) {
    store_item(vbid, makeStoredDocKey("key"), "value");
    delete_item(vbid, makeStoredDocKey("key"));

    // Replace should fail.
    auto item = make_item(vbid, makeStoredDocKey("key"), "value2");
    EXPECT_EQ(cb::engine_errc::no_such_key, store->replace(item, cookie));
}

// Check incorrect vbucket returns not-my-vbucket.
TEST_P(KVBucketParamTest, ReplaceNMVB) {
    auto item =
            make_item(Vbid(vbid.get() + 1), makeStoredDocKey("key"), "value2");
    EXPECT_EQ(cb::engine_errc::not_my_vbucket, store->replace(item, cookie));
}

// Check pending vbucket returns EWOULDBLOCK.
TEST_P(KVBucketParamTest, ReplacePendingVB) {
    store->setVBucketState(vbid, vbucket_state_pending);
    auto item = make_item(vbid, makeStoredDocKey("key"), "value2");
    EXPECT_EQ(cb::engine_errc::would_block, store->replace(item, cookie));
}

// Set tests //////////////////////////////////////////////////////////////////

// Test CAS set against a non-existent key
TEST_P(KVBucketParamTest, SetCASNonExistent) {
    // Create an item with a non-zero CAS.
    auto item = make_item(vbid, makeStoredDocKey("key"), "value");
    item.setCas();
    ASSERT_NE(0, item.getCas());

    // Should get ENOENT as we should immediately know (either from metadata
    // being resident, or by bloomfilter) that key doesn't exist. Might need to
    // bg fetch for magma which implements their own bloom filters
    auto rv = store->set(item, cookie);
    if (needsBGFetch(rv)) {
        runBGFetcherTask();
        rv = store->set(item, cookie);
    }
    EXPECT_EQ(cb::engine_errc::no_such_key, rv);
}

// Test CAS set against a deleted item
TEST_P(KVBucketParamTest, SetCASDeleted) {
    auto key = makeStoredDocKey("key");
    auto item = make_item(vbid, key, "value");

    // Store item
    EXPECT_EQ(cb::engine_errc::success, store->set(item, cookie));

    // Delete item
    uint64_t cas = 0;
    mutation_descr_t mutation_descr;
    EXPECT_EQ(cb::engine_errc::success,
              store->deleteItem(key,
                                cas,
                                vbid,
                                cookie,
                                {},
                                /*itemMeta*/ nullptr,
                                mutation_descr));

    if (engine->getConfiguration().getBucketTypeString() == "persistent") {
        // Trigger a flush to disk.
        flush_vbucket_to_disk(vbid);
    }

    // check we have the cas
    ASSERT_NE(0, cas);

    auto item2 = make_item(vbid, key, "value2");
    item2.setCas(cas);

    // Store item
    if (engine->getConfiguration().getItemEvictionPolicyString() ==
        "full_eviction") {
        EXPECT_EQ(cb::engine_errc::would_block, store->set(item2, cookie));
        runBGFetcherTask();
    }

    EXPECT_EQ(cb::engine_errc::no_such_key, store->set(item2, cookie));
}

/**
 * Regression test for MB-25398 - Test CAS set (deleted value) against a
 * deleted, non-resident key.
 */
TEST_P(KVBucketParamTest, MB_25398_SetCASDeletedItem) {
    auto key = makeStoredDocKey("key");
    store_item(vbid, key, "value");

    flushVBucketToDiskIfPersistent(vbid);

    // delete it, retaining a value.
    auto item = make_item(vbid, key, "deletedvalue");
    item.setDeleted();
    const auto inCAS = item.getCas();
    ASSERT_EQ(cb::engine_errc::success, store->set(item, cookie));
    ASSERT_NE(inCAS, item.getCas());

    // Flush, ensuring that the persistence callback runs and item is removed
    // from the HashTable.
    flushVBucketToDiskIfPersistent(vbid);

    // Create a different deleted value (with an incorrect CAS).
    auto item2 = make_item(vbid, key, "deletedvalue2");
    item2.setDeleted();
    item2.setCas(item.getCas() + 1);

    if (engine->getConfiguration().getBucketTypeString() == "persistent") {
        // Deleted item won't be resident (after a flush), so expect to need to
        // bgfetch.
        EXPECT_EQ(cb::engine_errc::would_block, store->set(item2, cookie));

        runBGFetcherTask();
    }

    // Try with incorrect CAS.
    EXPECT_EQ(cb::engine_errc::key_already_exists, store->set(item2, cookie));

    // Try again, this time with correct CAS.
    item2.setCas(item.getCas());
    EXPECT_EQ(cb::engine_errc::success, store->set(item2, cookie));
}

/**
 * Negative variant of the regression test for MB-25398 - Test that a CAS set
 * (deleted value) to a non-existent item fails.
 */
TEST_P(KVBucketParamTest, MB_25398_SetCASDeletedItemNegative) {
    auto key = makeStoredDocKey("key");

    flushVBucketToDiskIfPersistent(vbid, 0);

    // Attempt to mutate a non-existent key (with a specific, incorrect CAS)
    auto item2 = make_item(vbid, key, "deletedvalue");
    item2.setDeleted();
    item2.setCas(1234);

    if (engine->getConfiguration().getBucketTypeString() == "persistent") {
        // Deleted item won't be resident (after a flush), so expect to need to
        // bgfetch.
        EXPECT_EQ(cb::engine_errc::would_block, store->set(item2, cookie));
        runBGFetcherTask();
    }

    // Try with a specific CAS.
    EXPECT_EQ(cb::engine_errc::no_such_key, store->set(item2, cookie));

    // Try with no CAS (wildcard) - should be possible to store.
    item2.setCas(0);
    EXPECT_EQ(cb::engine_errc::success, store->set(item2, cookie));
}

// Add tests //////////////////////////////////////////////////////////////////

// Test successful add
TEST_P(KVBucketParamTest, Add) {
    auto item = make_item(vbid, makeStoredDocKey("key"), "value");
    auto rv = store->add(item, cookie);
    if (needsBGFetch(rv)) {
        runBGFetcherTask();
        rv = store->add(item, cookie);
    }
    EXPECT_EQ(cb::engine_errc::success, rv);
}

// Check incorrect vbucket returns not-my-vbucket.
TEST_P(KVBucketParamTest, AddNMVB) {
    auto item =
            make_item(Vbid(vbid.get() + 1), makeStoredDocKey("key"), "value2");
    EXPECT_EQ(cb::engine_errc::not_my_vbucket, store->add(item, cookie));
}

/**
 * Test that add() behaves correctly when "adding" a Deleted item.
 * This is a slightly obscure use-case; exposed via subdoc for transactions
 * support (see  AccessDeleted | CreateAsDeleted).
 * Such an operation should only succeed if there is neither an alive document
 * nor a deleted (tombstone) - if a deleted document exists then the operation
 * should fail.
 */
TEST_P(KVBucketParamTest, AddDeleted) {
    auto vb = store->getVBucket(vbid);
    StoredDocKey key = makeStoredDocKey("aKey");

    auto deletedItem = make_item(vbid, key, "deleted value");
    deletedItem.setDeleted();
    if (persistent()) {
        EXPECT_EQ(cb::engine_errc::would_block, store->add(deletedItem, cookie))
                << "Add() of deleted item (no alive or tombstone) should "
                   "require bgFetch to check for on-disk tombstone.";

        {
            auto result = vb->ht.findForWrite(key);
            ASSERT_TRUE(result.storedValue);
            EXPECT_TRUE(result.storedValue->isTempInitialItem());
        }
        EXPECT_EQ(cb::engine_errc::would_block, store->add(deletedItem, cookie))
                << "Add() of deleted item when a temp_initial_item has been "
                   "added for pending bgFetch should return would_block";

        runBGFetcherTask();
        EXPECT_EQ(cb::engine_errc::success, store->add(deletedItem, cookie))
                << "After bgfetch finds temp_non_existent, add of deleted item "
                   "should succeed";
    } else {
        EXPECT_EQ(cb::engine_errc::success, store->add(deletedItem, cookie))
                << "Add() of deleted item for (no alive or tombstone) for "
                   "ephemeral should succeed.";
    }

    EXPECT_EQ(cb::engine_errc::not_stored, store->add(deletedItem, cookie))
            << "Add() of deleted item (when tombstone resident) should fail as "
               "a deleted already exists";

    if (persistent()) {
        // Check behaviour when tombstone has been ejected from memory but
        // still present on disk.
        // This is not applicable to ephemeral as tombstones are only
        // ever held in memory; removing a tombstone from memory is
        // semantically the same as purging it entirely.

        // Flushing a deleted item should remove it from the HashTable
        flushVBucketToDiskIfPersistent(vbid, 1);
        {
            auto result = vb->ht.findForWrite(key);
            ASSERT_FALSE(result.storedValue);
        }

        auto deleted2 = make_item(vbid, key, "deleted value 2");
        deleted2.setDeleted();
        EXPECT_EQ(cb::engine_errc::would_block, store->add(deleted2, cookie))
                << "Add() of deleted item (when tombstone ejected) should "
                   "require bgFetch";

        runBGFetcherTask();
        EXPECT_EQ(cb::engine_errc::not_stored, store->add(deleted2, cookie))
                << "After bgfetch finds existing tombstone, add of deleted "
                   "item should fail";
    }

    // add an alive document, then attempt to "Add" a deleted one.
    auto aliveItem = make_item(vbid, key, "value2");
    ASSERT_EQ(cb::engine_errc::success, store->add(aliveItem, cookie));

    auto deleted4 = make_item(vbid, key, "deleted value 4");
    deleted4.setDeleted();
    EXPECT_EQ(cb::engine_errc::not_stored, store->add(deleted4, cookie))
            << "Add() of deleted item when alive item present should fail";
}

// SetWithMeta tests //////////////////////////////////////////////////////////

// Test basic setWithMeta
TEST_P(KVBucketParamTest, SetWithMeta) {
    auto item = make_item(vbid, makeStoredDocKey("key"), "value");
    item.setCas();
    uint64_t seqno;
    auto setWithMeta = [&]() -> cb::engine_errc {
        return store->setWithMeta(item,
                                  0,
                                  &seqno,
                                  cookie,
                                  {vbucket_state_active},
                                  CheckConflicts::Yes,
                                  /*allowExisting*/ false);
    };

    auto rv = setWithMeta();
    bool bFilterEnabled = engine->getConfiguration().isBfilterEnabled();

    if (isPersistent() && !bFilterEnabled) {
        // If the bloomfilter is disabled, a bgfetch task would have been
        // scheduled & ewould_block returned.
        EXPECT_EQ(cb::engine_errc::would_block, rv);
        auto vb = store->getVBucket(vbid);
        EXPECT_TRUE(vb->hasPendingBGFetchItems());
        runBGFetcherTask();
        rv = setWithMeta();
    }
    EXPECT_EQ(cb::engine_errc::success, rv);
}

// Test setWithMeta with a conflict with an existing item.
TEST_P(KVBucketParamTest, SetWithMeta_Conflicted) {
    auto item = make_item(vbid, makeStoredDocKey("key"), "value");
    EXPECT_EQ(cb::engine_errc::success, store->set(item, cookie));

    uint64_t seqno;
    // Attempt to set with the same rev Seqno - should get EEXISTS.
    EXPECT_EQ(cb::engine_errc::key_already_exists,
              store->setWithMeta(item,
                                 item.getCas(),
                                 &seqno,
                                 cookie,
                                 {vbucket_state_active},
                                 CheckConflicts::Yes,
                                 /*allowExisting*/ true));
}

// Test setWithMeta replacing existing item
TEST_P(KVBucketParamTest, SetWithMeta_Replace) {
    auto item = make_item(vbid, makeStoredDocKey("key"), "value");
    EXPECT_EQ(cb::engine_errc::success, store->set(item, cookie));

    // Increase revSeqno so conflict resolution doesn't fail.
    item.setRevSeqno(item.getRevSeqno() + 1);
    uint64_t seqno;
    // Should get EEXISTS if we don't force (and use wrong CAS).
    EXPECT_EQ(cb::engine_errc::key_already_exists,
              store->setWithMeta(item,
                                 item.getCas() + 1,
                                 &seqno,
                                 cookie,
                                 {vbucket_state_active},
                                 CheckConflicts::Yes,
                                 /*allowExisting*/ true));

    // Should succeed with correct CAS, and different RevSeqno.
    EXPECT_EQ(cb::engine_errc::success,
              store->setWithMeta(item,
                                 item.getCas(),
                                 &seqno,
                                 cookie,
                                 {vbucket_state_active},
                                 CheckConflicts::Yes,
                                 /*allowExisting*/ true));
}

/**
 * 1. setWithMeta to store an item with an expiry value
 * 2. Call get after expiry to ensure that item is deleted
 * 3. setWithMeta to store an item with lesser rev seqno
 *    than what is stored in hash table
 * 4. (3) should result in an EWOULDBLOCK and a temporary
 *    deleted item in hash table
 * 5. setWithMeta after BG Fetch should result in EEXISTS
 * 6. Temporary item should be deleted from the hash table
 */
TEST_P(KVBucketParamTest, MB_28078_SetWithMeta_tempDeleted) {
    auto key = makeStoredDocKey("key");
    auto item = make_item(vbid, key, "value");
    item.setExpTime(1);
    item.setCas();
    uint64_t seqno;
    EXPECT_EQ(cb::engine_errc::success,
              store->setWithMeta(item,
                                 0,
                                 &seqno,
                                 cookie,
                                 {vbucket_state_active},
                                 CheckConflicts::No,
                                 /*allowExisting*/ true));

    TimeTraveller docBrown(20);
    auto options =
            static_cast<get_options_t>(QUEUE_BG_FETCH | GET_DELETED_VALUE);

    auto doGet = [&]() { return store->get(key, vbid, cookie, options); };
    GetValue result = doGet();

    flushVBucketToDiskIfPersistent(vbid, 1);

    auto doSetWithMeta = [&]() {
        return store->setWithMeta(item,
                                  item.getCas(),
                                  &seqno,
                                  cookie,
                                  {vbucket_state_active},
                                  CheckConflicts::Yes,
                                  /*allowExisting*/ true);
    };

    if (engine->getConfiguration().getBucketTypeString() == "persistent") {
        ASSERT_EQ(cb::engine_errc::would_block, doSetWithMeta());
    }

    if (engine->getConfiguration().getBucketTypeString() == "persistent") {
        runBGFetcherTask();
        ASSERT_EQ(cb::engine_errc::key_already_exists, doSetWithMeta());
    }

    EXPECT_EQ(0, store->getVBucket(vbid)->getNumItems());
    EXPECT_EQ(0, store->getVBucket(vbid)->getNumTempItems());
}

// Test forced setWithMeta
TEST_P(KVBucketParamTest, SetWithMeta_Forced) {
    auto item = make_item(vbid, makeStoredDocKey("key"), "value");
    item.setCas();
    uint64_t seqno;
    EXPECT_EQ(cb::engine_errc::success,
              store->setWithMeta(item,
                                 0,
                                 &seqno,
                                 cookie,
                                 {vbucket_state_active,
                                  vbucket_state_replica,
                                  vbucket_state_pending},
                                 CheckConflicts::No,
                                 /*allowExisting*/ false));
}

// MB and test was raised because a few commits back this was broken but no
// existing test covered the case. I.e. run this test  against 0810540 and it
// fails, but now fixed
TEST_P(KVBucketParamTest, mb22824) {
    auto key = makeStoredDocKey("key");

    // Store key and force expiry
    store_item(Vbid(0), key, "value", 1);
    TimeTraveller docBrown(20);

    uint32_t deleted = false;
    ItemMetaData itemMeta1;
    auto datatype = PROTOCOL_BINARY_RAW_BYTES;
    EXPECT_EQ(cb::engine_errc::success,
              store->getMetaData(
                      key, vbid, cookie, itemMeta1, deleted, datatype));

    uint64_t cas = 0;
    ItemMetaData itemMeta2;
    mutation_descr_t mutation_descr;
    EXPECT_EQ(cb::engine_errc::no_such_key,
              store->deleteItem(
                      key, cas, vbid, cookie, {}, &itemMeta2, mutation_descr));

    // Should be getting the same CAS from the failed delete as getMetaData
    EXPECT_EQ(itemMeta1.cas, itemMeta2.cas);
}

/**
 *  Test that the first item updates the hlcSeqno, but not the second
 */
TEST_P(KVBucketParamTest, test_hlcEpochSeqno) {
    auto vb = store->getVBucket(vbid);

    // A persistent bucket will store something then set the hlc_epoch
    // An ephemeral bucket always has an epoch
    int64_t initialEpoch =
            engine->getConfiguration().getBucketTypeString() == "persistent"
                    ? HlcCasSeqnoUninitialised
                    : 0;

    EXPECT_EQ(initialEpoch, vb->getHLCEpochSeqno());

    auto item = make_item(vbid, makeStoredDocKey("key1"), "value");
    auto rv = store->add(item, cookie);
    if (needsBGFetch(rv)) {
        EXPECT_TRUE(vb->hasPendingBGFetchItems());
        runBGFetcherTask();
        rv = store->add(item, cookie);
    }
    EXPECT_EQ(cb::engine_errc::success, rv);

    flushVBucketToDiskIfPersistent(vbid, 1);

    auto seqno = vb->getHLCEpochSeqno();
    EXPECT_NE(HlcCasSeqnoUninitialised, seqno);

    auto item2 = make_item(vbid, makeStoredDocKey("key2"), "value");
    rv = store->add(item2, cookie);
    if (needsBGFetch(rv)) {
        EXPECT_TRUE(vb->hasPendingBGFetchItems());
        runBGFetcherTask();
        rv = store->add(item2, cookie);
    }
    EXPECT_EQ(cb::engine_errc::success, rv);

    flushVBucketToDiskIfPersistent(vbid, 1);

    // hlc seqno doesn't change was more items are stored
    EXPECT_EQ(seqno, vb->getHLCEpochSeqno());
}

TEST_F(KVBucketTest, DataRaceInDoWorkerStat) {
    if (engine->getConfiguration().getExecutorPoolBackendString() == "folly") {
        // doWorkerStat() as required by this test below not yet implemented
        // for FollyExecutorPool.
        GTEST_SKIP();
    }

    /* MB-23529: TSAN intermittently reports a data race.
     * This race appears to be caused by GGC's buggy string COW as seen
     * multiple times, e.g., MB-23454.
     * doWorkerStat calls getLog/getSlowLog to get a vector of TaskLogEntrys,
     * which have been copied out of the tasklog ringbuffer of a given
     * CB3ExecutorThread. These copies logically have copies of the original's
     * `std::string name`.
     * As the ringbuffer overwrites older entries, the deletion of the old
     * entry's `std::string name` races with doWorkerStats reading the COW'd
     * name of its copy.
     * */
    EpEngineTaskable& taskable = engine->getTaskable();
    ExecutorPool* pool = ExecutorPool::get();

    // Task which does nothing
    ExTask task = std::make_shared<LambdaTask>(
            taskable,
            TaskId::DcpConsumerTask,
            0,
            true,
            [&](LambdaTask&) -> bool {
                return true; // reschedule (immediately)
            });

    pool->schedule(task);

    // nop callback to serve as add_stat
    auto dummy_cb = [](std::string_view key,
                       std::string_view value,
                       CookieIface& ctx) {};
    auto* cookie = create_mock_cookie();
    for (uint64_t i = 0; i < 10; ++i) {
        pool->doWorkerStat(engine->getTaskable(), *cookie, dummy_cb);
    }
    destroy_mock_cookie(cookie);
    pool->cancel(task->getId());
}

TEST_F(KVBucketTest, ExpiryConfigChangeWakesTask) {
    // schedule the expiry pager task.
    store->enableExpiryPager();
    // check that the task has a longer runtime to start with
    ASSERT_GT(store->getExpiryPagerSleeptime(), 100);

    // check the task has not run yet.
    auto& epstats = engine->getEpStats();
    ASSERT_EQ(0, epstats.expiryPagerRuns);

    // try to change the config to get the task to run asap
    store->setExpiryPagerSleeptime(0);

    using namespace std::chrono;
    using namespace std::chrono_literals;
    auto deadline = steady_clock::now() + 5s;

    while (epstats.expiryPagerRuns == 0 &&
           std::chrono::steady_clock::now() < deadline) {
        std::this_thread::sleep_for(std::chrono::microseconds(100));
    }

    // check that the task has run before our deadline - it wouldn't have
    // if the config change did not wake the task through the pool.
    EXPECT_GT(epstats.expiryPagerRuns, 0);
}

void KVBucketTest::storeAndDeleteItem(Vbid vbid,
                                      const DocKeyView& key,
                                      std::string value) {
    Item item = store_item(vbid,
                           key,
                           value,
                           0,
                           {cb::engine_errc::success},
                           PROTOCOL_BINARY_RAW_BYTES);

    delete_item(vbid, key);
    flushVBucketToDiskIfPersistent(vbid, 1);
}

cb::engine_errc KVBucketTest::getMeta(Vbid vbid,
                                      const DocKeyView key,
                                      CookieIface* cookie,
                                      ItemMetaData& itemMeta,
                                      uint32_t& deleted,
                                      uint8_t& datatype,
                                      bool retryOnEWouldBlock) {
    auto doGetMetaData = [&]() {
        return store->getMetaData(
                key, vbid, cookie, itemMeta, deleted, datatype);
    };

    auto engineResult = doGetMetaData();
    if (engine->getConfiguration().getBucketTypeString() == "persistent" &&
        retryOnEWouldBlock) {
        EXPECT_EQ(cb::engine_errc::would_block, engineResult);
        // Manually run the bgfetch task, and re-attempt getMetaData
        runBGFetcherTask();

        engineResult = doGetMetaData();
    }

    return engineResult;
}

TEST_P(KVBucketParamTest, lockKeyTempDeletedTest) {
    //This test is to check if the lockKey function will
    //remove temporary deleted items from memory
    auto key = makeStoredDocKey("key");
    storeAndDeleteItem(vbid, key, std::string("value"));

    ItemMetaData itemMeta;
    uint32_t deleted = 0;
    uint8_t datatype = 0;
    auto engineResult = getMeta(vbid, key, cookie, itemMeta, deleted, datatype);

    // Verify that GetMeta succeeded; and metadata is correct.
    ASSERT_EQ(cb::engine_errc::success, engineResult);
    ASSERT_TRUE(deleted);

    int expTempItems = 0;
    if (engine->getConfiguration().getBucketTypeString() == "persistent") {
        expTempItems = 1;
    }

    //Check that the temp item is removed for getLocked
    EXPECT_EQ(expTempItems, store->getVBucket(vbid)->getNumTempItems());
    GetValue gv = store->getLocked(
            key, vbid, ep_current_time(), std::chrono::seconds{10}, cookie);
    EXPECT_EQ(cb::engine_errc::no_such_key, gv.getStatus());
    EXPECT_EQ(0, store->getVBucket(vbid)->getNumTempItems());
}

TEST_P(KVBucketParamTest, unlockKeyTempDeletedTest) {
    //This test is to check if the unlockKey function will
    //remove temporary deleted items from memory
    auto key = makeStoredDocKey("key");
    std::string value("value");

    Item itm = store_item(vbid,
                          key,
                          value,
                          0,
                          {cb::engine_errc::success},
                          PROTOCOL_BINARY_RAW_BYTES);

    GetValue gv =
            store->getAndUpdateTtl(key, vbid, cookie, ep_real_time() + 10000);
    EXPECT_EQ(cb::engine_errc::success, gv.getStatus());
    auto docCas = gv.item->getCas();

    gv = store->getLocked(
            key, vbid, ep_current_time(), std::chrono::seconds{10}, cookie);
    EXPECT_EQ(cb::engine_errc::success, gv.getStatus());

    // Need the "real" documents' CAS for expiry.
    itm.setCas(docCas);
    store->processExpiredItem(itm, ep_real_time() + 10001, ExpireBy::Pager);

    flushVBucketToDiskIfPersistent(vbid, 1);

    ItemMetaData itemMeta;
    uint32_t deleted = 0;
    uint8_t datatype = 0;
    auto engineResult = getMeta(vbid, key, cookie, itemMeta, deleted, datatype);

    // Verify that GetMeta succeeded; and metadata is correct.
    ASSERT_EQ(cb::engine_errc::success, engineResult);
    ASSERT_TRUE(deleted);

    int expTempItems = 0;
    if (engine->getConfiguration().getBucketTypeString() == "persistent") {
        expTempItems = 1;
    }

    //Check that the temp item is removed for unlockKey
    EXPECT_EQ(expTempItems, store->getVBucket(vbid)->getNumTempItems());
    EXPECT_EQ(cb::engine_errc::no_such_key,
              store->unlockKey(key, vbid, 0, ep_current_time(), cookie));
    EXPECT_EQ(0, store->getVBucket(vbid)->getNumTempItems());
}

// Test that getLocked correctly returns ESyncWriteInProgress if targetted at
// a key which has a prepared SyncWrite in progress.
TEST_P(KVBucketParamTest, GetLockedWithPreparedSyncWrite) {
    // Setup - need a valid topology to accept SyncWrites - but don't want them
    // to auto-commit so create a topology with 2 nodes.
    auto meta =
            nlohmann::json{{"topology", nlohmann::json::array({{"a", "b"}})}};
    ASSERT_EQ(cb::engine_errc::success,
              store->setVBucketState(vbid, vbucket_state_active, &meta));

    // Store both a committed and prepared SV.
    auto key = makeStoredDocKey("key");
    ASSERT_EQ(cb::engine_errc::success,
              store->set(*makeCommittedItem(key, "value1"), cookie));
    ASSERT_EQ(cb::engine_errc::sync_write_pending,
              store->set(*makePendingItem(key, "value2"), cookie));

    // Test
    auto gv = store->getLocked(
            key, vbid, ep_current_time(), std::chrono::seconds{10}, cookie);
    EXPECT_EQ(cb::engine_errc::sync_write_in_progress, gv.getStatus());
}

// Test that unlock correctly returns ESyncWriteInProgress if targetted at
// a key which has a prepared SyncWrite in progress.
TEST_P(KVBucketParamTest, UnlockWithPreparedSyncWrite) {
    // Setup - need a valid topology to accept SyncWrites - but don't want them
    // to auto-commit so create a topology with 2 nodes.
    auto meta =
            nlohmann::json{{"topology", nlohmann::json::array({{"a", "b"}})}};
    ASSERT_EQ(cb::engine_errc::success,
              store->setVBucketState(vbid, vbucket_state_active, &meta));

    // Store both a committed and prepared SV.
    auto key = makeStoredDocKey("key");
    auto committed = makeCommittedItem(key, "value1");
    ASSERT_EQ(cb::engine_errc::success, store->set(*committed, cookie));
    ASSERT_EQ(cb::engine_errc::sync_write_pending,
              store->set(*makePendingItem(key, "value2"), cookie));

    // Test
    EXPECT_EQ(
            cb::engine_errc::sync_write_in_progress,
            store->unlockKey(
                    key, vbid, committed->getCas(), ep_current_time(), cookie));
}

// Test that GAT correctly returns ESyncWriteInProgress if targetted at
// a key which has a prepared SyncWrite in progress.
TEST_P(KVBucketParamTest, GetAndUpdateTtlWithPreparedSyncWrite) {
    // Setup - need a valid topology to accept SyncWrites - but don't want them
    // to auto-commit so create a topology with 2 nodes.
    auto meta =
            nlohmann::json{{"topology", nlohmann::json::array({{"a", "b"}})}};
    ASSERT_EQ(cb::engine_errc::success,
              store->setVBucketState(vbid, vbucket_state_active, &meta));

    // Store both a committed and prepared SV.
    auto key = makeStoredDocKey("key");
    ASSERT_EQ(cb::engine_errc::success,
              store->set(*makeCommittedItem(key, "value1"), cookie));
    ASSERT_EQ(cb::engine_errc::sync_write_pending,
              store->set(*makePendingItem(key, "value2"), cookie));

    // Test
    auto gv = store->getAndUpdateTtl(key, vbid, cookie, 10);
    EXPECT_EQ(cb::engine_errc::sync_write_in_progress, gv.getStatus());
}

TEST_P(KVBucketParamTest, replaceTempDeletedTest) {
    //This test is to check if the replace function will
    //remove temporary deleted items from memory
    auto key = makeStoredDocKey("key");
    storeAndDeleteItem(vbid, key, std::string("value"));

    ItemMetaData itemMeta;
    uint32_t deleted = 0;
    uint8_t datatype = 0;
    auto engineResult = getMeta(vbid, key, cookie, itemMeta, deleted, datatype);
    ASSERT_EQ(cb::engine_errc::success, engineResult);
    ASSERT_TRUE(deleted);

    int expTempItems = 0;
    if (engine->getConfiguration().getBucketTypeString() == "persistent") {
        expTempItems = 1;
    }

    //Check that the temp item is removed for replace
    EXPECT_EQ(expTempItems, store->getVBucket(vbid)->getNumTempItems());
    auto replace_item = make_item(vbid, makeStoredDocKey("key"), "value2");
    EXPECT_EQ(cb::engine_errc::no_such_key,
              store->replace(replace_item, cookie));
    EXPECT_EQ(0, store->getVBucket(vbid)->getNumTempItems());
}

TEST_P(KVBucketParamTest, statsVKeyTempDeletedTest) {
    //This test is to check if the statsVKey function will
    //remove temporary deleted items from memory
    auto key = makeStoredDocKey("key");
    storeAndDeleteItem(vbid, key, std::string("value"));

    ItemMetaData itemMeta;
    uint32_t deleted = 0;
    uint8_t datatype = 0;
    auto engineResult = getMeta(vbid, key, cookie, itemMeta, deleted, datatype);

    // Verify that GetMeta succeeded; and metadata is correct.
    ASSERT_EQ(cb::engine_errc::success, engineResult);
    ASSERT_TRUE(deleted);

    int expTempItems = 0;
    cb::engine_errc expRetCode = cb::engine_errc::not_supported;
    if (engine->getConfiguration().getBucketTypeString() == "persistent") {
        expTempItems = 1;
        expRetCode = cb::engine_errc::no_such_key;
    }

    //Check that the temp item is removed for statsVKey
    EXPECT_EQ(expTempItems, store->getVBucket(vbid)->getNumTempItems());
    EXPECT_EQ(expRetCode, store->statsVKey(key, vbid, *cookie));
    EXPECT_EQ(0, store->getVBucket(vbid)->getNumTempItems());
}

TEST_P(KVBucketParamTest, getAndUpdateTtlTempDeletedItemTest) {
    //This test is to check if the getAndUpdateTtl function will
    //remove temporary deleted items from memory
    auto key = makeStoredDocKey("key");
    storeAndDeleteItem(vbid, key, std::string("value"));

    ItemMetaData itemMeta;
    uint32_t deleted = 0;
    uint8_t datatype = 0;
    auto engineResult = getMeta(vbid, key, cookie, itemMeta, deleted, datatype);
    // Verify that GetMeta succeeded; and metadata is correct.
    ASSERT_EQ(cb::engine_errc::success, engineResult);
    ASSERT_TRUE(deleted);

    int expTempItems = 0;
    if (engine->getConfiguration().getBucketTypeString() == "persistent") {
        expTempItems = 1;
    }

    //Check that the temp item is removed for getAndUpdateTtl
    EXPECT_EQ(expTempItems, store->getVBucket(vbid)->getNumTempItems());
    GetValue gv = store->getAndUpdateTtl(
            makeStoredDocKey("key"), vbid, cookie, time(nullptr));
    EXPECT_EQ(cb::engine_errc::no_such_key, gv.getStatus());
    EXPECT_EQ(0, store->getVBucket(vbid)->getNumTempItems());
}

TEST_P(KVBucketParamTest, validateKeyTempDeletedItemTest) {
    //This test is to check if the getAndUpdateTtl function will
    //remove temporary deleted items from memory
    auto key = makeStoredDocKey("key");
    storeAndDeleteItem(vbid, key, std::string("value"));

    ItemMetaData itemMeta;
    uint32_t deleted;
    uint8_t datatype;
    auto engineResult = getMeta(vbid, key, cookie, itemMeta, deleted, datatype);

    // Verify that GetMeta succeeded; and metadata is correct.
    ASSERT_EQ(cb::engine_errc::success, engineResult);
    ASSERT_TRUE(deleted);

    int expTempItems = 0;
    if (engine->getConfiguration().getBucketTypeString() == "persistent") {
        expTempItems = 1;
    }

    //Check that the temp item is removed for validateKey
    EXPECT_EQ(expTempItems, store->getVBucket(vbid)->getNumTempItems());

    // dummy item; don't expect to need it for deleted case.
    auto dummy = make_item(vbid, key, {});
    std::string result = store->validateKey(key, vbid, dummy);
    EXPECT_STREQ("item_deleted", result.c_str());
    EXPECT_EQ(0, store->getVBucket(vbid)->getNumTempItems());
}

TEST_P(KVBucketParamTest, validateKeyWithRevSeqnoMismatchTest) {
    auto key = makeStoredDocKey("key");
    Item item = store_item(vbid,
                           key,
                           std::string("value"),
                           0,
                           {cb::engine_errc::success},
                           PROTOCOL_BINARY_RAW_BYTES);

    // dummy item;
    auto dummy = make_item(vbid, key, {"value"});
    dummy.setDataType(item.getDataType());
    // Set rev_seq to mismatch
    dummy.setRevSeqno(item.getRevSeqno() + 1);
    std::string result = store->validateKey(key, vbid, dummy);
    EXPECT_THAT(result.c_str(), testing::HasSubstr("revseqno_mismatch"));
    EXPECT_EQ(0, store->getVBucket(vbid)->getNumTempItems());
}

TEST_P(KVBucketParamTest, validateKeyWithCasMismatchTest) {
    auto key = makeStoredDocKey("key");
    Item item = store_item(vbid,
                           key,
                           std::string("value"),
                           0,
                           {cb::engine_errc::success},
                           PROTOCOL_BINARY_RAW_BYTES);

    // dummy item;
    auto dummy = make_item(vbid, key, {"value"});
    dummy.setDataType(item.getDataType());
    dummy.setCas(item.getCas() + 1);
    std::string result = store->validateKey(key, vbid, dummy);
    EXPECT_THAT(result.c_str(), testing::HasSubstr("cas_mismatch"));
    EXPECT_EQ(0, store->getVBucket(vbid)->getNumTempItems());
}

// Test demonstrates MB-25948 with a subtle difference. In the MB the issue
// says delete(key1), but in this test we use expiry. That is because using
// ep-engine deleteItem doesn't do the system-xattr pruning (that's part of
// memcached). So we use expiry which will use the pre_expiry hook to prune
// the xattrs.
TEST_P(KVBucketParamTest, MB_25948) {
    if (isNexus()) {
        // TODO MB-53859: Re-enable under nexus once couchstore datatype
        // on KEYS_ONLY is consistent with magma
        GTEST_SKIP();
    }

    // 1. Store key1 with an xattr value
    auto key = makeStoredDocKey("key");

    std::string value = createXattrValue("body");

    Item item = store_item(Vbid(0),
                           key,
                           value,
                           1,
                           {cb::engine_errc::success},
                           PROTOCOL_BINARY_DATATYPE_XATTR);

    TimeTraveller docBrown(20);

    // 2. Force expiry of the item and flush the delete
    auto options =
            static_cast<get_options_t>(QUEUE_BG_FETCH | GET_DELETED_VALUE);
    auto doGet = [&]() { return store->get(key, vbid, cookie, options); };
    GetValue result = doGet();

    flushVBucketToDiskIfPersistent(vbid, 1);

    // 3. GetMeta for key1, retrieving the tombstone
    ItemMetaData itemMeta;
    uint32_t deleted = 0;
    uint8_t datatype = 0;
    auto doGetMetaData = [&]() {
        return store->getMetaData(
                key, vbid, cookie, itemMeta, deleted, datatype);
    };

    auto engineResult = doGetMetaData();

    if (engine->getConfiguration().getBucketTypeString() == "persistent") {
        EXPECT_EQ(cb::engine_errc::would_block, engineResult);
        // Manually run the bgfetch task, and re-attempt getMetaData
        runBGFetcherTask();

        engineResult = doGetMetaData();
    }
    // Verify that GetMeta succeeded; and metadata is correct.
    ASSERT_EQ(cb::engine_errc::success, engineResult);
    ASSERT_TRUE(deleted);
    // strip off Snappy, as magma and couchstore differ in whether they
    // report Snappy datatype in response to getMeta (even though both
    // actually compressed the document)
    // TODO MB-53859: make couchstore report Snappy "accurately" for meta-only
    datatype &= ~PROTOCOL_BINARY_DATATYPE_SNAPPY;
    ASSERT_EQ(PROTOCOL_BINARY_DATATYPE_XATTR, datatype);
    ASSERT_EQ(item.getFlags(), itemMeta.flags);
    // CAS and revSeqno not checked as changed when the document was expired.

    // 4. Now get deleted value - we want to retrieve the _sync field.
    result = doGet();

    // Manually run the bgfetch task and retry the get()
    if (engine->getConfiguration().getBucketTypeString() == "persistent") {
        ASSERT_EQ(cb::engine_errc::would_block, result.getStatus());
        runBGFetcherTask();
        result = doGet();
    }
    ASSERT_EQ(cb::engine_errc::success, result.getStatus());

    cb::xattr::Blob blob({const_cast<char*>(result.item->getData()),
                          result.item->getNBytes()},
                         false);

    // user and meta gone, _sync remains.
    EXPECT_EQ(0, blob.get("user").size());
    EXPECT_EQ(0, blob.get("meta").size());
    ASSERT_NE(0, blob.get("_sync").size());
    EXPECT_EQ("{\"cas\":\"0xdeadbeefcafefeed\"}", blob.get("_sync"));
}

/**
 * Test performs the following operations
 * 1. Store an item
 * 2. Delete an item and make sure it is removed from memory
 * 3. Store the item again
 * 4. Evict the item from memory to ensure that meta data
 *    will be retrieved from disk
 * 5. Check that the revision seq no. retrieved from disk
 *    is equal to 3 (the number of updates on that item)
 */
TEST_P(KVBucketParamTest, MB_27162) {
     auto key = makeStoredDocKey("key");
     std::string value("value");

     Item item = store_item(vbid, key, value, 0, {cb::engine_errc::success},
                            PROTOCOL_BINARY_RAW_BYTES);

     delete_item(vbid, key);

     flushVBucketToDiskIfPersistent(vbid, 1);

     store_item(vbid, key, value, 0, {cb::engine_errc::success},
                PROTOCOL_BINARY_RAW_BYTES);

     flushVBucketToDiskIfPersistent(vbid, 1);

     if (isPersistent()) {
         evict_key(vbid, key);
     }

     ItemMetaData itemMeta;
     uint32_t deleted = 0;
     uint8_t datatype = 0;
     auto doGetMetaData = [&]() {
        return store->getMetaData(
                key, vbid, cookie, itemMeta, deleted, datatype);
     };

     auto engineResult = doGetMetaData();

     if (isPersistent() && isFullEviction()) {
         ASSERT_EQ(cb::engine_errc::would_block, engineResult);
         // Manually run the bgfetch task, and re-attempt getMetaData
         runBGFetcherTask();

         engineResult = doGetMetaData();
     }
     // Verify that GetMeta succeeded; and metadata is correct.
     ASSERT_EQ(cb::engine_errc::success, engineResult);
     EXPECT_EQ(3, itemMeta.revSeqno);
}

TEST_P(KVBucketParamTest, numberOfVBucketsInState) {
    EXPECT_EQ(1, store->getNumOfVBucketsInState(vbucket_state_active));
    EXPECT_EQ(0, store->getNumOfVBucketsInState(vbucket_state_replica));
}

/**
 * Test to verify if the vbucket opsGet stat is not incremented when
 * the vbucket is in pending state in the case of a get.
 * Test in the case of a getReplica it does not increase the opsGet
 * stat but increases the the not my vbucket stat.
 */
TEST_P(KVBucketParamTest, testGetPendingOpsStat) {
   auto key = makeStoredDocKey("key");
   store_item(vbid, key, "value");

   store->setVBucketState(vbid, vbucket_state_pending);

   auto options = static_cast<get_options_t>(
            QUEUE_BG_FETCH | HONOR_STATES | TRACK_REFERENCE | DELETE_TEMP |
            HIDE_LOCKED_CAS | TRACK_STATISTICS);

   auto doGet = [&]() { return store->get(key, vbid, cookie, options); };
   GetValue result = doGet();
   ASSERT_EQ(cb::engine_errc::would_block, result.getStatus());
   EXPECT_EQ(0, store->getVBucket(vbid)->opsGet);
   EXPECT_EQ(1, engine->getEpStats().pendingOps);
   EXPECT_EQ(0, engine->getEpStats().numNotMyVBuckets);

   auto doGetReplica = [&]() { return store->getReplica(key, vbid, cookie, options); };
   result = doGetReplica();
   ASSERT_EQ(cb::engine_errc::not_my_vbucket, result.getStatus());
   EXPECT_EQ(0, store->getVBucket(vbid)->opsGet);
   EXPECT_EQ(1, engine->getEpStats().pendingOps);
   EXPECT_EQ(1, engine->getEpStats().numNotMyVBuckets);
}

// Test that GetReplica against an expired item correctly returns ENOENT.
// Regression test for MB-38498.
TEST_P(KVBucketParamTest, ReplicaExpiredItem) {
    // Create a document with TTL=10s, then advance clock by 20s so it is
    // past it expiration.
    auto key = makeStoredDocKey("key");
    store_item(vbid, key, "value", ep_real_time() + 10);
    // Flush so item is clean and can be evicted.
    flushVBucketToDiskIfPersistent(vbid, 1);

    // Evict the item (to check bgfetch logic)
    if (!ephemeral()) {
        const char* msg = nullptr;
        ASSERT_EQ(cb::engine_errc::success, store->evictKey(key, vbid, &msg))
                << msg;
    }

    TimeTraveller hgWells(20);

    // Change to replica so we can test getReplica()
    store->setVBucketState(vbid, vbucket_state_replica);

    // Same default options as getReplicaCmd
    auto options = static_cast<get_options_t>(
            QUEUE_BG_FETCH | HONOR_STATES | TRACK_REFERENCE | DELETE_TEMP |
            HIDE_LOCKED_CAS | TRACK_STATISTICS);
    // Test: Attempt to read expired item.
    if (engine->getConfiguration().getItemEvictionPolicyString() ==
        "full_eviction") {
        EXPECT_NE(nullptr, cookie);
        auto result = store->getReplica(key, vbid, cookie, options);
        EXPECT_EQ(cb::engine_errc::would_block, result.getStatus());
        runBGFetcherTask();
        mock_waitfor_cookie(cookie);
    }

    auto result = store->getReplica(key, vbid, cookie, options);
    EXPECT_EQ(cb::engine_errc::no_such_key, result.getStatus());
}

/***
 * Test class to expose the behaviour needed to create an ItemAccessVisitor
 */
class MockAccessScanner : public AccessScanner {
public:
    MockAccessScanner(KVBucket& _store,
                      Configuration& conf,
                      EPStats& st,
                      double sleeptime = 0,
                      bool useStartTime = false,
                      bool completeBeforeShutdown = false)
        : AccessScanner(_store,
                        conf,
                        st,
                        sleeptime,
                        useStartTime,
                        completeBeforeShutdown) {
    }

    void public_createAndScheduleTask(const size_t shard) {
        // Note: AccessScanner:run normally acquires tokens before calling
        // createAndScheduleTask, here we are acquiring one token.
        cb::SemaphoreGuard<> semaphoreGuard(&semaphore);
        return createAndScheduleTask(shard, std::move(semaphoreGuard));
    }
};

/***
 * Test to make sure the Access Scanner doesn't throw an exception with a log
 * location specified in the config which doesn't exist.
 */
TEST_P(KVBucketParamTest, AccessScannerInvalidLogLocation) {
    /* Manually edit the configuration to change the location of the
     * access log to be somewhere that doesn't exist */
    engine->getConfiguration().setAlogPath("/path/to/somewhere");
    ASSERT_EQ(engine->getConfiguration().getAlogPath(), "/path/to/somewhere");
    ASSERT_FALSE(cb::io::isDirectory(engine->getConfiguration().getAlogPath()));

    /* Create the Access Scanner task with our modified configuration
     * In this case, the 1000 refers to the sleep time for the job, but it never
     * gets used as part of the test case. */
    auto as = std::make_unique<MockAccessScanner>(*(engine->getKVBucket()),
                                                  engine->getConfiguration(),
                                                  engine->getEpStats(),
                                                  1000);

    /* Make sure this doesn't throw an exception when tyring to run the task*/
    EXPECT_NO_THROW(as->public_createAndScheduleTask(0))
            << "Access Scanner threw unexpected "
               "exception where log location does "
               "not exist";
}

// Check that getRandomKey works correctly when given a random value of zero
TEST_P(KVBucketParamTest, MB31495_GetRandomKey) {
    std::function<long()> returnZero = []() { return 0; };
    setRandomFunction(returnZero);

    // Try with am empty hash table
    auto gv = store->getRandomKey(CollectionID::Default, *cookie);
    EXPECT_EQ(cb::engine_errc::no_such_key, gv.getStatus());

    Item item = store_item(
            vbid, {"key", DocKeyEncodesCollectionId::No}, "value", 0);
    flushVBucketToDiskIfPersistent(vbid, 1);

    // Try with a non-empty hash table
    gv = store->getRandomKey(CollectionID::Default, *cookie);
    EXPECT_EQ(cb::engine_errc::success, gv.getStatus());
}

// MB-33702: Test that SetVBucket state creates a new failover table entry when
// transitioning from non-active to active.
TEST_P(KVBucketParamTest, FailoverEntryAddedNonActiveToActive) {
    // Setup - set vBucket to a non-active state.
    store->setVBucketState(vbid, vbucket_state_replica);
    auto vb = store->getVBucket(vbid);
    ASSERT_EQ(1, vb->failovers->getNumEntries());

    // Test
    EXPECT_EQ(cb::engine_errc::success,
              store->setVBucketState(vbid, vbucket_state_active));
    EXPECT_EQ(2, vb->failovers->getNumEntries());
}

// MB-33702: Test that SetVBucket state doesn't create a new failover table
// entry when set to active when already active - this can happen if the
// replication topology is changed (but state stays as active).
TEST_P(KVBucketParamTest, FailoverEntryNotAddedActiveToActive) {
    // Setup - Should start in active state.
    auto vb = store->getVBucket(vbid);
    ASSERT_EQ(vbucket_state_active, vb->getState());
    ASSERT_EQ(1, vb->failovers->getNumEntries());

    // Test - with a topology specified, we shouldn't get a new failover entry.
    auto meta =
            nlohmann::json{{"topology", nlohmann::json::array({{"a", "b"}})}};
    EXPECT_EQ(cb::engine_errc::success,
              store->setVBucketState(vbid, vbucket_state_active, &meta));
    EXPECT_EQ(1, vb->failovers->getNumEntries());
}

// Test that expiring a compressed xattr doesn't trigger any errors
TEST_P(KVBucketParamTest, MB_34346) {
    // Create an XTTR value with only a large system xattr, and compress the lot
    // Note the large xattr should be highly compressible to make it easier to
    // trigger the MB.
    cb::xattr::Blob blob;
    blob.set("_sync",
             R"({"fffff":"aaaaaaaaaaaaaaaaaaaaaaaaaaaaaaaaaaaaaaaaaaaaaaaa"})");
    auto xattr = blob.finalize();
    cb::compression::Buffer output;
    cb::compression::deflateSnappy({xattr.data(), xattr.size()}, output);
    EXPECT_LT(output.size(), xattr.size())
            << "Expected the compressed buffer to be smaller than the input";

    auto key = makeStoredDocKey("key_1");
    store_item(
            vbid,
            key,
            {output.data(), output.size()},
            ep_abs_time(ep_current_time() + 10),
            {cb::engine_errc::success},
            PROTOCOL_BINARY_DATATYPE_XATTR | PROTOCOL_BINARY_DATATYPE_SNAPPY);

    flushVBucketToDiskIfPersistent(vbid, 1);

    EXPECT_EQ(1, engine->getVBucket(vbid)->getNumItems())
            << "Should have 1 item after calling store()";

    TimeTraveller docBrown(15);

    auto options = static_cast<get_options_t>(
            QUEUE_BG_FETCH | HONOR_STATES | TRACK_REFERENCE | DELETE_TEMP |
            HIDE_LOCKED_CAS | TRACK_STATISTICS | GET_DELETED_VALUE);
    GetValue gv2 = store->get(key, vbid, cookie, options);
    EXPECT_TRUE(gv2.item->isDeleted());
    // Check that the datatype does not include SNAPPY
    EXPECT_EQ(PROTOCOL_BINARY_DATATYPE_XATTR, gv2.item->getDataType());
    // Check the returned blob is what we initially set
    cb::xattr::Blob returnedBlob(
            {const_cast<char*>(gv2.item->getData()), gv2.item->getNBytes()},
            false);
    EXPECT_EQ(
            "{\"fffff\":\"aaaaaaaaaaaaaaaaaaaaaaaaaaaaaaaaaaaaaaaaaaaaaaaa\"}",
            returnedBlob.get("_sync"));

    flushVBucketToDiskIfPersistent(vbid, 1);

    EXPECT_EQ(0, engine->getVBucket(vbid)->getNumItems())
            << "Should still have 0 items after time-travelling/expiry";
}

// Test that calling getPerVBucketDiskStats when a vBucket file hasn't yet been
// flushed to disk doesn't throw an exception.
// Regression test for MB-35560.
TEST_P(KVBucketParamTest, VBucketDiskStatsENOENT) {
    bool addStatsCalled = false;
    auto mockStatFn = [&addStatsCalled](std::string_view key,
                                        std::string_view value,
                                        CookieIface&) {
        addStatsCalled = true;
    };

    auto expected = (isPersistent()) ? cb::engine_errc::success
                                     : cb::engine_errc::no_such_key;
    MockCookie cookie;
    EXPECT_EQ(expected, store->getPerVBucketDiskStats(cookie, mockStatFn));
    EXPECT_EQ(isPersistent(), addStatsCalled);
}

TEST_P(KVBucketParamTest, VbucketStateCounts) {
    // confirm the vbMap correctly changes the number of vbuckets in a given
    // state when vbuckets change state
    auto vbA = Vbid(0);
    auto vbB = Vbid(1);

    auto expectVbCounts = [this](uint16_t active, uint16_t replica) {
        auto message = "Expected " + std::to_string(active) + " active and " +
                       std::to_string(replica) + " replica vbs";
        EXPECT_EQ(active, store->getNumOfVBucketsInState(vbucket_state_active))
                << message;
        EXPECT_EQ(replica,
                  store->getNumOfVBucketsInState(vbucket_state_replica))
                << message;
    };
    store->setVBucketState(vbA, vbucket_state_active);
    expectVbCounts(1, 0);
    store->setVBucketState(vbB, vbucket_state_active);
    expectVbCounts(2, 0);
    store->setVBucketState(vbA, vbucket_state_replica);
    expectVbCounts(1, 1);
    store->setVBucketState(vbB, vbucket_state_replica);
    expectVbCounts(0, 2);
}

TEST_P(KVBucketParamTest, SeqnoPersistenceTimeout) {
    auto& config = engine->getConfiguration();
    const size_t newTimeout = 20;
    ASSERT_NE(newTimeout, store->getSeqnoPersistenceTimeout().count());
    config.setSeqnoPersistenceTimeout(newTimeout);
    EXPECT_EQ(newTimeout, store->getSeqnoPersistenceTimeout().count());
}

TEST_P(KVBucketParamTest, SeqnoPersistenceTimeout_LowerThanMin) {
    auto& config = engine->getConfiguration();
    const auto initialVal = store->getSeqnoPersistenceTimeout().count();
    const auto newVal = -1;
    ASSERT_NE(initialVal, newVal);
    try {
        config.setSeqnoPersistenceTimeout(newVal);
    } catch (const std::range_error& e) {
        EXPECT_THAT(e.what(),
                    testing::HasSubstr(
                            "Validation Error, seqno_persistence_timeout takes "
                            "values between 0 and 30"));
        EXPECT_EQ(initialVal, store->getSeqnoPersistenceTimeout().count());
        return;
    }
    FAIL();
}

TEST_P(KVBucketParamTest, SeqnoPersistenceTimeout_HigherThanMax) {
    auto& config = engine->getConfiguration();
    const auto initialVal = store->getSeqnoPersistenceTimeout().count();
    const auto newVal = 40;
    ASSERT_NE(initialVal, newVal);
    try {
        config.setSeqnoPersistenceTimeout(newVal);
    } catch (const std::range_error& e) {
        EXPECT_THAT(e.what(),
                    testing::HasSubstr(
                            "Validation Error, seqno_persistence_timeout takes "
                            "values between 0 and 30"));
        EXPECT_EQ(initialVal, store->getSeqnoPersistenceTimeout().count());
        return;
    }
    FAIL();
}

// Regression test for MB-51391: If we end up with multiple concurrent attempts
// to delete a vBucket, don't crash attempting to dereference a null
// VBucketPtr.
TEST_P(KVBucketParamTest, DeleteVBucket_ConcurrentDelete) {
    // Setup: Acquire exclusive lock on VBucket, so other threads will be
    // blocked waiting on ot.
    auto lockedVB = store->getLockedVBucket(vbid);
    ASSERT_TRUE(lockedVB);

    folly::Synchronized<std::multiset<cb::engine_errc>> results;
    // ThreadGate to increase the liklihood of hitting the race - ensure
    // both background threads are up and running before unlocking the lockedVB.
    ThreadGate gate{3};

    // Spin up a background thread which attempts to delete the vbucket. This
    // will be blocked waiting to acquire the locked vbucket.
    auto delThread1 = std::thread{[this, &gate, &results]() {
        gate.threadUp();
        auto result = store->deleteVBucket(vbid);
        results.wlock()->insert(result);
    }};

    // Spin up a second background thread which also attempts to delete the
    // vBucket - also blocked.
    auto delThread2 = std::thread{[this, &gate, &results]() {
        gate.threadUp();
        auto result = store->deleteVBucket(vbid);
        results.wlock()->insert(result);
    }};

    // Release the hounds^wlock - allowing the first background thread to
    // delete the vbucket, and once it has finishes, allowing the second
    // background thread to attempt to delete - which should cleanly fail.
    // (Note: technically there's no guarantee which of the two background
    // threads will be the first to run after the lock is released - but one
    // should delete it, one should fail and neither should crash.
    gate.threadUp();
    lockedVB.getLock().unlock();

    delThread1.join();
    delThread2.join();

    EXPECT_EQ(1, results.rlock()->count(cb::engine_errc::success));
    EXPECT_EQ(1, results.rlock()->count(cb::engine_errc::not_my_vbucket));
}

TEST_P(KVBucketParamTest, SeqnoPersistenceCancelledIfBucketDeleted) {
    // Test that seqno persistence requests are cancelled when the bucket is
    // deleted. If they were not, the would_block'ed connection could
    // block bucket deletion.
    auto vbid = Vbid(0);
    store->setVBucketState(vbid, vbucket_state_replica);
    auto vb = engine->getVBucket(vbid);

    // Simulate a SEQNO_PERSISTENCE request, which won't be satisfied
    ASSERT_EQ(0, vb->getHighPriorityChkSize());
    vb->checkAddHighPriorityVBEntry(std::make_unique<SeqnoPersistenceRequest>(
            cookie, 1, std::chrono::milliseconds(1)));
    ASSERT_EQ(1, vb->getHighPriorityChkSize());

    engine->cancel_all_operations_in_ewb_state();

    EXPECT_EQ(cb::engine_errc::temporary_failure, mock_waitfor_cookie(cookie));
}

TEST_P(KVBucketParamTest, HistoryRetentionSeconds) {
    if (isNexus() || !hasMagma()) {
        GTEST_SKIP();
    }

    const size_t newVal = 123;
    ASSERT_NE(newVal, store->getHistoryRetentionSeconds().count());
    std::string err;
    engine->setFlushParam(
            "history_retention_seconds", std::to_string(newVal), err);
    EXPECT_EQ(newVal, store->getHistoryRetentionSeconds().count());
}

TEST_P(KVBucketParamTest, HistoryRetentionSeconds_NotPersistent) {
    if (!ephemeral()) {
        GTEST_SKIP();
    }

    const auto initialVal = store->getHistoryRetentionSeconds().count();
    const auto newVal = 123;
    ASSERT_NE(initialVal, newVal);
    std::string err;
    EXPECT_EQ(
            cb::engine_errc::invalid_arguments,
            engine->setFlushParam(
                    "history_retention_seconds", std::to_string(newVal), err));
    EXPECT_THAT(err, testing::HasSubstr("requirements not met"));
}

TEST_P(KVBucketParamTest, HistoryRetentionSeconds_NotMagma) {
    if (hasMagma()) {
        GTEST_SKIP();
    }

    const auto initialVal = store->getHistoryRetentionSeconds().count();
    const auto newVal = 123;
    ASSERT_NE(initialVal, newVal);
    std::string err;
    EXPECT_EQ(
            cb::engine_errc::invalid_arguments,
            engine->setFlushParam(
                    "history_retention_seconds", std::to_string(newVal), err));
    EXPECT_THAT(err, testing::HasSubstr("requirements not met"));
}

TEST_P(KVBucketParamTest, HistoryRetentionBytes) {
    if (isNexus() || !hasMagma()) {
        GTEST_SKIP();
    }

    const size_t newVal = 456;
    ASSERT_NE(newVal, store->getHistoryRetentionBytes());
    std::string err;
    engine->setFlushParam(
            "history_retention_bytes", std::to_string(newVal), err);
    EXPECT_EQ(newVal, store->getHistoryRetentionBytes());
}

TEST_P(KVBucketParamTest, HistoryRetentionBytes_NotPersistent) {
    if (!ephemeral()) {
        GTEST_SKIP();
    }

    const auto initialVal = store->getHistoryRetentionBytes();
    const auto newVal = 456;
    ASSERT_NE(initialVal, newVal);
    std::string err;
    EXPECT_EQ(cb::engine_errc::invalid_arguments,
              engine->setFlushParam(
                      "history_retention_bytes", std::to_string(newVal), err));
    EXPECT_THAT(err, testing::HasSubstr("requirements not met"));
}

TEST_P(KVBucketParamTest, HistoryRetentionBytes_NotMagma) {
    if (hasMagma()) {
        GTEST_SKIP();
    }

    const auto initialVal = store->getHistoryRetentionBytes();
    const auto newVal = 456;
    ASSERT_NE(initialVal, newVal);
    std::string err;
    EXPECT_EQ(cb::engine_errc::invalid_arguments,
              engine->setFlushParam(
                      "history_retention_bytes", std::to_string(newVal), err));
    EXPECT_THAT(err, testing::HasSubstr("requirements not met"));
}

TEST_P(KVBucketParamTest, MutationMemRatio) {
    auto& config = engine->getConfiguration();
    const auto initRatio = config.getMutationMemRatio();
    const auto newRatio = 0.9345f;
    ASSERT_NE(newRatio, store->getMutationMemRatio());
    ASSERT_FLOAT_EQ(initRatio, store->getMutationMemRatio());
    config.setMutationMemRatio(newRatio);
    EXPECT_FLOAT_EQ(newRatio, config.getMutationMemRatio());
    EXPECT_FLOAT_EQ(newRatio, store->getMutationMemRatio());
}

TEST_P(KVBucketParamTest, MutationMemRatio_LowerThanMin) {
    auto& config = engine->getConfiguration();
    const auto initRatio = config.getMutationMemRatio();
    const auto newRatio = -0.001f;
    ASSERT_NE(newRatio, store->getMutationMemRatio());
    ASSERT_FLOAT_EQ(initRatio, store->getMutationMemRatio());
    try {
        config.setMutationMemRatio(newRatio);
    } catch (const std::range_error& ex) {
        EXPECT_THAT(
                ex.what(),
                testing::HasSubstr("Validation Error, mutation_mem_ratio takes "
                                   "values between 0.000000 and 1.000000"));
        EXPECT_FLOAT_EQ(initRatio, store->getMutationMemRatio());
        return;
    }
    FAIL();
}

TEST_P(KVBucketParamTest, MutationMemRatio_HigherThanMax) {
    auto& config = engine->getConfiguration();
    const auto initRatio = config.getMutationMemRatio();
    const auto newRatio = 1.001f;
    ASSERT_NE(newRatio, store->getMutationMemRatio());
    ASSERT_FLOAT_EQ(initRatio, store->getMutationMemRatio());
    try {
        config.setMutationMemRatio(newRatio);
    } catch (const std::range_error& ex) {
        EXPECT_THAT(
                ex.what(),
                testing::HasSubstr("Validation Error, mutation_mem_ratio takes "
                                   "values between 0.000000 and 1.000000"));
        EXPECT_FLOAT_EQ(initRatio, store->getMutationMemRatio());
        return;
    }
    FAIL();
}

class EPBucketParamTest : public KVBucketParamTest {
};

TEST_P(EPBucketParamTest, FlushBatchMaxBytes) {
    auto& config = engine->getConfiguration();
    const auto initialSize = config.getFlushBatchMaxBytes();
    const auto newSize = 5368709120ll; // 5GB
    const auto& bucket = dynamic_cast<EPBucket&>(*store);
    ASSERT_NE(newSize, bucket.getFlushBatchMaxBytes());
    ASSERT_EQ(initialSize, bucket.getFlushBatchMaxBytes());
    config.setFlushBatchMaxBytes(newSize);
    EXPECT_EQ(newSize, config.getFlushBatchMaxBytes());
    EXPECT_EQ(newSize, bucket.getFlushBatchMaxBytes());
}

TEST_P(EPBucketParamTest, FlushBatchMaxBytes_LowerThanMin) {
    auto& config = engine->getConfiguration();
    const auto initialSize = config.getFlushBatchMaxBytes();
    const auto& bucket = dynamic_cast<EPBucket&>(*store);
    ASSERT_NE(0, bucket.getFlushBatchMaxBytes());
    ASSERT_EQ(initialSize, bucket.getFlushBatchMaxBytes());
    try {
        config.setFlushBatchMaxBytes(0);
        FAIL();
    } catch (const std::range_error& ex) {
        EXPECT_THAT(ex.what(),
                    testing::HasSubstr(
                            "Validation Error, flush_batch_max_bytes takes "
                            "values between 1"));
        EXPECT_EQ(initialSize, bucket.getFlushBatchMaxBytes());
    }
}

// Test cases which run for EP (Full and Value eviction) and Ephemeral
INSTANTIATE_TEST_SUITE_P(
        Persistent,
        EPBucketParamTest,
        STParameterizedBucketTest::persistentAllBackendsConfigValues(),
        STParameterizedBucketTest::PrintToStringParamName);

class StoreIfTest : public KVBucketTest {
public:
    void SetUp() override {
        config_string += "warmup=false";
        KVBucketTest::SetUp();
        // Have all the objects, activate vBucket zero so we can store data.
        store->setVBucketState(vbid, vbucket_state_active);
    }
};

/**
 * Test the basic store_if (via engine) - a forced fail predicate will allow
 * add, but fail set/replace with predicate_failed
 */
TEST_F(StoreIfTest, store_if_basic) {
    cb::StoreIfPredicate pred = [](const std::optional<item_info>& existing,
                                   cb::vbucket_info vb) -> cb::StoreIfStatus {
        return cb::StoreIfStatus::Fail;
    };
    auto item = make_item(
            vbid, {"key", DocKeyEncodesCollectionId::No}, "value", 0, 0);
    auto rv = engine->storeIfInner(
            *cookie, item, 0, StoreSemantics::Add, pred, false);
    EXPECT_EQ(cb::engine_errc::success, rv.first);
    rv = engine->storeIfInner(
            *cookie, item, 0, StoreSemantics::Replace, pred, false);
    EXPECT_EQ(cb::engine_errc::predicate_failed, rv.first);
    rv = engine->storeIfInner(
            *cookie, item, 0, StoreSemantics::Set, pred, false);
    EXPECT_EQ(cb::engine_errc::predicate_failed, rv.first);
}

class RelativeExpiryLimitTest : public KVBucketTest {
public:
    void SetUp() override {
        config_string += "max_ttl=2592000";
        KVBucketTest::SetUp();
        // Have all the objects, activate vBucket zero so we can store data.
        store->setVBucketState(vbid, vbucket_state_active);
    }
};

// Test add/set/replace gets an enforced expiry
TEST_F(RelativeExpiryLimitTest, add_set_replace) {
    auto item1 = make_item(vbid, makeStoredDocKey("key1"), "value");
    auto item2 = make_item(vbid, makeStoredDocKey("key2"), "value");
    auto item3 = make_item(vbid, makeStoredDocKey("key2"), "value");

    ASSERT_EQ(0, item1.getExptime());
    ASSERT_EQ(0, item2.getExptime());

    // add a key and set a key
    EXPECT_EQ(cb::engine_errc::success, store->add(item1, cookie));
    EXPECT_EQ(cb::engine_errc::success, store->set(item2, cookie));

    std::vector<cb::EngineErrorItemPair> results;

    auto f = [](const item_info&) { return true; };
    results.push_back(engine->getIfInner(*cookie, item1.getKey(), vbid, f));
    results.push_back(engine->getIfInner(*cookie, item2.getKey(), vbid, f));

    // finally replace key2
    EXPECT_EQ(cb::engine_errc::success, store->replace(item3, cookie));
    results.push_back(engine->getIfInner(*cookie, item2.getKey(), vbid, f));

    for (const auto& rval : results) {
        ASSERT_EQ(cb::engine_errc::success, rval.first);
        Item* i = reinterpret_cast<Item*>(rval.second.get());
        auto info = engine->getItemInfo(*i);
        EXPECT_NE(0, info.exptime);
    }
}

// Test that GAT with a limit stops 0 expiry
TEST_F(RelativeExpiryLimitTest, gat) {
    // This will actually skip the initial expiry limiting code as this function
    // doesn't use itemAllocate
    Item item = store_item(
            vbid, {"key", DocKeyEncodesCollectionId::No}, "value", 0);

    // Now touch with 0
    auto rval = engine->getAndTouchInner(
            *cookie, {"key", DocKeyEncodesCollectionId::No}, vbid, 0);

    ASSERT_EQ(cb::engine_errc::success, rval.first);

    Item* i = reinterpret_cast<Item*>(rval.second.get());
    auto info = engine->getItemInfo(*i);
    EXPECT_NE(0, info.exptime);
}

class AbsoluteExpiryLimitTest : public KVBucketTest {
public:
    void SetUp() override {
        config_string += "max_ttl=2592001";
        KVBucketTest::SetUp();
        // Have all the objects, activate vBucket zero so we can store data.
        store->setVBucketState(vbid, vbucket_state_active);
    }
};

TEST_F(AbsoluteExpiryLimitTest, MB_37643) {
    // Go forwards by 30 days + 1000 seconds, we want uptime > max_ttl
    const int uptime = (60 * 60 * 24 * 30) + 1000;
    TimeTraveller biff(uptime);

    auto item = store_item(Vbid(0), makeStoredDocKey("key"), "value");

    // We expect that the expiry time is in the future. The future here being
    // current_time + our time shift.

    // We expect that the expiry is at least now+uptime+max_ttl
    EXPECT_GT(item.getExptime(), ep_abs_time(ep_current_time()));
}

TEST_P(KVBucketParamTest, addVbucketWithSeqnoPersistenceRequest) {
    store->createAndScheduleSeqnoPersistenceNotifier();

    auto ts1 = std::chrono::steady_clock::now();
    auto ts2 = ts1 + std::chrono::hours(24);
    // snoozing forever, definitely greater than ts2
    EXPECT_GT(store->getSeqnoPersistenceNotifyTaskWakeTime(), ts2);
    store->addVbucketWithSeqnoPersistenceRequest(vbid, ts1);
    store->addVbucketWithSeqnoPersistenceRequest(vbid, ts2);
    // Must be lower of ts1/ts2
    EXPECT_LT(ts1, ts2);
    // Can't compare exactly as the snooze time is calculated from
    // std::chrono::steady_clock::now
    EXPECT_LT(store->getSeqnoPersistenceNotifyTaskWakeTime(), ts2);
}

TEST_P(KVBucketParamTest, SeqnoPersistenceRequestNotify) {
    auto task = store->createAndScheduleSeqnoPersistenceNotifier();
    auto wake1 = task->getWaketime(); // should be sleep forever
    auto vb = store->getVBucket(vbid);

    auto item = store_item(vbid, makeStoredDocKey("key"), "value");
    flushVBucketToDiskIfPersistent(vbid, 1);

    // Already persisted, no need for a wait request
    EXPECT_EQ(HighPriorityVBReqStatus::RequestNotScheduled,
              vb->checkAddHighPriorityVBEntry(
                      std::make_unique<SeqnoPersistenceRequest>(
                              cookie,
                              item.getBySeqno(),
                              std::chrono::seconds(0))));

    // Now a request that will schedule
    EXPECT_EQ(HighPriorityVBReqStatus::RequestScheduled,
              vb->checkAddHighPriorityVBEntry(
                      std::make_unique<SeqnoPersistenceRequest>(
                              cookie,
                              item.getBySeqno() + 1,
                              std::chrono::hours(24))));

    // Task now changed and has a smaller wakeup
    EXPECT_LT(task->getWaketime(), wake1);

    // if the task runs, the waketime will recalculate
    task->run();
    auto wake2 = task->getWaketime();
    EXPECT_LT(wake2, wake1);

    // Now a request that will schedule with a smaller deadline
    auto cookie2 = create_mock_cookie(engine.get());
    EXPECT_EQ(HighPriorityVBReqStatus::RequestScheduled,
              vb->checkAddHighPriorityVBEntry(
                      std::make_unique<SeqnoPersistenceRequest>(
                              cookie2,
                              item.getBySeqno() + 1,
                              std::chrono::hours(22))));
    // Task wake time reduces
    auto wake3 = task->getWaketime();
    EXPECT_LT(wake3, wake2);

    // Next task with 0 deadline (which will expire on run)
    auto cookie3 = create_mock_cookie(engine.get());

    EXPECT_EQ(HighPriorityVBReqStatus::RequestScheduled,
              vb->checkAddHighPriorityVBEntry(
                      std::make_unique<SeqnoPersistenceRequest>(
                              cookie3,
                              item.getBySeqno() + 1,
                              std::chrono::hours(0))));
    auto wake4 = task->getWaketime();
    EXPECT_LT(wake4, wake2);

    // Now we run, the 0 deadline request will expire and wake time will change
    // to be the next deadline (~22 hours)
    task->run();
    EXPECT_GT(task->getWaketime(), wake4);

    // Expired and notified
    EXPECT_EQ(cb::engine_errc::temporary_failure, mock_waitfor_cookie(cookie3));

    destroy_mock_cookie(cookie2);
    destroy_mock_cookie(cookie3);
}

TEST_P(KVBucketParamTest, HashTableMinimumSize) {
    auto& config = engine->getConfiguration();
    auto& ht = store->getVBucket(vbid)->ht;
    EXPECT_EQ(config.getHtSize(), ht.minimumSize());
    EXPECT_EQ(config.getHtSize(), ht.getSize());

    config.setHtSize(3);
    EXPECT_EQ(3, config.getHtSize());
    EXPECT_EQ(3, ht.minimumSize());
    EXPECT_NE(3, ht.getSize());

    ht.resizeInOneStep();
    EXPECT_EQ(3, config.getHtSize());
    EXPECT_EQ(3, ht.minimumSize());
    EXPECT_EQ(3, ht.getSize());

    config.setHtSize(47);
    EXPECT_EQ(47, config.getHtSize());
    EXPECT_EQ(47, ht.minimumSize());
    EXPECT_EQ(3, ht.getSize());

    ht.resizeInOneStep();
    EXPECT_EQ(47, config.getHtSize());
    EXPECT_EQ(47, ht.minimumSize());
    EXPECT_EQ(47, ht.getSize());
}

#ifdef EP_USE_MAGMA
TEST_P(KVBucketParamTest, BloomFilter) {
    if (!isMagma()) {
        GTEST_SKIP_("magma only");
    }
    auto docKey = makeStoredDocKey("foo");
    auto item = store_item(vbid, docKey, "bar");
    auto vb = store->getVBucket(vbid);

    flushVBucketToDiskIfPersistent(vbid, 1);
    EXPECT_TRUE(vb->maybeKeyExistsInFilter(docKey));
}
#endif

// Test cases which run for EP (Full and Value eviction) and Ephemeral
INSTANTIATE_TEST_SUITE_P(EphemeralOrPersistent,
                         KVBucketParamTest,
                         STParameterizedBucketTest::allConfigValues(),
                         STParameterizedBucketTest::PrintToStringParamName);<|MERGE_RESOLUTION|>--- conflicted
+++ resolved
@@ -399,13 +399,9 @@
     return vb.checkpointManager->expelUnreferencedCheckpointItems().count;
 }
 
-<<<<<<< HEAD
-void KVBucketTest::delete_item(Vbid vbid, const DocKeyView& key) {
-=======
 void KVBucketTest::delete_item(Vbid vbid,
-                               const DocKey& key,
+                               const DocKeyView& key,
                                cb::engine_errc expected) {
->>>>>>> e4ca8c88
     uint64_t cas = 0;
     mutation_descr_t mutation_descr;
     EXPECT_EQ(expected,
