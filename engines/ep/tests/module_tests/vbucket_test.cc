--- conflicted
+++ resolved
@@ -58,9 +58,9 @@
                               global_stats,
                               checkpoint_config,
                               /*kvshard*/ nullptr,
-                              /*lastSeqno*/ 0,
-                              /*lastSnapStart*/ 0,
-                              /*lastSnapEnd*/ 0,
+                              lastSeqno,
+                              range.start,
+                              range.end,
                               /*table*/ nullptr,
                               /*flusher callback*/ nullptr,
                               /*newSeqnoCb*/ nullptr,
@@ -76,9 +76,9 @@
                                                global_stats,
                                                checkpoint_config,
                                                /*kvshard*/ nullptr,
-                                               /*lastSeqno*/ 0,
-                                               /*lastSnapStart*/ 0,
-                                               /*lastSnapEnd*/ 0,
+                                               lastSeqno,
+                                               range.start,
+                                               range.end,
                                                /*table*/ nullptr,
                                                /*newSeqnoCb*/ nullptr,
                                                TracedSyncWriteCompleteCb,
@@ -92,36 +92,11 @@
             global_stats,
             Vbid(0),
             checkpoint_config,
-            0,
-            0,
-            0,
+            lastSeqno,
+            range.start,
+            range.end,
             /*flusher callback*/ nullptr);
 
-<<<<<<< HEAD
-=======
-class EPVBucketTest : public VBucketTest {
-protected:
-    size_t public_queueBGFetchItem(
-            const DocKey& key,
-            std::unique_ptr<VBucketBGFetchItem> fetchItem,
-            BgFetcher* bgFetcher);
-};
-
-VBucketTestBase::VBucketTestBase(item_eviction_policy_t eviction_policy) {
-    vbucket.reset(new EPVBucket(0,
-                                vbucket_state_active,
-                                global_stats,
-                                checkpoint_config,
-                                /*kvshard*/ nullptr,
-                                lastSeqno,
-                                range.start,
-                                range.end,
-                                /*table*/ nullptr,
-                                std::make_shared<DummyCB>(),
-                                /*newSeqnoCb*/ nullptr,
-                                config,
-                                eviction_policy));
->>>>>>> ea8dcdd6
     cookie = create_mock_cookie();
 }
 
