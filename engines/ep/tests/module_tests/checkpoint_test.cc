/* -*- Mode: C++; tab-width: 4; c-basic-offset: 4; indent-tabs-mode: nil -*- */
/*
 *     Copyright 2011-Present Couchbase, Inc.
 *
 *   Use of this software is governed by the Business Source License included
 *   in the file licenses/BSL-Couchbase.txt.  As of the Change Date specified
 *   in that file, in accordance with the Business Source License, use of this
 *   software will be governed by the Apache License, Version 2.0, included in
 *   the file licenses/APL2.txt.
 */

#include "checkpoint_test.h"
#include "checkpoint_test_impl.h"

#include "../mock/mock_checkpoint_manager.h"
#include "../mock/mock_dcp_consumer.h"
#include "../mock/mock_dcp_producer.h"
#include "../mock/mock_stream.h"
#include "../mock/mock_synchronous_ep_engine.h"
#include "checkpoint.h"
#include "checkpoint_manager.h"
#include "checkpoint_remover.h"
#include "checkpoint_utils.h"
#include "dcp/response.h"
#include "dcp_utils.h"
#include "ep_types.h"
#include "ep_vb.h"
#include "failover-table.h"
#include "kv_bucket.h"
#include "programs/engine_testapp/mock_server.h"
#include "test_manifest.h"
#include "tests/module_tests/test_helpers.h"
#include "vbucket.h"
#include <folly/portability/GMock.h>
#include <folly/portability/GTest.h>
#include <thread>

#define DCP_CURSOR_PREFIX "dcp-client-"

void CheckpointTest::SetUp() {
    config.setCheckpointMaxSize(std::numeric_limits<size_t>::max());
    checkpoint_config = std::make_unique<CheckpointConfig>(config);
    VBucketTest::SetUp();
    createManager();
}

void CheckpointTest::TearDown() {
    VBucketTest::TearDown();
}

void CheckpointTest::createManager(int64_t lastSeqno) {
    ASSERT_TRUE(vbucket);
    ASSERT_TRUE(checkpoint_config);
    range = {static_cast<uint64_t>(lastSeqno),
             static_cast<uint64_t>(lastSeqno)};
    vbucket->checkpointManager = std::make_unique<MockCheckpointManager>(
            global_stats,
            *vbucket,
            *checkpoint_config,
            lastSeqno,
            range.getStart(),
            range.getEnd(),
            lastSeqno, // setting maxVisibleSeqno to equal lastSeqno
            0, // lastPrepareSeqno
            /*flusher callback*/ nullptr);

    ASSERT_TRUE(vbucket);
    manager = static_cast<MockCheckpointManager*>(
            vbucket->checkpointManager.get());
    ASSERT_TRUE(manager);

    // Set the proper test cursor
    if (persistent()) {
        cursor = manager->getPersistenceCursor();
    } else {
        cursor =
                manager->registerCursorBySeqno("test_cursor",
                                               0,
                                               CheckpointCursor::Droppable::Yes)
                        .cursor.lock()
                        .get();
    }
    ASSERT_TRUE(cursor);

    ASSERT_EQ(1, manager->getNumOfCursors());
    ASSERT_EQ(1, manager->getNumOpenChkItems());
    ASSERT_EQ(1, manager->getNumCheckpoints());
    ASSERT_EQ(1, manager->getNumItemsForCursor(*cursor));
}

void CheckpointTest::resetManager() {
    manager = nullptr;
    vbucket->checkpointManager.reset();
}

bool CheckpointTest::queueNewItem(const std::string& key) {
    queued_item qi{new Item(makeStoredDocKey(key),
                            this->vbucket->getId(),
                            queue_op::mutation,
                            /*revSeq*/ 0,
                            /*bySeq*/ 0)};
    qi->setQueuedTime(std::chrono::steady_clock::now());
    return manager->queueDirty(qi,
                               GenerateBySeqno::Yes,
                               GenerateCas::Yes,
                               /*preLinkDocCtx*/ nullptr);
}

bool CheckpointTest::queueReplicatedItem(const std::string& key,
                                         int64_t seqno) {
    queued_item qi{new Item(makeStoredDocKey(key),
                            this->vbucket->getId(),
                            queue_op::mutation,
                            /*revSeq*/ 0,
                            seqno)};
    qi->setCas(1);
    return manager->queueDirty(qi,
                               GenerateBySeqno::No,
                               GenerateCas::No,
                               /*preLinkDocCtx*/ nullptr);
}

void CheckpointTest::advanceCursorToEndOfCheckpoints() {
    // Move the cursor past the empty checkpoint
    std::vector<queued_item> items;
    Expects(cursor);
    manager->getItemsForCursor(*cursor,
                               items,
                               std::numeric_limits<size_t>::max(),
                               std::numeric_limits<size_t>::max());
}

void ReplicaCheckpointTest::SetUp() {
    CheckpointTest::SetUp();
    // Move the cursor past the empty checkpoint
    advanceCursorToEndOfCheckpoints();
}

// Sanity check test fixture
TEST_P(CheckpointTest, CheckFixture) {
    // Initially have a single cursor (persistence).
    EXPECT_EQ(1, this->manager->getNumOfCursors());
    // cs item
    EXPECT_EQ(1, manager->getNumOpenChkItems());
    EXPECT_EQ(1, manager->getNumItemsForCursor(*cursor));

    // Check that the items fetched matches the number we were told to expect.
    std::vector<queued_item> items;
    auto result = manager->getItemsForCursor(
            *cursor, items, 9999, std::numeric_limits<size_t>::max());
    ASSERT_EQ(1, result.ranges.size());
    EXPECT_EQ(1000, result.ranges.front().getStart());
    EXPECT_EQ(1000, result.ranges.front().getEnd());
    EXPECT_EQ(1, items.size());
    EXPECT_EQ(queue_op::checkpoint_start, items.at(0)->getOperation());
}

// Basic test of a single, open checkpoint.
TEST_P(CheckpointTest, OneOpenCkpt) {
    // Queue a set operation.
    queued_item qi(new Item(makeStoredDocKey("key1"),
                            this->vbucket->getId(),
                            queue_op::mutation,
                            /*revSeq*/ 20,
                            /*bySeq*/ 0));

    // No set_ops in queue, expect queueDirty to return true (increase
    // persistence queue size).
    EXPECT_TRUE(manager->queueDirty(qi,
                                    GenerateBySeqno::Yes,
                                    GenerateCas::Yes,
                                    /*preLinkDocCtx*/ nullptr));
    EXPECT_EQ(1, this->manager->getNumCheckpoints()); // Single open checkpoint.
    // cs + 1x op_set
    EXPECT_EQ(2, manager->getNumOpenChkItems());
    EXPECT_EQ(1001, qi->getBySeqno());
    EXPECT_EQ(20, qi->getRevSeqno());
    EXPECT_EQ(2, this->manager->getNumItemsForCursor(*cursor));
    EXPECT_EQ(1001, this->manager->getHighSeqno());
    EXPECT_EQ(1001, this->manager->getMaxVisibleSeqno());

    // Adding the same key again shouldn't increase the size.
    queued_item qi2(new Item(makeStoredDocKey("key1"),
                             this->vbucket->getId(),
                             queue_op::mutation,
                             /*revSeq*/ 21,
                             /*bySeq*/ 0));
    EXPECT_FALSE(manager->queueDirty(qi2,
                                     GenerateBySeqno::Yes,
                                     GenerateCas::Yes,
                                     /*preLinkDocCtx*/ nullptr));
    EXPECT_EQ(1, manager->getNumCheckpoints());
    EXPECT_EQ(2, manager->getNumOpenChkItems());
    EXPECT_EQ(1002, qi2->getBySeqno());
    EXPECT_EQ(21, qi2->getRevSeqno());
    EXPECT_EQ(2, this->manager->getNumItemsForCursor(*cursor));
    EXPECT_EQ(1002, this->manager->getHighSeqno());
    EXPECT_EQ(1002, this->manager->getMaxVisibleSeqno());

    // Adding a different key should increase size.
    queued_item qi3(new Item(makeStoredDocKey("key2"),
                             this->vbucket->getId(),
                             queue_op::mutation,
                             /*revSeq*/ 0,
                             /*bySeq*/ 0));
    EXPECT_TRUE(manager->queueDirty(qi3,
                                    GenerateBySeqno::Yes,
                                    GenerateCas::Yes,
                                    /*preLinkDocCtx*/ nullptr));
    EXPECT_EQ(1, this->manager->getNumCheckpoints());
    EXPECT_EQ(3, manager->getNumOpenChkItems());
    EXPECT_EQ(1003, qi3->getBySeqno());
    EXPECT_EQ(0, qi3->getRevSeqno());
    EXPECT_EQ(3, this->manager->getNumItemsForCursor(*cursor));
    EXPECT_EQ(1003, this->manager->getHighSeqno());
    EXPECT_EQ(1003, this->manager->getMaxVisibleSeqno());

    // Check that the items fetched matches the number we were told to expect.
    std::vector<queued_item> items;
    auto result = manager->getItemsForCursor(
            *cursor, items, 9999, std::numeric_limits<size_t>::max());
    EXPECT_EQ(1, result.ranges.size());
    EXPECT_EQ(1000, result.ranges.front().getStart());
    EXPECT_EQ(1003, result.ranges.front().getEnd());
    EXPECT_EQ(3, items.size());
    EXPECT_EQ(1003, result.visibleSeqno);
    EXPECT_FALSE(result.highCompletedSeqno);
    EXPECT_THAT(items,
                testing::ElementsAre(HasOperation(queue_op::checkpoint_start),
                                     HasOperation(queue_op::mutation),
                                     HasOperation(queue_op::mutation)));
}

// Test that enqueuing a single delete works.
TEST_P(CheckpointTest, Delete) {
    // Enqueue a single delete.
    queued_item qi{new Item{makeStoredDocKey("key1"),
                            this->vbucket->getId(),
                            queue_op::mutation,
                            /*revSeq*/ 10,
                            /*byseq*/ 0}};
    qi->setDeleted();
    EXPECT_TRUE(manager->queueDirty(qi,
                                    GenerateBySeqno::Yes,
                                    GenerateCas::Yes,
                                    /*preLinkDocCtx*/ nullptr));

    EXPECT_EQ(1, this->manager->getNumCheckpoints());  // Single open checkpoint.
    EXPECT_EQ(2, manager->getNumOpenChkItems()); // cs + 1x op_del
    EXPECT_EQ(1001, qi->getBySeqno());
    EXPECT_EQ(1001, this->manager->getHighSeqno());
    EXPECT_EQ(1001, this->manager->getMaxVisibleSeqno());
    EXPECT_EQ(10, qi->getRevSeqno());

    // Check that the items fetched matches what was enqueued.
    std::vector<queued_item> items;
    auto result = manager->getItemsForCursor(
            *cursor, items, 9999, std::numeric_limits<size_t>::max());

    EXPECT_EQ(1000, result.ranges.front().getStart());
    EXPECT_EQ(1001, result.ranges.back().getEnd());
    ASSERT_EQ(2, items.size());
    EXPECT_EQ(1001, result.visibleSeqno);
    EXPECT_FALSE(result.highCompletedSeqno);
    EXPECT_THAT(items,
                testing::ElementsAre(HasOperation(queue_op::checkpoint_start),
                                     HasOperation(queue_op::mutation)));
    EXPECT_TRUE(items[1]->isDeleted());
}

// Test with one open and one closed checkpoint.
TEST_P(CheckpointTest, OneOpenOneClosed) {
    // Add some items to the initial (open) checkpoint.
    for (auto i : {1,2}) {
        EXPECT_TRUE(this->queueNewItem("key" + std::to_string(i)));
    }
    EXPECT_EQ(1, this->manager->getNumCheckpoints());
    // cs + 2x op_set
    EXPECT_EQ(3, manager->getNumOpenChkItems());
    const uint64_t ckpt_id1 = this->manager->getOpenCheckpointId();

    // Create a new checkpoint (closing the current open one).
    const uint64_t ckpt_id2 = this->manager->createNewCheckpoint();
    EXPECT_EQ(ckpt_id1 + 1, ckpt_id2)
            << "New checkpoint ID should differ from old";
    EXPECT_EQ(1, manager->getNumOpenChkItems()); // just cs

    // Add some items to the newly-opened checkpoint (note same keys as 1st
    // ckpt).
    for (auto ii : {1,2}) {
        EXPECT_TRUE(this->queueNewItem("key" + std::to_string(ii)));
    }
    EXPECT_EQ(2, this->manager->getNumCheckpoints());
    // cs + 2x op_set
    EXPECT_EQ(3, manager->getNumOpenChkItems());

    // Examine the items - should be 2 lots of two keys + meta-items.
    EXPECT_EQ(7, manager->getNumItemsForCursor(*cursor));

    // Check that the items fetched matches the number we were told to expect.
    std::vector<queued_item> items;
    auto result = manager->getItemsForCursor(
            *cursor, items, 9999, std::numeric_limits<size_t>::max());
    EXPECT_EQ(2, result.ranges.size()); // 2 checkpoints returned items
    EXPECT_EQ(1000, result.ranges.front().getStart());
    EXPECT_EQ(1002, result.ranges.front().getEnd());
    EXPECT_EQ(1003, result.ranges.back().getStart());
    EXPECT_EQ(1004, result.ranges.back().getEnd());
    EXPECT_EQ(1002, result.visibleSeqno);
    EXPECT_FALSE(result.highCompletedSeqno);
    EXPECT_EQ(7, items.size());
    EXPECT_THAT(items,
                testing::ElementsAre(HasOperation(queue_op::checkpoint_start),
                                     HasOperation(queue_op::mutation),
                                     HasOperation(queue_op::mutation),
                                     HasOperation(queue_op::checkpoint_end),
                                     HasOperation(queue_op::checkpoint_start),
                                     HasOperation(queue_op::mutation),
                                     HasOperation(queue_op::mutation)));
}

// Test demonstrates some of the basics behaviour of the MB-35003 changes.
// The CheckpointManager methods that return a CursorResult can return multiple
// snapshot ranges if the set of items returns spans multiple snapshots.
// The test also demonstrates a partial snapshot
TEST_P(ReplicaCheckpointTest, getItems_MultipleSnapshots) {
    // 1st Snapshot covers 1001, 1003, but item 1002 de-duped
    this->manager->createSnapshot(1001, 1003, {}, CheckpointType::Memory, 1003);
    EXPECT_TRUE(this->queueReplicatedItem("k1", 1001));
    EXPECT_TRUE(this->queueReplicatedItem("k2", 1003));

    // 2nd Snapshot covers 1004-1006 and all items are received
    // here we pretend that 1005 is hidden
    this->manager->createSnapshot(1004, 1006, {}, CheckpointType::Memory, 1005);

    for (auto i : {1004, 1005, 1006}) {
        EXPECT_TRUE(this->queueReplicatedItem("k" + std::to_string(i), i));
    }

    EXPECT_EQ(2, this->manager->getNumCheckpoints());
    EXPECT_EQ(4, manager->getNumOpenChkItems());
    std::vector<queued_item> items;
    auto cursorResult =
            manager->getItemsForCursor(*cursor,
                                       items,
                                       std::numeric_limits<size_t>::max(),
                                       std::numeric_limits<size_t>::max());
    EXPECT_FALSE(cursorResult.moreAvailable);

    // Expect to see all of the items and two snapshot ranges
    EXPECT_EQ(2, cursorResult.ranges.size());
    // Still see the ranges 1001,1002 and 1003,1005
    EXPECT_EQ(1001, cursorResult.ranges[0].getStart());
    EXPECT_EQ(1003, cursorResult.ranges[0].getEnd());
    EXPECT_EQ(1004, cursorResult.ranges[1].getStart());
    EXPECT_EQ(1006, cursorResult.ranges[1].getEnd());
    EXPECT_EQ(8, items.size()); // cp start, 2 items, cp end, cp start 3 items
    EXPECT_EQ(queue_op::checkpoint_start, items.at(0)->getOperation());
    EXPECT_EQ(queue_op::mutation, items.at(1)->getOperation());
    EXPECT_EQ(1001, items.at(1)->getBySeqno());
    EXPECT_EQ(queue_op::mutation, items.at(2)->getOperation());
    EXPECT_EQ(1003, items.at(2)->getBySeqno());
    EXPECT_EQ(queue_op::checkpoint_end, items.at(3)->getOperation());
    EXPECT_EQ(queue_op::checkpoint_start, items.at(4)->getOperation());
    EXPECT_EQ(queue_op::mutation, items.at(5)->getOperation());
    EXPECT_EQ(1004, items.at(5)->getBySeqno());
    EXPECT_EQ(queue_op::mutation, items.at(6)->getOperation());
    EXPECT_EQ(1005, items.at(6)->getBySeqno());
    EXPECT_EQ(queue_op::mutation, items.at(7)->getOperation());
    EXPECT_EQ(1006, items.at(7)->getBySeqno());
    EXPECT_EQ(1003, cursorResult.visibleSeqno);
    EXPECT_FALSE(cursorResult.highCompletedSeqno);
}

// However different types of snapshot don't get combined
TEST_P(ReplicaCheckpointTest, getItems_MemoryDiskSnapshots) {
    // 1st Snapshot covers 1001, 1003, but item 1002 de-duped
    this->manager->createSnapshot(1001, 1003, {}, CheckpointType::Memory, 1003);
    EXPECT_TRUE(this->queueReplicatedItem("k1", 1001));
    EXPECT_TRUE(this->queueReplicatedItem("k2", 1003));

    // 2nd Snapshot covers 1004-1006 and all items are received
    this->manager->createSnapshot(1004, 1006, 0, CheckpointType::Disk, 1006);

    for (auto i : {1004, 1005, 1006}) {
        EXPECT_TRUE(this->queueReplicatedItem("k" + std::to_string(i), i));
    }

    EXPECT_EQ(2, this->manager->getNumCheckpoints());
    EXPECT_EQ(4, manager->getNumOpenChkItems());
    std::vector<queued_item> items;
    auto cursorResult =
            manager->getItemsForCursor(*cursor,
                                       items,
                                       std::numeric_limits<size_t>::max(),
                                       std::numeric_limits<size_t>::max());
    EXPECT_TRUE(cursorResult.moreAvailable);

    // Expect only the first snapshot
    EXPECT_EQ(1, cursorResult.ranges.size());
    // Only range 1001, 1003
    EXPECT_EQ(1001, cursorResult.ranges[0].getStart());
    EXPECT_EQ(1003, cursorResult.ranges[0].getEnd());
    EXPECT_EQ(4, items.size()); // cp start, 2 items, cp end
    EXPECT_EQ(queue_op::checkpoint_start, items.at(0)->getOperation());
    EXPECT_EQ(queue_op::mutation, items.at(1)->getOperation());
    EXPECT_EQ(1001, items.at(1)->getBySeqno());
    EXPECT_EQ(queue_op::mutation, items.at(2)->getOperation());
    EXPECT_EQ(1003, items.at(2)->getBySeqno());
    EXPECT_EQ(queue_op::checkpoint_end, items.at(3)->getOperation());
    EXPECT_EQ(1003, cursorResult.visibleSeqno);
    EXPECT_FALSE(cursorResult.highCompletedSeqno);
}

// Test checkpoint and cursor accounting - when checkpoints are closed the
// offset of cursors is updated as appropriate.
TEST_P(CheckpointTest, CursorOffsetOnCheckpointClose) {
    // Add two items to the initial (open) checkpoint.
    for (auto i : {1,2}) {
        EXPECT_TRUE(this->queueNewItem("key" + std::to_string(i)));
    }
    EXPECT_EQ(1, this->manager->getNumCheckpoints());
    // cs + 2x op_set
    EXPECT_EQ(3, manager->getNumOpenChkItems());

    // Use the existing persistence cursor for this test:
    EXPECT_EQ(3, manager->getNumItemsForCursor(*cursor))
            << "Cursor should initially have 3 items pending";

    // Check de-dupe counting - after adding another item with the same key,
    // should still see two items.
    EXPECT_FALSE(this->queueNewItem("key1")) << "Adding a duplicate key to "
                                                "open checkpoint should not "
                                                "increase queue size";

    EXPECT_EQ(3, manager->getNumItemsForCursor(*cursor))
            << "Expected 3 items for cursor (cs + 2x op_set) after adding a "
               "duplicate.";

    // Create a new checkpoint (closing the current open one).
    this->manager->createNewCheckpoint();
    EXPECT_EQ(1, manager->getNumOpenChkItems());
    EXPECT_EQ(2, this->manager->getNumCheckpoints());
    EXPECT_EQ(5, manager->getNumItemsForCursor(*cursor))
            << "Expected 5 items for cursor after creating new checkpoint (ce "
               "+ cs added)";

    // Advance persistence cursor - first to get the 'checkpoint_start' meta
    // item, and a second time to get the a 'proper' mutation.
    bool isLastMutationItem;
    auto item = manager->nextItem(cursor, isLastMutationItem);
    EXPECT_TRUE(item->isCheckPointMetaItem());
    EXPECT_FALSE(isLastMutationItem);
    EXPECT_EQ(4, manager->getNumItemsForCursor(*cursor))
            << "Expected 4 items for cursor after advancing one item";

    item = manager->nextItem(cursor, isLastMutationItem);
    EXPECT_FALSE(item->isCheckPointMetaItem());
    EXPECT_FALSE(isLastMutationItem);
    EXPECT_EQ(3, manager->getNumItemsForCursor(*cursor))
            << "Expected 3 item for cursor after advancing by 1";

    // Add two items to the newly-opened checkpoint. Same keys as 1st ckpt,
    // but cannot de-dupe across checkpoints.
    for (auto ii : {1,2}) {
        EXPECT_TRUE(this->queueNewItem("key" + std::to_string(ii)));
    }

    EXPECT_EQ(5, manager->getNumItemsForCursor(*cursor))
            << "Expected 5 items for cursor after adding 2 more to new "
               "checkpoint";

    // Advance the cursor 'out' of the first checkpoint.
    item = manager->nextItem(cursor, isLastMutationItem);
    EXPECT_FALSE(item->isCheckPointMetaItem());
    EXPECT_TRUE(isLastMutationItem);

    // Now at the end of the first checkpoint, move into the next checkpoint.
    item = manager->nextItem(cursor, isLastMutationItem);
    EXPECT_TRUE(item->isCheckPointMetaItem());
    EXPECT_TRUE(isLastMutationItem);
    item = manager->nextItem(cursor, isLastMutationItem);
    EXPECT_TRUE(item->isCheckPointMetaItem());
    EXPECT_FALSE(isLastMutationItem);

    // Both previous checkpoints became closed/unref, so they were removed for
    // deallocation. This will cause the cursor offset to be recalculated.
    // Note: Closed/unref checkpoints already removed, attempting to remove them
    // manually is a NOP here
    EXPECT_GT(manager->getMemFreedByCheckpointRemoval(), 0);
    EXPECT_EQ(1, manager->getNumCheckpoints());
    EXPECT_EQ(2, manager->getNumItemsForCursor(*cursor));

    // Drain the remaining items.
    item = manager->nextItem(cursor, isLastMutationItem);
    EXPECT_FALSE(item->isCheckPointMetaItem());
    EXPECT_FALSE(isLastMutationItem);
    item = manager->nextItem(cursor, isLastMutationItem);
    EXPECT_FALSE(item->isCheckPointMetaItem());
    EXPECT_TRUE(isLastMutationItem);

    EXPECT_EQ(0, manager->getNumItemsForCursor(*cursor));
}

TEST_P(CheckpointTest, ItemsForCheckpointCursor) {
    // We want to have items across 2 checkpoints.
    checkpoint_config->setCheckpointMaxSize(1);
    ASSERT_EQ(1, manager->getCheckpointConfig().getCheckpointMaxSize());
    ASSERT_EQ(2, manager->getCheckpointConfig().getMaxCheckpoints());

    // Add items such that we have 2 checkpoints
    for (size_t i = 0; manager->getNumCheckpoints() < 2; ++i) {
        EXPECT_TRUE(this->queueNewItem("key" + std::to_string(i)));
    }

    const auto& ckptList = manager->getCheckpointList();
    // We make computations on the num non-meta items in the following.
    // CHK1 has start+end
    // CHK2 has start
    const auto numItemsCkpt1 = ckptList.front()->getNumItems() - 2;
    const auto numItemsCkpt2 = ckptList.back()->getNumItems() - 1;

    /* Register DCP replication cursor */
    std::string dcp_cursor(DCP_CURSOR_PREFIX + std::to_string(1));
    auto dcpCursor = manager->registerCursorBySeqno(
            dcp_cursor.c_str(), 0, CheckpointCursor::Droppable::Yes);

    const auto test = [this, numItemsCkpt1, numItemsCkpt2](
                              CheckpointCursor* cursor) -> void {
        std::vector<queued_item> items;
        auto result =
                manager->getItemsForCursor(*cursor,
                                           items,
                                           std::numeric_limits<size_t>::max(),
                                           std::numeric_limits<size_t>::max());

        // We should have got (numItemsCkpt1 + numItemsCkpt2 + 3) items.
        // 3 additional are op_ckpt_start, op_ckpt_end and op_ckpt_start
        EXPECT_EQ(numItemsCkpt1 + numItemsCkpt2 + 3, items.size());
        EXPECT_EQ(2, result.ranges.size());
        EXPECT_EQ(1000, result.ranges.at(0).getStart());
        EXPECT_EQ(1000 + numItemsCkpt1, result.ranges.at(0).getEnd());
        EXPECT_EQ(1000 + numItemsCkpt1 + 1, result.ranges.at(1).getStart());
        EXPECT_EQ(1000 + numItemsCkpt1 + numItemsCkpt2,
                  result.ranges.at(1).getEnd());
        // Max visible seqno for the first checkpoint returned.. see definitions
        // in ItemsForCursor for details
        EXPECT_EQ(1000 + numItemsCkpt1, result.visibleSeqno);
        EXPECT_FALSE(result.highCompletedSeqno);
    };

    // Get items for persistence (EP test only)
    test(cursor);
    // Get items for DCP cursor (EP/Ephe)
    test(dcpCursor.cursor.lock().get());
}

// Test getItemsForDcp() when it is limited to fewer items than exist
// in total. Cursor should only advanced to the start of the 2nd checkpoint.
TEST_P(CheckpointTest, ItemsForCheckpointCursorLimited) {
    // We want to have items across 2 checkpoints.
    checkpoint_config->setCheckpointMaxSize(1);
    ASSERT_EQ(1, manager->getCheckpointConfig().getCheckpointMaxSize());
    ASSERT_EQ(2, manager->getCheckpointConfig().getMaxCheckpoints());

    // Add items such that we have 2 checkpoints
    for (size_t i = 0; manager->getNumCheckpoints() < 2; ++i) {
        EXPECT_TRUE(this->queueNewItem("key" + std::to_string(i)));
    }

    const auto& ckptList = manager->getCheckpointList();
    const auto numItemsCkpt1 = ckptList.front()->getNumItems() - 2;

    /* Get items for persistence. Specify a limit of 1 so we should only
     * fetch the first checkpoints' worth.
     */
    std::vector<queued_item> items;
    auto result = manager->getItemsForCursor(
            *cursor, items, 1, std::numeric_limits<size_t>::max());
    EXPECT_EQ(1, result.ranges.size());
    EXPECT_EQ(1000, result.ranges.front().getStart());
    EXPECT_EQ(1000 + numItemsCkpt1, result.ranges.front().getEnd());
    EXPECT_EQ(numItemsCkpt1 + 2, items.size())
            << "Should have maxItems + 2 (ckpt start & end) items";
    EXPECT_EQ(2, (*cursor->getCheckpoint())->getId())
            << "Cursor should have moved into second checkpoint.";
}

// Limit returned to flusher is strict for Disk checkpoints
TEST_P(CheckpointTest, DiskCheckpointStrictItemLimit) {
    // Test only relevant for persistent buckets as it relates to the
    // persistence cursor
    if (!persistent()) {
        return;
    }

    checkpoint_config->setCheckpointMaxSize(1);
    ASSERT_EQ(1, manager->getCheckpointConfig().getCheckpointMaxSize());
    ASSERT_EQ(2, manager->getCheckpointConfig().getMaxCheckpoints());

    // Need to be an active vbucket to make sure we create a new checkpoint due
    // to the "max checkpoint items" limit being hit. As replica vbuckets aren't
    // responsible to checkpoint creation.
    vbucket->setState(vbucket_state_active);
    // Force the checkpoint to be a disk one
    CheckpointManagerTestIntrospector::setOpenCheckpointType(
            *manager, CheckpointType::Disk);

    // Add items such that we have 2 checkpoints
    for (size_t i = 0; manager->getNumCheckpoints() < 2; ++i) {
        EXPECT_TRUE(this->queueNewItem("key" + std::to_string(i)));
    }

    const auto& ckptList = manager->getCheckpointList();
    const auto numItemsCkpt1 = ckptList.front()->getNumItems() - 2;

    /* Get items for persistence. Specify a limit of 1 so we should only
     * fetch the first item
     */
    std::vector<queued_item> items;
    auto result = manager->getItemsForCursor(
            *cursor, items, 1, std::numeric_limits<size_t>::max());
    EXPECT_EQ(1, result.ranges.size());
    EXPECT_EQ(1000, result.ranges.front().getStart());
    EXPECT_EQ(1000 + numItemsCkpt1, result.ranges.front().getEnd());
    EXPECT_EQ(1, items.size()) << "Should have 1 item";
    EXPECT_EQ(1, (*cursor->getCheckpoint())->getId())
            << "Cursor should not have moved into second checkpoint.";
}

// Test the checkpoint cursor movement
TEST_P(CheckpointTest, CursorMovement) {
    // 1 item / 1 checkpoint
    ASSERT_TRUE(queueNewItem("key"));

    ASSERT_EQ(1, manager->getNumCheckpoints());
    const auto& ckptList =
            CheckpointManagerTestIntrospector::public_getCheckpointList(
                    *manager);
    const auto numItems = ckptList.front()->getNumItems();
    ASSERT_EQ(2, numItems);
    ASSERT_EQ(1001, manager->getHighSeqno());

    /* Register DCP replication cursor */
    std::string dcp_cursor(DCP_CURSOR_PREFIX + std::to_string(1));
    auto dcpCursor = manager->registerCursorBySeqno(
            dcp_cursor.c_str(), 0, CheckpointCursor::Droppable::Yes);

    /* Get items for persistence cursor */
    std::vector<queued_item> items;
    auto result = manager->getItemsForCursor(
            *cursor, items, 9999, std::numeric_limits<size_t>::max());
    result.flushHandle.reset();

    /* We should have got (maxItems + op_ckpt_start) items. */
    EXPECT_EQ(numItems, items.size());
    EXPECT_EQ(1, result.ranges.size());
    EXPECT_EQ(1000, result.ranges.front().getStart());
    EXPECT_EQ(1001, result.ranges.front().getEnd());

    /* Get items for DCP replication cursor */
    items.clear();
    result = this->manager->getNextItemsForDcp(*dcpCursor.cursor.lock(), items);
    EXPECT_EQ(numItems, items.size());
    EXPECT_EQ(1, result.ranges.size());
    EXPECT_EQ(1000, result.ranges.front().getStart());
    EXPECT_EQ(1001, result.ranges.front().getEnd());

    const auto openId = manager->getOpenCheckpointId();
    manager->createNewCheckpoint();
    EXPECT_EQ(openId + 1, manager->getOpenCheckpointId());

    /* Get items for persistence cursor */
    EXPECT_EQ(1, manager->getNumItemsForCursor(*cursor))
            << "Expected to have just the checkpoint_start item for cursor";
    items.clear();
    result = manager->getItemsForCursor(
            *cursor, items, 9999, std::numeric_limits<size_t>::max());

    /* We should have got op_ckpt_start item */
    EXPECT_EQ(1, items.size());
    EXPECT_EQ(1, result.ranges.size());
    EXPECT_EQ(1002, items.front()->getBySeqno());
    EXPECT_EQ(1002, result.ranges.front().getStart());
    EXPECT_EQ(1002, result.ranges.front().getEnd());

    EXPECT_EQ(queue_op::checkpoint_start, items.at(0)->getOperation());

    /* Get items for DCP replication cursor */
    EXPECT_EQ(0, manager->getNumItemsForCursor(*cursor))
            << "Expected to have no normal (only meta) items";
    items.clear();
    this->manager->getNextItemsForDcp(*dcpCursor.cursor.lock(), items);
    /* Expecting only 1 op_ckpt_start item */
    EXPECT_EQ(1, items.size());
    EXPECT_EQ(queue_op::checkpoint_start, items.at(0)->getOperation());
}

// MB-25056 - Regression test replicating situation where the seqno returned by
// registerCursorBySeqno minus one is greater than the input parameter
// startBySeqno but a backfill is not required.
TEST_P(CheckpointTest, MB25056_backfill_not_required) {
    std::vector<queued_item> items;
    this->vbucket->setState(vbucket_state_replica);

    ASSERT_TRUE(this->queueNewItem("key0"));
    // Add duplicate items, which should cause de-duplication to occur.
    for (unsigned int ii = 0; ii < 10; ii++) {
        ASSERT_FALSE(this->queueNewItem("key0"));
    }
    // [e:1 cs:1 m:1011)
    ASSERT_EQ(1011, manager->getHighSeqno());

    // Add a number of non duplicate items to the same checkpoint
    for (unsigned int ii = 1; ii < 10; ii++) {
        ASSERT_TRUE(this->queueNewItem("key" + std::to_string(ii)));
    }
    // [e:1 cs:1 m:1011 m:1012 .. m:1020)
    ASSERT_EQ(1020, manager->getHighSeqno());

    // Register DCP replication cursor
    std::string dcp_cursor(DCP_CURSOR_PREFIX);
    // Request to register the cursor with a seqno that has been de-duped away
    CursorRegResult result = manager->registerCursorBySeqno(
            dcp_cursor.c_str(), 1005, CheckpointCursor::Droppable::Yes);
    EXPECT_EQ(1011, result.seqno) << "Returned seqno is not expected value.";
    EXPECT_FALSE(result.tryBackfill) << "Backfill is unexpectedly required.";
}

//
// It's critical that the HLC (CAS) is ordered with seqno generation
// otherwise XDCR may drop a newer bySeqno mutation because the CAS is not
// higher.
//
TEST_P(CheckpointTest, SeqnoAndHLCOrdering) {
    const int n_threads = 8;
    const int n_items = 1000;

    std::vector<std::thread> threads;

    // vector of pairs, first is seqno, second is CAS
    // just do a scatter gather over n_threads
    std::vector<std::vector<std::pair<uint64_t, uint64_t> > > threadData(n_threads);
    for (int ii = 0; ii < n_threads; ii++) {
        auto& threadsData = threadData[ii];
        threads.emplace_back([this, ii, n_items, &threadsData]() {
            std::string key = "key" + std::to_string(ii);
            for (int item  = 0; item < n_items; item++) {
                queued_item qi(
                        new Item(makeStoredDocKey(key + std::to_string(item)),
                                 this->vbucket->getId(),
                                 queue_op::mutation,
                                 /*revSeq*/ 0,
                                 /*bySeq*/ 0));
                EXPECT_TRUE(manager->queueDirty(qi,
                                                GenerateBySeqno::Yes,
                                                GenerateCas::Yes,
                                                /*preLinkDocCtx*/ nullptr));

                // Save seqno/cas
                threadsData.emplace_back(qi->getBySeqno(), qi->getCas());
            }
        });
    }

    // Wait for all threads
    for (auto& thread : threads) {
        thread.join();
    }

    ASSERT_EQ(1, manager->getNumCheckpoints());
    // cs + mutations
    ASSERT_EQ(1 + n_threads * n_items, manager->getNumOpenChkItems());

    // Now combine the data and check HLC is increasing with seqno
    std::map<uint64_t, uint64_t> finalData;
    for (auto t : threadData) {
        for (auto pair : t) {
            EXPECT_EQ(finalData.end(), finalData.find(pair.first));
            finalData[pair.first] = pair.second;
        }
    }

    auto itr = finalData.begin();
    EXPECT_NE(itr, finalData.end());
    uint64_t previousCas = (itr++)->second;
    EXPECT_NE(itr, finalData.end());
    for (; itr != finalData.end(); itr++) {
        EXPECT_LT(previousCas, itr->second);
        previousCas = itr->second;
    }

    // Now a final check, iterate the checkpoint and also check for increasing
    // HLC.
    std::vector<queued_item> items;
    manager->getItemsForCursor(
            *cursor, items, 9999, std::numeric_limits<size_t>::max());

    // We should have got (op_ckpt_start + n_threads*n_items) items
    EXPECT_EQ(1 + n_threads * n_items, items.size());

    previousCas = items[1]->getCas();
    for (size_t ii = 2; ii < items.size(); ii++) {
        EXPECT_LT(previousCas, items[ii]->getCas());
        previousCas = items[ii]->getCas();
    }
}

// Test cursor is correctly updated when enqueuing a key which already exists
// in the checkpoint (and needs de-duping), where the cursor points at a
// meta-item at the head of the checkpoint:
//
//  Before:
//      Checkpoint [ 0:EMPTY(), 1:CKPT_START(), 1:SET(key), 2:SET_VBSTATE() ]
//                                                               ^
//                                                            Cursor
//
//  After:
//      Checkpoint [ 0:EMPTY(), 1:CKPT_START(), 2:SET_VBSTATE(), 2:SET(key) ]
//                                                     ^
//                                                   Cursor
//
TEST_P(CheckpointTest, CursorUpdateForExistingItemWithMetaItemAtHead) {
    // Setup the checkpoint and cursor.
    ASSERT_EQ(1, this->manager->getNumItems());
    ASSERT_TRUE(this->queueNewItem("key"));
    ASSERT_EQ(2, this->manager->getNumItems());
    manager->queueSetVBState();

    ASSERT_EQ(3, this->manager->getNumItems());

    // Advance persistence cursor so all items have been consumed.
    std::vector<queued_item> items;
    manager->getItemsForCursor(
            *cursor, items, 9999, std::numeric_limits<size_t>::max());
    ASSERT_EQ(3, items.size());
    ASSERT_EQ(0, manager->getNumItemsForCursor(*cursor));

    // Queue an item with a duplicate key.
    this->queueNewItem("key");

    // Test: Should have one item for cursor (the one we just added).
    EXPECT_EQ(1, manager->getNumItemsForCursor(*cursor));

    // Should have another item to read (new version of 'key')
    items.clear();
    manager->getItemsForCursor(
            *cursor, items, 9999, std::numeric_limits<size_t>::max());
    EXPECT_EQ(1, items.size());
}

// Test cursor is correctly updated when enqueuing a key which already exists
// in the checkpoint (and needs de-duping), where the cursor points at a
// meta-item *not* at the head of the checkpoint:
//
//  Before:
//      Checkpoint [ 0:EMPTY(), 1:CKPT_START(), 1:SET_VBSTATE(key), 1:SET() ]
//                                                     ^
//                                                    Cursor
//
//  After:
//      Checkpoint [ 0:EMPTY(), 1:CKPT_START(), 1:SET_VBSTATE(key), 2:SET() ]
//                                                     ^
//                                                   Cursor
//
TEST_P(CheckpointTest, CursorUpdateForExistingItemWithNonMetaItemAtHead) {
    // Setup the checkpoint and cursor.
    ASSERT_EQ(1, this->manager->getNumItems());
    manager->queueSetVBState();
    ASSERT_EQ(2, this->manager->getNumItems());

    // Advance persistence cursor so all items have been consumed.
    std::vector<queued_item> items;
    manager->getItemsForCursor(
            *cursor, items, 9999, std::numeric_limits<size_t>::max());
    ASSERT_EQ(2, items.size());
    ASSERT_EQ(0, manager->getNumItemsForCursor(*cursor));

    // Queue a set (cursor will now be one behind).
    ASSERT_TRUE(this->queueNewItem("key"));
    ASSERT_EQ(1, manager->getNumItemsForCursor(*cursor));

    // Test: queue an item with a duplicate key.
    this->queueNewItem("key");

    // Test: Should have one item for cursor (the one we just added).
    EXPECT_EQ(1, manager->getNumItemsForCursor(*cursor));

    // Should an item to read (new version of 'key')
    items.clear();
    manager->getItemsForCursor(
            *cursor, items, 9999, std::numeric_limits<size_t>::max());
    EXPECT_EQ(1, items.size());
    EXPECT_EQ(1002, items.at(0)->getBySeqno());
    EXPECT_EQ(makeStoredDocKey("key"), items.at(0)->getKey());
}

// Regression test for MB-21925 - when a duplicate key is queued and the
// persistence cursor is still positioned on the initial dummy key,
// should return SuccessExistingItem.
TEST_P(CheckpointTest,
       MB21925_QueueDuplicateWithPersistenceCursorOnInitialMetaItem) {
    // Need a manager starting from seqno zero.
    createManager(0);
    ASSERT_EQ(0, this->manager->getHighSeqno());
    ASSERT_EQ(1, this->manager->getNumItems())
            << "Should start with queue_op::empty on checkpoint.";

    // Add an item with some new key.
    ASSERT_TRUE(this->queueNewItem("key"));

    // Test - second item (duplicate key) should return false.
    EXPECT_FALSE(this->queueNewItem("key"));
}

/*
 * Test modified following formal removal of backfill queue. Now the test
 * demonstrates an initial disk backfill being received and completed and that
 * all items enter the checkpoint. On completion of the snapshot no new
 * checkpoint is created, only a new snapshot will do that.
 */
TEST_F(SingleThreadedCheckpointTest, CloseReplicaCheckpointOnDiskSnapshotEnd) {
    setVBucketStateAndRunPersistTask(vbid, vbucket_state_replica);
    auto vb = store->getVBuckets().getBucket(vbid);
    auto* ckptMgr =
            static_cast<MockCheckpointManager*>(vb->checkpointManager.get());
    ASSERT_TRUE(ckptMgr);

    const auto& ckptList =
            CheckpointManagerTestIntrospector::public_getCheckpointList(
                    *ckptMgr);

    // We must have only 1 initial open checkpoint with id=1
    EXPECT_EQ(ckptList.size(), 1);
    EXPECT_EQ(ckptList.back()->getState(), checkpoint_state::CHECKPOINT_OPEN);
    EXPECT_EQ(ckptList.back()->getId(), 1);
    // We must have only one cursor (the persistence cursor), as there is no
    // DCP producer for vbid
    EXPECT_EQ(ckptMgr->getNumOfCursors(), 1);
    // We must have only the checkpoint_start and the vbucket-state
    // meta-items in the open checkpoint
    EXPECT_EQ(2, ckptList.back()->getNumItems());
    EXPECT_EQ(2, ckptMgr->getNumItems());

    auto consumer =
            std::make_shared<MockDcpConsumer>(*engine, cookie, "test-consumer");
    auto passiveStream = std::static_pointer_cast<MockPassiveStream>(
            consumer->makePassiveStream(
                    *engine,
                    consumer,
                    "test-passive-stream",
                    0 /* flags */,
                    0 /* opaque */,
                    vbid,
                    0 /* startSeqno */,
                    std::numeric_limits<uint64_t>::max() /* endSeqno */,
                    0 /* vbUuid */,
                    0 /* snapStartSeqno */,
                    0 /* snapEndSeqno */,
                    0 /* vb_high_seqno */,
                    Collections::ManifestUid{} /* vb_manifest_uid */));

    uint64_t snapshotStart = 1;
    const uint64_t snapshotEnd = 10;

    uint32_t flags = dcp_marker_flag_t::MARKER_FLAG_DISK;

    // 1) the consumer receives the snapshot-marker
    SnapshotMarker snapshotMarker(0 /* opaque */,
                                  vbid,
                                  snapshotStart,
                                  snapshotEnd,
                                  flags,
                                  0 /*HCS*/,
                                  {} /*maxVisibleSeqno*/,
                                  {}, // timestamp
                                  {});
    passiveStream->processMarker(&snapshotMarker);

    // We must have 1 open checkpoint with id=2
    EXPECT_EQ(ckptList.size(), 1);
    EXPECT_EQ(ckptList.back()->getState(), checkpoint_state::CHECKPOINT_OPEN);
    EXPECT_EQ(ckptList.back()->getId(), 2);

    // 2) the consumer receives the mutations until (snapshotEnd -1)
    processMutations(*passiveStream, snapshotStart, snapshotEnd - 1);

    // We must have again 1 open checkpoint with id=2
    EXPECT_EQ(ckptList.size(), 1);
    EXPECT_EQ(ckptList.back()->getState(), checkpoint_state::CHECKPOINT_OPEN);
    EXPECT_EQ(ckptList.back()->getId(), 2);
    EXPECT_EQ(1 + (snapshotEnd - 1), ckptMgr->getNumOpenChkItems());

    // 3) the consumer receives the snapshotEnd mutation
    processMutations(*passiveStream, snapshotEnd, snapshotEnd);

    // We must have again 1 open checkpoint with id=2
    EXPECT_EQ(ckptList.size(), 1);
    EXPECT_EQ(ckptList.back()->getState(), checkpoint_state::CHECKPOINT_OPEN);
    EXPECT_EQ(ckptList.back()->getId(), 2);
    EXPECT_EQ(1 + snapshotEnd, ckptMgr->getNumOpenChkItems());

    // 4) the consumer receives a second snapshot-marker
    SnapshotMarker snapshotMarker2(0 /* opaque */,
                                   vbid,
                                   snapshotEnd + 1,
                                   snapshotEnd + 2,
                                   dcp_marker_flag_t::MARKER_FLAG_CHK,
                                   {} /*HCS*/,
                                   {} /*maxVisibleSeqno*/,
                                   {}, // timestamp
                                   {} /*SID*/);
    passiveStream->processMarker(&snapshotMarker2);
    EXPECT_EQ(ckptList.size(), 2);
    EXPECT_EQ(ckptList.back()->getState(), checkpoint_state::CHECKPOINT_OPEN);
    EXPECT_EQ(ckptList.back()->getId(), 3);
    EXPECT_EQ(1, ckptMgr->getNumOpenChkItems());

    store->deleteVBucket(vb->getId(), cookie);
}

/*
 * Only if (mem_used > high_wat), then we expect that a Consumer closes the
 * open checkpoint and creates a new one when a PassiveStream receives the
 * snapshotEnd mutation for both:
 *     - memory-snapshot
 *     - disk-snapshot && vbHighSeqno > 0, which is processed as memory-snapshot
 *
 * Note that the test executes 4 combinations in total:
 *     {mem-snap, disk-snap} x {lowMemUsed, highMemUsed}
 *
 * **NOTE** as of MB-35764, the low and high mem used cases are expected to be
 * the same; the replica should not close the checkpoint until instructed
 * by the active (receiving a snapshot marker with the CHK flag set).
 * This set of tests could validly be removed now, but are being kept (for now)
 * to confirm the behaviour matches regardless of the mem_used
 */
void SingleThreadedCheckpointTest::closeReplicaCheckpointOnMemorySnapshotEnd(
        bool highMemUsed, uint32_t flags) {
    setVBucketStateAndRunPersistTask(vbid, vbucket_state_replica);
    auto vb = store->getVBuckets().getBucket(vbid);
    auto* ckptMgr =
            static_cast<MockCheckpointManager*>(vb->checkpointManager.get());
    ASSERT_TRUE(ckptMgr);

    EPStats& stats = engine->getEpStats();
    if (highMemUsed) {
        // Simulate (mem_used > high_wat) by setting high_wat=0
        stats.mem_high_wat.store(0);
    }
    int openedCheckPoints = 1;
    // We must have only 1 open checkpoint
    EXPECT_EQ(openedCheckPoints, ckptMgr->getNumCheckpoints());
    // We must have only one cursor (the persistence cursor), as there
    // is no DCP producer for vbid
    EXPECT_EQ(ckptMgr->getNumOfCursors(), 1);
    // We must have only the checkpoint-start and the vbucket-state
    // meta-items in the open checkpoint
    EXPECT_EQ(2, ckptMgr->getNumItems());
    EXPECT_EQ(2, ckptMgr->getNumOpenChkItems());

    auto consumer =
            std::make_shared<MockDcpConsumer>(*engine, cookie, "test-consumer");
    auto passiveStream = std::static_pointer_cast<MockPassiveStream>(
            consumer->makePassiveStream(
                    *engine,
                    consumer,
                    "test-passive-stream",
                    0 /* flags */,
                    0 /* opaque */,
                    vbid,
                    0 /* startSeqno */,
                    std::numeric_limits<uint64_t>::max() /* endSeqno */,
                    0 /* vbUuid */,
                    0 /* snapStartSeqno */,
                    0 /* snapEndSeqno */,
                    0 /* vb_high_seqno */,
                    Collections::ManifestUid{} /* vb_manifest_uid */));

    uint64_t snapshotStart = 1;
    const uint64_t snapshotEnd = 10;

    // Note: for a DcpConsumer only the vbHighSeqno=0 disk-snapshot
    //     exists (so it is the only disk-snapshot for which the
    //     consumer enqueues incoming mutation to the backfill-queue).
    //     All the subsequent disk-snapshots (vbHighSeqno>0) are
    //     actually processed as memory-snapshot, so the incoming
    //     mutations are queued to the mutable checkpoint. Here we are
    //     testing checkpoints, that is why for the disk-snapshot case:
    //     1) we process a first disk-snapshot; this sets the
    //     vbHighSeqno
    //         to something > 0; we don't care about the status of
    //         checkpoints here
    //     2) we carry on with processing a second disk-snapshot, which
    //         involves checkpoints
    int openCheckpointSize = snapshotEnd - snapshotStart;
    if (flags & dcp_marker_flag_t::MARKER_FLAG_DISK) {
        // Just process the first half of mutations as vbSeqno-0
        // disk-snapshot
        const uint64_t diskSnapshotEnd = (snapshotEnd - snapshotStart) / 2;
        SnapshotMarker snapshotMarker(0 /* opaque */,
                                      vbid,
                                      snapshotStart,
                                      diskSnapshotEnd,
                                      flags,
                                      0 /*HCS*/,
                                      {} /*maxVisibleSeqno*/,
                                      {}, // timestamp
                                      {} /*SID*/);
        passiveStream->processMarker(&snapshotMarker);
        processMutations(*passiveStream, snapshotStart, diskSnapshotEnd);
        snapshotStart = diskSnapshotEnd + 1;

        // checkpoint extended
        openCheckpointSize = diskSnapshotEnd;

        EXPECT_EQ(1 + openCheckpointSize, ckptMgr->getNumOpenChkItems());
    }

    // 1) the consumer receives the snapshot-marker
    SnapshotMarker snapshotMarker(0 /* opaque */,
                                  vbid,
                                  snapshotStart,
                                  snapshotEnd,
                                  flags,
                                  0 /*HCS*/,
                                  {} /*maxVisibleSeqno*/,
                                  {}, // timestamp
                                  {} /*SID*/);
    passiveStream->processMarker(&snapshotMarker);

    // 2) the consumer receives the mutations until (snapshotEnd -1)
    processMutations(*passiveStream, snapshotStart, snapshotEnd - 1);

    if (flags & dcp_marker_flag_t::MARKER_FLAG_DISK) {
        // checkpoint contains intial backfill and second snapshot
        openCheckpointSize = snapshotEnd - 1;
    }

    // We must have exactly (snapshotEnd - snapshotStart) mutations in the
    // checkpoint + chk_start
    EXPECT_EQ(1 + openCheckpointSize, ckptMgr->getNumOpenChkItems());

    EXPECT_EQ(openedCheckPoints, ckptMgr->getNumCheckpoints());

    // 3) the consumer receives the snapshotEnd mutation
    processMutations(*passiveStream, snapshotEnd, snapshotEnd);

    const auto& ckptList =
            CheckpointManagerTestIntrospector::public_getCheckpointList(
                    *ckptMgr);

    if (highMemUsed) {
        // Check that (mem_used > high_wat) when we processed the
        // snapshotEnd mutation
        ASSERT_GT(stats.getEstimatedTotalMemoryUsed(),
                  stats.mem_high_wat.load());

    } else {
        // Check that (mem_used < high_wat) when we processed the
        // snapshotEnd mutation
        ASSERT_LT(stats.getEstimatedTotalMemoryUsed(),
                  stats.mem_high_wat.load());
    }

    // The consumer has received the snapshotEnd mutation, but
    // mem_used<high_wat, so we must still have 1 open checkpoint
    // that store chk_start + all mutations
    EXPECT_EQ(openedCheckPoints, ckptMgr->getNumCheckpoints());
    EXPECT_EQ(checkpoint_state::CHECKPOINT_OPEN, ckptList.back()->getState());
    EXPECT_EQ(ckptList.back()->getNumItems(), snapshotEnd + 1);

    store->deleteVBucket(vb->getId(), cookie);
}

// MB-42780: Test disabled as already marked as "could validly be removed now"
// above + the test is now legally failing due to changes in the checkpoint-list
TEST_F(SingleThreadedCheckpointTest,
       DISABLED_CloseReplicaCheckpointOnMemorySnapshotEnd_HighMemDisk) {
    closeReplicaCheckpointOnMemorySnapshotEnd(
            true, dcp_marker_flag_t::MARKER_FLAG_DISK);
}

// MB-42780: Test disabled as already marked as "could validly be removed now"
// above + the test is now legally failing due to changes in the checkpoint-list
TEST_F(SingleThreadedCheckpointTest,
       DISABLED_CloseReplicaCheckpointOnMemorySnapshotEnd_Disk) {
    closeReplicaCheckpointOnMemorySnapshotEnd(
            false, dcp_marker_flag_t::MARKER_FLAG_DISK);
}

TEST_F(SingleThreadedCheckpointTest,
       CloseReplicaCheckpointOnMemorySnapshotEnd_HighMem) {
    closeReplicaCheckpointOnMemorySnapshotEnd(
            true, dcp_marker_flag_t::MARKER_FLAG_MEMORY);
}

TEST_F(SingleThreadedCheckpointTest,
       CloseReplicaCheckpointOnMemorySnapshotEnd) {
    closeReplicaCheckpointOnMemorySnapshotEnd(
            false, dcp_marker_flag_t::MARKER_FLAG_MEMORY);
}

TEST_F(SingleThreadedCheckpointTest, CheckpointMaxSize_AutoSetup) {
    auto& config = engine->getConfiguration();
    const uint32_t _1GB = 1024 * 1024 * 1024;
    config.setMaxSize(_1GB);
    const auto ckptMemRatio = 0.4f;
    config.setCheckpointMemoryRatio(ckptMemRatio);
    const auto maxCheckpoints = 20;
    config.setMaxCheckpoints(maxCheckpoints);
    config.setCheckpointMaxSize(0); // 0 triggers auto-setup

    setVBucketState(vbid, vbucket_state_active);
    auto vb = store->getVBuckets().getBucket(vbid);
    auto& manager = *vb->checkpointManager;

    ASSERT_EQ(_1GB, config.getMaxSize());
    ASSERT_EQ(ckptMemRatio, store->getCheckpointMemoryRatio());
    ASSERT_EQ(maxCheckpoints,
              manager.getCheckpointConfig().getMaxCheckpoints());

    const auto cmQuota = _1GB * ckptMemRatio;
    const auto numVBuckets = store->getVBuckets().getNumAliveVBuckets();
    ASSERT_GT(numVBuckets, 0);
    const auto expected = cmQuota / numVBuckets / maxCheckpoints;
    EXPECT_EQ(expected, manager.getCheckpointConfig().getCheckpointMaxSize());
}

TEST_F(SingleThreadedCheckpointTest, MemUsageCheckpointCreation) {
    auto& config = engine->getConfiguration();
    config.setMaxSize(1024 * 1024 * 100);

    config.setMaxCheckpoints(20);
    // Note: This test also verifies that a value > 0 is just set (*)
    const uint32_t _10MB = 1024 * 1024 * 10;
    config.setCheckpointMaxSize(_10MB);

    setVBucketState(vbid, vbucket_state_active);
    auto vb = store->getVBuckets().getBucket(vbid);
    auto& manager = *vb->checkpointManager;

    const auto& ckptConfig = manager.getCheckpointConfig();
    ASSERT_EQ(20, ckptConfig.getMaxCheckpoints());
    ASSERT_EQ(_10MB, ckptConfig.getCheckpointMaxSize()); // (*)

    ASSERT_EQ(1, manager.getNumCheckpoints());

    const size_t numItems = 5;
    const std::string value(_10MB, '!');
    for (size_t i = 0; i < numItems; ++i) {
        auto item = makeCommittedItem(
                makeStoredDocKey("key" + std::to_string(i)), value, vbid);
        EXPECT_TRUE(manager.queueDirty(
                item, GenerateBySeqno::Yes, GenerateCas::Yes, nullptr));
    }

    // Checkpoints must be created based on checkpoint_max_size.
    // Before enabling the feature all items were queued into a single
    // checkpoint.
    EXPECT_EQ(numItems, manager.getNumCheckpoints());
}

TEST_F(SingleThreadedCheckpointTest,
       MemUsageCheckpointCreation_CkptSizeSmallerThanItemSize) {
    auto& config = engine->getConfiguration();
    config.setMaxSize(1024 * 1024 * 100);

    config.setMaxCheckpoints(20);
    // Set checkpoint max size to something very low
    config.setCheckpointMaxSize(1);

    setVBucketState(vbid, vbucket_state_active);
    auto vb = store->getVBuckets().getBucket(vbid);
    auto& manager = *vb->checkpointManager;

    const auto& ckptConfig = manager.getCheckpointConfig();
    ASSERT_EQ(20, ckptConfig.getMaxCheckpoints());
    ASSERT_EQ(1, ckptConfig.getCheckpointMaxSize());

    // 1 empty checkpoint
    ASSERT_EQ(1, manager.getNumCheckpoints());
    ASSERT_EQ(2, manager.getNumOpenChkItems()); // cs + vbs

    // Value is much bigger than the checkpoint max size
    const std::string value(1024, '!');
    store_item(vbid, makeStoredDocKey("key1"), value);

    // Still, the item must be queued in the existing open checkpoint (ie, we
    // must not create another checkpoint).
    EXPECT_EQ(1, manager.getNumCheckpoints());
    EXPECT_EQ(3, manager.getNumOpenChkItems());

    // The next store must create a new checkpoint
    store_item(vbid, makeStoredDocKey("key2"), value);
    EXPECT_EQ(2, manager.getNumCheckpoints());
    EXPECT_EQ(2, manager.getNumOpenChkItems()); // cs + mut
}

std::shared_ptr<CheckpointCursor>
SingleThreadedCheckpointTest::testCursorDistance_Register() {
    setVBucketState(vbid, vbucket_state_active);
    auto vb = store->getVBuckets().getBucket(vbid);
    auto& manager = *vb->checkpointManager;

    // e:0 cs:0 vbs:1
    EXPECT_EQ(1, manager.getNumCheckpoints());
    EXPECT_EQ(2, manager.getNumOpenChkItems());
    EXPECT_EQ(0, manager.getHighSeqno());

    auto cursor = manager.registerCursorBySeqno(
                                 "cursor", 0, CheckpointCursor::Droppable::Yes)
                          .cursor.lock();
    EXPECT_EQ(queue_op::empty, (*cursor->getPos())->getOperation());
    EXPECT_EQ(0, cursor->getDistance());

    // e:0 cs:0 vbs:1 m:1 m:2
    const std::string value("value");
    store_item(vbid, makeStoredDocKey("key1"), value);
    store_item(vbid, makeStoredDocKey("key2"), value);
    EXPECT_EQ(1, manager.getNumCheckpoints());
    EXPECT_EQ(4, manager.getNumOpenChkItems());
    EXPECT_EQ(2, manager.getHighSeqno());

    cursor = manager.registerCursorBySeqno(
                            "cursor", 1, CheckpointCursor::Droppable::Yes)
                     .cursor.lock();
    EXPECT_EQ(queue_op::mutation, (*cursor->getPos())->getOperation());
    EXPECT_EQ(1, (*cursor->getPos())->getBySeqno());
    EXPECT_EQ(3, cursor->getDistance());

    cursor = manager.registerCursorBySeqno(
                            "cursor", 2, CheckpointCursor::Droppable::Yes)
                     .cursor.lock();
    EXPECT_EQ(queue_op::mutation, (*cursor->getPos())->getOperation());
    EXPECT_EQ(2, (*cursor->getPos())->getBySeqno());
    EXPECT_EQ(4, cursor->getDistance());

    return cursor;
}

TEST_F(SingleThreadedCheckpointTest, CursorDistance_Register) {
    testCursorDistance_Register();
}

TEST_F(SingleThreadedCheckpointTest, CursorDistance_MoveToNewCheckpoint) {
    auto cursor = testCursorDistance_Register();

    // State here:
    // [e:0 cs:0 vbs:1 m:1 m:2)
    //                     ^

    auto& manager = *store->getVBuckets().getBucket(vbid)->checkpointManager;
    manager.createNewCheckpoint();
    std::vector<queued_item> out;
    manager.getNextItemsForDcp(*cursor, out);

    // [e:0 cs:0 vbs:1 m:1 m:2] [e:3 cs:3)
    //                               ^
    ASSERT_EQ(2, manager.getNumCheckpoints());
    ASSERT_EQ(1, manager.getNumOpenChkItems());
    ASSERT_EQ(2, manager.getHighSeqno());
    ASSERT_EQ(queue_op::checkpoint_start, (*cursor->getPos())->getOperation());
    ASSERT_EQ(3, (*cursor->getPos())->getBySeqno());
    EXPECT_EQ(1, cursor->getDistance());
}

TEST_F(SingleThreadedCheckpointTest, CursorDistance_Deduplication) {
    auto cursor = testCursorDistance_Register();

    // State here:
    // [e:0 cs:0 vbs:1 m:1 m:2)
    //                     ^

    // Dedup some item before the one pointed by cursor
    store_item(vbid, makeStoredDocKey("key1"), "value");

    // [e:0 cs:0 vbs:1 x m:2 m:3)
    //                   ^
    const auto& manager =
            *store->getVBuckets().getBucket(vbid)->checkpointManager;
    ASSERT_EQ(1, manager.getNumCheckpoints());
    ASSERT_EQ(4, manager.getNumOpenChkItems());
    ASSERT_EQ(3, manager.getHighSeqno());
    ASSERT_EQ(queue_op::mutation, (*cursor->getPos())->getOperation());
    ASSERT_EQ(2, (*cursor->getPos())->getBySeqno());
    EXPECT_EQ(3, cursor->getDistance());
}

TEST_F(SingleThreadedCheckpointTest, CursorDistance_Expel) {
    auto cursor = testCursorDistance_Register();

    // State here:
    // [e:1 cs:1 vbs:1 m:1 m:2)
    //                     ^
    ASSERT_EQ(4, cursor->getDistance());

    // Expel
    // [e:1 cs:1 x x x)
    //      ^
    ASSERT_EQ(3, flushAndExpelFromCheckpoints(vbid));

    const auto& manager =
            *store->getVBuckets().getBucket(vbid)->checkpointManager;
    ASSERT_EQ(2, manager.getHighSeqno());
    ASSERT_EQ(queue_op::checkpoint_start, (*cursor->getPos())->getOperation());
    ASSERT_EQ(1, (*cursor->getPos())->getBySeqno());
    EXPECT_EQ(1, cursor->getDistance());
}

TEST_F(SingleThreadedCheckpointTest, CursorDistance_ResetCursor) {
    auto cursor = testCursorDistance_Register();

    // Just need to run with 1 cursor, let's keep the test simple
    auto& vb = *store->getVBuckets().getBucket(vbid);
    auto& manager = *vb.checkpointManager;
    manager.removeCursor(*manager.getPersistenceCursor());
    ASSERT_EQ(1, manager.getNumCursors());

    // State here:
    // [e:1 cs:1 vbs:1 m:1 m:2)
    //                     ^
    ASSERT_EQ(4, cursor->getDistance());

    auto newManager = std::make_unique<MockCheckpointManager>(
            engine->getEpStats(),
            vb,
            engine->getCheckpointConfig(),
            0,
            0 /*lastSnapStart*/,
            0 /*lastSnapEnd*/,
            0 /*maxVisible*/,
            0 /*maxPrepareSeqno*/,
            nullptr /*persistence callback*/);
    newManager->removeCursor(*newManager->getPersistenceCursor());

    ASSERT_EQ(1, manager.getNumCursors());
    ASSERT_EQ(0, newManager->getNumOfCursors());
    newManager->takeAndResetCursors(manager);
    EXPECT_EQ(0, manager.getNumCursors());
    EXPECT_EQ(1, newManager->getNumOfCursors());

    EXPECT_EQ(0, newManager->getHighSeqno());
    EXPECT_EQ(queue_op::empty, (*cursor->getPos())->getOperation());
    EXPECT_EQ(1, (*cursor->getPos())->getBySeqno());
    EXPECT_EQ(0, cursor->getDistance());

    // [e:1 cs:1 m:1 m:2)
    //  ^
    for (const auto& key : {"key1", "key2"}) {
        auto item = makeCommittedItem(makeStoredDocKey(key), "value");
        ASSERT_TRUE(newManager->queueDirty(
                item, GenerateBySeqno::Yes, GenerateCas::Yes, nullptr));
    }
    EXPECT_EQ(2, newManager->getHighSeqno());
    EXPECT_EQ(queue_op::empty, (*cursor->getPos())->getOperation());
    EXPECT_EQ(1, (*cursor->getPos())->getBySeqno());
    EXPECT_EQ(0, cursor->getDistance());

    // [e:1 cs:1 m:1 m:2)
    //               ^
    std::vector<queued_item> items;
    newManager->getNextItemsForDcp(*cursor, items);
    ASSERT_EQ(3, items.size());
    EXPECT_EQ(3, cursor->getDistance());

    // [e:1 cs:1 x m:2)
    //             ^
    // Note: Before the fix for MB-49594, this call fails by:
    // - assertion failure within boost::list::splice() on debug builds
    // - Checkpoint::queueMemOverhead underflow on rel builds
    // - KV assertion failure on dev builds
    EXPECT_EQ(2, newManager->expelUnreferencedCheckpointItems().count);

    EXPECT_EQ(2, newManager->getHighSeqno());
    EXPECT_EQ(queue_op::checkpoint_start, (*cursor->getPos())->getOperation());
    EXPECT_EQ(1, (*cursor->getPos())->getBySeqno());
    EXPECT_EQ(1, cursor->getDistance());

    // Need to manually reset before newManager goes out of scope, newManager'll
    // be already destroyed when we'll try to decrement its cursor count.
    cursor.reset();
}

TEST_F(SingleThreadedCheckpointTest, CheckpointHighSeqno) {
    setVBucketState(vbid, vbucket_state_active);
    auto vb = store->getVBuckets().getBucket(vbid);
    auto& manager = *vb->checkpointManager;
    EXPECT_EQ(1, manager.getOpenCheckpointId());
    manager.createNewCheckpoint();
    flushVBucket(vbid);

    // [e:1 cs:1)
    EXPECT_EQ(2, manager.getOpenCheckpointId());
    EXPECT_EQ(1, manager.getNumCheckpoints());
    EXPECT_EQ(1, manager.getNumOpenChkItems());
    EXPECT_EQ(0, manager.getHighSeqno());

    // [e:1 cs:1 m:1)
    const std::string value("value");
    store_item(vbid, makeStoredDocKey("key1"), value);
    EXPECT_EQ(1, manager.getNumCheckpoints());
    EXPECT_EQ(2, manager.getNumOpenChkItems());
    EXPECT_EQ(1, manager.getHighSeqno());

    // [e:1 cs:1 m:1 vbs:2)
    setVBucketState(vbid,
                    vbucket_state_active,
                    {{"topology", nlohmann::json::array({{"n0", "n1"}})}});
    const auto& checkpoint =
            CheckpointManagerTestIntrospector::public_getOpenCheckpoint(
                    manager);
    const auto queue =
            CheckpointManagerTestIntrospector::public_getOpenCheckpointQueue(
                    manager);
    const auto it = queue.back();
    EXPECT_EQ(queue_op::set_vbucket_state, it->getOperation());
    EXPECT_EQ(2, it->getBySeqno());
    // Before the fix, this returns 2
    EXPECT_EQ(1, checkpoint.getHighSeqno());

    // The following is just to show the behaviour at registerCursor(startSeqno)
    // in the case where some meta-items (and a set_vbtate) exists at
    // startSeqno+1.
    // The behaviour doesn't change before/after the patch that introduces the
    // test, but this is good to highlight that we actually skip the set_vbstate
    // item. Not a problem given that DCP doesn't stream set_vbstate.

    // [e:1 cs:1 m:1 vbs:2 ce:2] [e:2 cs:2)
    manager.createNewCheckpoint();
    EXPECT_EQ(3, manager.getOpenCheckpointId());
    EXPECT_EQ(2, manager.getNumCheckpoints());
    EXPECT_EQ(1, manager.getNumOpenChkItems());
    EXPECT_EQ(1, manager.getHighSeqno());

    // [e:1 cs:1 m:1 vbs:2 ce:2] [e:2 cs:2)
    //                            ^
    auto cursor = manager.registerCursorBySeqno(
                                 "cursor", 1, CheckpointCursor::Droppable::Yes)
                          .cursor.lock();
    EXPECT_EQ(queue_op::empty, (*cursor->getPos())->getOperation());
    EXPECT_EQ(2, (*cursor->getPos())->getBySeqno());
    EXPECT_EQ(0, cursor->getDistance());
}

void SingleThreadedCheckpointTest::testMinimumCursorSeqno(
        ItemRemovalPath itemRemoval) {
    setVBucketState(vbid, vbucket_state_active);
    auto vb = store->getVBuckets().getBucket(vbid);
    auto& manager = *vb->checkpointManager;
    ASSERT_EQ(1, manager.getOpenCheckpointId());
    manager.createNewCheckpoint();
    flushVBucket(vbid);

    // [e:1 cs:1)
    ASSERT_EQ(2, manager.getOpenCheckpointId());
    ASSERT_EQ(1, manager.getNumCheckpoints());
    ASSERT_EQ(1, manager.getNumOpenChkItems());
    ASSERT_EQ(0, manager.getHighSeqno());

    // [e:1 cs:1 m:1)
    const std::string value("value");
    store_item(vbid, makeStoredDocKey("key"), value);
    ASSERT_EQ(1, manager.getNumCheckpoints());
    ASSERT_EQ(2, manager.getNumOpenChkItems());
    ASSERT_EQ(1, manager.getHighSeqno());
    const auto& checkpoint =
            CheckpointManagerTestIntrospector::public_getOpenCheckpoint(
                    manager);
    ASSERT_EQ(2, manager.getNumOpenChkItems());
    ASSERT_EQ(1, checkpoint.getMinimumCursorSeqno());
    ASSERT_EQ(1, checkpoint.getHighSeqno());

    switch (itemRemoval) {
    case ItemRemovalPath::None: {
        // [e:1 cs:1 m:1 m:2)
        store_item(vbid, makeStoredDocKey("different-key"), value);
        flushVBucket(vbid);

        EXPECT_EQ(1, checkpoint.getMinimumCursorSeqno());
        EXPECT_EQ(2, checkpoint.getHighSeqno());

        const auto res = manager.registerCursorBySeqno(
                "cursor", 1, CheckpointCursor::Droppable::Yes);
        EXPECT_FALSE(res.tryBackfill);
        const auto cursor = res.cursor.lock();
        EXPECT_EQ(queue_op::mutation, (*cursor->getPos())->getOperation());
        EXPECT_EQ(1, (*cursor->getPos())->getBySeqno());
        EXPECT_EQ(2, cursor->getDistance());

        break;
    }
    // Following path both lead to
    // [e:1 cs:1 x m:2)
    case ItemRemovalPath::Dedup: {
        EXPECT_EQ(2, checkpoint.getNumItems());
        store_item(vbid, makeStoredDocKey("key"), value);
        flushVBucket(vbid);
        EXPECT_EQ(2, checkpoint.getNumItems());

        EXPECT_EQ(1, checkpoint.getMinimumCursorSeqno());
        EXPECT_EQ(2, checkpoint.getHighSeqno());

        const auto res = manager.registerCursorBySeqno(
                "cursor", 1, CheckpointCursor::Droppable::Yes);
        EXPECT_FALSE(res.tryBackfill);

        // @todo MB-39344: This check fails because the cursor is wrongly
        // placed at cs:1. That is an issue as that means that when sending
        // the snapshot DCP will miss to set the CHK_FLAG in the marker.
        // Fixed in a dedicated patch.
        //        const auto cursor = res.cursor.lock();
        //        EXPECT_EQ(queue_op::empty,
        //        (*cursor->getPos())->getOperation()); EXPECT_EQ(1,
        //        (*cursor->getPos())->getBySeqno()); EXPECT_EQ(0,
        //        cursor->getDistance());

        break;
    }
    case ItemRemovalPath::Expel: {
        EXPECT_EQ(2, checkpoint.getNumItems());
        store_item(vbid, makeStoredDocKey("different-key"), value);
        flushVBucket(vbid);
        EXPECT_EQ(3, checkpoint.getNumItems());
        EXPECT_EQ(2, manager.expelUnreferencedCheckpointItems().count);
        EXPECT_EQ(1, checkpoint.getNumItems());

        // We have expelled all the mutations
        EXPECT_EQ(0, checkpoint.getMinimumCursorSeqno());
        EXPECT_EQ(0, checkpoint.getHighSeqno());

        // Note: This is a very important point - Cursor registered at the same
        // position as in the Dedup case, but the Expel case requires a backfill

        const auto res = manager.registerCursorBySeqno(
                "cursor", 1, CheckpointCursor::Droppable::Yes);
        EXPECT_TRUE(res.tryBackfill);
        const auto cursor = res.cursor.lock();
        EXPECT_EQ(queue_op::empty, (*cursor->getPos())->getOperation());
        EXPECT_EQ(1, (*cursor->getPos())->getBySeqno());
        EXPECT_EQ(0, cursor->getDistance());

        break;
    }
    }
}

TEST_F(SingleThreadedCheckpointTest, CheckpointMinimumCursorSeqno) {
    testMinimumCursorSeqno(ItemRemovalPath::None);
}

TEST_F(SingleThreadedCheckpointTest, CheckpointMinimumCursorSeqno_Dedup) {
    testMinimumCursorSeqno(ItemRemovalPath::Dedup);
}

TEST_F(SingleThreadedCheckpointTest, CheckpointMinimumCursorSeqno_Expel) {
    testMinimumCursorSeqno(ItemRemovalPath::Expel);
}

TEST_F(SingleThreadedCheckpointTest, RefCheckpointIsRemovedWhenClosedIfEmpty) {
    setVBucketState(vbid, vbucket_state_active);
    auto vb = store->getVBuckets().getBucket(vbid);
    auto& manager = *vb->checkpointManager;
    EXPECT_EQ(1, manager.getOpenCheckpointId());
    manager.createNewCheckpoint();
    flushVBucket(vbid);

    // [e:1 cs:1)
    ASSERT_EQ(2, manager.getOpenCheckpointId());
    ASSERT_EQ(1, manager.getNumCheckpoints());
    ASSERT_EQ(1, manager.getNumOpenChkItems());
    ASSERT_EQ(0, manager.getHighSeqno());

    // [e:1 cs:1 m:1)
    const std::string value("value");
    store_item(vbid, makeStoredDocKey("key"), value);
    ASSERT_EQ(1, manager.getNumCheckpoints());
    ASSERT_EQ(2, manager.getNumOpenChkItems());
    ASSERT_EQ(1, manager.getHighSeqno());
    const auto& checkpoint =
            CheckpointManagerTestIntrospector::public_getOpenCheckpoint(
                    manager);
    ASSERT_EQ(1, checkpoint.getMinimumCursorSeqno());
    ASSERT_EQ(1, checkpoint.getHighSeqno());

    // Expel and make the checkpoint "empty", ie no mutation in it
    ASSERT_EQ(1, manager.getNumCursors());
    flushVBucket(vbid);
    EXPECT_EQ(1, manager.expelUnreferencedCheckpointItems().count);

    // Checkpoint referenced
    ASSERT_EQ(
            1,
            CheckpointManagerTestIntrospector::public_getOpenCheckpoint(manager)
                    .getNumCursorsInCheckpoint());

    // Verify that the closed/empty/referenced checkpoint is removed
    EXPECT_EQ(1, manager.getNumCheckpoints());
    const auto preId = manager.getOpenCheckpointId();
    manager.createNewCheckpoint();
    EXPECT_EQ(1, manager.getNumCheckpoints());
    EXPECT_GT(manager.getOpenCheckpointId(), preId);

    // The cursor is now in the new open checkpoint
    EXPECT_EQ(
            1,
            CheckpointManagerTestIntrospector::public_getOpenCheckpoint(manager)
                    .getNumCursorsInCheckpoint());
}

void SingleThreadedCheckpointTest::testRegisterCursorInCheckpointEmptyByExpel(
        bool extraMetaItem) {
    setVBucketState(vbid, vbucket_state_active);
    auto vb = store->getVBuckets().getBucket(vbid);
    auto& manager = *vb->checkpointManager;
    ASSERT_EQ(1, manager.getOpenCheckpointId());
    manager.createNewCheckpoint();
    flushVBucket(vbid);

    // [e:1 cs:1)
    ASSERT_EQ(2, manager.getOpenCheckpointId());
    ASSERT_EQ(1, manager.getNumCheckpoints());
    ASSERT_EQ(1, manager.getNumOpenChkItems());
    ASSERT_EQ(0, manager.getHighSeqno());

    // [e:1 cs:1 m:1 m:2)
    const std::string value("value");
    store_item(vbid, makeStoredDocKey("key"), value);
    store_item(vbid, makeStoredDocKey("other-key"), value);
    flushVBucket(vbid);
    ASSERT_EQ(1, manager.getNumCheckpoints());
    ASSERT_EQ(3, manager.getNumOpenChkItems());
    ASSERT_EQ(2, manager.getHighSeqno());
    const auto& checkpoint =
            CheckpointManagerTestIntrospector::public_getOpenCheckpoint(
                    manager);
    ASSERT_EQ(3, manager.getNumOpenChkItems());
    ASSERT_EQ(1, checkpoint.getMinimumCursorSeqno());
    ASSERT_EQ(2, checkpoint.getHighSeqno());

    // Expel
    ASSERT_EQ(3, checkpoint.getNumItems());
    ASSERT_EQ(2, manager.expelUnreferencedCheckpointItems().count);
    ASSERT_EQ(1, checkpoint.getNumItems());

    // We have expelled all the mutations
    // [e:1 cs:1 x x)
    ASSERT_EQ(0, checkpoint.getMinimumCursorSeqno());
    ASSERT_EQ(0, checkpoint.getHighSeqno());

    if (extraMetaItem) {
        // Add a topology just as a variation from the previous state, that's
        // for ensuring that the operation isn't skipped
        setVBucketState(
                vbid,
                vbucket_state_active,
                {{"topology", nlohmann::json::array({{"active", "replica"}})}});
        // cs + vbs
        ASSERT_EQ(2, checkpoint.getNumItems());
        ASSERT_EQ(0, checkpoint.getHighSeqno());
        ASSERT_EQ(2, vb->getHighSeqno());
    }

    // Verify that we register the cursor successfully.
    // Before the fix for MB-53055 this step fails in the case where the
    // checkpoint is "empty" but contains some meta-item after checkpoint_start.
    const auto res = manager.registerCursorBySeqno(
            "cursor", 2, CheckpointCursor::Droppable::Yes);
    EXPECT_TRUE(res.tryBackfill);
    const auto cursor = res.cursor.lock();
    EXPECT_EQ(queue_op::empty, (*cursor->getPos())->getOperation());
    EXPECT_EQ(1, (*cursor->getPos())->getBySeqno());
    EXPECT_EQ(0, cursor->getDistance());
}

TEST_F(SingleThreadedCheckpointTest, RegisterCursor_CheckpointEmptyByExpel) {
    testRegisterCursorInCheckpointEmptyByExpel(false);
}

TEST_F(SingleThreadedCheckpointTest,
       RegisterCursor_CheckpointEmptyByExpel_ExtraMetaItem) {
    testRegisterCursorInCheckpointEmptyByExpel(true);
}

TEST_F(SingleThreadedCheckpointTest,
       RegisterCursor_CheckpointEmptyByExpel_MultipleCheckpoints) {
    // Setup an active vbucket/cm like:
    //
    // [disk | e:1 cs:1 x x vbs:3) [memory | e:3 cs:3)
    //         ^
    //
    // Purpose of the test is verifying that we can successfully register a new
    // cursor in that state.
    // Desired state reachable by a replica->pending->active transition.

    setVBucketState(vbid, vbucket_state_replica);
    auto vb = store->getVBuckets().getBucket(vbid);
    auto& manager = *vb->checkpointManager;
    ASSERT_EQ(1, manager.getOpenCheckpointId());
    manager.createNewCheckpoint();
    flushVBucket(vbid);

    auto consumer =
            std::make_shared<MockDcpConsumer>(*engine, cookie, "test-consumer");
    auto passiveStream = std::static_pointer_cast<MockPassiveStream>(
            consumer->makePassiveStream(*engine,
                                        consumer,
                                        "test-passive-stream",
                                        0,
                                        0,
                                        vbid,
                                        0,
                                        std::numeric_limits<uint64_t>::max(),
                                        0,
                                        0,
                                        0,
                                        0,
                                        Collections::ManifestUid{}));
    // Receive marker for disk checkpoint
    SnapshotMarker snapshotMarker(0,
                                  vbid,
                                  1, // start
                                  2, // end
                                  MARKER_FLAG_DISK,
                                  0,
                                  {},
                                  {},
                                  {});
    passiveStream->processMarker(&snapshotMarker);
    // Receive mutations
    processMutations(*passiveStream, 1 /*start*/, 2 /*end*/);
    flushVBucket(vbid);

    EXPECT_EQ(1, manager.getNumCheckpoints());
    EXPECT_EQ(manager.getOpenCheckpointType(), CheckpointType::InitialDisk);
    EXPECT_EQ(3, manager.getNumOpenChkItems());
    EXPECT_EQ(3, manager.getOpenCheckpointId());

    // Expel
    ASSERT_EQ(2, manager.expelUnreferencedCheckpointItems().count);
    ASSERT_EQ(1, manager.getNumOpenChkItems());

    // We have expelled all the mutations
    // [e:1 cs:1 x x)
    const auto& checkpoint =
            CheckpointManagerTestIntrospector::public_getOpenCheckpoint(
                    manager);
    EXPECT_EQ(0, checkpoint.getMinimumCursorSeqno());
    EXPECT_EQ(0, checkpoint.getHighSeqno());
    EXPECT_EQ(1, manager.getNumOpenChkItems());
    ASSERT_EQ(2, checkpoint.getHighestExpelledSeqno());

    // Set vb to pending
    setVBucketState(vbid, vbucket_state_pending);
    // No change in checkpoint
    EXPECT_EQ(1, manager.getNumCheckpoints());
    EXPECT_EQ(manager.getOpenCheckpointType(), CheckpointType::InitialDisk);
    EXPECT_EQ(2, manager.getNumOpenChkItems());
    EXPECT_EQ(3, manager.getOpenCheckpointId());

    // Set vb to active
    setVBucketState(vbid, vbucket_state_active, {}, TransferVB::Yes);
    EXPECT_EQ(2, manager.getNumCheckpoints());
    EXPECT_EQ(manager.getOpenCheckpointType(), CheckpointType::Memory);
    EXPECT_EQ(2, manager.getNumOpenChkItems());
    EXPECT_EQ(4, manager.getOpenCheckpointId());

    // Verify that we register the cursor successfully.
    // Before the fix for MB-53570 this step fails by exception thrown.
    //
    // [disk | e:1 cs:1 x x vbs:3) [memory | e:3 cs:3)
    //                                       ^
    const auto res = manager.registerCursorBySeqno(
            "cursor", 2, CheckpointCursor::Droppable::Yes);
    // @todo MB-53616: We don't need a backfill here
    EXPECT_TRUE(res.tryBackfill);
    const auto cursor = res.cursor.lock();
    EXPECT_EQ(4, (*cursor->getCheckpoint())->getId());
    EXPECT_EQ(queue_op::empty, (*cursor->getPos())->getOperation());
    EXPECT_EQ(3, (*cursor->getPos())->getBySeqno());
    EXPECT_EQ(0, cursor->getDistance());
}

TEST_F(SingleThreadedCheckpointTest, QueueSetVBStateSchedulesDcpStep) {
    setVBucketStateAndRunPersistTask(vbid, vbucket_state_active);

    auto vb = engine->getVBucket(vbid);
    auto& cm = static_cast<MockCheckpointManager&>(*vb->checkpointManager);

    ASSERT_EQ(1, cm.getNumOfCursors());
    auto producer = createDcpProducer(cookie, IncludeDeleteTime::Yes);
    createDcpStream(*producer);
    ASSERT_EQ(2, cm.getNumOfCursors());
    auto stream = producer->findStream(vbid);
    ASSERT_TRUE(stream);
    auto dcpCursor = stream->getCursor().lock();
    ASSERT_TRUE(dcpCursor);

    ASSERT_EQ(1, cm.getNumCheckpoints());
    ASSERT_EQ(1, (*dcpCursor->getCheckpoint())->getId());
    EXPECT_EQ(queue_op::empty, (*dcpCursor->getPos())->getOperation());
    EXPECT_EQ(0, dcpCursor->getDistance());

    // NOTE: DCP stream created *after* cs+vbs queued in checkpoint.
    //   When this test is instroduced that part works already fine. Core test
    //   follows.
    ASSERT_EQ(2, stream->getItemsRemaining());
    EXPECT_TRUE(producer->getReadyQueue().exists(vbid));

    // Move DCP cursor to end of checkpoint and push to stream readyQ
    stream->nextCheckpointItemTask();
    // Move the Producer to settled
    ASSERT_TRUE(producer->getReadyQueue().exists(vbid));
    while (producer->public_getNextItem()) {
    }
    ASSERT_FALSE(producer->getReadyQueue().exists(vbid));
    ASSERT_EQ(0, stream->getItemsRemaining());

    // Core test
    // Queue another set-vbstate and verify that stream notified again
    setVBucketState(vbid,
                    vbucket_state_active,
                    {{"topology", nlohmann::json::array({{"n0", "n1"}})}});
    EXPECT_EQ(1, stream->getItemsRemaining());
    EXPECT_TRUE(producer->getReadyQueue().exists(vbid));
}

TEST_F(SingleThreadedCheckpointTest, GetItemsForCursor_BytesLimit) {
    setVBucketStateAndRunPersistTask(vbid, vbucket_state_active);

    auto vb = engine->getVBucket(vbid);
    auto& cm = static_cast<MockCheckpointManager&>(*vb->checkpointManager);

    ASSERT_EQ(1, cm.getNumOfCursors());
    auto producer = createDcpProducer(cookie, IncludeDeleteTime::Yes);
    createDcpStream(*producer);
    ASSERT_EQ(2, cm.getNumOfCursors());
    auto stream = producer->findStream(vbid);
    ASSERT_TRUE(stream);
    auto dcpCursor = stream->getCursor().lock();
    ASSERT_TRUE(dcpCursor);

    ASSERT_EQ(1, cm.getNumCheckpoints());
    ASSERT_EQ(1, (*dcpCursor->getCheckpoint())->getId());
    EXPECT_EQ(queue_op::empty, (*dcpCursor->getPos())->getOperation());
    EXPECT_EQ(0, dcpCursor->getDistance());
    EXPECT_EQ(2, cm.getNumItemsForCursor(*dcpCursor)); // cs, vbs

    // [e:1 vbs:1 cs:1 m:1 m:2)
    const std::string value("value");
    store_item(vbid, makeStoredDocKey("key1"), value);
    store_item(vbid, makeStoredDocKey("key2"), value);
    ASSERT_EQ(2, cm.getHighSeqno());
    ASSERT_EQ(4, cm.getNumOpenChkItems());
    EXPECT_EQ(4, cm.getNumItemsForCursor(*dcpCursor)); // cs, vbs, m, m

    // [e:1 vbs:1 cs:1 m:1 m:2 ce:3] [e:3 cs:3 m:3 m:4)
    cm.createNewCheckpoint();
    ASSERT_EQ(2, cm.getNumCheckpoints());
    store_item(vbid, makeStoredDocKey("key3"), value);
    store_item(vbid, makeStoredDocKey("key4"), value);
    ASSERT_EQ(4, cm.getHighSeqno());
    ASSERT_EQ(3, cm.getNumOpenChkItems());
    // cs, vbs, m, m, ce, cs, m, m
    EXPECT_EQ(8, cm.getNumItemsForCursor(*dcpCursor));
    EXPECT_EQ(1, (*dcpCursor->getCheckpoint())->getId());

    // Test - The next call returns only items from the first checkpoint
    std::vector<queued_item> items;
    const auto res = cm.getItemsForCursor(
            *dcpCursor, items, std::numeric_limits<size_t>::max(), 1);
    ASSERT_EQ(1, res.ranges.size());
    const auto range = res.ranges.at(0);
    EXPECT_EQ(0, range.getStart());
    EXPECT_EQ(2, range.getEnd());
    EXPECT_EQ(5, items.size()); // cs, vbs, m, m, ce
    // Also, cursor moved to the open checkpoint
    EXPECT_EQ(2, (*dcpCursor->getCheckpoint())->getId());
}

// Test that when the same client registers twice, the first cursor 'dies'
TEST_P(CheckpointTest, reRegister) {
    auto dcpCursor1 = manager->registerCursorBySeqno(
            "name", 0, CheckpointCursor::Droppable::Yes);
    EXPECT_NE(nullptr, dcpCursor1.cursor.lock().get());
    auto dcpCursor2 = this->manager->registerCursorBySeqno(
            "name", 0, CheckpointCursor::Droppable::Yes);
    EXPECT_EQ(nullptr, dcpCursor1.cursor.lock().get());
    EXPECT_NE(nullptr, dcpCursor2.cursor.lock().get());
    EXPECT_EQ(2, this->manager->getNumOfCursors());
}

TEST_P(CheckpointTest, TakeAndResetCursors) {
    // The test runs with 2 cursors:
    // 1: CheckpointTest::cursor -> that is Persistence/DCP depending on the
    //                              bucket type
    // 2: Extra DCP cursor
    auto* dcpCursor =
            manager->registerCursorBySeqno(
                           "dcp_cursor", 0, CheckpointCursor::Droppable::Yes)
                    .cursor.lock()
                    .get();
    ASSERT_EQ(2, manager->getNumOfCursors());

    const auto cursors = {cursor, dcpCursor};

    for (const auto* c : cursors) {
        ASSERT_NE(nullptr, c);
        // cs
        ASSERT_EQ(1, manager->getNumItemsForCursor(*c));
        ASSERT_EQ(0, c->getDistance());
    }

    // Store 1 item
    queueNewItem("key");

    for (const auto* c : cursors) {
        EXPECT_EQ(2, manager->getNumItemsForCursor(*c));
        EXPECT_EQ(0, c->getDistance());
    }

    // Move cursors
    for (auto* c : cursors) {
        std::vector<queued_item> items;
        manager->getItemsForCursor(
                *c, items, 9999, std::numeric_limits<size_t>::max());
        // ckpt_starts + mutation
        EXPECT_EQ(2, items.size());
        EXPECT_EQ(2, c->getDistance());
    }

    // Second manager
    auto manager2 = std::make_unique<MockCheckpointManager>(
            this->global_stats,
            *vbucket,
            *checkpoint_config,
            0,
            0 /*lastSnapStart*/,
            0 /*lastSnapEnd*/,
            0 /*maxVisible*/,
            0 /*maxPrepareSeqno*/,
            nullptr /*persistence callback*/);

    // Take cursors from the first CM and place them into the second CM..
    manager2->takeAndResetCursors(*manager);
    EXPECT_EQ(2, manager2->getNumOfCursors());
    EXPECT_EQ(0, manager->getNumOfCursors());
    // ..and destroy first CM
    resetManager();

    // The second CM's cursors are not affected by destroying the first CM
    EXPECT_EQ(1, manager2->getNumCheckpoints());
    EXPECT_EQ(2, manager2->getNumOfCursors());
    EXPECT_EQ(
            2,
            manager2->getCheckpointList().front()->getNumCursorsInCheckpoint());
    for (const auto* c : cursors) {
        EXPECT_EQ(1, manager2->getNumItemsForCursor(*c));
        EXPECT_EQ(0, c->getDistance());
    }
}

// Test that if we add 2 cursors with the same name the first one is removed.
TEST_P(CheckpointTest, DuplicateCheckpointCursor) {
    const auto& ckptList =
            CheckpointManagerTestIntrospector::public_getCheckpointList(
                    *manager);
    // The persistent cursor means we have one cursor in the checkpoint
    ASSERT_EQ(1, ckptList.back()->getNumCursorsInCheckpoint());

    // Register a DCP cursor.
    std::string dcp_cursor(DCP_CURSOR_PREFIX + std::to_string(1));
    auto dcpCursor = manager->registerCursorBySeqno(
            dcp_cursor.c_str(), 0, CheckpointCursor::Droppable::Yes);

    EXPECT_EQ(2, ckptList.back()->getNumCursorsInCheckpoint());

    // Register a 2nd DCP cursor with the same name.
    auto dcpCursor2 = manager->registerCursorBySeqno(
            dcp_cursor.c_str(), 0, CheckpointCursor::Droppable::Yes);

    // Adding the 2nd DCP cursor should not have increased the number of
    // cursors in the checkpoint, as the previous one will have been removed
    // when the new one was added.
    EXPECT_EQ(2,ckptList.back()->getNumCursorsInCheckpoint());
}

// Test that if we add 2 cursors with the same name the first one is removed.
// even if the 2 cursors are in different checkpoints.
TEST_P(CheckpointTest, DuplicateCheckpointCursorDifferentCheckpoints) {
    config.setCheckpointMaxSize(1);
    checkpoint_config = std::make_unique<CheckpointConfig>(config);
    createManager();

    const auto& ckptList =
            CheckpointManagerTestIntrospector::public_getCheckpointList(
                    *manager);
    // The persistent cursor means we have one cursor in the checkpoint
    ASSERT_EQ(1, ckptList.back()->getNumCursorsInCheckpoint());

    // Register a DCP cursor.
    std::string dcp_cursor(DCP_CURSOR_PREFIX + std::to_string(1));
    auto dcpCursor = manager->registerCursorBySeqno(
            dcp_cursor.c_str(), 0, CheckpointCursor::Droppable::Yes);

    // Adding the following items will result in 2 checkpoints, with
    // both cursors in the first checkpoint.
    const size_t numItems = 2;
    for (size_t i = 0; i < numItems; ++i) {
        queueNewItem("key" + std::to_string(i));
    }
    EXPECT_EQ(2, ckptList.size());
    EXPECT_EQ(2, ckptList.front()->getNumCursorsInCheckpoint());

    // Register a 2nd DCP cursor with the same name but this time into the
    // 2nd checkpoint
    auto dcpCursor2 =
            manager->registerCursorBySeqno(dcp_cursor.c_str(),
                                           1000 + numItems,
                                           CheckpointCursor::Droppable::Yes);

    // Adding the 2nd DCP cursor should not have increased the number of
    // cursors as the previous cursor will have been removed when the new one
    // was added.  The persistence cursor will still be in the first
    // checkpoint however the dcpCursor will have been deleted from the first
    // checkpoint and adding to the 2nd checkpoint.
    EXPECT_EQ(1, ckptList.front()->getNumCursorsInCheckpoint());
    EXPECT_EQ(1, ckptList.back()->getNumCursorsInCheckpoint());
}

/**
 * MB-35589: We do not add keys to the indexes of Disk Checkpoints.
 *
 * Disk Checkpoints do not maintain a key index in the same way that Memory
 * Checkpoints do as we don't expect to perform de-duplication or de-duplication
 * sanity checks. This is also necessary as we cannot let a Disk Checkpoint
 * grow memory usage (after expelling) in a O(n) manner for heavy DGM use cases
 * as we would use a lot of memory for key indexes.
 */
TEST_P(CheckpointTest, NoKeyIndexInDiskCheckpoint) {
    manager->createSnapshot(0, 1000, 1000, CheckpointType::Disk, 1000);

    const auto& checkpoint =
            CheckpointManagerTestIntrospector::public_getOpenCheckpoint(
                    *manager);
    ASSERT_EQ(0,
              CheckpointManagerTestIntrospector::getCheckpointNumIndexEntries(
                      checkpoint));

    // Queue an item
    auto item = makeCommittedItem(makeStoredDocKey("key"), "value", vbid);
    EXPECT_TRUE(manager->queueDirty(
            item, GenerateBySeqno::Yes, GenerateCas::Yes, nullptr));
    // Index still empty
    EXPECT_EQ(0,
              CheckpointManagerTestIntrospector::getCheckpointNumIndexEntries(
                      checkpoint));
}

// Test that can expel items and that we have the correct behaviour when we
// register cursors for items that have been expelled.
void CheckpointTest::testExpelCheckpointItems() {
    const int itemCount{3};

    for (auto ii = 0; ii < itemCount; ++ii) {
        EXPECT_TRUE(this->queueNewItem("key" + std::to_string(ii)));
    }

    // cs + mutations
    ASSERT_EQ(itemCount + 1, this->manager->getNumOpenChkItems());
    ASSERT_EQ(itemCount + 1, manager->getNumItemsForCursor(*cursor));
    ASSERT_EQ(1000 + itemCount, this->manager->getHighSeqno());

    bool isLastMutationItem{true};
    for (auto ii = 0; ii < itemCount; ++ii) {
        auto item = manager->nextItem(cursor, isLastMutationItem);
        ASSERT_FALSE(isLastMutationItem);
    }

    /*
     * Checkpoint now looks as follows:
     * 1001 - dummy item
     * 1001 - checkpoint start
     * 1001 - 1st item (key0)
     * 1002 - 2nd item (key1) <<<<<<< persistenceCursor
     * 1003 - 3rd item (key2)
     */
    EXPECT_EQ(1 + itemCount, manager->getNumOpenChkItems());

    const auto expelResult = manager->expelUnreferencedCheckpointItems();
    EXPECT_EQ(2, expelResult.count);
    EXPECT_LT(0, expelResult.memory);
    EXPECT_EQ(2, this->global_stats.itemsExpelledFromCheckpoints);

    /*
     * We have expelled:
     * 1001 - 1st item (key0)
     * 1002 - 2nd item (key1)
     *
     * Now the checkpoint looks as follows:
     * 1000 - dummy Item
     * 1001 - checkpoint start <<<<<<< persistenceCursor
     * 1003 - 3rd item (key 2)
     */
    if (persistent()) {
        const auto pos = manager->getPersistenceCursorPos();
        EXPECT_EQ(queue_op::checkpoint_start, (*pos)->getOperation());
        EXPECT_EQ(1001, (*pos)->getBySeqno());
    }

    // 1 mutation removed from checkpoint
    EXPECT_EQ(1 + (itemCount - expelResult.count),
              manager->getNumOpenChkItems());

    // Try to register a DCP replication cursor from 1001 - an expelled item.
    std::string dcp_cursor1(DCP_CURSOR_PREFIX + std::to_string(1));
    CursorRegResult regResult = manager->registerCursorBySeqno(
            dcp_cursor1.c_str(), 1001, CheckpointCursor::Droppable::Yes);
    EXPECT_EQ(1003, regResult.seqno);
    EXPECT_TRUE(regResult.tryBackfill);

    // Try to register a DCP cursor from 1002 - another expelled item
    std::string dcp_cursor2(DCP_CURSOR_PREFIX + std::to_string(2));
    regResult = manager->registerCursorBySeqno(
            dcp_cursor2.c_str(), 1002, CheckpointCursor::Droppable::Yes);
    EXPECT_EQ(1003, regResult.seqno);
    EXPECT_TRUE(regResult.tryBackfill);

    // Try to register a DCP cursor from 1003 - the first item still in chk
    std::string dcp_cursor3(DCP_CURSOR_PREFIX + std::to_string(3));
    regResult = manager->registerCursorBySeqno(
            dcp_cursor3.c_str(), 1003, CheckpointCursor::Droppable::Yes);
    EXPECT_EQ(1004, regResult.seqno);
    EXPECT_FALSE(regResult.tryBackfill);
}

TEST_P(CheckpointTest, ExpelCheckpointItemsMemory) {
    testExpelCheckpointItems();
}

TEST_P(ReplicaCheckpointTest, ExpelCheckpointItemsDisk) {
    manager->createSnapshot(0, 1000, 0, CheckpointType::Disk, 1000);
    testExpelCheckpointItems();
}

// Test that we correctly handle duplicates, where the initial version of the
// document has been expelled.
TEST_P(CheckpointTest, ExpelCheckpointItemsWithDuplicateTest) {
    const int itemCount{3};

    for (auto ii = 0; ii < itemCount; ++ii) {
        EXPECT_TRUE(this->queueNewItem("key" + std::to_string(ii)));
    }

    ASSERT_EQ(1, this->manager->getNumCheckpoints()); // Single open checkpoint.
    ASSERT_EQ(1 + itemCount, this->manager->getNumOpenChkItems());
    ASSERT_EQ(1 + itemCount, manager->getNumItemsForCursor(*cursor));
    ASSERT_EQ(1000 + itemCount, this->manager->getHighSeqno());

    bool isLastMutationItem{true};
    for (auto ii = 0; ii < itemCount; ++ii) {
        auto item = manager->nextItem(cursor, isLastMutationItem);
        ASSERT_FALSE(isLastMutationItem);
    }

    const auto expelResult = manager->expelUnreferencedCheckpointItems();
    EXPECT_EQ(2, expelResult.count);
    EXPECT_LT(0, expelResult.memory);
    EXPECT_EQ(2, global_stats.itemsExpelledFromCheckpoints);

    // 1 mutation removed
    EXPECT_EQ(1 + (itemCount - expelResult.count),
              this->manager->getNumOpenChkItems());

    /*
     * After expelling checkpoint now looks as follows:
     * 1001 - dummy Item
     * 1001 - checkpoint_start <<<<<<< cursor
     * 1003 - 3rd item (key 2)
     */
    auto pos = *CheckpointCursorIntrospector::getCurrentPos(*cursor);
    EXPECT_EQ(queue_op::checkpoint_start, pos->getOperation());
    EXPECT_EQ(1001, pos->getBySeqno());

    // Add another item which has been expelled.
    // Should not find the duplicate and so will re-add.
    EXPECT_TRUE(this->queueNewItem("key0"));

    /*
     * Checkpoint now looks as follows:
     * 1001 - dummy Item
     * 1001 - checkpoint_start <<<<<<< cursor
     * 1003 - 3rd item (key2)
     * 1004 - 4th item (key0)  << The New item added >>
     */

    // The full checkpoint still contains the cs + 2 unique items added. The
    // second add for key0 de-dupes the first for key0 so we don't bump the
    // count. This mimics normal behaviour for an item de-duping an earlier
    // one in a checkpoint when there is no expelling going on.
    EXPECT_EQ(3, this->manager->getNumOpenChkItems());
}

// Test that when the first cursor we come across is pointing to the last
// item we do not evict this item.  Instead we walk backwards find the
// first non-meta item and evict from there.
void CheckpointTest::testExpelCursorPointingToLastItem() {
    if (!persistent()) {
        // Need at least one cursor (i.e. persistence cursor) to be able
        // to expel.
        return;
    }

    const int itemCount{2};

    for (auto ii = 0; ii < itemCount; ++ii) {
        EXPECT_TRUE(this->queueNewItem("key" + std::to_string(ii)));
    }

    ASSERT_EQ(1, this->manager->getNumCheckpoints()); // Single open checkpoint.
    // cs + mutations
    ASSERT_EQ(itemCount + 1, manager->getNumOpenChkItems());
    ASSERT_EQ(itemCount + 1, manager->getNumItemsForCursor(*cursor));
    ASSERT_EQ(1000 + itemCount, this->manager->getHighSeqno());

    bool isLastMutationItem{true};
    for (auto ii = 0; ii < itemCount + 1; ++ii) {
        auto item = this->manager->nextItem(
                this->manager->getPersistenceCursor(), isLastMutationItem);
    }

    /*
     * Checkpoint now looks as follows:
     * 1001 - dummy item
     * 1001 - checkpoint start
     * 1001 - 1st item
     * 1002 - 2nd item  <<<<<<< persistenceCursor
     */

    // Only expel seqno 1001 - the cursor points to item that
    // has the highest seqno for the checkpoint so we move the expel point back
    // one. That item isn't a metadata item nor is it's successor item
    // (1002) the same seqno as itself (1001) so can expel from there.
    const auto expelResult = manager->expelUnreferencedCheckpointItems();

    /*
     * Checkpoint now looks as follows:
     * 1001 - dummy item
     * 1001 - checkpoint start <<<<<<< persistenceCursor
     */

    EXPECT_EQ(2, expelResult.count);
    EXPECT_GT(expelResult.memory, 0);
    EXPECT_EQ(2, global_stats.itemsExpelledFromCheckpoints);

    const auto pos = manager->getPersistenceCursorPos();
    EXPECT_EQ(queue_op::checkpoint_start, (*pos)->getOperation());
    EXPECT_EQ(1001, (*pos)->getBySeqno());
}

TEST_P(CheckpointTest, ExpelCursorPointingToLastItemMemory) {
    testExpelCursorPointingToLastItem();
}

TEST_P(ReplicaCheckpointTest, ExpelCursorPointingToLastItemDisk) {
    manager->createSnapshot(0, 1000, 0, CheckpointType::Disk, 1000);
    testExpelCursorPointingToLastItem();
}

// Test that when the first cursor we come across is pointing to the checkpoint
// start we do not evict this item.  Instead we walk backwards and find the
// the dummy item, so do not expel any items.
void CheckpointTest::testExpelCursorPointingToChkptStart() {
    ASSERT_EQ(1, this->manager->getNumCheckpoints()); // Single open checkpoint.

    bool isLastMutationItem{true};
    auto item = this->manager->nextItem(
            this->manager->getPersistenceCursor(), isLastMutationItem);

    /*
     * Checkpoint now looks as follows:
     * 1000 - dummy item
     * 1001 - checkpoint start  <<<<<<< persistenceCursor
     */

    const auto expelResult = manager->expelUnreferencedCheckpointItems();
    EXPECT_EQ(0, expelResult.count);
    EXPECT_EQ(0, expelResult.memory);
    EXPECT_EQ(0, this->global_stats.itemsExpelledFromCheckpoints);
}

TEST_P(CheckpointTest, ExpelCursorPointingToChkptStartMemory) {
    testExpelCursorPointingToChkptStart();
}

TEST_P(ReplicaCheckpointTest, ExpelCursorPointingToChkptStartDisk) {
    manager->createSnapshot(0, 1000, 0, CheckpointType::Disk, 1000);
    testExpelCursorPointingToChkptStart();
}

// Test that if we want to evict items from seqno X, but have a meta-data item
// also with seqno X, and a cursor is pointing to this meta data item, we do not
// evict.
void CheckpointTest::testDontExpelIfCursorAtMetadataItemWithSameSeqno() {
    const int itemCount{2};

    for (auto ii = 0; ii < itemCount; ++ii) {
        EXPECT_TRUE(this->queueNewItem("key" + std::to_string(ii)));
    }

    // Move the persistence cursor to the end to get it of the way.
    bool isLastMutationItem{true};
    for (auto ii = 0; ii < 3; ++ii) {
        auto item = this->manager->nextItem(
                this->manager->getPersistenceCursor(), isLastMutationItem);
    }

    // Add a cursor pointing to the dummy
    std::string dcpCursor1(DCP_CURSOR_PREFIX + std::to_string(1));
    CursorRegResult regResult = manager->registerCursorBySeqno(
            dcpCursor1.c_str(), 1000, CheckpointCursor::Droppable::Yes);

    // Move the cursor forward one step so that it now points to the checkpoint
    // start.
    auto item = manager->nextItem(regResult.cursor.lock().get(),
                                  isLastMutationItem);

    // Add a cursor to point to the 1st mutation we added.  Note that when
    // registering the cursor we walk backwards from the checkpoint end until we
    // reach the item with the seqno we are requesting.  Hence we register the
    // cursor at the mutation and not the metadata item (checkpoint start) which
    // has the same seqno.
    std::string dcpCursor2(DCP_CURSOR_PREFIX + std::to_string(2));
    CursorRegResult regResult2 = manager->registerCursorBySeqno(
            dcpCursor2.c_str(), 1001, CheckpointCursor::Droppable::Yes);

    /*
     * Checkpoint now looks as follows:
     * 1001 - dummy item
     * 1001 - checkpoint start  <<<<<<< dcpCursor1
     * 1001 - 1st item  <<<<<<< dcpCursor2
     * 1002 - 2nd item  <<<<<<< persistenceCursor
     */

    // We should not expel any items due to dcpCursor1
    const auto expelResult = manager->expelUnreferencedCheckpointItems();
    EXPECT_EQ(0, expelResult.count);
    EXPECT_EQ(0, expelResult.memory);
    EXPECT_EQ(0, this->global_stats.itemsExpelledFromCheckpoints);
}

TEST_P(CheckpointTest, testDontExpelIfCursorAtMetadataItemWithSameSeqnoMemory) {
    testDontExpelIfCursorAtMetadataItemWithSameSeqno();
}

TEST_P(CheckpointTest, testDontExpelIfCursorAtMetadataItemWithSameSeqnoDisk) {
    manager->createSnapshot(0, 1000, 0, CheckpointType::Disk, 1000);
    testDontExpelIfCursorAtMetadataItemWithSameSeqno();
}

// Test estimate for the amount of memory recovered by expelling is correct.
void CheckpointTest::testExpelCheckpointItemsMemoryRecovered() {
    const int itemCount{3};
    size_t sizeOfItem{0};

    for (auto ii = 0; ii < itemCount; ++ii) {
        std::string value("value");
        queued_item item(new Item(makeStoredDocKey("key" + std::to_string(ii)),
                                  0,
                                  0,
                                  value.c_str(),
                                  value.size(),
                                  PROTOCOL_BINARY_RAW_BYTES,
                                  0,
                                  -1,
                                  Vbid(0)));

        sizeOfItem = item->size();

        // Add the queued_item to the checkpoint
        manager->queueDirty(item,
                            GenerateBySeqno::Yes,
                            GenerateCas::Yes,
                            /*preLinkDocCtx*/ nullptr);
    }

    // cs + mutations
    ASSERT_EQ(itemCount + 1, manager->getNumOpenChkItems());
    ASSERT_EQ(itemCount + 1, manager->getNumItemsForCursor(*cursor));
    ASSERT_EQ(1000 + itemCount, this->manager->getHighSeqno());

    bool isLastMutationItem{true};
    for (auto ii = 0; ii < 3; ++ii) {
        auto item = manager->nextItem(cursor, isLastMutationItem);
        ASSERT_FALSE(isLastMutationItem);
    }

    /*
     *
     * Checkpoint now looks as follows:
     * 1000 - dummy item
     * 1001 - checkpoint start
     * 1001 - 1st item (key0)
     * 1002 - 2nd item (key1) <<<<<<< Cursor
     * 1003 - 3rd item (key2)
     */

    // Get the memory usage before expelling
    const auto memUsageBeforeExpel = manager->getMemUsage();

    const auto expelResult = manager->expelUnreferencedCheckpointItems();
    EXPECT_EQ(2, expelResult.count);
    EXPECT_EQ(2, global_stats.itemsExpelledFromCheckpoints);

    /*
     * We have expelled:
     * 1001 - 1st item (key 0)
     * 1002 - 2nd item (key1)
     *
     * Checkpoint now looks as follows:
     * 1000 - dummy Item
     * 1001 - checkpoint start <<<<<<< Cursor
     * 1003 - 3rd item (key 2)
     */
    if (persistent()) {
        const auto pos = manager->getPersistenceCursorPos();
        EXPECT_EQ(queue_op::checkpoint_start, (*pos)->getOperation());
        EXPECT_EQ(1001, (*pos)->getBySeqno());
    }

    const size_t expectedMemoryRecovered =
            expelResult.count *
            (Checkpoint::per_item_queue_overhead + sizeOfItem);

    EXPECT_EQ(expectedMemoryRecovered, expelResult.memory);
    EXPECT_EQ(expectedMemoryRecovered,
              memUsageBeforeExpel - manager->getMemUsage());
}

TEST_P(CheckpointTest, ExpelCheckpointItemsMemoryRecoveredMemory) {
    testExpelCheckpointItemsMemoryRecovered();
}

TEST_P(ReplicaCheckpointTest, ExpelCheckpointItemsMemoryRecoveredDisk) {
    manager->createSnapshot(0, 1000, 0, CheckpointType::Disk, 1000);
    testExpelCheckpointItemsMemoryRecovered();
}

TEST_P(CheckpointTest, InitialSnapshotDoesDoubleRefCheckpoint) {
    // Test to ensure that receiving an initial snapshot while
    // already holding cursors (in addition to the persistence cursor)
    // does not lead to a second increment of the checkpoint num cursors

    createManager(0);

    auto& cm = *this->manager;
    const auto& checkpointList = cm.getCheckpointList();

    ASSERT_EQ(1, checkpointList.size());
    ASSERT_EQ(1, checkpointList.front()->getNumCursorsInCheckpoint());
    cm.registerCursorBySeqno(
            "test_cursor_name", 0, CheckpointCursor::Droppable::Yes);
    EXPECT_EQ(2, checkpointList.front()->getNumCursorsInCheckpoint());

    // first snapshot received
    cm.createSnapshot(1, 10, {/* hcs */}, CheckpointType::Memory, 10);
    EXPECT_EQ(2, checkpointList.size());
    // Ensure the number of cursors is still correct
    EXPECT_EQ(2, checkpointList.front()->getNumCursorsInCheckpoint());
}

TEST_P(CheckpointTest, MetaItemsSeqnoWeaklyMonotonicSetVbStateBeforeEnd) {
    createManager(0);
    auto& cm = *this->manager;

    // Queue a normal set
    queued_item qi(new Item(makeStoredDocKey("key1"),
                            this->vbucket->getId(),
                            queue_op::mutation,
                            /*revSeq*/ 0,
                            /*bySeq*/ 0));
    EXPECT_TRUE(manager->queueDirty(qi,
                                    GenerateBySeqno::Yes,
                                    GenerateCas::Yes,
                                    /*preLinkDocCtx*/ nullptr));

    // Queue a setVBucketState
    cm.queueSetVBState();

    // Close our checkpoint to create a checkpoint_end, another dummy item, and
    // a checkpoint_start
    cm.createNewCheckpoint();

    // Test: Iterate on all items and check that the seqnos are weakly monotonic
    auto regRes = cm.registerCursorBySeqno(
            "Cursor", 0, CheckpointCursor::Droppable::Yes);
    auto cursor = regRes.cursor.lock();
    std::vector<queued_item> items;
    cm.getNextItemsForDcp(*cursor, items);

    WeaklyMonotonic<uint64_t, ThrowExceptionPolicy> seqno(0);
    for (const auto& item : items) {
        seqno = static_cast<uint64_t>(item->getBySeqno());
    }
}

TEST_P(CheckpointTest, MetaItemsSeqnoWeaklyMonotonicSetVbStateAfterStart) {
    createManager(0);
    auto& cm = *this->manager;

    // Queue a setVBucketState
    cm.queueSetVBState();

    // Queue a normal set
    queued_item qi(new Item(makeStoredDocKey("key1"),
                            this->vbucket->getId(),
                            queue_op::mutation,
                            /*revSeq*/ 0,
                            /*bySeq*/ 0));
    EXPECT_TRUE(manager->queueDirty(qi,
                                    GenerateBySeqno::Yes,
                                    GenerateCas::Yes,
                                    /*preLinkDocCtx*/ nullptr));

    // Close our checkpoint to create a checkpoint_end, another dummy item, and
    // a checkpoint_start
    cm.createNewCheckpoint();

    // Test: Iterate on all items and check that the seqnos are weakly monotonic
    auto regRes = cm.registerCursorBySeqno(
            "Cursor", 0, CheckpointCursor::Droppable::Yes);
    auto cursor = regRes.cursor.lock();
    std::vector<queued_item> items;
    cm.getNextItemsForDcp(*cursor, items);

    WeaklyMonotonic<uint64_t, ThrowExceptionPolicy> seqno{0};
    for (const auto& item : items) {
        seqno = static_cast<uint64_t>(item->getBySeqno());
    }
}

TEST_P(CheckpointTest, CursorPlacedAtCkptStartSeqnoCorrectly) {
    createManager(0);
    auto& cm = *this->manager;

    // Queue a normal set
    queued_item qi(new Item(makeStoredDocKey("key1"),
                            this->vbucket->getId(),
                            queue_op::mutation,
                            /*revSeq*/ 0,
                            /*bySeq*/ 0));
    EXPECT_TRUE(manager->queueDirty(qi,
                                    GenerateBySeqno::Yes,
                                    GenerateCas::Yes,
                                    /*preLinkDocCtx*/ nullptr));

    // Close our checkpoint to create a checkpoint_end, another dummy item, and
    // a checkpoint_start
    cm.createNewCheckpoint();

    // Queue a normal set
    qi = queued_item(new Item(makeStoredDocKey("key1"),
                              this->vbucket->getId(),
                              queue_op::mutation,
                              /*revSeq*/ 0,
                              /*bySeq*/ 0));
    EXPECT_TRUE(manager->queueDirty(qi,
                                    GenerateBySeqno::Yes,
                                    GenerateCas::Yes,
                                    /*preLinkDocCtx*/ nullptr));

    // Try to register a cursor at seqno 2 (i.e. the first item in the second
    // checkpoint).
    auto regRes = cm.registerCursorBySeqno(
            "Cursor", 2, CheckpointCursor::Droppable::Yes);
    EXPECT_EQ(2, (*regRes.cursor.lock()->getCheckpoint())->getId());
}

TEST_P(CheckpointTest,
       GetItemsForPersistenceCursor_ThrowIfBackupCursorAlreadyExists) {
    if (!persistent()) {
        return;
    }

    std::vector<queued_item> items;
    auto res = manager->getNextItemsForPersistence(items);

    try {
        manager->getNextItemsForPersistence(items);
    } catch (const std::logic_error& e) {
        EXPECT_TRUE(
                std::string(e.what()).find("Backup cursor already exists") !=
                std::string::npos);
        return;
    }
    FAIL();
}

CheckpointManager::ItemsForCursor
CheckpointTest::testGetItemsForPersistenceCursor() {
    if (!persistent()) {
        return {};
    }

    // Pre-condition: the test-cursor is at the begin of the single open
    // checkpoint
    EXPECT_EQ(1, manager->getNumCheckpoints());
    EXPECT_EQ(1, manager->getNumOfCursors());
    const auto initialPos =
            *CheckpointCursorIntrospector::getCurrentPos(*cursor);
    EXPECT_EQ(queue_op::empty, initialPos->getOperation());

    // chk_start
    EXPECT_EQ(1, manager->getNumOpenChkItems());
    // Enqueue 1 item
    EXPECT_TRUE(queueNewItem("keyA"));
    EXPECT_EQ(2, manager->getNumOpenChkItems());

    // Checkpoint shape now is (P/C stand for pCursor/pCursorCopy):
    // [E    CS    M)
    //  ^
    //  P

    // Pull it out from the CM without moving the cursor
    std::vector<queued_item> items;
    auto res = manager->getNextItemsForPersistence(items);

    // Check that we get all the expected
    EXPECT_TRUE(res.flushHandle);
    EXPECT_FALSE(res.moreAvailable);
    EXPECT_EQ(1, res.ranges.size());
    EXPECT_EQ(1000, res.ranges[0].getStart());
    EXPECT_EQ(1001, res.ranges[0].getEnd());
    EXPECT_EQ(2, items.size()); // checkpoint_start + 1 item
    EXPECT_EQ(queue_op::checkpoint_start, items.at(0)->getOperation());
    EXPECT_EQ(queue_op::mutation, items.at(1)->getOperation());
    EXPECT_EQ(1001, items.at(1)->getBySeqno());
    EXPECT_EQ(1001, res.visibleSeqno);
    EXPECT_FALSE(res.highCompletedSeqno);

    // This is the expected CM state
    // [E    CS    M:1)
    //  ^          ^
    //  B          P

    // Check that the pCursor has moved
    auto pos = *CheckpointCursorIntrospector::getCurrentPos(*cursor);
    EXPECT_EQ(queue_op::mutation, pos->getOperation());
    EXPECT_EQ(1001, pos->getBySeqno());

    // Check that we have created the backup persistence cursor.
    // The peristence cursor will be reset to that copy if necessary (ie,
    // KVStore::commit failure).
    EXPECT_EQ(2, manager->getNumOfCursors());
    const auto backupPCursor = manager->getBackupPersistenceCursor();
    pos = *CheckpointCursorIntrospector::getCurrentPos(*backupPCursor);
    EXPECT_EQ(initialPos, pos);
    EXPECT_EQ(queue_op::empty, pos->getOperation());

    return res;
}

TEST_P(CheckpointTest, GetItemsForPersistenceCursor_FlushSuccessScenario) {
    if (!persistent()) {
        return;
    }

    // This step tests preconditions and leaves the CM as:
    // [E    CS    M:1)
    //             ^
    //             P
    testGetItemsForPersistenceCursor();

    // Note: The previous step simulates the KVStore::commit successful path at
    // persistence
    ASSERT_EQ(1, manager->getNumOfCursors());
    ASSERT_TRUE(manager->getPersistenceCursor());
    const auto pos = *CheckpointCursorIntrospector::getCurrentPos(*cursor);
    ASSERT_EQ(queue_op::mutation, pos->getOperation());
    ASSERT_EQ(1001, pos->getBySeqno());

    // Now try to pull items out again and expect no items for pcursor as
    // the flush has succeded
    std::vector<queued_item> items;
    const auto res = manager->getNextItemsForPersistence(items);
    EXPECT_FALSE(res.moreAvailable);
    ASSERT_EQ(0, res.ranges.size());
    ASSERT_EQ(0, items.size());
}

TEST_P(CheckpointTest, GetItemsForPersistenceCursor_FlushFailureScenario) {
    if (!persistent()) {
        return;
    }

    // This step tests preconditions and leaves the CM as:
    // [E    CS    M:1)
    //  ^          ^
    //  B          P
    auto res = testGetItemsForPersistenceCursor();

    // This step simulates the KVStore::commit failure path at persistence
    ASSERT_TRUE(res.flushHandle);
    res.flushHandle->markFlushFailed(*vbucket);
    res.flushHandle.reset();

    // The previous step re-initializes pcursor, need to reset the test cursor
    ASSERT_EQ(1, manager->getNumOfCursors());
    cursor = manager->getPersistenceCursor();
    ASSERT_TRUE(cursor);

    // pcursor must be reset at the expected position
    const auto pos = *CheckpointCursorIntrospector::getCurrentPos(*cursor);
    ASSERT_EQ(queue_op::empty, pos->getOperation());

    // [E    CS    M:1)
    //  ^
    //  P

    // Now try to pull items out again and expect to retrieve all the items
    // + snap-range info.
    std::vector<queued_item> items;
    res = manager->getNextItemsForPersistence(items);

    ASSERT_TRUE(res.flushHandle);
    EXPECT_FALSE(res.moreAvailable);
    ASSERT_EQ(1, res.ranges.size());
    EXPECT_EQ(1000, res.ranges[0].getStart());
    EXPECT_EQ(1001, res.ranges[0].getEnd());
    ASSERT_EQ(2, items.size()); // checkpoint_start + 1 item
    EXPECT_EQ(queue_op::checkpoint_start, items.at(0)->getOperation());
    EXPECT_EQ(queue_op::mutation, items.at(1)->getOperation());
    EXPECT_EQ(1001, items.at(1)->getBySeqno());
    EXPECT_EQ(1001, res.visibleSeqno);
    EXPECT_FALSE(res.highCompletedSeqno);
}

TEST_P(CheckpointTest, NeverDropBackupPCursor) {
    if (!persistent()) {
        return;
    }

    // This step tests preconditions and leaves the CM as:
    // [E    CS    M:1)
    //             ^
    //             P
    testGetItemsForPersistenceCursor();

    // Now I want to get to:
    // [E:1    CS:1    M:1    M:2    CE:3]    [E:3    CS:3)
    //                 ^                              ^
    //                 B                              P

    // Step necessary to avoid pcursor to be moved to the new checkpoint at
    // CM::createNewCheckpoint below. This would invalidate the test as we need
    // the backupPCursor in a closed checkppoint.
    // @todo: we can remove this step when MB-37846 is resolved
    ASSERT_EQ(2, manager->getNumOpenChkItems());
    ASSERT_TRUE(queueNewItem("another-key"));
    ASSERT_EQ(1, manager->getNumCheckpoints());
    ASSERT_EQ(3, manager->getNumOpenChkItems());

    manager->createNewCheckpoint();
    ASSERT_EQ(2, manager->getNumCheckpoints());

    // Create backup-pcursor (and move pcursor)
    std::vector<queued_item> items;
    const auto res = manager->getNextItemsForPersistence(items);

    ASSERT_EQ(3, items.size());
    ASSERT_EQ(queue_op::mutation, items.at(0)->getOperation());
    ASSERT_EQ(1002, items.at(0)->getBySeqno());
    ASSERT_EQ(queue_op::checkpoint_end, items.at(1)->getOperation());
    ASSERT_EQ(1003, items.at(1)->getBySeqno());
    ASSERT_EQ(queue_op::checkpoint_start, items.at(2)->getOperation());
    ASSERT_EQ(1003, items.at(2)->getBySeqno());

    // Check expected position for pcursor
    const auto pPos = *CheckpointCursorIntrospector::getCurrentPos(*cursor);
    ASSERT_EQ(queue_op::checkpoint_start, pPos->getOperation());
    ASSERT_EQ(1003, pPos->getBySeqno());

    // Check expected position for backup-pcursor.
    const auto bPos = *CheckpointCursorIntrospector::getCurrentPos(
            *manager->getBackupPersistenceCursor());
    ASSERT_EQ(queue_op::mutation, bPos->getOperation());
    ASSERT_EQ(1001, bPos->getBySeqno());

    // We never drop pcursor and backup-pcursor.
    // Note: backup-pcursor is in a closed checkpoint, so it would be eligible
    //   for dropping if treated as a DCP cursor
    EXPECT_EQ(0, manager->getListOfCursorsToDrop().size());
}

/**
 * Test that the backup persistence cursor is correctly handled at deduplication
 * when it points to the item being dedup'ed.
 */
TEST_P(CheckpointTest,
       GetItemsForPersistenceCursor_FlushFailureScenario_Deduplication) {
    if (!persistent()) {
        return;
    }

    // Queue items
    // [E    CS    M(keyA):1)
    //  ^
    //  P

    // Flush - getItems
    // [E    CS    M(keyA):1)
    //  ^          ^
    //  B          P

    // Flush - success
    // [E    CS    M(keyA):1)
    //             ^
    //             P
    testGetItemsForPersistenceCursor();

    // Queue items
    // [E    CS    M(keyA):1    M(keyB):2)
    //             ^
    //             P
    ASSERT_TRUE(queueNewItem("keyB"));
    ASSERT_EQ(3, manager->getNumOpenChkItems());

    // Flush - getItems
    // [E    CS    M(keyA):1    M(keyB):2)
    //             ^            ^
    //             B            P
    std::vector<queued_item> items;
    auto res = manager->getNextItemsForPersistence(items);
    ASSERT_EQ(1, items.size());
    EXPECT_EQ(queue_op::mutation, items.at(0)->getOperation());
    EXPECT_EQ(1002, items.at(0)->getBySeqno());

    EXPECT_EQ(2, manager->getNumOfCursors());
    // Check pcursor
    auto pos = *CheckpointCursorIntrospector::getCurrentPos(*cursor);
    EXPECT_EQ(queue_op::mutation, pos->getOperation());
    EXPECT_EQ(1002, pos->getBySeqno());
    // Check backup pcursor
    pos = *CheckpointCursorIntrospector::getCurrentPos(
            *manager->getBackupPersistenceCursor());
    EXPECT_EQ(queue_op::mutation, pos->getOperation());
    EXPECT_EQ(1001, pos->getBySeqno());

    // Queue items (it can happen in the middle of the flush as CM is unlocked)
    // [E    CS    x    M(keyB):2    M(keyA):3)
    //       ^          ^
    //       B          P
    ASSERT_TRUE(queueNewItem("keyA"));
    ASSERT_EQ(3, manager->getNumOpenChkItems());

    // pcursor has not moved
    pos = *CheckpointCursorIntrospector::getCurrentPos(*cursor);
    EXPECT_EQ(queue_op::mutation, pos->getOperation());
    EXPECT_EQ(1002, pos->getBySeqno());
    // backup cursor has moved backward
    pos = *CheckpointCursorIntrospector::getCurrentPos(
            *manager->getBackupPersistenceCursor());
    EXPECT_EQ(queue_op::checkpoint_start, pos->getOperation());
    EXPECT_EQ(1001, pos->getBySeqno());

    // Flush - failure
    // [E    CS    x    M(keyB):2    M(keyA):3)
    //       ^
    //       P
    // This step simulates the KVStore::commit failure path at persistence
    res.flushHandle->markFlushFailed(*vbucket);
    res.flushHandle.reset();

    // The previous step re-initializes pcursor, need to reset the test cursor
    ASSERT_EQ(1, manager->getNumOfCursors());
    cursor = manager->getPersistenceCursor();
    ASSERT_TRUE(cursor);

    // backup cursor has been released
    ASSERT_FALSE(manager->getBackupPersistenceCursor());
    // pcursor reset to the expected position
    pos = *CheckpointCursorIntrospector::getCurrentPos(*cursor);
    EXPECT_EQ(queue_op::checkpoint_start, pos->getOperation());
    EXPECT_EQ(1001, pos->getBySeqno());

    // Re-attempt Flush - getItems
    // [E    CS    x    M(keyB):2    M(keyA):3)
    //                               ^
    //                               P
    items.clear();
    manager->getNextItemsForPersistence(items);
    ASSERT_EQ(2, items.size());
    EXPECT_EQ(queue_op::mutation, items.at(0)->getOperation());
    EXPECT_EQ(1002, items.at(0)->getBySeqno());
    EXPECT_EQ(queue_op::mutation, items.at(1)->getOperation());
    EXPECT_EQ(1003, items.at(1)->getBySeqno());

    // Flush - success
    // no backup cursor around
    ASSERT_FALSE(manager->getBackupPersistenceCursor());
    // pcursor at the expected position
    pos = *CheckpointCursorIntrospector::getCurrentPos(*cursor);
    EXPECT_EQ(queue_op::mutation, pos->getOperation());
    EXPECT_EQ(1003, pos->getBySeqno());
}

/*
 * This test replaces the old tests for MB-41283.
 * Since the fix for MB-42780, code in those test was simulating an invalid
 * scenario that is now prevented by strict assertion in the CheckpointManager.
 * Specifically, the CM now fails if the user tries to extend a Disk Checkpoint.
 */
TEST_P(CheckpointTest, CheckpointManagerForbidsMergingDiskSnapshot) {
    vbucket->setState(vbucket_state_replica);

    // Positive check first: extending Memory checkpoints is allowed
    manager->createSnapshot(1000, 2000, 0, CheckpointType::Memory, 2000);
    EXPECT_TRUE(queueReplicatedItem("keyA", 1001));
    manager->extendOpenCheckpoint(2001, 3000);

    // Negative check
    manager->createSnapshot(3001, 4000, 0, CheckpointType::Disk, 4000);
    try {
        manager->extendOpenCheckpoint(4001, 5000);
    } catch (const std::logic_error& e) {
        EXPECT_THAT(e.what(),
                    testing::HasSubstr("Cannot extend a Disk checkpoint"));
        return;
    }
    FAIL();
}

TEST_P(CheckpointTest, CheckpointItemToString) {
    auto item = manager->public_createCheckpointMetaItem(0, queue_op::empty);
    EXPECT_EQ("cid:0x1:empty", item->getKey().to_string());

    item = manager->public_createCheckpointMetaItem(0,
                                                    queue_op::checkpoint_start);
    EXPECT_EQ("cid:0x1:checkpoint_start", item->getKey().to_string());

    item = manager->public_createCheckpointMetaItem(
            0, queue_op::set_vbucket_state);
    EXPECT_EQ("cid:0x1:set_vbucket_state", item->getKey().to_string());

    item = manager->public_createCheckpointMetaItem(0,
                                                    queue_op::checkpoint_end);
    EXPECT_EQ("cid:0x1:checkpoint_end", item->getKey().to_string());

    auto disk = makeDiskDocKey("test_key");
    EXPECT_EQ("cid:0x0:test_key", disk.to_string());

    disk = makeDiskDocKey("test_key", true, CollectionID(99));
    EXPECT_EQ("pre:cid:0x63:test_key", disk.to_string());

    auto event =
            SystemEventFactory::makeCollectionEvent(CollectionID(99), {}, {});
    EXPECT_EQ("cid:0x1:0x0:0x63:_collection", event->getKey().to_string());
    event = SystemEventFactory::makeScopeEvent(ScopeID(99), {}, {});
    EXPECT_EQ("cid:0x1:0x1:0x63:_scope", event->getKey().to_string());
}

// Test class for closed/unref checkpoint removal
class CheckpointRemovalTest : public CheckpointTest {};

MATCHER(CheckpointMatcher, "") {
    // arg expected to be a Checkpoint
    const auto& [ckpt, expected] = arg;
    const auto& actualKeys =
            CheckpointManagerTestIntrospector::getNonMetaItemKeys(*ckpt);

    auto res = expected == actualKeys;
    if (!res) {
        *result_listener << "actual keys: ";
        for (const auto& key : actualKeys) {
            *result_listener << "\"" << key << "\""
                             << ", ";
        }
    }
    return res;
}
MATCHER_P(CheckpointMatcher, expected, "") {
    // arg expected to be a Checkpoint
    std::vector<std::string> actualKeys =
            CheckpointManagerTestIntrospector::getNonMetaItemKeys(arg);

    return expected == actualKeys;
}

TEST_P(CheckpointRemovalTest, CursorMovement) {
    // Add two items to the initial (open) checkpoint.
    for (auto i : {1, 2}) {
        EXPECT_TRUE(this->queueNewItem("key" + std::to_string(i)));
    }
    EXPECT_EQ(1, this->manager->getNumCheckpoints());
    EXPECT_EQ(3, manager->getNumOpenChkItems());
    EXPECT_EQ(3, manager->getNumItemsForCursor(*cursor));

    using namespace testing;

    const auto openId = manager->getOpenCheckpointId();

    {
        // Create a new checkpoint, closing the current open one. The cursor
        // remains in the old checkpoint, so it is still reffed - no checkpoint
        // removed
        this->manager->createNewCheckpoint();
        EXPECT_EQ(1, manager->getNumOpenChkItems());
        EXPECT_EQ(2, this->manager->getNumCheckpoints());
        EXPECT_EQ(openId + 1, manager->getOpenCheckpointId());
        EXPECT_EQ(5, manager->getNumItemsForCursor(*cursor));
    }

    {
        // Advance cursor, moving it out of the closed ckpt.
        // checkpoint should be removed, as it is now unreffed.
        {
            std::vector<queued_item> items;
            manager->getItemsForCursor(
                    *cursor, items, 1000, std::numeric_limits<size_t>::max());
        }
        EXPECT_EQ(0, manager->getNumItemsForCursor(*cursor));
        EXPECT_EQ(1, this->manager->getNumCheckpoints());
        EXPECT_EQ(openId + 1, manager->getOpenCheckpointId());
    }
}

TEST_P(CheckpointRemovalTest, NewClosedCheckpointMovesCursor) {
    // Add two items to the initial (open) checkpoint.
    for (auto i : {1, 2}) {
        EXPECT_TRUE(this->queueNewItem("key" + std::to_string(i)));
    }
    EXPECT_EQ(1, this->manager->getNumCheckpoints());
    EXPECT_EQ(3, manager->getNumOpenChkItems());
    EXPECT_EQ(3, manager->getNumItemsForCursor(*cursor));

    const auto openId = manager->getOpenCheckpointId();

    {
        {
            std::vector<queued_item> items;
            manager->getItemsForCursor(
                    *cursor, items, 1000, std::numeric_limits<size_t>::max());
        }
        EXPECT_EQ(3, manager->getNumOpenChkItems());
        EXPECT_EQ(1, this->manager->getNumCheckpoints());
        EXPECT_EQ(openId, manager->getOpenCheckpointId());
        EXPECT_EQ(0, manager->getNumItemsForCursor(*cursor));
    }

    {
        // Create a new checkpoint, closing the current open one. The cursor
        // is advanced implicitly to the new checkpoint - closed checkpoint
        // should be removed
        this->manager->createNewCheckpoint();
        EXPECT_EQ(1, manager->getNumOpenChkItems());
        EXPECT_EQ(1, this->manager->getNumCheckpoints());
        EXPECT_GT(manager->getOpenCheckpointId(), openId);
        EXPECT_EQ(1, manager->getNumItemsForCursor(*cursor));
    }
}

TEST_P(CheckpointRemovalTest, NewUnreffedClosedCheckpoint) {
    // remove the cursor now, so the newly closed checkpoint will be immediately
    // unreffed
    manager->removeCursor(*cursor);

    // Add two items to the initial (open) checkpoint.
    for (auto i : {1, 2}) {
        EXPECT_TRUE(this->queueNewItem("key" + std::to_string(i)));
    }
    EXPECT_EQ(1, this->manager->getNumCheckpoints());
    EXPECT_EQ(3, manager->getNumOpenChkItems());

    const auto openId = manager->getOpenCheckpointId();

    {
        // Create a new checkpoint, closing the current open one and removing
        // the old checkpoint as there are no cursors in the closed checkpoint
        this->manager->createNewCheckpoint();
        EXPECT_EQ(1, manager->getNumOpenChkItems());
        // just the open checkpoint left, closed was removed immediately
        EXPECT_EQ(1, this->manager->getNumCheckpoints());
        EXPECT_EQ(openId + 1, manager->getOpenCheckpointId());
    }
}

TEST_P(CheckpointRemovalTest, OnlyOldestCkptIsRemoved) {
    // Add two items to the initial (open) checkpoint.
    for (auto i : {1, 2}) {
        EXPECT_TRUE(this->queueNewItem("key" + std::to_string(i)));
    }
    EXPECT_EQ(1, this->manager->getNumCheckpoints());
    EXPECT_EQ(3, manager->getNumOpenChkItems());

    const auto openId = manager->getOpenCheckpointId();

    {
        // Create a new checkpoint, closing the current open one.
        // Closed checkpoint not removed, cursor is present.
        this->manager->createNewCheckpoint();
        EXPECT_EQ(1, manager->getNumOpenChkItems());
        EXPECT_EQ(2, this->manager->getNumCheckpoints());
        EXPECT_EQ(openId + 1, manager->getOpenCheckpointId());
    }

    // queue another item
    EXPECT_TRUE(this->queueNewItem("key3"));
    EXPECT_EQ(2, manager->getNumOpenChkItems());
    EXPECT_EQ(2, this->manager->getNumCheckpoints());

    {
        // Create a new checkpoint, closing the current open one.
        // The "middle" checkpoint has no cursors, but is not the oldest
        // checkpoint, so cannot trigger checkpoint removal
        this->manager->createNewCheckpoint();
        EXPECT_EQ(1, manager->getNumOpenChkItems());
        EXPECT_EQ(3, this->manager->getNumCheckpoints());
        EXPECT_EQ(openId + 2, manager->getOpenCheckpointId());
    }

    {
        // Advance cursor into "middle" checkpoint. Oldest checkpoint can now
        // be removed, should trigger callback.
        {
            std::vector<queued_item> items;
            manager->getItemsForCursor(
                    *cursor, items, 2, std::numeric_limits<size_t>::max());
        }
        EXPECT_EQ(2, this->manager->getNumCheckpoints());
        EXPECT_EQ(openId + 2, manager->getOpenCheckpointId());
        EXPECT_EQ(4, manager->getNumItemsForCursor(*cursor));
    }
}

TEST_P(CheckpointRemovalTest, RemoveCursorTriggersCkptRemoval) {
    // Add two items to the initial (open) checkpoint.
    for (auto i : {1, 2}) {
        EXPECT_TRUE(this->queueNewItem("key" + std::to_string(i)));
    }
    EXPECT_EQ(1, this->manager->getNumCheckpoints());
    EXPECT_EQ(3, manager->getNumOpenChkItems());
    EXPECT_EQ(3, manager->getNumItemsForCursor(*cursor));

    const auto openId = manager->getOpenCheckpointId();

    {
        // Create a new checkpoint, closing the current open one. The cursor
        // remains in the old checkpoint, so it is still reffed - closed ckpt
        // not removed
        this->manager->createNewCheckpoint();
        EXPECT_EQ(1, manager->getNumOpenChkItems());
        EXPECT_EQ(2, this->manager->getNumCheckpoints());
        EXPECT_EQ(openId + 1, manager->getOpenCheckpointId());
        EXPECT_EQ(5, manager->getNumItemsForCursor(*cursor));
    }

    {
        // Queue an item and create one more checkpoint. Still can't be removed,
        // as the cursor still exists.
        EXPECT_TRUE(this->queueNewItem("key3"));
        this->manager->createNewCheckpoint();
        EXPECT_EQ(1, manager->getNumOpenChkItems());
        EXPECT_EQ(3, this->manager->getNumCheckpoints());
        EXPECT_EQ(openId + 2, manager->getOpenCheckpointId());
        // cs, mut, mut, ce, cs, mut, ce, cs
        EXPECT_EQ(8, manager->getNumItemsForCursor(*cursor));
    }

    {
        // Drop the cursor. 2 closed checkpoints have to be removed, as _both_
        // are now eligible for removal - the cursor was removed from the oldest
        // leaving it unreffed, and the "middle" checkpoint doesn't have any
        // cursors either.
        manager->removeCursor(*cursor);
        EXPECT_EQ(1, manager->getNumOpenChkItems());
        EXPECT_EQ(1, this->manager->getNumCheckpoints());
        EXPECT_EQ(openId + 2, manager->getOpenCheckpointId());
    }
}

// This test drives the checkpoint manager with the events of MB-47516. Trying
// to force the bug from higher level constructs is not possible in a single
// threaded test without a hook to inject expel at the right moment.
// The MB itself saw a pending vbucket receive a disk-snapshot and then a DCP
// takeover switches the VB to active. A set-vbstate which occurs when the take
// over stream is accepted places a set-vbstate meta-item as the last item in
// the open/disk checkpoint. Next as the takeover stream runs
// "KVBucket::setVbucketState" expel triggers in between two checkpoint manager
// calls leaving the closed checkpoint in a bad state.
TEST_P(ReplicaCheckpointTest, MB_47516) {
    // running for persistence only is a simplification of the test so we can
    // just use the persistence cursor to drive the issue
    if (!persistent()) {
        return;
    }

    // mimic the MB, note disk/memory doesn't really matter, or the range
    // of the snapshot - the issue is that a combination of renumbering the
    // vbstate item + expel allows registerCursor to operate incorrectly

    // 1) Receive a snapshot, two items is plenty for the test
    this->manager->createSnapshot(
            1001, 1002, 1002, CheckpointType::Disk, 1002);
    ASSERT_TRUE(this->queueReplicatedItem("k1001", 1001)); // 1001

    // 1.1) persist these, cursor now past k1001 and we can expel up to that
    // (included)
    std::vector<queued_item> items;
    manager->getNextItemsForPersistence(items);
    // we get the cp start and one mutation
    EXPECT_EQ(2, items.size());

    // 1.2) Add another mutation
    ASSERT_TRUE(this->queueReplicatedItem("k1002", 1002)); // 1002

    // 2) A set-vbstate needs to occur - this happens when a takeover stream is
    //    accepted and queues the new vbstate.
    manager->queueSetVBState();

    // 3) ... in older branches we would explicitly call setOpenCheckpointId.
    //    Which is what the vbstate change also did. In mad-hatter it was that
    //    function that 'damaged' the checkpoint, in cheshire-cat that function
    //    was fixed, but now that function no longer exists at all, but continue
    //    the test.

    // 4) Expel occurs in the middle of the state switch - between
    //    queueSetVBState and createNewCheckpoint. This is the second
    //    part of the MB that left the checkpoint in a bad state. registerCursor
    //    from this point can return the incorrect seqno
    auto expel = this->manager->expelUnreferencedCheckpointItems();
    // Only 1 mutation gets expelled
    EXPECT_EQ(1, expel.count);

    // Note in this test we don't need to call createNewCheckpoint, the damage
    // was done without.

    // Item 1001 is expelled - we should not get a cursor for it. So
    // ask for all data, we should be told to try backfill and be given a cursor
    // for the high-seqno which is still in the cp-manager
    auto cursor = manager->registerCursorBySeqno(
            "MB_47516", 0, CheckpointCursor::Droppable::Yes);
    EXPECT_TRUE(cursor.tryBackfill);
    EXPECT_EQ(1002, cursor.seqno);
}

// In the case of open/closed checkpoints cursors placed at the high-seqno
// should not reference the closed checkpoint.
TEST_P(ReplicaCheckpointTest, MB_47551) {
    // 1) Receive a snapshot, two items is plenty for the test
    this->manager->createSnapshot(1001, 1002, 1002, CheckpointType::Disk, 1002);
    ASSERT_TRUE(this->queueReplicatedItem("k1001", 1001)); // 1001
    ASSERT_TRUE(this->queueReplicatedItem("k1002", 1002)); // 1002

    // No as if vb-state changed, new checkpoint
    this->manager->createNewCheckpoint();

    // 0, mid-way and high-seqno-1 request - expect the closed CP, data is
    // available
    for (uint64_t seqno : {0, 500, 1001}) {
        auto cursor = manager->registerCursorBySeqno(
                "MB-47551", seqno, CheckpointCursor::Droppable::Yes);
        if (seqno == 1001) {
            EXPECT_FALSE(cursor.tryBackfill) << seqno;
            EXPECT_EQ(1002, cursor.seqno) << seqno;
        } else {
            EXPECT_TRUE(cursor.tryBackfill) << seqno;
            EXPECT_EQ(1001, cursor.seqno) << seqno;
        }

        // Cursor should be in the closed checkpoint, it has the items we need
        EXPECT_EQ(2, (*cursor.cursor.lock()->getCheckpoint())->getId());
    }

    // But high-seqno should use the open CP
    auto cursor2 = manager->registerCursorBySeqno(
            "cursor2", 1002, CheckpointCursor::Droppable::Yes);

    // And we expect to be in the open checkpoint, so we don't hold the closed
    // one. Possibly don't need backfill=true, but DCP streams handle this case
    EXPECT_TRUE(cursor2.tryBackfill);
    EXPECT_EQ(1003, cursor2.seqno);
    EXPECT_EQ(3, (*cursor2.cursor.lock()->getCheckpoint())->getId());
}

CheckpointManager::ExtractItemsResult CheckpointTest::extractItemsToExpel() {
    std::lock_guard<std::mutex> lh(manager->queueLock);
    return manager->extractItemsToExpel(lh);
}

void CheckpointTest::expelCursorSetup() {
    ASSERT_EQ(1000, manager->getHighSeqno());
    ASSERT_EQ(1, manager->getNumCheckpoints());
    ASSERT_EQ(1, manager->getNumOpenChkItems());

    // Queue 2 items
    EXPECT_TRUE(queueNewItem("key1"));
    EXPECT_TRUE(queueNewItem("key2"));
    EXPECT_EQ(3, manager->getNumOpenChkItems());
    EXPECT_EQ(1002, manager->getHighSeqno());

    // Ensure that we have at least 1 cursor in the checkpoint (expel will yield
    // to checkpoint-removal otherwise) and ensure that we have some items
    // eligible for expelling. We would skip the code path under test otherwise.
    EXPECT_EQ(1, manager->getNumOfCursors());
    EXPECT_TRUE(cursor);
    std::vector<queued_item> out;
    manager->getItemsForCursor(
            *cursor, out, 9999, std::numeric_limits<size_t>::max());
    EXPECT_EQ(3, out.size()); // checkpoint_start + mutations

    // [e:1001 cs:1001 m:1001 m:1002)
    //                        ^
    const auto pos = *CheckpointCursorIntrospector::getCurrentPos(*cursor);
    EXPECT_EQ(queue_op::mutation, pos->getOperation());
    EXPECT_EQ(1002, pos->getBySeqno());
}

CheckpointManager::ExtractItemsResult
CheckpointTest::testExpelCursorRegistered() {
    expelCursorSetup();
    // [e:1001 cs:1001 m:1001 m:1002)
    //                        ^

    auto res = extractItemsToExpel();
    EXPECT_EQ(2, res.getNumItems());

    // [e:1001 cs:1001 x x)
    //  ^      ^
    const auto& expelCursor = res.getExpelCursor();
    auto pos = *CheckpointCursorIntrospector::getCurrentPos(expelCursor);
    EXPECT_EQ(queue_op::empty, pos->getOperation());
    EXPECT_EQ(1001, pos->getBySeqno());

    pos = *cursor->getPos();
    EXPECT_EQ(queue_op::checkpoint_start, pos->getOperation());
    EXPECT_EQ(1001, pos->getBySeqno());

    return res;
}

TEST_P(CheckpointTest, ExpelCursor_Registered) {
    testExpelCursorRegistered();
}

TEST_P(CheckpointTest, ExpelCursor_Removed) {
    expelCursorSetup();
    // [e:1001 cs:1001 m:1001 m:1002)
    //                        ^
    ASSERT_EQ(1, manager->getNumCursors());

    // The operation registers the expel-cursor and removes it once done, so the
    // final numCursors must not change
    const auto res = manager->expelUnreferencedCheckpointItems();
    EXPECT_EQ(2, res.count);
    EXPECT_EQ(1, manager->getNumCursors());
}

TEST_P(CheckpointTest, ExpelCursor_NeverDrop) {
    const auto res = testExpelCursorRegistered();
    // [e:1001 cs:1001 x x)
    //  ^      ^

    // We never drop cursors in the open checkpoint, so close the existing one
    // and ensure that the expel cursor is still in the closed checkpoint.
    // Note: cursors that are at the end of the checkpoint being closed are
    //  bumped to the new checkpoint. By logic that can never happen for the
    //  expel-cursor as it always points to the empty item.
    manager->createNewCheckpoint();
    // [e:1001 cs:1001 x x] [e:1003 cs:1003)
    //  ^                    ^
    ASSERT_EQ(2, manager->getNumCheckpoints());
    ASSERT_EQ(2, manager->getNumCursors());
    const auto& expelCursor = res.getExpelCursor();
    const auto expelCursorPos =
            *CheckpointCursorIntrospector::getCurrentPos(expelCursor);
    EXPECT_EQ(queue_op::empty, expelCursorPos->getOperation());
    EXPECT_EQ(1001, expelCursorPos->getBySeqno());
    ASSERT_TRUE(cursor);
    const auto cursorPos =
            *CheckpointCursorIntrospector::getCurrentPos(*cursor);
    EXPECT_EQ(queue_op::empty, cursorPos->getOperation());
    EXPECT_EQ(1003, cursorPos->getBySeqno());

    const auto toDrop = manager->getListOfCursorsToDrop();
    EXPECT_EQ(0, toDrop.size());
}

// Check expel behaviour when the oldest checkpoint is an Open checkpoint
// without any cursors (for example an Ephemeral bucket without a persistence
// cursor).
TEST_P(EphemeralCheckpointTest, Expel_OpenCheckpointNoCursor_OneItem) {
    // Queue a single item - we should  be able to expel this
    ASSERT_TRUE(queueNewItem("key1"));
    ASSERT_EQ(2, manager->getNumOpenChkItems());
    ASSERT_EQ(1001, manager->getHighSeqno());

    {
        auto res = extractItemsToExpel();
        EXPECT_EQ(1, res.getNumItems());
    }

    // Nothing should have changed in CheckpointManager.
    EXPECT_EQ(1, manager->getNumCheckpoints());
    EXPECT_EQ(1, manager->getNumOpenChkItems());
    EXPECT_EQ(0, manager->getNumOfCursors());
}

TEST_P(EphemeralCheckpointTest, Expel_OpenCheckpointNoCursor_TwoItems) {
    // Queue two items - we should be able to expel the oldest one (but should
    // keep the younger one).
    ASSERT_TRUE(queueNewItem("key1"));
    ASSERT_TRUE(queueNewItem("key2"));
    ASSERT_EQ(3, manager->getNumOpenChkItems());
    ASSERT_EQ(1002, manager->getHighSeqno());

    // Two items should have been expelled, should be two less in CkptMgr.
    {
        auto res = extractItemsToExpel();
        EXPECT_EQ(2, res.getNumItems());
    }

    EXPECT_EQ(1, manager->getNumCheckpoints());
    EXPECT_EQ(1, manager->getNumOpenChkItems());
    EXPECT_EQ(0, manager->getNumOfCursors());
}

TEST_P(CheckpointTest, MB_47134_vbstate_at_backup_cursor) {
    if (!persistent()) {
        GTEST_SKIP();
    }

    // Lambda to simulate the tracking of agg stats done at the begging of a
    // flush vbucket
    auto updateAggStats = [](std::vector<queued_item>& items) {
        AggregatedFlushStats aggStats;
        for (auto& item : items) {
            if (item->shouldPersist()) {
                aggStats.accountItem(*item);
            }
        }
        return aggStats;
    };

    // Check the initial state
    ASSERT_EQ(1, manager->getNumCheckpoints());
    ASSERT_EQ(0, vbucket->dirtyQueueSize);

    // Add items A, B and a set_vbucket_state so we have a meta item for the
    // backup pointer to point too
    ASSERT_TRUE(queueNewItem("A")); // A
    ASSERT_TRUE(queueNewItem("B")); // B
    manager->queueSetVBState();
    EXPECT_EQ(3, vbucket->dirtyQueueSize);
    // Simulate a successful flush of the 3 items
    {
        std::vector<queued_item> items;
        auto itemsForCursor = manager->getItemsForCursor(
                *cursor, items, 1000, std::numeric_limits<size_t>::max());
        ASSERT_EQ(2, manager->getNumCursors());
        auto aggStats = updateAggStats(items);
        EXPECT_FALSE(itemsForCursor.moreAvailable);
        vbucket->doAggregatedFlushStats(aggStats);
    }
    // Check that we accounted the successful flush
    EXPECT_EQ(0, vbucket->dirtyQueueSize);

    ASSERT_TRUE(queueNewItem("B")); // B
    ASSERT_TRUE(queueNewItem("C")); // C
    // Ensure the dirty queue size is currently 3 for B,C
    EXPECT_EQ(2, vbucket->dirtyQueueSize);

    // Now simulate a failed flush, with a new mutation of B being added to the
    // checkpoint
    {
        std::vector<queued_item> items;
        auto itemsForCursor = manager->getItemsForCursor(
                *cursor, items, 1000, std::numeric_limits<size_t>::max());
        ASSERT_EQ(2, manager->getNumCursors());

        // Check that the backup cursor is pointing to the set vb state that was
        // the last thing that we "persisted"
        const auto backupPCursor = manager->getBackupPersistenceCursor();
        auto backupPos =
                *CheckpointCursorIntrospector::getCurrentPos(*backupPCursor);
        ASSERT_TRUE(backupPos->isCheckPointMetaItem());
        ASSERT_EQ(queue_op::set_vbucket_state, backupPos->getOperation());

        updateAggStats(items);
        // Add new mutations
        ASSERT_TRUE(queueNewItem("A")); // A
        ASSERT_TRUE(queueNewItem("B")); // B
        // Mark the flush as having failed
        itemsForCursor.flushHandle->markFlushFailed(*vbucket);
        EXPECT_FALSE(itemsForCursor.moreAvailable);
        // Ensure the dirty queue size is currently 4 for B,C,A,B
        EXPECT_EQ(4, vbucket->dirtyQueueSize);
    }
    // Set the test cursor to the new persistence cursor as it has been changed
    // due to the failed "flush"
    cursor = manager->getPersistenceCursor();

    // Ensure the dirty queue is currently 3 for C,A,B to account for the
    // deduplication after the flush failure
    EXPECT_EQ(3, vbucket->dirtyQueueSize);

    ASSERT_TRUE(queueNewItem("D")); // D
    EXPECT_EQ(4, vbucket->dirtyQueueSize);
    // Now perform a successful flush of C,A,B,D
    {
        std::vector<queued_item> items;
        auto itemsForCursor = manager->getItemsForCursor(
                *cursor, items, 1000, std::numeric_limits<size_t>::max());
        ASSERT_EQ(2, manager->getNumCursors());
        auto aggStats = updateAggStats(items);
        EXPECT_FALSE(itemsForCursor.moreAvailable);
        // Ensure the dirty queue size is currently 4 for C,A,B,D
        EXPECT_EQ(4, vbucket->dirtyQueueSize);
        vbucket->doAggregatedFlushStats(aggStats);
    }
    EXPECT_EQ(0, vbucket->dirtyQueueSize);
}

/**
 * Test to ensure that the seqno returned by registerCursorBySeqno() is
 * consistent with the the items the manager returned from
 * getNextItemsForDcp() for the cursor that was registered. So
 * getNextItemsForDcp() doesn't return items with seqnos lower than the seqno
 * returned by registerCursorBySeqno()
 */
TEST_P(CheckpointTest, MB_53100_RegisterCursor) {
    // 1. Create three meta only checkpoints.
    manager->queueSetVBState(); // seqno: 1001
    manager->createNewCheckpoint();
    manager->queueSetVBState(); // seqno: 1001
    manager->createNewCheckpoint();
    manager->queueSetVBState(); // seqno: 1001
    manager->createNewCheckpoint();
    // 2. Simulate a couple set vbucket states as would happen after a takeover
    // stream and a few new mutations that we can stream
    manager->queueSetVBState(); // seqno: 1001
    manager->queueSetVBState(); // seqno: 1001
    ASSERT_TRUE(queueNewItem("A")); // key:A seqno: 1001
    ASSERT_TRUE(queueNewItem("B")); // key:B seqno: 1002

    // 3. Register at seqno 1001 as if we received a stream request from 1001
    auto result = manager->registerCursorBySeqno(
            "test", 1001, CheckpointCursor::Droppable::Yes);
    EXPECT_EQ(1002, result.seqno);
    // Create a WeaklyMonotonic var to track the current cursors seqno as it
    // would in the ActiveStream
    WeaklyMonotonic<uint64_t, ThrowExceptionPolicy> curSeqno;
    curSeqno = result.seqno;

    // 4. Get items for cursor
    std::vector<queued_item> items;
    auto itemsForCursor =
            manager->getNextItemsForDcp(*result.cursor.lock(), items);
    // Ensure that we gets items and the first item is 1002 NOT 1001 as it would
    // have been before MB-53100 was fixed
    ASSERT_FALSE(items.empty());
    EXPECT_EQ(1002, (*items.begin())->getBySeqno());

    // Using the WeaklyMonotonic var, check that all the items have seqnos that
    // are weakly monotonic from the seqno that registerCursorBySeqno returned
    EXPECT_NO_THROW(std::for_each(
            items.begin(), items.end(), [&curSeqno](const queued_item& i) {
                curSeqno = i->getBySeqno();
            }));
}

INSTANTIATE_TEST_SUITE_P(
        AllVBTypesAllEvictionModes,
        CheckpointTest,
        ::testing::Combine(
                ::testing::Values(VBucketTestBase::VBType::Persistent,
                                  VBucketTestBase::VBType::Ephemeral),
                ::testing::Values(EvictionPolicy::Value, EvictionPolicy::Full)),
        VBucketTest::PrintToStringParamName);

INSTANTIATE_TEST_SUITE_P(
        AllEvictionModes,
        EphemeralCheckpointTest,
        ::testing::Combine(
                ::testing::Values(VBucketTestBase::VBType::Ephemeral),
                ::testing::Values(EvictionPolicy::Value, EvictionPolicy::Full)),
        VBucketTest::PrintToStringParamName);

INSTANTIATE_TEST_SUITE_P(
        AllVBTypesAllEvictionModes,
        ReplicaCheckpointTest,
        ::testing::Combine(
                ::testing::Values(VBucketTestBase::VBType::Persistent,
                                  VBucketTestBase::VBType::Ephemeral),
                ::testing::Values(EvictionPolicy::Value, EvictionPolicy::Full)),
        VBucketTest::PrintToStringParamName);

INSTANTIATE_TEST_SUITE_P(
        AllVBTypesAllEvictionModes,
        CheckpointRemovalTest,
        ::testing::Combine(
                ::testing::Values(VBucketTestBase::VBType::Persistent,
                                  VBucketTestBase::VBType::Ephemeral),
                ::testing::Values(EvictionPolicy::Value, EvictionPolicy::Full)),
        VBucketTest::PrintToStringParamName);

INSTANTIATE_TEST_SUITE_P(
        AllKeyLengths,
        CheckpointMemoryTrackingTest,
        ::testing::Values(CheckpointMemoryTrackingTest::shortKeyLength,
                          CheckpointMemoryTrackingTest::longKeyLength),
        CheckpointMemoryTrackingTest::PrintToStringParamName);

INSTANTIATE_TEST_SUITE_P(
        AllKeyLengths,
        CheckpointIndexAllocatorMemoryTrackingTest,
        ::testing::Values(CheckpointMemoryTrackingTest::shortKeyLength,
                          CheckpointMemoryTrackingTest::longKeyLength),
        CheckpointMemoryTrackingTest::PrintToStringParamName);

// Test that the CheckpointManager's getMemUsage and EPStats' estimated mem
// usage both increase and decrease by the size of Checkpoint when a new empty
// checkpoint is created / destroyed
TEST_F(CheckpointMemoryTrackingTest, CheckpointManagerAccountsEmptyCheckpoint) {
    setVBucketState(vbid, vbucket_state_active);
    auto& stats = engine->getEpStats();
    auto vb = store->getVBuckets().getBucket(vbid);
    std::vector<queued_item> items;

    auto& manager = static_cast<MockCheckpointManager&>(*vb->checkpointManager);
    EXPECT_EQ(1, manager.getNumCheckpoints());
    // C1 [empty, > checkpoint_start, setVBState]

    manager.getNextItemsForPersistence(items);
    // C1 [empty, checkpoint_start, > setVBState]

    // Force new checkpoint to get rid of the checkpoint that contains the
    // setVBState item. We don't need to move the cursor forward because the
    // cursor was already at the end of the previous checkpoint, and so is
    // automatically moved forward as an optimization

    manager.createNewCheckpoint();
    // C2 [> empty, checkpoint_start]

    const auto startMemUsage = manager.getMemUsage();
    const auto startEstimatedMemUsage =
            stats.getCheckpointManagerEstimatedMemUsage();

    manager.createNewCheckpoint();
    // C2 [> empty, checkpoint_start], C3 [empty, checkpoint_start]

    auto newCheckpoint = manager.getCheckpointList().front().get();
    auto newCheckpointOverhead = newCheckpoint->getQueuedItemsMemUsage() +
                                 newCheckpoint->getMemOverheadQueue();

    EXPECT_EQ(2, manager.getNumCheckpoints());
    EXPECT_EQ(startMemUsage + sizeof(Checkpoint) + newCheckpointOverhead,
              manager.getMemUsage());
    EXPECT_EQ(
            startEstimatedMemUsage + sizeof(Checkpoint) + newCheckpointOverhead,
            stats.getCheckpointManagerEstimatedMemUsage());

    manager.getNextItemsForPersistence(items);

    EXPECT_EQ(1, manager.getNumCheckpoints());
    EXPECT_EQ(startMemUsage, manager.getMemUsage());
    EXPECT_EQ(startEstimatedMemUsage,
              stats.getCheckpointManagerEstimatedMemUsage());
}

void CheckpointMemoryTrackingTest::testCheckpointManagerMemUsage() {
    setVBucketState(vbid, vbucket_state_active);
    auto vb = store->getVBuckets().getBucket(vbid);
    auto& manager = static_cast<MockCheckpointManager&>(*vb->checkpointManager);

    EXPECT_EQ(1, manager.getNumCheckpoints());
    EXPECT_EQ(2, manager.getNumItems());
    EXPECT_EQ(2, manager.getNumOpenChkItems());
    const auto& openQueue =
            CheckpointManagerTestIntrospector::public_getOpenCheckpointQueue(
                    manager);
    const auto initialQueueSize = openQueue.size();
    // empty + ckpt_start + set_vbstate
    EXPECT_EQ(3, initialQueueSize);

    auto* checkpoint = manager.getCheckpointList().front().get();
    const auto& stats = engine->getEpStats();

    // pre-conditions
    const auto initialQueued = checkpoint->getQueuedItemsMemUsage();
    const auto initialQueueOverhead = checkpoint->getMemOverheadQueue();
    const auto initialIndex = checkpoint->getMemOverheadIndex();
    const auto initialMemOverhead = stats.getMemOverhead();
    auto checkpointOverhead = manager.getNumCheckpoints() * sizeof(Checkpoint);

    const auto initialMemOverheadAllocator =
            checkpoint->getMemOverheadAllocatorBytes();
    const auto initialQueuedOverheadAllocator =
            checkpoint->getWriteQueueAllocatorBytes();
    const auto initialIndexAllocator = checkpoint->getKeyIndexAllocatorBytes();

    // Some metaitems are already in the queue
    EXPECT_GT(initialQueued, 0);
    EXPECT_EQ(initialQueueSize * Checkpoint::per_item_queue_overhead,
              initialQueueOverhead);
    EXPECT_EQ(0, initialIndex);
    EXPECT_EQ(initialQueued + initialQueueOverhead + checkpointOverhead,
              stats.getCheckpointManagerEstimatedMemUsage());
    EXPECT_EQ(initialQueued + initialQueueOverhead + checkpointOverhead,
              manager.getMemUsage());

    EXPECT_EQ(initialMemOverheadAllocator,
              sizeof(Checkpoint) + initialQueuedOverheadAllocator +
                      initialIndexAllocator);

    size_t itemsAlloc = 0;
    size_t itemOverheadAlloc = 0;
    size_t queueAlloc = 0;

    // The allocator accounts for
    // sizeof(StoredDocKeyT<MemoryTrackingAllocator>) + sizeof(IndexEntry)
    // for each item, manual stats only account for the latter.
    const size_t allocatorInsertionOverhead =
            checkpointIndexInsertionOverhead * numItems;
    const size_t manualInsertionOverhead = sizeof(IndexEntry) * numItems;

    // Manual stats account for SSO, but only the key.size() portion and not
    // sizeof(std::string). The allocator accounts for heap allocations only.
    size_t totalKeySize = 0;
    size_t totalKeyHeapAlloc = 0; // Subset of totalKeySize; only counts keys
                                  // that require heap allocation
    // In this way, the expected key sizes for the current behaviour of:
    // * Manual = totalKeySize
    // * Allocator = totalKeyHeapAlloc, plus some bytes for possible
    // overallocation as (capacity >= size)
    std::string key;
    for (size_t i = 0; i < numItems; ++i) {
        auto item = makeCommittedItem(
                makeStoredDocKey(createPaddedKeyString(i, GetParam())),
                "value",
                vbid);
        EXPECT_TRUE(vb->checkpointManager->queueDirty(
                item, GenerateBySeqno::Yes, GenerateCas::Yes, nullptr));

        itemsAlloc += item->size();
        itemOverheadAlloc += (item->size() - item->getValMemSize());
        queueAlloc += Checkpoint::per_item_queue_overhead;

        const auto keySize = item->getKey().size();
        totalKeySize += keySize;
        if (GetParam() == CheckpointMemoryTrackingTest::longKeyLength) {
            totalKeyHeapAlloc += keySize;
        }
    }

    const size_t manuallyTrackedKeyIndexAlloc =
            totalKeySize + manualInsertionOverhead;
    const size_t allocatorTrackedKeyIndexAlloc =
            totalKeyHeapAlloc + allocatorInsertionOverhead;

    // Load post-conditions
    ASSERT_EQ(1, manager.getNumCheckpoints());
    // cs + vbs + mut(s)
    EXPECT_EQ(2 + numItems, manager.getNumOpenChkItems());
    EXPECT_EQ(initialQueueSize + numItems, openQueue.size());

    const auto queued = checkpoint->getQueuedItemsMemUsage();
    const auto queueOverhead = checkpoint->getMemOverheadQueue();
    const auto index = checkpoint->getMemOverheadIndex();
    checkpointOverhead = manager.getNumCheckpoints() * sizeof(Checkpoint);

    const auto memOverheadAllocator =
            checkpoint->getMemOverheadAllocatorBytes();
    const auto queuedOverheadAllocator =
            checkpoint->getWriteQueueAllocatorBytes();
    const auto indexAllocator = checkpoint->getKeyIndexAllocatorBytes();

    EXPECT_EQ(initialQueued + itemsAlloc, queued);
    EXPECT_EQ(initialQueueOverhead + queueAlloc, queueOverhead);
    EXPECT_EQ(initialIndex + manuallyTrackedKeyIndexAlloc, index);
    EXPECT_EQ(initialMemOverhead + queueAlloc + manuallyTrackedKeyIndexAlloc +
                      itemOverheadAlloc,
              stats.getMemOverhead());
    EXPECT_EQ(queued + index + queueOverhead + checkpointOverhead,
              stats.getCheckpointManagerEstimatedMemUsage());
    EXPECT_EQ(queued + index + queueOverhead + checkpointOverhead,
              manager.getMemUsage());

    // Since we only have one checkpoint, the CheckpointManager's sum should be
    // equal to the single Checkpoint's memory values
    EXPECT_EQ(queueOverhead, manager.getMemOverheadQueue());
    EXPECT_EQ(index, manager.getMemOverheadIndex());
    // Add the size of one Checkpoint to the queue and index overhead to
    // calculate the CM's memory overhead
    EXPECT_EQ(queueOverhead + index + sizeof(Checkpoint),
              manager.getMemOverhead());

    EXPECT_EQ(memOverheadAllocator,
              sizeof(Checkpoint) + queuedOverheadAllocator + indexAllocator);
    EXPECT_EQ(queuedOverheadAllocator,
              initialQueuedOverheadAllocator + queueAlloc);

    // We cannot easily pinpoint the exact allocation made by the allocator, but
    // we can expect a reasonable minimum value:
    // Memory allocated should increase by more than the sum of the key sizes
    // and the insertion overhead times the number of items.
    EXPECT_GE(indexAllocator,
              initialIndexAllocator + allocatorTrackedKeyIndexAlloc);
    // We can't upper bound this value without tightly coupling to the
    // underlying implementation of the checkpoint index structure, which isn't
    // suitable for this test.
}

TEST_P(CheckpointMemoryTrackingTest, CheckpointManagerMemUsage) {
    testCheckpointManagerMemUsage();
}

TEST_P(CheckpointMemoryTrackingTest,
       CheckpointManagerMemUsageMultipleCheckpoints) {
    int numCheckpoints = 2;
    setVBucketState(vbid, vbucket_state_active);
    auto vb = store->getVBuckets().getBucket(vbid);
    auto& manager = static_cast<MockCheckpointManager&>(*vb->checkpointManager);

    // Force each item to be in a new checkpoint
    engine->getCheckpointConfig().setCheckpointMaxSize(1);

    for (int key = 0; key < numCheckpoints; ++key) {
        store_item(vbid, makeStoredDocKey(std::to_string(key)), "");
    }

    ASSERT_GT(manager.getNumCheckpoints(), 1);

    size_t queueOverheadTotal = 0;
    size_t keyIndexOverheadTotal = 0;
    size_t memOverheadTotal = 0;
    for (auto& checkpoint : manager.getCheckpointList()) {
        queueOverheadTotal += checkpoint->getMemOverheadQueue();
        keyIndexOverheadTotal += checkpoint->getMemOverheadIndex();
        memOverheadTotal += checkpoint->getMemOverhead();
    }

    EXPECT_EQ(queueOverheadTotal, manager.getMemOverheadQueue());
    EXPECT_EQ(keyIndexOverheadTotal, manager.getMemOverheadIndex());
    EXPECT_EQ(memOverheadTotal, manager.getMemOverhead());
}

TEST_P(CheckpointMemoryTrackingTest, CheckpointManagerMemUsageAtExpelling) {
    testCheckpointManagerMemUsage();

    auto vb = store->getVBuckets().getBucket(vbid);
    const auto& stats = engine->getEpStats();
    auto& manager = static_cast<MockCheckpointManager&>(*vb->checkpointManager);
    EXPECT_EQ(1, manager.getNumCheckpoints());
    const auto initialNumItems = manager.getNumOpenChkItems();
    ASSERT_GT(initialNumItems, 0);
    const auto& openQueue =
            CheckpointManagerTestIntrospector::public_getOpenCheckpointQueue(
                    manager);
    const auto initialQueueSize = openQueue.size();
    EXPECT_GT(initialQueueSize, initialNumItems);

    auto& checkpoint = *manager.getCheckpointList().front();
    const auto initialQueued = checkpoint.getQueuedItemsMemUsage();
    const auto initialQueueOverhead = checkpoint.getMemOverheadQueue();
    const auto initialIndex = checkpoint.getMemOverheadIndex();
    const auto initialMemOverhead = stats.getMemOverhead();

    // Move the cursor to the first mutation, we want to expel up to that.
    // Skip ckpt-start and set-vbstate, and place the cursor on m:1.
    // As a collateral thing, I need to keep track of sizes of items that we are
    // going to expel, that's to make our final verification on memory counters.
    size_t setVBStateSize = 0;
    size_t setVBStateOverhead = 0;
    size_t m1Size = 0;
    size_t m1Overhead = 0;
    // While these are helpers for other checks later in the test.
    size_t emptySize = 0;
    size_t ckptStartSize = 0;

    auto& cursor = *manager.getPersistenceCursor();
    {
        const auto pos = (*CheckpointCursorIntrospector::getCurrentPos(cursor));
        ASSERT_TRUE(pos->isEmptyItem());
        emptySize = pos->size();
    }

    for (auto i = 0; i < 3; ++i) {
        CheckpointCursorIntrospector::incrPos(cursor);
        const auto pos = (*CheckpointCursorIntrospector::getCurrentPos(cursor));
        if (pos->getOperation() == queue_op::checkpoint_start) {
            ckptStartSize = pos->size();
        } else if (pos->getOperation() == queue_op::set_vbucket_state) {
            setVBStateSize = pos->size();
            setVBStateOverhead = setVBStateSize - pos->getValMemSize() +
                                 Checkpoint::per_item_queue_overhead;
        } else if (pos->getOperation() == queue_op::mutation &&
                   pos->getBySeqno() == 1) {
            m1Size = pos->size();
            m1Overhead = m1Size - pos->getValMemSize() +
                         Checkpoint::per_item_queue_overhead;
        }
    }

    ASSERT_GT(setVBStateSize, 0);
    ASSERT_GT(m1Size, 0);
    ASSERT_GT(emptySize, 0);
    ASSERT_GT(ckptStartSize, 0);
    {
        const auto pos = (*CheckpointCursorIntrospector::getCurrentPos(cursor));
        ASSERT_FALSE(pos->isCheckPointMetaItem());
        ASSERT_EQ(1, pos->getBySeqno());
    }

    ASSERT_EQ(0, manager.getMemFreedByItemExpel());
    ASSERT_EQ(0, stats.memFreedByCheckpointItemExpel);

    // Expelling set-vbstate + m:1
    const auto numExpelled = manager.expelUnreferencedCheckpointItems().count;
    EXPECT_EQ(2, numExpelled);

    // Expel post-conditions
    EXPECT_EQ(1, manager.getNumCheckpoints());
    EXPECT_EQ(initialNumItems - numExpelled, manager.getNumOpenChkItems());
    EXPECT_EQ(initialQueueSize - numExpelled, openQueue.size());

    const auto queued = checkpoint.getQueuedItemsMemUsage();
    const auto queueOverhead = checkpoint.getMemOverheadQueue();
    const auto index = checkpoint.getMemOverheadIndex();
    const auto checkpointOverhead =
            manager.getNumCheckpoints() * sizeof(Checkpoint);
    // Initial - what we expelled
    EXPECT_EQ(initialQueued - setVBStateSize - m1Size, queued);
    EXPECT_EQ(initialQueueOverhead -
                      (numExpelled * Checkpoint::per_item_queue_overhead),
              queueOverhead);
    // Expel doesn't touch the key index
    EXPECT_EQ(initialIndex, index);
    EXPECT_EQ(queued + index + queueOverhead + checkpointOverhead,
              stats.getCheckpointManagerEstimatedMemUsage());
    EXPECT_EQ(queued + index + queueOverhead + checkpointOverhead,
              manager.getMemUsage());
    EXPECT_EQ(initialMemOverhead - setVBStateOverhead - m1Overhead,
              stats.getMemOverhead());

    EXPECT_GT(manager.getMemFreedByItemExpel(), 0);
    EXPECT_EQ(manager.getMemFreedByItemExpel(),
              stats.memFreedByCheckpointItemExpel);
}

TEST_P(CheckpointMemoryTrackingTest, CheckpointManagerMemUsageAtRemoval) {
    testCheckpointManagerMemUsage();

    // confirm that no items have been removed from the checkpoint manager
    const auto& stats = engine->getEpStats();
    ASSERT_EQ(0, stats.itemsRemovedFromCheckpoints);
    ASSERT_EQ(0, stats.memFreedByCheckpointRemoval);

    auto vb = store->getVBuckets().getBucket(vbid);
    auto& manager = static_cast<MockCheckpointManager&>(*vb->checkpointManager);
    ASSERT_EQ(0, manager.getMemFreedByCheckpointRemoval());

    EXPECT_EQ(1, manager.getNumCheckpoints());
    const auto initialNumItems = manager.getNumOpenChkItems();
    ASSERT_GT(initialNumItems, 0);
    const auto& openQueue =
            CheckpointManagerTestIntrospector::public_getOpenCheckpointQueue(
                    manager);
    const auto initialQueueSize = openQueue.size();
    EXPECT_GT(initialQueueSize, initialNumItems);

    auto& cursor = *manager.getPersistenceCursor();
    auto pos = CheckpointCursorIntrospector::getCurrentPos(cursor);
    ASSERT_TRUE((*pos)->isEmptyItem());
    // These are helpers for other checks later in the test.
    const auto emptySize = (*pos)->size();
    ++pos;
    ASSERT_TRUE((*pos)->isCheckpointStart());
    const auto ckptStartSize = (*pos)->size();

    // The tracked mem-usage after expel should account only for the
    // empty + ckpt_start items in the single/open empty checkpoint
    const auto expectedFinalQueueAllocation = emptySize + ckptStartSize;
    const auto expectedFinalQueueOverheadAllocation =
            2 * Checkpoint::per_item_queue_overhead;
    const auto expectedFinalIndexAllocation = 0;

    auto checkpoint = manager.getCheckpointList().front().get();
    auto queued = checkpoint->getQueuedItemsMemUsage();
    auto queueOverhead = checkpoint->getMemOverheadQueue();
    auto index = checkpoint->getMemOverheadIndex();
    auto checkpointOverhead = manager.getNumCheckpoints() * sizeof(Checkpoint);
    ASSERT_GT(queued, expectedFinalQueueAllocation);
    ASSERT_GT(index, expectedFinalIndexAllocation);
    EXPECT_EQ(queued + index + queueOverhead + checkpointOverhead,
              engine->getEpStats().getCheckpointManagerEstimatedMemUsage());
    EXPECT_EQ(queued + index + queueOverhead + checkpointOverhead,
              manager.getMemUsage());

    manager.createNewCheckpoint();
    EXPECT_EQ(2, manager.getNumCheckpoints());
    // Move cursor to new checkpoint
    std::vector<queued_item> items;
    manager.getNextItemsForPersistence(items);
    // Verify cursor move did remove some checkpoints
    // Items removed: initial (cs + mut(s)) + ce
    EXPECT_EQ(initialNumItems + 1,
              engine->getEpStats().itemsRemovedFromCheckpoints);

    EXPECT_EQ(1, manager.getNumCheckpoints());
    EXPECT_EQ(1, manager.getNumOpenChkItems());

    // Checkpoint queued for destruction
    EXPECT_EQ(1, getCkptDestroyerTask(vbid)->getNumCheckpoints());
    // Run the destroyer task to recover the memory the checkpoints use
    runCheckpointDestroyer(vbid);

    checkpoint = manager.getCheckpointList().front().get();
    queued = checkpoint->getQueuedItemsMemUsage();
    queueOverhead = checkpoint->getMemOverheadQueue();
    index = checkpoint->getMemOverheadIndex();
    checkpointOverhead = manager.getNumCheckpoints() * sizeof(Checkpoint);
    EXPECT_EQ(expectedFinalQueueAllocation, queued);
    EXPECT_EQ(expectedFinalQueueOverheadAllocation, queueOverhead);
    EXPECT_EQ(expectedFinalIndexAllocation, index);
    EXPECT_EQ(queued + index + queueOverhead + checkpointOverhead,
              engine->getEpStats().getCheckpointManagerEstimatedMemUsage());
    EXPECT_EQ(queued + index + queueOverhead + checkpointOverhead,
              manager.getMemUsage());

    EXPECT_GT(manager.getMemFreedByCheckpointRemoval(), 0);
    EXPECT_EQ(manager.getMemFreedByCheckpointRemoval(),
              stats.memFreedByCheckpointRemoval);
}

TEST_P(CheckpointMemoryTrackingTest, Deduplication) {
    // Queue numItems mutations into the checkpoint
    testCheckpointManagerMemUsage();

    // Pre-condition: last key is in the queue
    auto vb = store->getVBuckets().getBucket(vbid);
    auto& manager = static_cast<MockCheckpointManager&>(*vb->checkpointManager);
    const auto& checkpoint =
            CheckpointManagerTestIntrospector::public_getOpenCheckpoint(
                    manager);
    const auto ckptId = checkpoint.getId();
    // cs + vbs + muts
    ASSERT_EQ(1 + 1 + numItems, checkpoint.getNumItems());
    const auto& queue =
            CheckpointManagerTestIntrospector::public_getOpenCheckpointQueue(
                    manager);
    const auto lastKey = createPaddedKeyString(numItems - 1, GetParam());
    ASSERT_EQ("cid:0x0:" + lastKey, queue.back()->getKey().to_string());
    const auto preValueSize = queue.back()->getNBytes();

    // Pre-dedup mem state
    const auto initialTotal = manager.getMemUsage();
    const auto initialQueued = checkpoint.getQueuedItemsMemUsage();
    const auto initialQueueOverhead = checkpoint.getMemOverheadQueue();
    const auto initialIndexOverhead = checkpoint.getMemOverheadIndex();
    EXPECT_GT(initialQueued, 0);
    EXPECT_GT(initialQueueOverhead, 0);
    EXPECT_GT(initialIndexOverhead, 0);

    // Test - deduplicate item
    auto item = makeCommittedItem(makeStoredDocKey(lastKey),
                                  std::string(2 * preValueSize, 'x'),
                                  vbid);
    EXPECT_FALSE(manager.queueDirty(
            item, GenerateBySeqno::Yes, GenerateCas::Yes, nullptr));

    // Post
    EXPECT_EQ(
            ckptId,
            CheckpointManagerTestIntrospector::public_getOpenCheckpoint(manager)
                    .getId());
    // cs + vbs + 10 muts
    EXPECT_EQ(1 + 1 + numItems, checkpoint.getNumItems());
    EXPECT_EQ(initialTotal + preValueSize, manager.getMemUsage());
    EXPECT_EQ(initialQueued + preValueSize,
              checkpoint.getQueuedItemsMemUsage());
    EXPECT_EQ(initialQueueOverhead, checkpoint.getMemOverheadQueue());
    EXPECT_EQ(initialIndexOverhead, checkpoint.getMemOverheadIndex());
}

TEST_P(CheckpointMemoryTrackingTest, BackgroundTaskIsNotified) {
    // Verify that eager checkpoint removal notifies the CheckpointDestroyerTask
    // to run ASAP.

    setVBucketState(vbid, vbucket_state_active);
    auto vb = store->getVBuckets().getBucket(vbid);
    auto& manager = static_cast<MockCheckpointManager&>(*vb->checkpointManager);

    scheduleCheckpointDestroyerTasks();

    const auto task = getCkptDestroyerTask(vbid);

    auto initialWaketime = task->getWaketime();

    // Add two items to the initial (open) checkpoint.
    ASSERT_EQ(2, manager.getNumOpenChkItems());
    for (auto i : {1, 2}) {
        auto item = makeCommittedItem(
                makeStoredDocKey(createPaddedKeyString(i, GetParam())),
                "value",
                vbid);
        EXPECT_TRUE(manager.queueDirty(
                item, GenerateBySeqno::Yes, GenerateCas::Yes, nullptr));
    }
    auto* cursor = manager.getPersistenceCursor();
    EXPECT_EQ(1, manager.getNumCheckpoints());
    EXPECT_EQ(4, manager.getNumOpenChkItems());
    EXPECT_EQ(4, manager.getNumItemsForCursor(*cursor));

    // task should not have been woken yet
    EXPECT_EQ(initialWaketime, task->getWaketime());

    // Create a new checkpoint, closing the current open one. The cursor
    // remains in the old checkpoint, so it is still reffed - callback
    // should not be triggered
    manager.createNewCheckpoint();
    EXPECT_EQ(1, manager.getNumOpenChkItems());
    EXPECT_EQ(2, manager.getNumCheckpoints());
    EXPECT_EQ(6, manager.getNumItemsForCursor(*cursor));

    // task should not have been woken yet
    EXPECT_EQ(initialWaketime, task->getWaketime());

    auto& epstats = engine->getEpStats();

    auto initialCMMemUsage = manager.getMemUsage();
    auto initialEPMemUsage = epstats.getCheckpointManagerEstimatedMemUsage();

    // the destroyer doesn't own anything yet, so should have no mem usage
    EXPECT_EQ(0, task->getMemoryUsage());
    EXPECT_EQ(0, task->getNumCheckpoints());

    // advance the cursor, unreffing the checkpoint. CheckpointDestroyerTask
    // should be notified and ownership of the checkpoint transferred.
    {
        std::vector<queued_item> items;
        manager.getNextItemsForPersistence(items);
    }
    // as soon as checkpoints are removed, the manager's memory usage should
    // decrease...
    EXPECT_LT(manager.getMemUsage(), initialCMMemUsage);
    // ... and the destroyer task's should increase by the same amount
    EXPECT_EQ(initialCMMemUsage - manager.getMemUsage(),
              task->getMemoryUsage());
    EXPECT_EQ(1, task->getNumCheckpoints());

    // Also the counter in EPStats accounts only checkpoints owned by CM, so it
    // must be already updated now that checkpoints are owned by the destroyer
    const auto postDetachEPMemUsage =
            epstats.getCheckpointManagerEstimatedMemUsage();
    EXPECT_LT(postDetachEPMemUsage, initialEPMemUsage);

    // now the task should be ready to run
    EXPECT_LE(task->getWaketime(), std::chrono::steady_clock::now());

    auto& nonIOQueue = *task_executor->getLpTaskQ()[NONIO_TASK_IDX];
    runNextTask(nonIOQueue, "Destroying closed unreferenced checkpoints");

    // checkpoint has been destroyed, EPStats counter has already been updated
    // so it must not change again now
    EXPECT_EQ(postDetachEPMemUsage,
              epstats.getCheckpointManagerEstimatedMemUsage());
    // and so should the destroyers memory tracking
    EXPECT_EQ(0, task->getMemoryUsage());
    EXPECT_EQ(0, task->getNumCheckpoints());
}

TEST_P(CheckpointIndexAllocatorMemoryTrackingTest,
       keyIndexAllocatorAccountsForKey) {
    using Introspector = CheckpointManagerTestIntrospector;

    const auto keyLength = GetParam();

    setVBucketState(vbid, vbucket_state_active);
    auto vb = store->getVBuckets().getBucket(vbid);
    auto& manager = static_cast<MockCheckpointManager&>(*vb->checkpointManager);

    // Lambda function used to guarantee duplicate item queued is duplicate
    auto queueItem = [this, &manager, &keyLength]() {
        auto item =
                makeCommittedItem(makeStoredDocKey(std::string(keyLength, 'x'),
                                                   CollectionID::Default),
                                  "value",
                                  vbid);
        EXPECT_TRUE(manager.queueDirty(
                item, GenerateBySeqno::Yes, GenerateCas::Yes, nullptr));
    };

    auto& checkpoint = Introspector::public_getOpenCheckpoint(manager);
    EXPECT_EQ(0, checkpoint.getKeyIndexAllocatorBytes());

    queueItem();

    // Expect reasonable values for the keyIndex allocation, which should be:
    // 1. Greater than or equal to the insertion overhead plus the size of the
    // key allocation on the heap
    EXPECT_GE(checkpoint.getKeyIndexAllocatorBytes(),
              checkpointIndexInsertionOverhead + keyLength);
    // 2. Less than or equal to the platform-specific overhead + insertion
    // overhead + the first element metadata overhead for Folly maps, plus the
    // size of the key. As std::string will likely overallocate for
    // alignment/optimization purposes, upper bound the raw size of the key by
    // some bytes.
    EXPECT_LE(checkpoint.getKeyIndexAllocatorBytes(),
              checkpointIndexInsertionOverhead + firstElemOverhead +
                      (keyLength + alignmentBytes));

    // Expel the item from the checkpoint. The keyIndex will still contain
    // the key/value, so its size should not change - expect the same value.
    const auto beforeExpel = checkpoint.getKeyIndexAllocatorBytes();
    checkpoint.expelItems(std::prev(checkpoint.end()), 3);
    EXPECT_EQ(beforeExpel, checkpoint.getKeyIndexAllocatorBytes());

    // Queue the same item again. As a duplicate of a key that is already in the
    // keyIndex, the memory usage should not change as nothing is inserted.
    const auto beforeDuplicateItem = checkpoint.getKeyIndexAllocatorBytes();
    queueItem();
    EXPECT_EQ(beforeDuplicateItem, checkpoint.getKeyIndexAllocatorBytes());
}

void ShardedCheckpointDestructionTest::SetUp() {
    if (!config_string.empty()) {
        config_string += ";";
    }
    config_string +=
            "checkpoint_destruction_tasks=" + std::to_string(GetParam());
    SingleThreadedKVBucketTest::SetUp();
}

TEST_P(ShardedCheckpointDestructionTest, ShardedBackgroundTaskIsNotified) {
    // Verify that eager checkpoint removal notifies the correct destroyer task

    // sanity check that the number of tasks that exist matches the config
    const auto locked = getCheckpointDestroyerTasks().rlock();
    ASSERT_EQ(GetParam(), locked->size());

    const size_t numVbuckets = 4;
    // setup 4 vbuckets
    for (size_t i = 0; i < numVbuckets; ++i) {
        setVBucketState(Vbid(i), vbucket_state_active);
    }

    // schedules all the destroyer tasks (number controlled by test param)
    scheduleCheckpointDestroyerTasks();

    // none of the tasks should be scheduled to run
    for (const auto& task : *locked) {
        EXPECT_EQ(task->getWaketime(),
                  std::chrono::steady_clock::time_point::max());
    }

    // queue an item, then destroy the checkpoint for each of the vbuckets
    for (size_t i = 0; i < numVbuckets; ++i) {
        auto currVbid = Vbid(i);

        auto vb = store->getVBuckets().getBucket(currVbid);
        auto& manager =
                static_cast<MockCheckpointManager&>(*vb->checkpointManager);

        auto item = makeCommittedItem(
                makeStoredDocKey("key" + std::to_string(i)), "value", currVbid);
        EXPECT_TRUE(manager.queueDirty(
                item, GenerateBySeqno::Yes, GenerateCas::Yes, nullptr));

        manager.createNewCheckpoint();
        // advance the persistence cursor, CheckpointDestroyerTask should be
        // notified.
        {
            std::vector<queued_item> items;
            manager.getNextItemsForPersistence(items);
        }

        // The specific task this vbid is associated with should have been
        // scheduled to run
        EXPECT_LE(getCkptDestroyerTask(vbid)->getWaketime(),
                  std::chrono::steady_clock::now());
    }

    auto& nonIOQueue = *task_executor->getLpTaskQ()[NONIO_TASK_IDX];
    // check that expected tasks have been notified, and run them
    for (size_t i = 0; i < locked->size(); ++i) {
        const auto& task = locked->at(i);
        if (numVbuckets > i) {
            // there are enough vbuckets that this task should definitely
            // have been triggered
            EXPECT_LE(task->getWaketime(), std::chrono::steady_clock::now());
            runNextTask(nonIOQueue,
                        "Destroying closed unreferenced checkpoints");
        } else {
            // there is a surplus of destroyers - no vbuckets will be allocated
            // to the excess tasks
            // e.g.,
            // task = vbid % numTasks
            //          4  %   5
            // none of the 4 vbuckets can map to the 5th task
            // this task should not have been woken.
            EXPECT_EQ(task->getWaketime(),
                      std::chrono::steady_clock::time_point::max());
        }
    }
}

INSTANTIATE_TEST_SUITE_P(MultipleCheckpointDestroyerTests,
                         ShardedCheckpointDestructionTest,
                         ::testing::Values(
                                 // number of destroyer tasks
                                 1, // Degenerate case, same as pre-sharding
                                 2, // even distribution
                                 3, // uneven distribution
                                 4, // destroyer for each vb
                                 5 // more destroyers than vbuckets
                                 ),
                         ::testing::PrintToStringParamName());

TEST_F(CheckpointConfigTest, MaxCheckpoints_LowerThanMin) {
    auto& config = engine->getConfiguration();
    try {
        config.setMaxCheckpoints(1);
    } catch (const std::range_error& e) {
        EXPECT_THAT(e.what(),
                    testing::HasSubstr("Validation Error, max_checkpoints "
                                       "takes values between 2"));
        return;
    }
    FAIL();
}

TEST_F(CheckpointConfigTest, MaxCheckpoints) {
    auto& config = engine->getConfiguration();
    config.setMaxCheckpoints(1000);

    setVBucketState(vbid, vbucket_state_active);
    auto& manager = *store->getVBuckets().getBucket(vbid)->checkpointManager;

    EXPECT_EQ(1000, manager.getCheckpointConfig().getMaxCheckpoints());
}

void EphemeralCheckpointTest::SetUp() {
    CheckpointTest::SetUp();
    // Remove test-cursor - we want these tests to run in the same
    // configuration as an Ephemeral bucket normally does.
    ASSERT_TRUE(manager->removeCursor(*cursor));

<<<<<<< HEAD
    ASSERT_EQ(1000, manager->getHighSeqno());
    ASSERT_EQ(1, manager->getNumCheckpoints());
    ASSERT_EQ(1, manager->getNumOpenChkItems());
    ASSERT_EQ(0, manager->getNumOfCursors());
=======
TEST_F(CheckpointConfigTest, CheckpointPeriod) {
    auto& config = engine->getConfiguration();
    config.setChkPeriod(1234);

    setVBucketState(vbid, vbucket_state_active);
    auto& manager = *store->getVBuckets().getBucket(vbid)->checkpointManager;

    EXPECT_EQ(1234, manager.getCheckpointConfig().getCheckpointPeriod());
}

void ChangeStreamCheckpointTest::SetUp() {
    // Note: Checkpoint removal isn't under test at all here.
    // Eager checkpoint removal, default prod setting in Neo and post-Neo.
    // That helps in cleaning up the CheckpointManager during the test and we
    // won't need to fix the testsuite when merging into the master branch.
    if (!config_string.empty()) {
        config_string += ";";
    }
    config_string += "checkpoint_removal_mode=eager";
    SingleThreadedKVBucketTest::SetUp();

    CollectionsManifest manifest;
    manifest.add(CollectionEntry::vegetable,
                 cb::NoExpiryLimit,
                 {} /*no history*/,
                 ScopeEntry::defaultS);
    manifest.add(CollectionEntry::fruit,
                 cb::NoExpiryLimit,
                 true /*history*/,
                 ScopeEntry::defaultS);

    setVBucketState(vbid, vbucket_state_active);
    auto vb = store->getVBucket(vbid);
    vb->updateFromManifest(Collections::Manifest{std::string{manifest}});
    flushVBucketToDiskIfPersistent(vbid, 2);
    vb->checkpointManager->createNewCheckpoint(true);
}

TEST_F(ChangeStreamCheckpointTest, CollectionNotDeduped) {
    auto vb = store->getVBuckets().getBucket(vbid);
    auto& manager = *vb->checkpointManager;

    ASSERT_EQ(1, manager.getNumCheckpoints());
    EXPECT_EQ(1, manager.getNumItems()); // cs
    ASSERT_EQ(0, manager.getNumOpenChkItems()); // no mutation
    ASSERT_EQ(2, manager.getHighSeqno()); // 2 create-coll processed at SetUp

    // The test-cursor is at the begin of the single open checkpoint
    ASSERT_EQ(1, manager.getNumCursors());
    const auto pos = *CheckpointCursorIntrospector::getCurrentPos(
            *manager.getPersistenceCursor());
    ASSERT_EQ(queue_op::empty, pos->getOperation());

    // Normal in-memory deduplication for collection(history=false)
    const auto keyVeg = makeStoredDocKey("key", CollectionEntry::vegetable);
    const auto value = "value";
    store_item(vbid, keyVeg, value);
    store_item(vbid, keyVeg, value);
    EXPECT_EQ(1, manager.getNumCheckpoints());
    EXPECT_EQ(2, manager.getNumItems()); // cs + mut
    EXPECT_EQ(1, manager.getNumOpenChkItems()); // mut
    EXPECT_EQ(4, manager.getHighSeqno());

    // No in-memory deduplication for collection(history=true)
    manager.createNewCheckpoint(true);
    flushVBucket(vbid);
    EXPECT_EQ(1, manager.getNumCheckpoints());
    const auto keyFruit = makeStoredDocKey("key", CollectionEntry::fruit);
    store_item(vbid, keyFruit, value);
    EXPECT_EQ(1, manager.getNumCheckpoints());
    EXPECT_EQ(2, manager.getNumItems()); // cs + mut
    EXPECT_EQ(1, manager.getNumOpenChkItems()); // mut
    EXPECT_EQ(5, manager.getHighSeqno());
    // Now queue duplicate
    store_item(vbid, keyFruit, value);
    EXPECT_EQ(2, manager.getNumCheckpoints());
    EXPECT_EQ(5, manager.getNumItems()); // cs, m, ce, cs, m
    EXPECT_EQ(1, manager.getNumOpenChkItems());
    EXPECT_EQ(6, manager.getHighSeqno());
}

/**
 * The test shows that the deduplication behaviour in CM might affects also
 * collections with history turned off in the case where mutations for those
 * collections interleave with mutations that belong to some
 * collection(history=true).
 */
TEST_F(ChangeStreamCheckpointTest, CollectionNotDeduped_Interleaved) {
    auto vb = store->getVBuckets().getBucket(vbid);
    auto& manager = *vb->checkpointManager;

    ASSERT_EQ(1, manager.getNumCheckpoints());
    EXPECT_EQ(1, manager.getNumItems()); // cs
    ASSERT_EQ(0, manager.getNumOpenChkItems()); // no mutation
    ASSERT_EQ(2, manager.getHighSeqno()); // 2 create-coll processed at SetUp

    ASSERT_EQ(1, manager.getNumCursors());
    const auto pos = *CheckpointCursorIntrospector::getCurrentPos(
            *manager.getPersistenceCursor());
    ASSERT_EQ(queue_op::empty, pos->getOperation());

    const auto keyVeg = makeStoredDocKey("key", CollectionEntry::vegetable);
    const auto keyFruit = makeStoredDocKey("key", CollectionEntry::fruit);
    const auto value = "value";

    // history=false
    store_item(vbid, keyVeg, value);
    EXPECT_EQ(1, manager.getNumCheckpoints());
    EXPECT_EQ(2, manager.getNumItems()); // [cs mut)
    EXPECT_EQ(1, manager.getNumOpenChkItems()); // 1x mut
    EXPECT_EQ(3, manager.getHighSeqno());

    // history=true, but keyFruit not in the checkpoint index, so no need to
    // dedup anything yet
    store_item(vbid, keyFruit, value);
    EXPECT_EQ(1, manager.getNumCheckpoints());
    EXPECT_EQ(3, manager.getNumItems()); // [cs mutV mutF)
    EXPECT_EQ(2, manager.getNumOpenChkItems()); // 2x mut
    EXPECT_EQ(4, manager.getHighSeqno());

    // history=false, keyVeg in the index, deduped
    store_item(vbid, keyVeg, value);
    EXPECT_EQ(1, manager.getNumCheckpoints());
    EXPECT_EQ(3, manager.getNumItems()); // [cs x mutF mutV)
    EXPECT_EQ(2, manager.getNumOpenChkItems()); // 2x mut
    EXPECT_EQ(5, manager.getHighSeqno());

    // history=true, keyFruit in the index, dedup
    store_item(vbid, keyFruit, value);
    EXPECT_EQ(2, manager.getNumCheckpoints());
    EXPECT_EQ(6, manager.getNumItems()); // [cs x mutF mutV ce] [cs mutF)
    EXPECT_EQ(1, manager.getNumOpenChkItems()); // 1x mut
    EXPECT_EQ(6, manager.getHighSeqno());

    // history=false, keyVeg could be dedup but it doesn't, as now we queue the
    // new mutation for it into a different checkpoint
    store_item(vbid, keyVeg, value);
    EXPECT_EQ(2, manager.getNumCheckpoints());
    EXPECT_EQ(7, manager.getNumItems()); // [cs x mutF mutV ce] [cs mutF mutV)
    EXPECT_EQ(2, manager.getNumOpenChkItems()); // 2x mut
    EXPECT_EQ(7, manager.getHighSeqno());
>>>>>>> a93fe221
}<|MERGE_RESOLUTION|>--- conflicted
+++ resolved
@@ -4445,20 +4445,10 @@
     // configuration as an Ephemeral bucket normally does.
     ASSERT_TRUE(manager->removeCursor(*cursor));
 
-<<<<<<< HEAD
     ASSERT_EQ(1000, manager->getHighSeqno());
     ASSERT_EQ(1, manager->getNumCheckpoints());
     ASSERT_EQ(1, manager->getNumOpenChkItems());
     ASSERT_EQ(0, manager->getNumOfCursors());
-=======
-TEST_F(CheckpointConfigTest, CheckpointPeriod) {
-    auto& config = engine->getConfiguration();
-    config.setChkPeriod(1234);
-
-    setVBucketState(vbid, vbucket_state_active);
-    auto& manager = *store->getVBuckets().getBucket(vbid)->checkpointManager;
-
-    EXPECT_EQ(1234, manager.getCheckpointConfig().getCheckpointPeriod());
 }
 
 void ChangeStreamCheckpointTest::SetUp() {
@@ -4484,9 +4474,9 @@
 
     setVBucketState(vbid, vbucket_state_active);
     auto vb = store->getVBucket(vbid);
-    vb->updateFromManifest(Collections::Manifest{std::string{manifest}});
+    setCollections(cookie, manifest);
     flushVBucketToDiskIfPersistent(vbid, 2);
-    vb->checkpointManager->createNewCheckpoint(true);
+    vb->checkpointManager->createNewCheckpoint();
 }
 
 TEST_F(ChangeStreamCheckpointTest, CollectionNotDeduped) {
@@ -4495,7 +4485,7 @@
 
     ASSERT_EQ(1, manager.getNumCheckpoints());
     EXPECT_EQ(1, manager.getNumItems()); // cs
-    ASSERT_EQ(0, manager.getNumOpenChkItems()); // no mutation
+    ASSERT_EQ(1, manager.getNumOpenChkItems()); // cs only, no mutation
     ASSERT_EQ(2, manager.getHighSeqno()); // 2 create-coll processed at SetUp
 
     // The test-cursor is at the begin of the single open checkpoint
@@ -4511,24 +4501,24 @@
     store_item(vbid, keyVeg, value);
     EXPECT_EQ(1, manager.getNumCheckpoints());
     EXPECT_EQ(2, manager.getNumItems()); // cs + mut
-    EXPECT_EQ(1, manager.getNumOpenChkItems()); // mut
+    EXPECT_EQ(2, manager.getNumOpenChkItems()); // cs + mut
     EXPECT_EQ(4, manager.getHighSeqno());
 
     // No in-memory deduplication for collection(history=true)
-    manager.createNewCheckpoint(true);
+    manager.createNewCheckpoint();
     flushVBucket(vbid);
     EXPECT_EQ(1, manager.getNumCheckpoints());
     const auto keyFruit = makeStoredDocKey("key", CollectionEntry::fruit);
     store_item(vbid, keyFruit, value);
     EXPECT_EQ(1, manager.getNumCheckpoints());
     EXPECT_EQ(2, manager.getNumItems()); // cs + mut
-    EXPECT_EQ(1, manager.getNumOpenChkItems()); // mut
+    EXPECT_EQ(2, manager.getNumOpenChkItems()); // cs + mut
     EXPECT_EQ(5, manager.getHighSeqno());
     // Now queue duplicate
     store_item(vbid, keyFruit, value);
     EXPECT_EQ(2, manager.getNumCheckpoints());
     EXPECT_EQ(5, manager.getNumItems()); // cs, m, ce, cs, m
-    EXPECT_EQ(1, manager.getNumOpenChkItems());
+    EXPECT_EQ(2, manager.getNumOpenChkItems());
     EXPECT_EQ(6, manager.getHighSeqno());
 }
 
@@ -4544,7 +4534,7 @@
 
     ASSERT_EQ(1, manager.getNumCheckpoints());
     EXPECT_EQ(1, manager.getNumItems()); // cs
-    ASSERT_EQ(0, manager.getNumOpenChkItems()); // no mutation
+    ASSERT_EQ(1, manager.getNumOpenChkItems()); // cs
     ASSERT_EQ(2, manager.getHighSeqno()); // 2 create-coll processed at SetUp
 
     ASSERT_EQ(1, manager.getNumCursors());
@@ -4560,7 +4550,7 @@
     store_item(vbid, keyVeg, value);
     EXPECT_EQ(1, manager.getNumCheckpoints());
     EXPECT_EQ(2, manager.getNumItems()); // [cs mut)
-    EXPECT_EQ(1, manager.getNumOpenChkItems()); // 1x mut
+    EXPECT_EQ(2, manager.getNumOpenChkItems()); // cs + 1x mut
     EXPECT_EQ(3, manager.getHighSeqno());
 
     // history=true, but keyFruit not in the checkpoint index, so no need to
@@ -4568,21 +4558,21 @@
     store_item(vbid, keyFruit, value);
     EXPECT_EQ(1, manager.getNumCheckpoints());
     EXPECT_EQ(3, manager.getNumItems()); // [cs mutV mutF)
-    EXPECT_EQ(2, manager.getNumOpenChkItems()); // 2x mut
+    EXPECT_EQ(3, manager.getNumOpenChkItems()); // cs + 2x mut
     EXPECT_EQ(4, manager.getHighSeqno());
 
     // history=false, keyVeg in the index, deduped
     store_item(vbid, keyVeg, value);
     EXPECT_EQ(1, manager.getNumCheckpoints());
     EXPECT_EQ(3, manager.getNumItems()); // [cs x mutF mutV)
-    EXPECT_EQ(2, manager.getNumOpenChkItems()); // 2x mut
+    EXPECT_EQ(3, manager.getNumOpenChkItems()); // cs + 2x mut
     EXPECT_EQ(5, manager.getHighSeqno());
 
     // history=true, keyFruit in the index, dedup
     store_item(vbid, keyFruit, value);
     EXPECT_EQ(2, manager.getNumCheckpoints());
     EXPECT_EQ(6, manager.getNumItems()); // [cs x mutF mutV ce] [cs mutF)
-    EXPECT_EQ(1, manager.getNumOpenChkItems()); // 1x mut
+    EXPECT_EQ(2, manager.getNumOpenChkItems()); // cs + 1x mut
     EXPECT_EQ(6, manager.getHighSeqno());
 
     // history=false, keyVeg could be dedup but it doesn't, as now we queue the
@@ -4590,7 +4580,6 @@
     store_item(vbid, keyVeg, value);
     EXPECT_EQ(2, manager.getNumCheckpoints());
     EXPECT_EQ(7, manager.getNumItems()); // [cs x mutF mutV ce] [cs mutF mutV)
-    EXPECT_EQ(2, manager.getNumOpenChkItems()); // 2x mut
+    EXPECT_EQ(3, manager.getNumOpenChkItems()); // cs + 2x mut
     EXPECT_EQ(7, manager.getHighSeqno());
->>>>>>> a93fe221
 }