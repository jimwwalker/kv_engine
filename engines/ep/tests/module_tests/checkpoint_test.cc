--- conflicted
+++ resolved
@@ -23,13 +23,8 @@
 #include <vector>
 
 #include "checkpoint.h"
-<<<<<<< HEAD
 #include "checkpoint_manager.h"
 #include "checkpoint_test.h"
-#include "checkpoint_utils.h"
-=======
-#include "checkpoint_test.h"
->>>>>>> 9d912744
 #include "configuration.h"
 #include "dcp_utils.h"
 #include "ep_vb.h"
@@ -1241,143 +1236,4 @@
 
     // Test - second item (duplicate key) should return false.
     EXPECT_FALSE(this->queueNewItem("key"));
-<<<<<<< HEAD
-}
-
-TYPED_TEST(CheckpointTest, CheckpointManagerItemsDeduped) {
-    // Add two items to the initial (open) checkpoint.
-    for (auto i : {1, 2}) {
-        EXPECT_TRUE(this->queueNewItem("key" + std::to_string(i)));
-    }
-    EXPECT_EQ(1, this->manager->getNumCheckpoints());
-    // 2x op_set
-    EXPECT_EQ(2, this->manager->getNumOpenChkItems());
-    // All items inserted should be unique, so de-dupe should be 0
-    EXPECT_EQ(0, this->global_stats.totalDeduplicated);
-
-    // Check de-dupe counting.
-    for (auto i : {1, 2}) {
-        EXPECT_FALSE(this->queueNewItem("key" + std::to_string(i)))
-                << "Adding a duplicate key to "
-                   "open checkpoint should not "
-                   "increase queue size";
-    }
-
-    // 2x op_set
-    EXPECT_EQ(2, this->manager->getNumOpenChkItems());
-    // Expect to see 2 de-duped items
-    EXPECT_EQ(2, this->global_stats.totalDeduplicated);
-}
-
-/*
- * We always want to close the current open checkpoint on replica-vbuckets
- * when the Consumer receives the snapshotEnd mutation in the case of:
- *     - a memory-snapshot;
- *     - a disk-snapshot when vbHighSeqno > 0
- */
-TEST_F(SingleThreadedCheckpointTest,
-       MB30019_CloseReplicaCheckpointOnMemorySnapshotEnd) {
-    for (const uint32_t flags : {dcp_marker_flag_t::MARKER_FLAG_MEMORY,
-                                 dcp_marker_flag_t::MARKER_FLAG_DISK}) {
-        setVBucketStateAndRunPersistTask(vbid, vbucket_state_replica);
-        auto vb = store->getVBuckets().getBucket(vbid);
-        auto* ckptMgr = vb->checkpointManager.get();
-        ASSERT_NE(nullptr, ckptMgr);
-
-        // We must have only 1 open checkpoint
-        ASSERT_EQ(1, ckptMgr->getNumCheckpoints());
-        // We must have only one cursor (the persistence cursor), as there is no
-        // DCP producer for vbid
-        ASSERT_EQ(1, ckptMgr->getNumOfCursors());
-        // We must have only the checkpoint-open and the vbucket-state
-        // meta-items in the open checkpoint
-        ASSERT_EQ(2, ckptMgr->getNumItems());
-        ASSERT_EQ(0, ckptMgr->getNumOpenChkItems());
-
-        auto consumer = std::make_shared<MockDcpConsumer>(
-                *engine, cookie, "test-consumer");
-        auto passiveStream = std::static_pointer_cast<MockPassiveStream>(
-                consumer->makePassiveStream(
-                        *engine,
-                        consumer,
-                        "test-passive-stream",
-                        0 /* flags */,
-                        0 /* opaque */,
-                        vbid,
-                        0 /* startSeqno */,
-                        std::numeric_limits<uint64_t>::max() /* endSeqno */,
-                        0 /* vbUuid */,
-                        0 /* snapStartSeqno */,
-                        0 /* snapEndSeqno */,
-                        0 /* vb_high_seqno */));
-
-        uint64_t snapshotStart = 1;
-        const uint64_t snapshotEnd = 10;
-
-        // Note: for a DcpConsumer only the vbHighSeqno=0 disk-snapshot
-        //     exists (so it is the only disk-snapshot for which the consumer
-        //     enqueues incoming mutation to the backfill-queue).
-        //     All the following disk-snapshots (vbHighSeqno>0) are actually
-        //     processed as memory-snapshot, so the incoming mutations are
-        //     queued to the mutable checkpoint. Here we are testing
-        //     checkpoints, that is why for the disk-snapshot case:
-        //     1) we process a first disk-snapshot; this sets the vbHighSeqno
-        //         to something > 0; we don't care about the status of
-        //         checkpoints here
-        //     2) we carry on with processing a second disk-snapshot, which
-        //         involves checkpoints
-        if (flags & dcp_marker_flag_t::MARKER_FLAG_DISK) {
-            // Just process the first half of mutations as vbSeqno-0
-            // disk-snapshot
-            const uint64_t diskSnapshotEnd = (snapshotEnd - snapshotStart) / 2;
-            SnapshotMarker snapshotMarker(0 /* opaque */,
-                                          vbid,
-                                          snapshotStart,
-                                          diskSnapshotEnd,
-                                          flags);
-            passiveStream->processMarker(&snapshotMarker);
-            processMutations(*passiveStream, snapshotStart, diskSnapshotEnd);
-            snapshotStart = diskSnapshotEnd + 1;
-        }
-
-        // 1) the consumer receives the snapshot-marker
-        SnapshotMarker snapshotMarker(
-                0 /* opaque */, vbid, snapshotStart, snapshotEnd, flags);
-        passiveStream->processMarker(&snapshotMarker);
-
-        // 2) the consumer receives the mutations until (snapshotEnd -1)
-        processMutations(*passiveStream, snapshotStart, snapshotEnd - 1);
-
-        // We must have exactly (snapshotEnd - 1) items in the checkpoint now
-        ASSERT_EQ(snapshotEnd - snapshotStart, ckptMgr->getNumOpenChkItems());
-        // We still must have only 1 open checkpoint, as the consumer has not
-        // received the snapshotEnd mutation
-        ASSERT_EQ(1, ckptMgr->getNumCheckpoints());
-
-        // 3) the consumer receives the snapshotEnd mutation
-        processMutations(*passiveStream, snapshotEnd, snapshotEnd);
-
-        // The consumer has received the snapshotEnd mutation, now we expect
-        // that a new (empty) open checkpoint has been created. So we must have
-        // 2 checkpoints in total (the closed and the new open one).
-        ASSERT_EQ(2, ckptMgr->getNumCheckpoints());
-
-        // Also, the new open checkpoint must be empty (all mutations are in the
-        // closed one)
-        const auto& ckptList =
-                CheckpointManagerTestIntrospector::public_getCheckpointList(
-                        *ckptMgr);
-        ASSERT_EQ(ckptList.back()->getId(), ckptList.front()->getId() + 1);
-        ASSERT_EQ(checkpoint_state::CHECKPOINT_CLOSED,
-                  ckptList.front()->getState_UNLOCKED());
-        ASSERT_EQ(snapshotEnd - snapshotStart + 1,
-                  ckptList.front()->getNumItems());
-        ASSERT_EQ(checkpoint_state::CHECKPOINT_OPEN,
-                  ckptList.back()->getState_UNLOCKED());
-        ASSERT_EQ(0, ckptList.back()->getNumItems());
-
-        store->deleteVBucket(vb->getId(), cookie);
-    }
-=======
->>>>>>> 9d912744
 }