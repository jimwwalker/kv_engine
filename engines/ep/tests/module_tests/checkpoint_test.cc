--- conflicted
+++ resolved
@@ -941,31 +941,6 @@
     EXPECT_FALSE(this->queueNewItem("key"));
 }
 
-<<<<<<< HEAD
-=======
-TEST_P(CheckpointTest, MB_58321) {
-    manager->createNewCheckpoint();
-    ASSERT_TRUE(this->queueNewItem("a")); // seqno:1001
-    manager->createNewCheckpoint();
-    ASSERT_TRUE(this->queueNewItem("b")); // seqno:1002
-    auto cursor = manager->registerCursorBySeqno(
-            "mb58321", 1001, CheckpointCursor::Droppable::Yes);
-
-    EXPECT_EQ(1002, cursor.nextSeqno);
-    EXPECT_FALSE(cursor.tryBackfill);
-
-    std::vector<queued_item> items;
-    auto result = this->manager->getNextItemsForCursor(
-            cursor.cursor.lock().get(), items);
-
-    ASSERT_FALSE(items.empty());
-    for (const auto& qi : items) {
-        // Should be 1002 onwards
-        ASSERT_GT(qi->getBySeqno(), 1001);
-    }
-}
-
->>>>>>> 1f1f244e
 /*
  * Test modified following formal removal of backfill queue. Now the test
  * demonstrates an initial disk backfill being received and completed and that
@@ -1955,7 +1930,6 @@
     auto res = manager.registerCursorBySeqno(
             "cursor", startSeqno, CheckpointCursor::Droppable::Yes);
 
-<<<<<<< HEAD
     if (startSeqno >= 2) {
         EXPECT_FALSE(res.tryBackfill);
     } else {
@@ -1963,13 +1937,8 @@
     }
 
     const auto cursor = res.takeCursor().lock();
-    EXPECT_EQ(3, res.seqno);
+    EXPECT_EQ(3, res.nextSeqno);
     EXPECT_EQ(4, (*cursor->getCheckpoint())->getId());
-=======
-    const auto cursor = res.cursor.lock();
-    EXPECT_EQ(res.nextSeqno, 3);
-    EXPECT_EQ(3, (*cursor->getCheckpoint())->getId());
->>>>>>> 1f1f244e
     EXPECT_EQ(queue_op::empty, (*cursor->getPos())->getOperation());
     EXPECT_EQ(3, (*cursor->getPos())->getBySeqno());
     EXPECT_EQ(0, cursor->getDistance());
@@ -1993,7 +1962,7 @@
     auto res = manager->registerCursorBySeqno(
             "mb58321", 1001, CheckpointCursor::Droppable::Yes);
 
-    EXPECT_EQ(1002, res.seqno);
+    EXPECT_EQ(1002, res.nextSeqno);
     EXPECT_FALSE(res.tryBackfill);
 
     auto cursor = res.takeCursor();
@@ -3893,16 +3862,11 @@
     // one. Also, we don't need a backfill as we are simulating a DCP client
     // that has already got 1002 and the next seqno 1003 is in checkpoint. 
     EXPECT_FALSE(cursor2.tryBackfill);
-<<<<<<< HEAD
-    EXPECT_EQ(1003, cursor2.seqno);
+    EXPECT_EQ(1003, cursor2.nextSeqno);
     EXPECT_EQ(3, (*cursor2.takeCursor().lock()->getCheckpoint())->getId());
-=======
-    EXPECT_EQ(1003, cursor2.nextSeqno);
-    EXPECT_EQ(2, (*cursor2.cursor.lock()->getCheckpoint())->getId());
->>>>>>> 1f1f244e
-}
-
-// This test exists to cover a the case where cursor re-registration moves the
+}
+
+// This test exists to cover the case where cursor re-registration moves the
 // cursor for a new checkpoint and importantly when eager removal is in play.
 // Before ~Checkpoint had an Expects(getNumCursorsInCheckpoint() == 0); this
 // test would lead to a use-after-free issue which no other unit test hit.
@@ -3933,8 +3897,7 @@
     cursor = manager->registerCursorBySeqno(
             "cursor", 1002, CheckpointCursor::Droppable::Yes);
     EXPECT_FALSE(cursor.tryBackfill);
-<<<<<<< HEAD
-    EXPECT_EQ(1003, cursor.seqno);
+    EXPECT_EQ(1003, cursor.nextSeqno);
     EXPECT_EQ(2, (*cursor.takeCursor().lock()->getCheckpoint())->getId());
 }
 
@@ -4031,10 +3994,6 @@
     EXPECT_EQ(initialMemUsage - firstCheckpointMemUsage,
               manager->getMemUsage());
     EXPECT_GT(global_stats.memFreedByCheckpointRemoval, 0);
-=======
-    EXPECT_EQ(1003, cursor.nextSeqno);
-    EXPECT_EQ(3, (*cursor.cursor.lock()->getCheckpoint())->getId());
->>>>>>> 1f1f244e
 }
 
 CheckpointManager::ExtractItemsResult CheckpointTest::extractItemsToExpel() {
@@ -4300,11 +4259,11 @@
     // 3. Register at seqno 1001 as if we received a stream request from 1001
     auto result = manager->registerCursorBySeqno(
             "test", 1001, CheckpointCursor::Droppable::Yes);
-    EXPECT_EQ(1002, result.seqno);
+    EXPECT_EQ(1002, result.nextSeqno);
     // Create a WeaklyMonotonic var to track the current cursors seqno as it
     // would in the ActiveStream
     WeaklyMonotonic<uint64_t, ThrowExceptionPolicy> curSeqno;
-    curSeqno = result.seqno;
+    curSeqno = result.nextSeqno;
 
     // 4. Get items for cursor
     std::vector<queued_item> items;
