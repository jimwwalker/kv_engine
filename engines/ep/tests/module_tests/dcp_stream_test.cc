--- conflicted
+++ resolved
@@ -5645,7 +5645,7 @@
     ASSERT_EQ(1, vb.getHighSeqno());
     auto& manager = *vb.checkpointManager;
     ASSERT_EQ(1, manager.getNumCheckpoints());
-    ASSERT_EQ(1, manager.getNumOpenChkItems());
+    ASSERT_EQ(2, manager.getNumOpenChkItems());
     ASSERT_EQ(CheckpointType::InitialDisk, manager.getOpenCheckpointType());
     ASSERT_EQ(CheckpointHistorical::Yes, manager.getOpenCheckpointHistorical());
     flush_vbucket_to_disk(vbid, 1);
@@ -5670,9 +5670,9 @@
     const auto initialHighSeqno = vb.getHighSeqno();
     ASSERT_EQ(1, initialHighSeqno);
     auto& manager = *vb.checkpointManager;
-    manager.createNewCheckpoint(true);
+    manager.createNewCheckpoint();
     ASSERT_EQ(1, manager.getNumCheckpoints());
-    ASSERT_EQ(2, manager.getNumOpenChkItems());
+    ASSERT_EQ(1, manager.getNumOpenChkItems());
 
     const uint32_t opaque = 1;
     SnapshotMarker snapshotMarker(
@@ -5686,8 +5686,8 @@
             {}, /*timestamp*/
             {} /*streamId*/);
     stream->processMarker(&snapshotMarker);
-    ASSERT_EQ(1, manager.getNumCheckpoints());
-    ASSERT_EQ(0, manager.getNumOpenChkItems());
+    ASSERT_EQ(2, manager.getNumCheckpoints());
+    ASSERT_EQ(1, manager.getNumOpenChkItems());
     ASSERT_EQ(CheckpointType::Disk, manager.getOpenCheckpointType());
     ASSERT_EQ(CheckpointHistorical::Yes, manager.getOpenCheckpointHistorical());
 
@@ -5705,11 +5705,8 @@
     }
 
     EXPECT_EQ(initialHighSeqno + numItems, vb.getHighSeqno());
-    EXPECT_EQ(1, manager.getNumCheckpoints());
-<<<<<<< HEAD
-    EXPECT_EQ(1, manager.getNumOpenChkItems());
-=======
-    EXPECT_EQ(numItems, manager.getNumOpenChkItems());
+    EXPECT_EQ(2, manager.getNumCheckpoints());
+    EXPECT_EQ(1 + numItems, manager.getNumOpenChkItems());
 
     // All duplicates persisted
     flush_vbucket_to_disk(vbid, numItems);
@@ -5721,7 +5718,6 @@
 TEST_P(CDCPassiveStreamTest, HistorySnapshotReceived_InitialDisk) {
     // Replica receives Snap{start, end, InitialDisk|History}, with start->end
     // mutations for the same key.
->>>>>>> 0e66297a
 
     createHistoricalCollection(1, 10);
 
@@ -5730,7 +5726,7 @@
     ASSERT_EQ(1, initialHighSeqno);
     auto& manager = *vb.checkpointManager;
     ASSERT_EQ(1, manager.getNumCheckpoints());
-    ASSERT_EQ(1, manager.getNumOpenChkItems());
+    ASSERT_EQ(2, manager.getNumOpenChkItems());
 
     // Historical items received within the same snapshot
     const auto collection = CollectionEntry::historical;
@@ -5757,17 +5753,13 @@
 
     EXPECT_EQ(initialHighSeqno + numItems, vb.getHighSeqno());
     EXPECT_EQ(1, manager.getNumCheckpoints());
-<<<<<<< HEAD
-    EXPECT_EQ(4, manager.getNumOpenChkItems());
-=======
-    EXPECT_EQ(initialHighSeqno + numItems, manager.getNumOpenChkItems());
+    EXPECT_EQ(1 + initialHighSeqno + numItems, manager.getNumOpenChkItems());
 
     // All duplicates persisted
     flush_vbucket_to_disk(vbid, numItems);
 
     // Item count doesn't account for historical revisions
     EXPECT_EQ(1, vb.getNumTotalItems());
->>>>>>> 0e66297a
 }
 
 INSTANTIATE_TEST_SUITE_P(Persistent,
