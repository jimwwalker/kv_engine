/* -*- Mode: C++; tab-width: 4; c-basic-offset: 4; indent-tabs-mode: nil -*- */
/*
 *     Copyright 2018 Couchbase, Inc
 *
 *   Licensed under the Apache License, Version 2.0 (the "License");
 *   you may not use this file except in compliance with the License.
 *   You may obtain a copy of the License at
 *
 *       http://www.apache.org/licenses/LICENSE-2.0
 *
 *   Unless required by applicable law or agreed to in writing, software
 *   distributed under the License is distributed on an "AS IS" BASIS,
 *   WITHOUT WARRANTIES OR CONDITIONS OF ANY KIND, either express or implied.
 *   See the License for the specific language governing permissions and
 *   limitations under the License.
 */

#include "dcp_stream_test.h"

#include "checkpoint_manager.h"
#include "collections/vbucket_manifest_handles.h"
#include "couch-kvstore/couch-kvstore-config.h"
#include "dcp/backfill-manager.h"
#include "dcp/backfill_disk.h"
#include "dcp/backfill_memory.h"
#include "dcp/dcpconnmap.h"
#include "dcp/response.h"
#include "dcp_utils.h"
#include "ep_bucket.h"
#include "ep_engine.h"
#include "ep_time.h"
#include "ephemeral_vb.h"
#include "executorpool.h"
#include "failover-table.h"
#include "kv_bucket.h"
#include "kvstore.h"
#include "replicationthrottle.h"
#include "test_helpers.h"
#include "tests/test_fileops.h"
#include "thread_gate.h"
#include "vbucket_state.h"

#include "../couchstore/src/internal.h"

#include "../mock/mock_checkpoint_manager.h"
#include "../mock/mock_dcp.h"
#include "../mock/mock_dcp_consumer.h"
#include "../mock/mock_dcp_producer.h"
#include "../mock/mock_stream.h"
#include "../mock/mock_synchronous_ep_engine.h"
#include "checkpoint_utils.h"

#include "engines/ep/tests/mock/mock_dcp_conn_map.h"
#include <engines/ep/tests/mock/mock_dcp_backfill_mgr.h>
#include <programs/engine_testapp/mock_cookie.h>
#include <programs/engine_testapp/mock_server.h>
#include <xattr/blob.h>
#include <xattr/utils.h>

#include <folly/portability/GMock.h>

#include <thread>

using FlushResult = EPBucket::FlushResult;
using MoreAvailable = EPBucket::MoreAvailable;
using WakeCkptRemover = EPBucket::WakeCkptRemover;

using namespace std::string_view_literals;

using ::testing::ElementsAre;

void StreamTest::SetUp() {
    bucketType = GetParam();
    if (bucketType == "persistentMagma") {
        bucketType = "persistent;backend=magma;" + magmaConfig;
    }
    DCPTest::SetUp();
    vb0 = engine->getVBucket(Vbid(0));
    EXPECT_TRUE(vb0) << "Failed to get valid VBucket object for id 0";
}

void StreamTest::TearDown() {
    engine->getDcpConnMap().processPendingNotifications();
    if (producer) {
        producer->cancelCheckpointCreatorTask();
    }
    // Destroy various engine objects
    vb0.reset();
    stream.reset();
    producer.reset();
    DCPTest::TearDown();
}

/*
 * Test that when have a producer with IncludeValue and IncludeXattrs both set
 * to No an active stream created via a streamRequest returns true for
 * isKeyOnly.
 */
TEST_P(StreamTest, test_streamIsKeyOnlyTrue) {
    setup_dcp_stream(0, IncludeValue::No, IncludeXattrs::No);
    ASSERT_EQ(ENGINE_SUCCESS, doStreamRequest(*producer).status)
            << "stream request did not return ENGINE_SUCCESS";

    auto activeStream = std::dynamic_pointer_cast<ActiveStream>(
            producer->findStream(Vbid(0)));
    ASSERT_NE(nullptr, activeStream);
    EXPECT_TRUE(activeStream->isKeyOnly());
    destroy_dcp_stream();
}

// Test the compression control error case
TEST_P(StreamTest, validate_compression_control_message_denied) {
    setup_dcp_stream();
    std::string compressCtrlMsg("force_value_compression");
    std::string compressCtrlValue("true");
    EXPECT_FALSE(producer->isCompressionEnabled());

    // Sending a control message without actually enabling SNAPPY must fail
    EXPECT_EQ(ENGINE_EINVAL,
              producer->control(0, compressCtrlMsg, compressCtrlValue));
    destroy_dcp_stream();
}

/*
 * Test to verify the number of items, total bytes sent and total data size
 * by the producer when DCP compression is enabled
 */
TEST_P(StreamTest, test_verifyProducerCompressionStats) {
    VBucketPtr vb = engine->getKVBucket()->getVBucket(vbid);
    setup_dcp_stream();
    std::string compressibleValue(
            "{\"product\": \"car\",\"price\": \"100\"},"
            "{\"product\": \"bus\",\"price\": \"1000\"},"
            "{\"product\": \"Train\",\"price\": \"100000\"}");
    std::string regularValue(R"({"product": "car","price": "100"})");

    std::string compressCtrlMsg("force_value_compression");
    std::string compressCtrlValue("true");

    mock_set_datatype_support(producer->getCookie(),
                              PROTOCOL_BINARY_DATATYPE_SNAPPY);

    ASSERT_EQ(ENGINE_SUCCESS,
              producer->control(0, compressCtrlMsg, compressCtrlValue));
    ASSERT_TRUE(producer->isForceValueCompressionEnabled());

    store_item(vbid, "key1", compressibleValue.c_str());
    store_item(vbid, "key2", regularValue.c_str());
    store_item(vbid, "key3", compressibleValue.c_str());

    MockDcpMessageProducers producers;

    ASSERT_EQ(ENGINE_SUCCESS, doStreamRequest(*producer).status);

    prepareCheckpointItemsForStep(producers, *producer, *vb);

    /* Stream the snapshot marker first */
    EXPECT_EQ(ENGINE_SUCCESS, producer->step(producers));
    EXPECT_EQ(0, producer->getItemsSent());

    uint64_t totalBytesSent = producer->getTotalBytesSent();
    uint64_t totalUncompressedDataSize =
            producer->getTotalUncompressedDataSize();
    EXPECT_GT(totalBytesSent, 0);
    EXPECT_GT(totalUncompressedDataSize, 0);

    /* Stream the first mutation. This should increment the
     * number of items, total bytes sent and total data size.
     * Since this is a compressible document, the total bytes
     * sent should be incremented by a lesser value than the
     * total data size.
     */
    EXPECT_EQ(ENGINE_SUCCESS, producer->step(producers));
    EXPECT_EQ(1, producer->getItemsSent());
    EXPECT_GT(producer->getTotalBytesSent(), totalBytesSent);
    EXPECT_GT(producer->getTotalUncompressedDataSize(),
              totalUncompressedDataSize);
    EXPECT_LT(producer->getTotalBytesSent() - totalBytesSent,
              producer->getTotalUncompressedDataSize() -
                      totalUncompressedDataSize);

    totalBytesSent = producer->getTotalBytesSent();
    totalUncompressedDataSize = producer->getTotalUncompressedDataSize();

    /*
     * Now stream the second mutation. This should increment the
     * number of items and the total bytes sent. In this case,
     * the total data size should be incremented by exactly the
     * same amount as the total bytes sent
     */
    EXPECT_EQ(ENGINE_SUCCESS, producer->step(producers));
    EXPECT_EQ(2, producer->getItemsSent());
    EXPECT_GT(producer->getTotalBytesSent(), totalBytesSent);
    EXPECT_GT(producer->getTotalUncompressedDataSize(),
              totalUncompressedDataSize);
    EXPECT_EQ(producer->getTotalBytesSent() - totalBytesSent,
              producer->getTotalUncompressedDataSize() -
                      totalUncompressedDataSize);

    totalBytesSent = producer->getTotalBytesSent();
    totalUncompressedDataSize = producer->getTotalUncompressedDataSize();

    /*
     * Disable value compression on the producer side and stream a
     * compressible document. This should result in an increase in
     * total bytes. Even though the document is compressible, the
     * total data size and the total bytes sent would be incremented
     * by exactly the same amount
     */
    compressCtrlValue.assign("false");
    ASSERT_EQ(ENGINE_SUCCESS,
              producer->control(0, compressCtrlMsg, compressCtrlValue));
    mock_set_datatype_support(producer->getCookie(), PROTOCOL_BINARY_RAW_BYTES);

    ASSERT_FALSE(producer->isCompressionEnabled());
    EXPECT_EQ(ENGINE_SUCCESS, producer->step(producers));
    EXPECT_EQ(3, producer->getItemsSent());
    EXPECT_GT(producer->getTotalBytesSent(), totalBytesSent);
    EXPECT_GT(producer->getTotalUncompressedDataSize(),
              totalUncompressedDataSize);
    EXPECT_EQ(producer->getTotalBytesSent() - totalBytesSent,
              producer->getTotalUncompressedDataSize() -
                      totalUncompressedDataSize);

    destroy_dcp_stream();
}

/*
 * Test to verify the number of items and the total bytes sent
 * by the producer under normal and error conditions
 */
TEST_P(StreamTest, test_verifyProducerStats) {
    VBucketPtr vb = engine->getKVBucket()->getVBucket(vbid);
    nlohmann::json meta = {
            {"topology", nlohmann::json::array({{"active", "replica"}})}};
    vb->setState(vbucket_state_active, &meta);
    setup_dcp_stream(0,
                     IncludeValue::No,
                     IncludeXattrs::No,
                     {{"enable_sync_writes", "true"},
                      {"consumer_name", "test_consumer"}});
    store_item(vbid, "key1", "value1");
    store_item(vbid, "key2", "value2");
    using namespace cb::durability;
    auto reqs = Requirements{Level::Majority, Timeout()};
    auto prepareToCommit = store_pending_item(vbid, "pending1", "value3", reqs);

    ASSERT_EQ(ENGINE_SUCCESS,
              vb->commit(prepareToCommit->getKey(),
                         prepareToCommit->getBySeqno(),
                         {},
                         vb->lockCollections(prepareToCommit->getKey()),
                         cookie));

    // Clear our cookie, we don't actually care about the cas of the item but
    // this is necessary to allow us to enqueue our next abort (which uses the
    // same cookie)
    engine->storeEngineSpecific(cookie, nullptr);

    auto prepareToAbort = store_pending_item(vbid, "pending2", "value4", reqs);
    ASSERT_EQ(ENGINE_SUCCESS,
              vb->abort(prepareToAbort->getKey(),
                        prepareToAbort->getBySeqno(),
                        {},
                        vb->lockCollections(prepareToAbort->getKey())));

    MockDcpMessageProducers producers;

    EXPECT_EQ(ENGINE_SUCCESS, doStreamRequest(*producer).status);

    prepareCheckpointItemsForStep(producers, *producer, *vb);

    /* Stream the snapshot marker first */
    EXPECT_EQ(ENGINE_SUCCESS, producer->step(producers));
    EXPECT_EQ(0, producer->getItemsSent());

    uint64_t totalBytes = producer->getTotalBytesSent();
    EXPECT_GT(totalBytes, 0);

    /* Stream the first mutation. This should increment the
     * number of items and the total bytes sent.
     */
    EXPECT_EQ(ENGINE_SUCCESS, producer->step(producers));
    EXPECT_EQ(1, producer->getItemsSent());
    EXPECT_GT(producer->getTotalBytesSent(), totalBytes);
    totalBytes = producer->getTotalBytesSent();

    /* Now simulate a failure while trying to stream the next
     * mutation.
     */
    producers.setMutationStatus(ENGINE_E2BIG);

    EXPECT_EQ(ENGINE_E2BIG, producer->step(producers));

    /* The number of items total bytes sent should remain the same */
    EXPECT_EQ(1, producer->getItemsSent());
    EXPECT_EQ(producer->getTotalBytesSent(), totalBytes);
    totalBytes = producer->getTotalBytesSent();

    /* Now stream the mutation again and the stats should have incremented */
    producers.setMutationStatus(ENGINE_SUCCESS);

    EXPECT_EQ(ENGINE_SUCCESS, producer->step(producers));
    EXPECT_EQ(2, producer->getItemsSent());
    EXPECT_GT(producer->getTotalBytesSent(), totalBytes);
    totalBytes = producer->getTotalBytesSent();

    // Prepare
    EXPECT_EQ(ENGINE_SUCCESS, producer->step(producers));
    EXPECT_EQ(3, producer->getItemsSent());
    EXPECT_GT(producer->getTotalBytesSent(), totalBytes);
    totalBytes = producer->getTotalBytesSent();

    // Commit
    EXPECT_EQ(ENGINE_SUCCESS, producer->step(producers));
    EXPECT_EQ(4, producer->getItemsSent());
    EXPECT_GT(producer->getTotalBytesSent(), totalBytes);
    totalBytes = producer->getTotalBytesSent();

    // Prepare
    EXPECT_EQ(ENGINE_SUCCESS, producer->step(producers));
    EXPECT_EQ(5, producer->getItemsSent());
    EXPECT_GT(producer->getTotalBytesSent(), totalBytes);
    totalBytes = producer->getTotalBytesSent();

    // SnapshotMarker - doesn't bump items sent
    EXPECT_EQ(ENGINE_SUCCESS, producer->step(producers));
    EXPECT_EQ(5, producer->getItemsSent());
    EXPECT_GT(producer->getTotalBytesSent(), totalBytes);
    totalBytes = producer->getTotalBytesSent();

    // Abort
    EXPECT_EQ(ENGINE_SUCCESS, producer->step(producers));
    EXPECT_EQ(6, producer->getItemsSent());
    EXPECT_GT(producer->getTotalBytesSent(), totalBytes);

    destroy_dcp_stream();
}

/*
 * Test that when have a producer with IncludeValue set to Yes and IncludeXattrs
 * set to No an active stream created via a streamRequest returns false for
 * isKeyOnly.
 */
TEST_P(StreamTest, test_streamIsKeyOnlyFalseBecauseOfIncludeValue) {
    setup_dcp_stream(0, IncludeValue::Yes, IncludeXattrs::No);
    ASSERT_EQ(ENGINE_SUCCESS, doStreamRequest(*producer).status)
            << "stream request did not return ENGINE_SUCCESS";

    auto activeStream = std::dynamic_pointer_cast<ActiveStream>(
            producer->findStream(Vbid(0)));
    ASSERT_NE(nullptr, activeStream);
    EXPECT_FALSE(activeStream->isKeyOnly());
    destroy_dcp_stream();
}

/*
 * Test that when have a producer with IncludeValue set to No and IncludeXattrs
 * set to Yes an active stream created via a streamRequest returns false for
 * isKeyOnly.
 */
TEST_P(StreamTest, test_streamIsKeyOnlyFalseBecauseOfIncludeXattrs) {
    setup_dcp_stream(0, IncludeValue::No, IncludeXattrs::Yes);
    ASSERT_EQ(ENGINE_SUCCESS, doStreamRequest(*producer).status)
            << "stream request did not return ENGINE_SUCCESS";

    auto activeStream = std::dynamic_pointer_cast<ActiveStream>(
            producer->findStream(Vbid(0)));
    ASSERT_NE(nullptr, activeStream);
    EXPECT_FALSE(activeStream->isKeyOnly());
    destroy_dcp_stream();
}

/*
 * Test for a dcpResponse retrieved from a stream where IncludeValue and
 * IncludeXattrs are both No, that the message size does not include the size of
 * the body.
 */
TEST_P(StreamTest, test_keyOnlyMessageSize) {
    auto item = makeItemWithXattrs();
    auto keyOnlyMessageSize =
            MutationResponse::mutationBaseMsgBytes +
            item->getKey().makeDocKeyWithoutCollectionID().size();
    queued_item qi(std::move(item));

    setup_dcp_stream(0, IncludeValue::No, IncludeXattrs::No);
    std::unique_ptr<DcpResponse> dcpResponse =
            stream->public_makeResponseFromItem(qi,
                                                SendCommitSyncWriteAs::Commit);

    /**
     * Create a DCP response and check that a new item is created
     */
    auto mutProdResponse = dynamic_cast<MutationResponse*>(dcpResponse.get());
    ASSERT_NE(qi.get(), mutProdResponse->getItem().get());

    EXPECT_EQ(keyOnlyMessageSize, dcpResponse->getMessageSize());
    destroy_dcp_stream();
}

/*
 * Test for a dcpResponse retrieved from a stream where
 * IncludeValue==NoWithUnderlyingDatatype and IncludeXattrs==No, that the
 * message size does not include the size of the body.
 */
TEST_P(StreamTest, test_keyOnlyMessageSizeUnderlyingDatatype) {
    auto item = makeItemWithXattrs();
    auto keyOnlyMessageSize =
            MutationResponse::mutationBaseMsgBytes +
            item->getKey().makeDocKeyWithoutCollectionID().size();
    queued_item qi(std::move(item));

    setup_dcp_stream(
            0, IncludeValue::NoWithUnderlyingDatatype, IncludeXattrs::No);
    std::unique_ptr<DcpResponse> dcpResponse =
            stream->public_makeResponseFromItem(qi,
                                                SendCommitSyncWriteAs::Commit);

    /**
     * Create a DCP response and check that a new item is created
     */
    auto mutProdResponse = dynamic_cast<MutationResponse*>(dcpResponse.get());
    ASSERT_NE(qi.get(), mutProdResponse->getItem().get());

    EXPECT_EQ(keyOnlyMessageSize, dcpResponse->getMessageSize());
    destroy_dcp_stream();
}

/*
 * Test for a dcpResponse retrieved from a stream where IncludeValue and
 * IncludeXattrs are both Yes, that the message size includes the size of the
 * body.
 */
TEST_P(StreamTest, test_keyValueAndXattrsMessageSize) {
    auto item = makeItemWithXattrs();
    auto keyAndValueMessageSize =
            MutationResponse::mutationBaseMsgBytes +
            item->getKey().makeDocKeyWithoutCollectionID().size() +
            item->getNBytes();
    queued_item qi(std::move(item));

    setup_dcp_stream(0, IncludeValue::Yes, IncludeXattrs::Yes);
    std::unique_ptr<DcpResponse> dcpResponse =
            stream->public_makeResponseFromItem(qi,
                                                SendCommitSyncWriteAs::Commit);

    /**
     * Create a DCP response and check that a new item is not created
     */
    auto mutProdResponse = dynamic_cast<MutationResponse*>(dcpResponse.get());
    ASSERT_EQ(qi.get(), mutProdResponse->getItem().get());
    EXPECT_EQ(keyAndValueMessageSize, dcpResponse->getMessageSize());
    destroy_dcp_stream();
}

/*
 * Test for a dcpResponse retrieved from a stream where IncludeValue and
 * IncludeXattrs are both Yes, however the document does not have any xattrs
 * and so the message size should equal the size of the value.
 */
TEST_P(StreamTest, test_keyAndValueMessageSize) {
    auto item = makeItemWithoutXattrs();
    auto keyAndValueMessageSize =
            MutationResponse::mutationBaseMsgBytes +
            item->getKey().makeDocKeyWithoutCollectionID().size() +
            item->getNBytes();
    queued_item qi(std::move(item));

    setup_dcp_stream(0, IncludeValue::Yes, IncludeXattrs::Yes);
    std::unique_ptr<DcpResponse> dcpResponse =
            stream->public_makeResponseFromItem(qi,
                                                SendCommitSyncWriteAs::Commit);

    /**
     * Create a DCP response and check that a new item is not created
     */
    auto mutProdResponse = dynamic_cast<MutationResponse*>(dcpResponse.get());
    ASSERT_EQ(qi.get(), mutProdResponse->getItem().get());
    EXPECT_EQ(keyAndValueMessageSize, dcpResponse->getMessageSize());
    destroy_dcp_stream();
}

/*
 * Test for a dcpResponse retrieved from a stream where IncludeValue is Yes and
 * IncludeXattrs is No, that the message size includes the size of only the
 * value (excluding the xattrs).
 */
TEST_P(StreamTest, test_keyAndValueExcludingXattrsMessageSize) {
    auto item = makeItemWithXattrs();
    auto root = const_cast<char*>(item->getData());
    cb::byte_buffer buffer{(uint8_t*)root, item->getValue()->valueSize()};
    auto sz = cb::xattr::get_body_offset(
            {reinterpret_cast<char*>(buffer.data()), buffer.size()});
    auto keyAndValueMessageSize =
            MutationResponse::mutationBaseMsgBytes +
            item->getKey().makeDocKeyWithoutCollectionID().size() +
            item->getNBytes() - sz;
    queued_item qi(std::move(item));

    setup_dcp_stream(0, IncludeValue::Yes, IncludeXattrs::No);
    std::unique_ptr<DcpResponse> dcpResponse =
            stream->public_makeResponseFromItem(qi,
                                                SendCommitSyncWriteAs::Commit);

    /**
     * Create a DCP response and check that a new item is created
     */
    auto mutProdResponse = dynamic_cast<MutationResponse*>(dcpResponse.get());
    ASSERT_NE(qi.get(), mutProdResponse->getItem().get());
    EXPECT_EQ(keyAndValueMessageSize, dcpResponse->getMessageSize());
    destroy_dcp_stream();
}

/*
 * Test for a dcpResponse retrieved from a stream where IncludeValue is Yes and
 * IncludeXattrs are No, and the document does not have any xattrs.  So again
 * the message size should equal the size of the value.
 */
TEST_P(StreamTest,
       test_keyAndValueExcludingXattrsAndNotContainXattrMessageSize) {
    auto item = makeItemWithoutXattrs();
    auto keyAndValueMessageSize =
            MutationResponse::mutationBaseMsgBytes +
            item->getKey().makeDocKeyWithoutCollectionID().size() +
            item->getNBytes();
    queued_item qi(std::move(item));

    setup_dcp_stream(0, IncludeValue::Yes, IncludeXattrs::No);
    std::unique_ptr<DcpResponse> dcpResponse =
            stream->public_makeResponseFromItem(qi,
                                                SendCommitSyncWriteAs::Commit);
    /**
     * Create a DCP response and check that a new item is not created
     */
    auto mutProdResponse = dynamic_cast<MutationResponse*>(dcpResponse.get());
    ASSERT_EQ(qi.get(), mutProdResponse->getItem().get());
    EXPECT_EQ(keyAndValueMessageSize, dcpResponse->getMessageSize());
    destroy_dcp_stream();
}

/*
 * Test for a dcpResponse retrieved from a stream where IncludeValue is No and
 * IncludeXattrs is Yes, that the message size includes the size of only the
 * xattrs (excluding the value).
 */
TEST_P(StreamTest, test_keyAndValueExcludingValueDataMessageSize) {
    auto item = makeItemWithXattrs();
    auto root = const_cast<char*>(item->getData());
    cb::byte_buffer buffer{(uint8_t*)root, item->getValue()->valueSize()};
    auto sz = cb::xattr::get_body_offset(
            {reinterpret_cast<char*>(buffer.data()), buffer.size()});
    auto keyAndValueMessageSize =
            MutationResponse::mutationBaseMsgBytes +
            item->getKey().makeDocKeyWithoutCollectionID().size() + sz;
    queued_item qi(std::move(item));

    setup_dcp_stream(0, IncludeValue::No, IncludeXattrs::Yes);
    std::unique_ptr<DcpResponse> dcpResponse =
            stream->public_makeResponseFromItem(qi,
                                                SendCommitSyncWriteAs::Commit);

    /**
     * Create a DCP response and check that a new item is created
     */
    auto mutProdResponse = dynamic_cast<MutationResponse*>(dcpResponse.get());
    ASSERT_NE(qi.get(), mutProdResponse->getItem().get());
    EXPECT_EQ(keyAndValueMessageSize, dcpResponse->getMessageSize());
    destroy_dcp_stream();
}

/*
 * Test for a dcpResponse retrieved from a stream where IncludeValue is
 * NoWithUnderlyingDatatype and IncludeXattrs is Yes, that the message size
 * includes the size of only the xattrs (excluding the value), and the
 * datatype is the same as the original tiem.
 */
TEST_P(StreamTest, test_keyAndValueExcludingValueWithDatatype) {
    auto item = makeItemWithXattrs();
    auto root = const_cast<char*>(item->getData());
    cb::byte_buffer buffer{(uint8_t*)root, item->getValue()->valueSize()};
    auto sz = cb::xattr::get_body_offset(
            {reinterpret_cast<char*>(buffer.data()), buffer.size()});
    auto keyAndValueMessageSize =
            MutationResponse::mutationBaseMsgBytes +
            item->getKey().makeDocKeyWithoutCollectionID().size() + sz;
    queued_item qi(std::move(item));

    setup_dcp_stream(
            0, IncludeValue::NoWithUnderlyingDatatype, IncludeXattrs::Yes);
    std::unique_ptr<DcpResponse> dcpResponse =
            stream->public_makeResponseFromItem(qi,
                                                SendCommitSyncWriteAs::Commit);

    /**
     * Create a DCP response and check that a new item is created
     */
    auto mutProdResponse = dynamic_cast<MutationResponse*>(dcpResponse.get());
    auto& responseItem = mutProdResponse->getItem();
    EXPECT_EQ(qi->getDataType(), responseItem->getDataType());
    EXPECT_EQ(keyAndValueMessageSize, dcpResponse->getMessageSize());
    destroy_dcp_stream();
}

/*
 * Test for a dcpResponse without XATTRS retrieved from a stream where
 * IncludeValue is NoWithUnderlyingDatatype and IncludeXattrs is Yes, that the
 * message size includes the size of only the key (excluding the value &
 * XATTRs), and the datatype is the same as the original item.
 */
TEST_P(StreamTest, test_keyAndValueWithoutXattrExcludingValueWithDatatype) {
    auto item = makeItemWithoutXattrs();
    auto root = const_cast<char*>(item->getData());
    cb::byte_buffer buffer{(uint8_t*)root, item->getValue()->valueSize()};
    auto keyAndValueMessageSize =
            MutationResponse::mutationBaseMsgBytes +
            item->getKey().makeDocKeyWithoutCollectionID().size();
    queued_item qi(std::move(item));

    setup_dcp_stream(
            0, IncludeValue::NoWithUnderlyingDatatype, IncludeXattrs::Yes);
    std::unique_ptr<DcpResponse> dcpResponse =
            stream->public_makeResponseFromItem(qi,
                                                SendCommitSyncWriteAs::Commit);

    /**
     * Create a DCP response and check that a new item is created
     */
    auto mutProdResponse = dynamic_cast<MutationResponse*>(dcpResponse.get());
    auto& responseItem = mutProdResponse->getItem();
    EXPECT_EQ(qi->getDataType(), responseItem->getDataType());
    EXPECT_EQ(keyAndValueMessageSize, dcpResponse->getMessageSize());
    destroy_dcp_stream();
}

/* MB-24159 - Test to confirm a dcp stream backfill from an ephemeral bucket
 * over a range which includes /no/ items doesn't cause the producer to
 * segfault.
 */

TEST_P(EphemeralStreamTest, backfillGetsNoItems) {
    setup_dcp_stream(0, IncludeValue::No, IncludeXattrs::No);
    store_item(vbid, "key", "value1");
    store_item(vbid, "key", "value2");

    auto evb = std::shared_ptr<EphemeralVBucket>(
            std::dynamic_pointer_cast<EphemeralVBucket>(vb0));
    DCPBackfillMemoryBuffered dcpbfm(evb, stream, 1, 1);
    dcpbfm.run();
    destroy_dcp_stream();
}

TEST_P(EphemeralStreamTest, bufferedMemoryBackfillPurgeGreaterThanStart) {
    setup_dcp_stream(0, IncludeValue::No, IncludeXattrs::No);
    auto evb = std::shared_ptr<EphemeralVBucket>(
            std::dynamic_pointer_cast<EphemeralVBucket>(vb0));

    // Force the purgeSeqno because it's easier than creating and
    // deleting items
    evb->setPurgeSeqno(3);

    // Backfill with start != 1 and start != end and start < purge
    DCPBackfillMemoryBuffered dcpbfm(evb, stream, 2, 4);
    dcpbfm.run();
    EXPECT_TRUE(stream->isDead());
}

/* Regression test for MB-17766 - ensure that when an ActiveStream is preparing
 * queued items to be sent out via a DCP consumer, that nextCheckpointItem()
 * doesn't incorrectly return false (meaning that there are no more checkpoint
 * items to send).
 */
TEST_P(StreamTest, test_mb17766) {
    // Add an item.
    store_item(vbid, "key", "value");

    setup_dcp_stream();

    // Should start with nextCheckpointItem() returning true.
    EXPECT_TRUE(stream->public_nextCheckpointItem())
            << "nextCheckpointItem() should initially be true.";

    // Get the set of outstanding items
    auto items = stream->public_getOutstandingItems(*vb0);

    // REGRESSION CHECK: nextCheckpointItem() should still return true
    EXPECT_TRUE(stream->public_nextCheckpointItem())
            << "nextCheckpointItem() after getting outstanding items should be "
               "true.";

    // Process the set of items
    stream->public_processItems(items);

    // Should finish with nextCheckpointItem() returning false.
    EXPECT_FALSE(stream->public_nextCheckpointItem())
            << "nextCheckpointItem() after processing items should be false.";
    destroy_dcp_stream();
}

// Check that the items remaining statistic is accurate and is unaffected
// by de-duplication.
TEST_P(StreamTest, MB17653_ItemsRemaining) {
    auto& manager =
            *(engine->getKVBucket()->getVBucket(vbid)->checkpointManager);

    ASSERT_EQ(0, manager.getNumOpenChkItems());

    // Create 10 mutations to the same key which, while increasing the high
    // seqno by 10 will result in de-duplication and hence only one actual
    // mutation being added to the checkpoint items.
    const int set_op_count = 10;
    for (unsigned int ii = 0; ii < set_op_count; ii++) {
        store_item(vbid, "key", "value");
    }

    ASSERT_EQ(1, manager.getNumOpenChkItems())
            << "Expected 1 items after population (set)";

    setup_dcp_stream();

    // Should start with one item remaining.
    EXPECT_EQ(1, stream->getItemsRemaining())
            << "Unexpected initial stream item count";

    // Populate the streams' ready queue with items from the checkpoint,
    // advancing the streams' cursor. Should result in no change in items
    // remaining (they still haven't been send out of the stream).
    stream->nextCheckpointItemTask();
    EXPECT_EQ(1, stream->getItemsRemaining())
            << "Mismatch after moving items to ready queue";

    // Add another mutation. As we have already iterated over all checkpoint
    // items and put into the streams' ready queue, de-duplication of this new
    // mutation (from the point of view of the stream) isn't possible, so items
    // remaining should increase by one.
    store_item(vbid, "key", "value");
    EXPECT_EQ(2, stream->getItemsRemaining())
            << "Mismatch after populating readyQ and storing 1 more item";

    // Now actually drain the items from the readyQ and see how many we
    // received, excluding meta items. This will result in all but one of the
    // checkpoint items (the one we added just above) being drained.
    std::unique_ptr<DcpResponse> response(stream->public_nextQueuedItem());
    ASSERT_NE(nullptr, response);
    EXPECT_TRUE(response->isMetaEvent()) << "Expected 1st item to be meta";

    response = stream->public_nextQueuedItem();
    ASSERT_NE(nullptr, response);
    EXPECT_FALSE(response->isMetaEvent()) << "Expected 2nd item to be non-meta";

    response = stream->public_nextQueuedItem();
    EXPECT_EQ(nullptr, response) << "Expected there to not be a 3rd item.";

    EXPECT_EQ(1, stream->getItemsRemaining()) << "Expected to have 1 item "
                                                 "remaining (in checkpoint) "
                                                 "after draining readyQ";

    // Add another 10 mutations on a different key. This should only result in
    // us having one more item (not 10) due to de-duplication in
    // checkpoints.
    for (unsigned int ii = 0; ii < set_op_count; ii++) {
        store_item(vbid, "key_2", "value");
    }

    EXPECT_EQ(2, stream->getItemsRemaining())
            << "Expected two items after adding 1 more to existing checkpoint";

    // Copy items into readyQ a second time, and drain readyQ so we should
    // have no items left.
    stream->nextCheckpointItemTask();
    do {
        response = stream->public_nextQueuedItem();
    } while (response);
    EXPECT_EQ(0, stream->getItemsRemaining()) << "Should have 0 items "
                                                 "remaining after advancing "
                                                 "cursor and draining readyQ";
    destroy_dcp_stream();
}

/* Stream items from a DCP backfill */
TEST_P(StreamTest, BackfillOnly) {
    /* Add 3 items */
    const size_t numItems = 3;
    addItemsAndRemoveCheckpoint(numItems);

    /* Set up a DCP stream for the backfill */
    setup_dcp_stream();

    /* We want the backfill task to run in a background thread */
    ExecutorPool::get()->setNumAuxIO(1);
    stream->transitionStateToBackfilling();

    // MB-27199: Just stir things up by doing some front-end ops whilst
    // backfilling. This would trigger a number of TSAN warnings
    std::thread thr([this]() {
        int i = 0;
        while (i < 100) {
            engine->getAndTouchInner(cookie, makeStoredDocKey("key1"), vbid, i);
            i++;
        }
    });

    // Ensure all GATs are done before evaluating the stream below
    thr.join();

    // Wait for the backfill task to have pushed all items to the Stream::readyQ
    // Note: we expect 1 SnapshotMarker + numItems in the readyQ
    // Note: we need to access the readyQ under streamLock while the backfill
    //     task is running
    std::chrono::microseconds uSleepTime(128);
    while (stream->public_readyQSize() < numItems + 1) {
        uSleepTime = decayingSleep(uSleepTime);
    }

    // Check the content of readyQ
    auto front = stream->public_nextQueuedItem();
    EXPECT_EQ(DcpResponse::Event::SnapshotMarker, front->getEvent());
    auto snapMarker = dynamic_cast<SnapshotMarker&>(*front);
    while (stream->public_readyQSize() > 0) {
        auto item = stream->public_nextQueuedItem();
        EXPECT_EQ(DcpResponse::Event::Mutation, item->getEvent());
        auto seqno = item->getBySeqno().value();
        EXPECT_GE(seqno, snapMarker.getStartSeqno());
        EXPECT_LE(seqno, snapMarker.getEndSeqno());
    }

    // Check that backfill stats have been updated correctly
    EXPECT_EQ(numItems, stream->getNumBackfillItems());
    EXPECT_EQ(numItems, *stream->getNumBackfillItemsRemaining());

    destroy_dcp_stream();
}

/* Negative test case that checks whether the stream gracefully goes to
   'dead' state upon disk backfill failure */
TEST_P(StreamTest, DiskBackfillFail) {
    if (bucketType == "ephemeral") {
        /* Ephemeral buckets don't do disk backfill */
        return;
    }

    /* Add 3 items */
    int numItems = 3;
    addItemsAndRemoveCheckpoint(numItems);

    /* Delete the vb file so that the backfill would fail */
    engine->getKVBucket()->getRWUnderlying(vbid)->delVBucket(vbid,
                                                             /* file rev */ 1);

    /* Set up a DCP stream for the backfill */
    setup_dcp_stream();

    /* Run the backfill task in a background thread */
    ExecutorPool::get()->setNumAuxIO(1);

    /* Wait for the backfill task to fail and stream to transition to dead
       state */
    {
        std::chrono::microseconds uSleepTime(128);
        while (stream->isActive()) {
            uSleepTime = decayingSleep(uSleepTime);
        }
    }

    destroy_dcp_stream();
}

/* Stream items from a DCP backfill with very small backfill buffer.
   However small the backfill buffer is, backfill must not stop, it must
   proceed to completion eventually */
TEST_P(StreamTest, BackfillSmallBuffer) {
    if (bucketType == "ephemeral") {
        /* Ephemeral buckets is not memory managed for now. Will be memory
           managed soon and then this test will be enabled */
        return;
    }

    /* Add 2 items */
    uint64_t numItems = 2;
    addItemsAndRemoveCheckpoint(numItems);

    /* Set up a DCP stream for the backfill */
    setup_dcp_stream();

    /* set the DCP backfill buffer size to a value that is smaller than the
       size of a mutation */
    producer->setBackfillBufferSize(1);

    /* We want the backfill task to run in a background thread */
    ExecutorPool::get()->setNumAuxIO(1);
    stream->transitionStateToBackfilling();

    /* Backfill can only read 1 as its buffer will become full after that */
    {
        std::chrono::microseconds uSleepTime(128);
        while ((numItems - 1) != stream->getLastBackfilledSeqno()) {
            uSleepTime = decayingSleep(uSleepTime);
        }
    }

    /* Consume the backfill item(s) */
    stream->consumeBackfillItems(/*snapshot*/ 1 + /*mutation*/ 1);

    /* We should see that buffer full status must be false as we have read
       the item in the backfill buffer */
    EXPECT_FALSE(producer->getBackfillBufferFullStatus());

    /* Finish up with the backilling of the remaining item */
    {
        std::chrono::microseconds uSleepTime(128);
        while (numItems != stream->getLastReadSeqno()) {
            uSleepTime = decayingSleep(uSleepTime);
        }
    }

    /* Read the other item */
    stream->consumeBackfillItems(1);
    destroy_dcp_stream();
}

/* Checks that DCP backfill in Ephemeral buckets does not have duplicates in
 a snaphsot */
TEST_P(EphemeralStreamTest, EphemeralBackfillSnapshotHasNoDuplicates) {
    auto* evb = dynamic_cast<EphemeralVBucket*>(vb0.get());

    /* Add 4 items */
    const int numItems = 4;
    for (int i = 0; i < numItems; ++i) {
        std::string key("key" + std::to_string(i));
        store_item(vbid, key, "value");
    }

    /* Update "key1" before range read cursors are on vb */
    store_item(vbid, "key1", "value1");

    /* Add fake range read cursor on vb and update items */
    {
        auto itr = evb->makeRangeIterator(/*isBackfill*/ true);
        /* update 'key2' and 'key3' */
        store_item(vbid, "key2", "value1");
        store_item(vbid, "key3", "value1");
    }

    /* update key2 once again with a range iterator again so that it has 2 stale
     values */
    {
        auto itr = evb->makeRangeIterator(/*isBackfill*/ true);
        /* update 'key2' */
        store_item(vbid, "key2", "value1");
    }

    removeCheckpoint(numItems);

    /* Set up a DCP stream for the backfill */
    setup_dcp_stream();

    /* We want the backfill task to run in a background thread */
    ExecutorPool::get()->setNumAuxIO(1);

    // transitionStateToBackfilling should set isBackfillTaskRunning to true
    // which will not be reset until the task finishes which we will use to
    // block this thread.
    stream->transitionStateToBackfilling();

    /* Wait for the backfill task to complete */
    {
        std::chrono::microseconds uSleepTime(128);
        while (stream->public_isBackfillTaskRunning()) {
            uSleepTime = decayingSleep(uSleepTime);
        }
    }

    /* Verify that only 4 items are read in the backfill (no duplicates) */
    EXPECT_EQ(numItems, stream->getNumBackfillItems());

    destroy_dcp_stream();
}

TEST_P(StreamTest, CursorDroppingBasicBackfillState) {
    /* Add 2 items; we need this to keep stream in backfill state */
    const uint64_t numItems = 2;
    addItemsAndRemoveCheckpoint(numItems);

    /* Set up a DCP stream */
    setup_dcp_stream();

    /* Transition stream to backfill state and expect cursor dropping call to
       succeed */
    stream->transitionStateToBackfilling();
    EXPECT_TRUE(stream->public_handleSlowStream());

    /* Run the backfill task in background thread to run so that it can
       complete/cancel itself */
    ExecutorPool::get()->setNumAuxIO(1);
    /* Finish up with the backilling of the remaining item */
    {
        std::chrono::microseconds uSleepTime(128);
        while (numItems != stream->getLastReadSeqno()) {
            uSleepTime = decayingSleep(uSleepTime);
        }
    }
    destroy_dcp_stream();
}

/*
 * Tests that when a cursor is dropped the associated stream's pointer
 * to the cursor is set to nullptr.
 */
TEST_P(StreamTest, MB_32329CursorDroppingResetCursor) {
    /* Add 2 items; we need this to keep stream in backfill state */
    const uint64_t numItems = 2;
    addItemsAndRemoveCheckpoint(numItems);

    /* Set up a DCP stream */
    setup_dcp_stream();

    /* Transition stream to backfill state and expect cursor dropping call to
       succeed */
    stream->transitionStateToBackfilling();

    /*
     * Increase the use_count of the cursor shared pointer, this replicates
     * the behaviour of the ClosedUnrefCheckpointRemoverTask (see
     * cursorDroppingIfNeeded) which calls lock() on the cursor before
     * calling DcpConnMap::handleSlowStream.
     */
    auto cursorSP = stream->getCursor().lock();
    /*
     * The cursor shared_ptr has a reference count of 2. One is from the
     * reference from the cursor map, the other is the reference from taking
     * the lock (in the code above).
     */
    ASSERT_EQ(2, cursorSP.use_count());

    ASSERT_TRUE(stream->public_handleSlowStream());
    /*
     * The cursor should now be removed from the map and therefore the
     * reference count should have reduced to 1.
     */
    ASSERT_EQ(1, cursorSP.use_count());

    /*
     * Key part of the test to check that even though the cursor has a
     * reference count of 1, the dcp stream's pointer to the cursor has
     * now been set to nullptr, as it has been removed from the cursor map.
     */
    EXPECT_EQ(nullptr, stream->getCursor().lock());

    /* Run the backfill task in background thread to run so that it can
       complete/cancel itself */
    ExecutorPool::get()->setNumAuxIO(1);
    /* Finish up with the backilling of the remaining item */
    {
        std::chrono::microseconds uSleepTime(128);
        while (numItems != stream->getLastReadSeqno()) {
            uSleepTime = decayingSleep(uSleepTime);
        }
    }
    destroy_dcp_stream();
}

TEST_P(StreamTest, CursorDroppingBasicInMemoryState) {
    /* Set up a DCP stream */
    setup_dcp_stream();

    /* Transition stream to in-memory state and expect cursor dropping call to
       succeed */
    EXPECT_TRUE(stream->public_handleSlowStream());
    destroy_dcp_stream();
}

TEST_P(StreamTest, CursorDroppingBasicNotAllowedStates) {
    /* Set up a DCP stream */
    setup_dcp_stream(DCP_ADD_STREAM_FLAG_TAKEOVER);

    /* Transition stream to takeoverSend state and expect cursor dropping call
       to fail */
    stream->transitionStateToTakeoverSend();
    EXPECT_FALSE(stream->public_handleSlowStream());

    /* Transition stream to takeoverWait state and expect cursor dropping call
       to fail */
    stream->transitionStateToTakeoverWait();
    EXPECT_FALSE(stream->public_handleSlowStream());

    /* Transition stream to takeoverSend state and expect cursor dropping call
       to fail */
    stream->transitionStateToTakeoverDead();
    EXPECT_FALSE(stream->public_handleSlowStream());
    destroy_dcp_stream();
}

TEST_P(StreamTest, RollbackDueToPurge) {
    setup_dcp_stream(0, IncludeValue::No, IncludeXattrs::No);

    /* Store 4 items */
    const int numItems = 4;
    for (int i = 0; i <= numItems; ++i) {
        store_item(vbid, std::string("key" + std::to_string(i)), "value");
    }
    uint64_t vbUuid = vb0->failovers->getLatestUUID();
    auto result = doStreamRequest(*producer,
                                  numItems - 2,
                                  numItems,
                                  numItems - 2,
                                  numItems - 2,
                                  vbUuid);
    EXPECT_EQ(ENGINE_SUCCESS, result.status);
    EXPECT_EQ(ENGINE_SUCCESS,
              producer->closeStream(/*opaque*/ 0, vb0->getId()));

    /* Set a start_seqno > purge_seqno > snap_start_seqno */
    engine->getKVBucket()->getLockedVBucket(vbid)->setPurgeSeqno(numItems - 3);

    /* We don't expect a rollback for this */
    result = doStreamRequest(
            *producer, numItems - 2, numItems, 0, numItems - 2, vbUuid);
    EXPECT_EQ(ENGINE_SUCCESS, result.status);
    EXPECT_EQ(ENGINE_SUCCESS,
              producer->closeStream(/*opaque*/ 0, vb0->getId()));

    /* Set a purge_seqno > start_seqno */
    engine->getKVBucket()->getLockedVBucket(vbid)->setPurgeSeqno(numItems - 1);

    /* Now we expect a rollback to 0 */
    result = doStreamRequest(
            *producer, numItems - 2, numItems, 0, numItems - 2, vbUuid);
    EXPECT_EQ(ENGINE_ROLLBACK, result.status);
    EXPECT_EQ(0, result.rollbackSeqno);
    destroy_dcp_stream();
}

/*
 * Test to ensure that when a streamRequest is made to a dead vbucket, we
 * (1) return not my vbucket.
 * (2) do not invoke the callback function (which is passed as parameter).
 * The reason we don't want to invoke the callback function is that it will
 * invoke mcbp_response_handler and so generate a response (ENGINE_SUCCESS) and
 * then when we continue the execution of the streamRequest function we generate
 * a second response (ENGINE_NOT_MY_VBUCKET).
 */
TEST_P(StreamTest, MB_25820_callback_not_invoked_on_dead_vb_stream_request) {
    setup_dcp_stream(0, IncludeValue::No, IncludeXattrs::No);
    ASSERT_EQ(ENGINE_SUCCESS,
              engine->getKVBucket()->setVBucketState(
                      vbid, vbucket_state_dead, {}, TransferVB::Yes));
    uint64_t vbUuid = vb0->failovers->getLatestUUID();
    // Given the vbucket state is dead we should return not my vbucket.
    EXPECT_EQ(ENGINE_NOT_MY_VBUCKET,
              doStreamRequest(*producer, 0, 0, 0, 0, vbUuid).status);
    // The callback function past to streamRequest should not be invoked.
    ASSERT_EQ(0, callbackCount);
}

// Test the compression control success case
TEST_P(StreamTest, validate_compression_control_message_allowed) {
    // For success enable the snappy datatype on the connection
    mock_set_datatype_support(cookie, PROTOCOL_BINARY_DATATYPE_SNAPPY);
    setup_dcp_stream();
    std::string compressCtrlMsg("force_value_compression");
    std::string compressCtrlValue("true");
    EXPECT_TRUE(producer->isCompressionEnabled());

    // Sending a control message after enabling SNAPPY should succeed
    EXPECT_EQ(ENGINE_SUCCESS,
              producer->control(0, compressCtrlMsg, compressCtrlValue));
    destroy_dcp_stream();
}

// Test that ActiveStream::processItems correctly encodes a Snapshot marker
// (with CHK flag set) when processItems() is called with a single
// checkpoint_start item.
TEST_P(StreamTest, ProcessItemsSingleCheckpointStart) {
    setup_dcp_stream();

    // Setup - put a single checkpoint_start item into a vector to be passed
    // to ActiveStream::processItems()
    ActiveStream::OutstandingItemsResult result;
    result.items.push_back(queued_item(new Item(makeStoredDocKey("start"),
                                                vbid,
                                                queue_op::checkpoint_start,
                                                2,
                                                1)));

    // Test - call processItems() twice: once with a single checkpoint_start
    // item, then with a single mutation.
    // (We need the single mutation to actually cause a SnapshotMarker to be
    // generated, as SnapshotMarkers cannot represent an empty snapshot).
    stream->public_processItems(result);

    result.items.clear();
    auto mutation = makeCommittedItem(makeStoredDocKey("mutation"), "value");
    mutation->setBySeqno(2);
    result.items.push_back(mutation);
    stream->public_processItems(result);

    // Validate - check that we have two items in the readyQ (SnapshotMarker &
    // DcpMutation), and that the SnapshotMarker is correctly encoded (should
    // have CHK flag set).
    const auto& readyQ = stream->public_readyQ();
    ASSERT_EQ(2, readyQ.size());
    ASSERT_EQ(DcpResponse::Event::SnapshotMarker, readyQ.front()->getEvent());
    auto& snapMarker = dynamic_cast<SnapshotMarker&>(*readyQ.front());
    EXPECT_EQ(MARKER_FLAG_MEMORY | MARKER_FLAG_CHK, snapMarker.getFlags());

    EXPECT_EQ(DcpResponse::Event::Mutation, readyQ.back()->getEvent());
}

// Variation on ProcessItemsSingleCheckpointStart - test that
// ActiveStream::processItems correctly encodes a Snapshot marker (with CHK
// flag set) when processItems() is called with multiple items but
// checkpoint_start item is the last item in the batch.
TEST_P(StreamTest, ProcessItemsCheckpointStartIsLastItem) {
    setup_dcp_stream();

    // Setup - Create and discard the initial in-memory snapshot (it always has
    // the CKPT flag set, we just want to ignore this first one as are
    // testing behaviour of subsequent checkpoints).
    ActiveStream::OutstandingItemsResult result;
    result.items.emplace_back(new Item(
            makeStoredDocKey("start"), vbid, queue_op::checkpoint_start, 1, 9));
    auto dummy = makeCommittedItem(makeStoredDocKey("ignore"), "value");
    dummy->setBySeqno(9);
    result.items.push_back(dummy);
    result.items.emplace_back(new Item(
            makeStoredDocKey("end"), vbid, queue_op::checkpoint_end, 1, 9));
    stream->public_processItems(result);
    result.items.clear();
    stream->public_popFromReadyQ();
    stream->public_popFromReadyQ();

    // Setup - call ActiveStream::processItems() with the end of one checkpoint
    // and the beginning of the next:
    //     muatation, checkpoint_end, checkpoint_start
    auto mutation1 = makeCommittedItem(makeStoredDocKey("M1"), "value");
    mutation1->setBySeqno(10);
    result.items.push_back(mutation1);
    result.items.push_back(queued_item(new Item(makeStoredDocKey("end"),
                                                vbid,
                                                queue_op::checkpoint_end,
                                                1,
                                                /*seqno*/ 10)));
    result.items.push_back(queued_item(new Item(makeStoredDocKey("start"),
                                                vbid,
                                                queue_op::checkpoint_start,
                                                2,
                                                /*seqno*/ 11)));

    // Test - call processItems() twice: once with the items above, then with
    // a single mutation.
    stream->public_processItems(result);

    result.items.clear();
    auto mutation2 = makeCommittedItem(makeStoredDocKey("M2"), "value");
    mutation2->setBySeqno(11);
    result.items.push_back(mutation2);
    stream->public_processItems(result);

    // Validate - check that we have four items in the readyQ with the correct
    // state:
    //    1. SnapshotMarker(10,10)
    //    2. Mutation(M1, 10)
    //    3. SnapshotMarker(11, 11, CHK)
    //    4. Mutation(M2, 11)
    const auto& readyQ = stream->public_readyQ();
    ASSERT_EQ(4, readyQ.size());

    // First snapshotMarker should be for seqno 10 and _not_ have the CHK flag
    // set.
    ASSERT_EQ(DcpResponse::Event::SnapshotMarker, readyQ.front()->getEvent());
    auto& snapMarker1 = dynamic_cast<SnapshotMarker&>(*readyQ.front());
    EXPECT_EQ(MARKER_FLAG_MEMORY, snapMarker1.getFlags());
    // Don't care about startSeqno for this snapshot...
    EXPECT_EQ(10, snapMarker1.getEndSeqno());

    stream->public_nextQueuedItem();
    EXPECT_EQ(DcpResponse::Event::Mutation, readyQ.front()->getEvent());

    // Second snapshotMarker should be for seqno 11 and have the CHK flag set.
    stream->public_nextQueuedItem();
    ASSERT_EQ(DcpResponse::Event::SnapshotMarker, readyQ.front()->getEvent());
    auto& snapMarker2 = dynamic_cast<SnapshotMarker&>(*readyQ.front());
    EXPECT_EQ(MARKER_FLAG_MEMORY | MARKER_FLAG_CHK, snapMarker2.getFlags());
    EXPECT_EQ(11, snapMarker2.getStartSeqno());
    EXPECT_EQ(11, snapMarker2.getEndSeqno());

    stream->public_nextQueuedItem();
    EXPECT_EQ(DcpResponse::Event::Mutation, readyQ.front()->getEvent());
}

TEST_P(StreamTest, ProducerReceivesSeqnoAckForErasedStream) {
    create_dcp_producer(0, /*flags*/
                        IncludeValue::Yes,
                        IncludeXattrs::Yes,
                        {{"send_stream_end_on_client_close_stream", "true"},
                         {"enable_sync_writes", "true"},
                         {"consumer_name", "replica1"}});

    // Need to do a stream request to put the stream in the producers map
    ASSERT_EQ(ENGINE_SUCCESS, doStreamRequest(*producer).status);

    // Close the stream to start the removal process
    EXPECT_EQ(ENGINE_SUCCESS, producer->closeStream(0 /*opaque*/, vbid));

    // Stream should still exist, but should be dead
    auto stream = producer->findStream(vbid);
    EXPECT_TRUE(stream);
    EXPECT_FALSE(stream->isActive());

    // Step the stream on, this should remove the stream from the producer's
    // StreamsMap
    MockDcpMessageProducers producers;
    EXPECT_EQ(ENGINE_SUCCESS, producer->step(producers));
    EXPECT_EQ(cb::mcbp::ClientOpcode::DcpStreamEnd, producers.last_op);

    // Stream should no longer exist in the map
    EXPECT_FALSE(producer->findStream(vbid));

    EXPECT_EQ(ENGINE_SUCCESS,
              producer->seqno_acknowledged(
                      0 /*opaque*/, vbid, 1 /*prepareSeqno*/));
}

MATCHER_P(HasOperation, op, "") {
    return arg.getOperation() == op;
}

/**
 * Regression test for MB-38356 - if a DCP consumer sends a stream request for
 * a Vbid which it is already streaming, then the second request should fail,
 * leaving the first stream as it was.
 * (In the case of MB-38356 the first stream incorrectly lost it's cursor).
 */
TEST_P(StreamTest, MB38356_DuplicateStreamRequest) {
    setup_dcp_stream(0, IncludeValue::No, IncludeXattrs::No);
    ASSERT_EQ(ENGINE_SUCCESS, doStreamRequest(*producer).status);

    // Second request to same vbid should fail.
    EXPECT_EQ(ENGINE_KEY_EEXISTS, doStreamRequest(*producer).status);

    // Original stream should still be established and allow items to be
    // streamed.
    auto stream = producer->findStream(vbid);
    ASSERT_TRUE(stream);
    const auto cursor = stream->getCursor();
    EXPECT_TRUE(cursor.lock());
    auto& vb = *engine->getVBucket(vbid);
    auto& cm = *vb.checkpointManager;
    std::vector<queued_item> qis;
    cm.getItemsForCursor(
            cursor.lock().get(), qis, std::numeric_limits<uint64_t>::max());
    // Copy to plain Item vector to aid in checking expected value.
    std::vector<Item> items;
    std::transform(qis.begin(),
                   qis.end(),
                   std::back_inserter(items),
                   [](const auto& rcptr) { return *rcptr; });

    EXPECT_THAT(items,
                ElementsAre(HasOperation(queue_op::checkpoint_start),
                            HasOperation(queue_op::set_vbucket_state)));

    destroy_dcp_stream();
}

class CacheCallbackTest : public StreamTest {
protected:
    void SetUp() override {
        StreamTest::SetUp();
        store_item(vbid, key, "value");

        /* Create new checkpoint so that we can remove the current checkpoint
         * and force a backfill in the DCP stream */
        CheckpointManager& ckpt_mgr = *vb0->checkpointManager;
        ckpt_mgr.createNewCheckpoint();

        /* Wait for removal of the old checkpoint, this also would imply that
         * the items are persisted (in case of persistent buckets) */
        {
            bool new_ckpt_created;
            std::chrono::microseconds uSleepTime(128);
            while (numItems != ckpt_mgr.removeClosedUnrefCheckpoints(
                                       *vb0, new_ckpt_created)) {
                uSleepTime = decayingSleep(uSleepTime);
            }
        }

        /* Set up a DCP stream for the backfill */
        setup_dcp_stream();
    }

    void TearDown() override {
        producer->closeAllStreams();
        StreamTest::TearDown();
    }

    const size_t numItems = 1;
    const std::string key = "key";
    const DiskDocKey diskKey = makeDiskDocKey(key);
};

/*
 * Tests the callback member function of the CacheCallback class.  This
 * particular test should result in the CacheCallback having a status of
 * ENGINE_KEY_EEXISTS.
 */
TEST_P(CacheCallbackTest, CacheCallback_key_eexists) {
    CacheCallback callback(*engine->getKVBucket(), stream);

    stream->transitionStateToBackfilling();
    CacheLookup lookup(diskKey, /*BySeqno*/ 1, vbid);
    callback.callback(lookup);

    /* Invoking callback should result in backfillReceived being called on
     * activeStream, which should return true and hence set the callback status
     * to ENGINE_KEY_EEXISTS.
     */
    EXPECT_EQ(ENGINE_KEY_EEXISTS, callback.getStatus());

    /* Verify that the item is read in the backfill */
    EXPECT_EQ(numItems, stream->getNumBackfillItems());

    /* Verify have the backfill item sitting in the readyQ */
    EXPECT_EQ(numItems, stream->public_readyQ().size());
}

/*
 * Tests the callback member function of the CacheCallback class.  This
 * particular test should result in the CacheCallback having a status of
 * ENGINE_SUCCESS.
 */
TEST_P(CacheCallbackTest, CacheCallback_engine_success) {
    CacheCallback callback(*engine->getKVBucket(), stream);

    stream->transitionStateToBackfilling();
    // Passing in wrong BySeqno - should be 1, but passing in 0
    CacheLookup lookup(diskKey, /*BySeqno*/ 0, vbid);
    callback.callback(lookup);

    /* Invoking callback should result in backfillReceived NOT being called on
     * activeStream, and hence the callback status should be set to
     * ENGINE_SUCCESS.
     */
    EXPECT_EQ(ENGINE_SUCCESS, callback.getStatus());

    /* Verify that the item is not read in the backfill */
    EXPECT_EQ(0, stream->getNumBackfillItems());

    /* Verify do not have the backfill item sitting in the readyQ */
    EXPECT_EQ(0, stream->public_readyQ().size());
}

/*
 * Tests the callback member function of the CacheCallback class.  Due to the
 * key being evicted the test should result in the CacheCallback having a status
 * of ENGINE_SUCCESS.
 */
TEST_P(CacheCallbackTest, CacheCallback_engine_success_not_resident) {
    if (bucketType == "ephemeral") {
        /* The test relies on being able to evict a key from memory.
         * Eviction is not supported with empherial buckets.
         */
        return;
    }
    CacheCallback callback(*engine->getKVBucket(), stream);

    stream->transitionStateToBackfilling();
    CacheLookup lookup(diskKey, /*BySeqno*/ 1, vbid);
    // Make the key non-resident by evicting the key
    const char* msg;
    engine->getKVBucket()->evictKey(diskKey.getDocKey(), vbid, &msg);
    callback.callback(lookup);

    /* With the key evicted, invoking callback should result in backfillReceived
     * NOT being called on activeStream, and hence the callback status should be
     * set to ENGINE_SUCCESS
     */
    EXPECT_EQ(ENGINE_SUCCESS, callback.getStatus());

    /* Verify that the item is not read in the backfill */
    EXPECT_EQ(0, stream->getNumBackfillItems());

    /* Verify do not have the backfill item sitting in the readyQ */
    EXPECT_EQ(0, stream->public_readyQ().size());
}

/*
 * Tests the callback member function of the CacheCallback class.  This
 * particular test should result in the CacheCallback having a status of
 * ENGINE_ENOMEM.
 */
TEST_P(CacheCallbackTest, CacheCallback_engine_enomem) {
    /*
     * Ensure that DcpProducer::recordBackfillManagerBytesRead returns false
     * by setting the backfill buffer size to zero, and then setting bytes read
     * to one.
     */
    producer->setBackfillBufferSize(0);
    producer->setBackfillBufferBytesRead(1);

    CacheCallback callback(*engine->getKVBucket(), stream);

    stream->transitionStateToBackfilling();
    CacheLookup lookup(diskKey, /*BySeqno*/ 1, vbid);
    callback.callback(lookup);

    /* Invoking callback should result in backfillReceived being called on
     * activeStream, which should return false (due to
     * DcpProducer::recordBackfillManagerBytesRead returning false), and hence
     * set the callback status to ENGINE_ENOMEM.
     */
    EXPECT_EQ(ENGINE_ENOMEM, callback.getStatus());

    /* Verify that the item is not read in the backfill */
    EXPECT_EQ(0, stream->getNumBackfillItems());

    /* Verify do not have the backfill item sitting in the readyQ */
    EXPECT_EQ(0, stream->public_readyQ().size());
}

// Test cases which run in both Full and Value eviction
INSTANTIATE_TEST_SUITE_P(PersistentAndEphemeral,
                         StreamTest,
                         ::testing::Values("persistent", "ephemeral"),
                         [](const ::testing::TestParamInfo<std::string>& info) {
                             return info.param;
                         });

// Ephemeral only
INSTANTIATE_TEST_SUITE_P(Ephemeral,
                         EphemeralStreamTest,
                         ::testing::Values("ephemeral"),
                         [](const ::testing::TestParamInfo<std::string>& info) {
                             return info.param;
                         });

// Test cases which run in both Full and Value eviction
INSTANTIATE_TEST_SUITE_P(PersistentAndEphemeral,
                         CacheCallbackTest,
                         ::testing::Values("persistent", "ephemeral"),
                         [](const ::testing::TestParamInfo<std::string>& info) {
                             return info.param;
                         });

void SingleThreadedActiveStreamTest::SetUp() {
    STParameterizedBucketTest::SetUp();
    setVBucketStateAndRunPersistTask(vbid, vbucket_state_active);
    setupProducer();
}

void SingleThreadedActiveStreamTest::TearDown() {
    stream.reset();
    producer.reset();
    STParameterizedBucketTest::TearDown();
}

void SingleThreadedActiveStreamTest::startCheckpointTask() {
    if (!producer->getCheckpointSnapshotTask()) {
        producer->createCheckpointProcessorTask();
        producer->scheduleCheckpointProcessorTask();
    }
}

void SingleThreadedActiveStreamTest::setupProducer(
        const std::vector<std::pair<std::string, std::string>>& controls,
        bool startCheckpointProcessorTask) {
    uint32_t flags = 0;

    // We don't set the startTask flag here because we will create the task
    // manually. We do this because the producer actually creates the task on
    // StreamRequest which we do not do because we want a MockActiveStream.
    producer = std::make_shared<MockDcpProducer>(*engine,
                                                 cookie,
                                                 "test_producer->test_consumer",
                                                 flags,
                                                 false /*startTask*/);

    if (startCheckpointProcessorTask) {
        startCheckpointTask();
    }

    for (const auto& c : controls) {
        EXPECT_EQ(ENGINE_SUCCESS,
                  producer->control(0 /*opaque*/, c.first, c.second));
    }

    auto vb = engine->getVBucket(vbid);

    stream = std::make_shared<MockActiveStream>(
            engine.get(), producer, flags, 0 /*opaque*/, *vb);

    stream->setActive();
}

MutationStatus SingleThreadedActiveStreamTest::public_processSet(
        VBucket& vb, Item& item, const VBQueueItemCtx& ctx) {
    auto htRes = vb.ht.findForUpdate(item.getKey());
    auto* v = htRes.selectSVToModify(item);
    return vb
            .processSet(htRes,
                        v,
                        item,
                        0 /*cas*/,
                        true /*allowExisting*/,
                        false /*hasMetadata*/,
                        ctx,
                        {/*no predicate*/})
            .first;
}

void SingleThreadedActiveStreamTest::recreateProducerAndStream(VBucket& vb,
                                                               uint32_t flags) {
    producer = std::make_shared<MockDcpProducer>(*engine,
                                                 cookie,
                                                 "test_producer->test_consumer",
                                                 flags,
                                                 false /*startTask*/);
    producer->setSyncReplication(SyncReplication::SyncReplication);
    recreateStream(vb, true /*enforceProducerFlags*/);
}

void SingleThreadedActiveStreamTest::recreateStream(VBucket& vb,
                                                    bool enforceProducerFlags) {
    if (enforceProducerFlags) {
        stream = producer->mockActiveStreamRequest(
                0 /*flags*/,
                0 /*opaque*/,
                vb,
                0 /*st_seqno*/,
                ~0 /*en_seqno*/,
                0x0 /*vb_uuid*/,
                0 /*snap_start_seqno*/,
                ~0 /*snap_end_seqno*/,
                producer->public_getIncludeValue(),
                producer->public_getIncludeXattrs(),
                producer->public_getIncludeDeletedUserXattrs());
    } else {
        stream = producer->mockActiveStreamRequest(0 /*flags*/,
                                                   0 /*opaque*/,
                                                   vb,
                                                   0 /*st_seqno*/,
                                                   ~0 /*en_seqno*/,
                                                   0x0 /*vb_uuid*/,
                                                   0 /*snap_start_seqno*/,
                                                   ~0 /*snap_end_seqno*/);
    }
}

void SingleThreadedPassiveStreamTest::SetUp() {
    STParameterizedBucketTest::SetUp();

    setVBucketStateAndRunPersistTask(vbid, vbucket_state_replica);

    setupConsumerAndPassiveStream();
}

void SingleThreadedPassiveStreamTest::TearDown() {
    ASSERT_NE(ENGINE_DISCONNECT, consumer->closeStream(0 /*opaque*/, vbid));
    consumer.reset();
    STParameterizedBucketTest::TearDown();
}

void SingleThreadedPassiveStreamTest::setupConsumerAndPassiveStream() {
    // In the normal DCP protocol flow, ns_server issues an AddStream request
    // to the DcpConsumer before DCP Control messages are necessarily
    // negotiated.
    // As such, create the PassiveStream *before* enabling SyncReplication
    // (normally done using DCP_CONTROL negotiation with the Producer) to
    // accurately reflect how these classes are used in the real flow.
    consumer =
            std::make_shared<MockDcpConsumer>(*engine, cookie, "test_consumer");
    ASSERT_EQ(ENGINE_SUCCESS,
              consumer->addStream(0 /*opaque*/, vbid, 0 /*flags*/));
    stream = static_cast<MockPassiveStream*>(
            (consumer->getVbucketStream(vbid)).get());
    ASSERT_TRUE(stream->isActive());

    if (enableSyncReplication) {
        consumer->enableSyncReplication();
    }

    // Consume the StreamRequest message on the PassiveStreams' readyQ,
    // and simulate the producer responding to it.
    const auto& readyQ = stream->public_readyQ();
    ASSERT_EQ(1, readyQ.size());
    auto msg = stream->public_popFromReadyQ();
    ASSERT_TRUE(msg);
    ASSERT_EQ(DcpResponse::Event::StreamReq, msg->getEvent());
    stream->acceptStream(cb::mcbp::Status::Success, 0);
    ASSERT_TRUE(stream->isActive());

    // PassiveStream should have sent an AddStream response back to ns_server,
    // plus an optional SeqnoAcknowledgement (if SyncReplication enabled and
    // necessary to Ack back to producer).
    msg = stream->public_popFromReadyQ();
    ASSERT_EQ(DcpResponse::Event::AddStream, msg->getEvent());
    msg = stream->public_popFromReadyQ();
    if (msg) {
        ASSERT_EQ(DcpResponse::Event::SeqnoAcknowledgement, msg->getEvent());
    }
}

TEST_P(SingleThreadedActiveStreamTest, DiskSnapshotSendsChkMarker) {
    auto vb = engine->getVBucket(vbid);
    auto& ckptMgr = *vb->checkpointManager;
    // Get rid of set_vb_state and any other queue_op we are not interested in
    ckptMgr.clear(*vb, 0 /*seqno*/);

    // Remove the initial stream, we want to force it to backfill.
    stream.reset();

    const auto key = makeStoredDocKey("key");
    const std::string value = "value";
    auto item = make_item(vbid, key, value);

    EXPECT_EQ(MutationStatus::WasClean,
              public_processSet(*vb, item, VBQueueItemCtx()));

    // Ensure mutation is on disk; no longer present in CheckpointManager.
    vb->checkpointManager->createNewCheckpoint();
    flushVBucketToDiskIfPersistent(vbid, 1);
    removeCheckpoint(*vb, 1);

    recreateStream(*vb);
    ASSERT_TRUE(stream->isBackfilling());

    // Run the backfill we scheduled when we transitioned to the backfilling
    // state. Only run the backfill task once because we only care about the
    // snapshot marker.
    auto& bfm = producer->getBFM();
    bfm.backfill();

    // No message processed, BufferLog empty
    ASSERT_EQ(0, producer->getBytesOutstanding());

    // readyQ must contain a SnapshotMarker
    ASSERT_GE(stream->public_readyQSize(), 1);
    auto resp = stream->public_nextQueuedItem();
    ASSERT_TRUE(resp);
    EXPECT_EQ(DcpResponse::Event::SnapshotMarker, resp->getEvent());

    auto& marker = dynamic_cast<SnapshotMarker&>(*resp);
    EXPECT_TRUE(marker.getFlags() & MARKER_FLAG_CHK);
    EXPECT_TRUE(marker.getFlags() & MARKER_FLAG_DISK);
    EXPECT_FALSE(marker.getHighCompletedSeqno());

    producer->cancelCheckpointCreatorTask();
}

/// Test that disk backfill remaining isn't prematurely zero (before counts
/// read from disk by backfill task).
TEST_P(SingleThreadedActiveStreamTest, DiskBackfillInitializingItemsRemaining) {
    auto vb = engine->getVBucket(vbid);
    auto& ckptMgr = *vb->checkpointManager;

    // Delete initial stream (so we can re-create after items are only available
    // from disk.
    stream.reset();

    // Store 3 items (to check backfill remaining counts).
    // Add items, flush it to disk, then clear checkpoint to force backfill.
    store_item(vbid, makeStoredDocKey("key1"), "value");
    store_item(vbid, makeStoredDocKey("key2"), "value");
    store_item(vbid, makeStoredDocKey("key3"), "value");
    ckptMgr.createNewCheckpoint();

    flushVBucketToDiskIfPersistent(vbid, 3);

    bool newCKptCreated;
    ASSERT_EQ(3, ckptMgr.removeClosedUnrefCheckpoints(*vb, newCKptCreated));

    // Re-create producer now we have items only on disk.
    setupProducer();
    ASSERT_TRUE(stream->isBackfilling());

    // Should report empty itemsRemaining as that would mislead
    // ns_server if they asked for stats before the backfill task runs (they
    // would think backfill is complete).
    EXPECT_FALSE(stream->getNumBackfillItemsRemaining());

    bool statusFound = false;
    auto checkStatusFn = [&statusFound](std::string_view key,
                                        std::string_view value,
                                        gsl::not_null<const void*> cookie) {
        if (key == "status"sv) {
            EXPECT_EQ(std::string(reinterpret_cast<const char*>(cookie.get())),
                      std::string(value.data(), value.size()));
            statusFound = true;
        }
    };

    // Should report status == "calculating_item_count" before backfill
    // scan has occurred.
    stream->addTakeoverStats(checkStatusFn, "calculating-item-count", *vb);
    EXPECT_TRUE(statusFound);

    // Run the backfill we scheduled when we transitioned to the backfilling
    // state. Run the backfill task once to get initial item counts.
    auto& bfm = producer->getBFM();
    bfm.backfill();
    EXPECT_EQ(3, *stream->getNumBackfillItemsRemaining());
    // Should report status == "backfilling"
    statusFound = false;
    stream->addTakeoverStats(checkStatusFn, "backfilling", *vb);
    EXPECT_TRUE(statusFound);

    // Run again to actually scan (items remaining unchanged).
    bfm.backfill();
    EXPECT_EQ(3, *stream->getNumBackfillItemsRemaining());
    statusFound = false;
    stream->addTakeoverStats(checkStatusFn, "backfilling", *vb);
    EXPECT_TRUE(statusFound);

    // Finally run again to complete backfill (so it is shutdown in a clean
    // fashion).
    bfm.backfill();

    // Consume the items from backfill; should update items remaining.
    // Actually need to consume 4 items (snapshot_marker + 3x mutation).
    stream->consumeBackfillItems(4);
    EXPECT_EQ(0, *stream->getNumBackfillItemsRemaining());
    statusFound = false;
    stream->addTakeoverStats(checkStatusFn, "in-memory", *vb);
    EXPECT_TRUE(statusFound);
}

/// Test that backfill is correctly cancelled if the VBucket is deleted
/// part-way through the backfill.
TEST_P(SingleThreadedActiveStreamTest, BackfillDeletedVBucket) {
    auto vb = engine->getVBucket(vbid);
    auto& ckptMgr = *vb->checkpointManager;

    // Delete initial stream (so we can re-create after items are only available
    // from disk.
    stream.reset();

    // Store some items, create new checkpoint and flush so we have something to
    // backfill from disk
    store_item(vbid, makeStoredDocKey("key1"), "value");
    store_item(vbid, makeStoredDocKey("key2"), "value");
    ckptMgr.createNewCheckpoint();
    flushVBucketToDiskIfPersistent(vbid, 2);

    // Close the now unreferenced checkpoint so DCP stream must go to disk.
    bool newCKptCreated;
    ASSERT_EQ(2, ckptMgr.removeClosedUnrefCheckpoints(*vb, newCKptCreated));

    // Re-create producer now we have items only on disk, setting a buffer which
    // can only hold 1 item (so backfill doesn't complete in one scan).
    setupProducer();
    producer->setBackfillBufferSize(1);
    ASSERT_TRUE(stream->isBackfilling());

    // Initialise the backfill of this VBucket (performs initial scan but
    // doesn't read any data yet).
    auto& bfm = producer->getBFM();
    ASSERT_EQ(backfill_success, bfm.backfill());
    ASSERT_EQ(2, *stream->getNumBackfillItemsRemaining());

    // Now delete the VBucket.
    engine->getKVBucket()->deleteVBucket(vbid);
    // Normally done by DcpConnMap::vBucketStateChanged(), but the producer
    // isn't tracked in DcpConnMap here.
    stream->setDead(cb::mcbp::DcpStreamEndStatus::StateChanged);

    // Test: run backfillMgr again to actually attempt to read items from disk.
    // Given vBucket has been deleted this should result in the backfill
    // finishing early instead of snoozing.
    ASSERT_EQ(1, bfm.getNumBackfills());
    EXPECT_EQ(backfill_success, bfm.backfill());
    EXPECT_EQ(0, bfm.getNumBackfills());
}

/// Test that backfills are scheduled in sequential order when
/// "stream_backfill_order" is set to "sequential"
TEST_P(SingleThreadedActiveStreamTest, BackfillSequential) {
    // Delete initial stream (so we can re-create after items are only available
    // from disk.
    stream.reset();

    // Create on-disk items for three vBuckets. These will be used to backfill
    // from below.
    for (auto vbid : {Vbid{0}, Vbid{1}, Vbid{2}}) {
        setVBucketStateAndRunPersistTask(vbid, vbucket_state_active);
        store_item(vbid, makeStoredDocKey("key1"), "value");
        store_item(vbid, makeStoredDocKey("key2"), "value");
        auto vb = engine->getVBucket(vbid);
        auto& ckptMgr = *vb->checkpointManager;

        // To ensure that a backfill is required, must ensure items are no
        // longer present in CheckpointManager. Achieve this by creating a
        // new checkpoint, flushing the (now-closed) one and removing it.
        ckptMgr.createNewCheckpoint();
        flushVBucketToDiskIfPersistent(vbid, 2);
        bool newCKptCreated;
        ASSERT_EQ(2, ckptMgr.removeClosedUnrefCheckpoints(*vb, newCKptCreated));
    }

    // Re-create producer now we have items only on disk, setting a scan buffer
    // which can only hold 1 item (so backfill doesn't complete a VB in one
    // scan).
    setupProducer({{"backfill_order", "sequential"}});
    producer->public_getBackfillScanBuffer().maxItems = 1;

    // setupProducer creates a stream for vb0. Also need streams for vb1 and
    // vb2.
    auto stream1 =
            std::make_shared<MockActiveStream>(engine.get(),
                                               producer,
                                               0,
                                               0 /*opaque*/,
                                               *engine->getVBucket(Vbid{1}));
    auto stream2 =
            std::make_shared<MockActiveStream>(engine.get(),
                                               producer,
                                               0,
                                               0 /*opaque*/,
                                               *engine->getVBucket(Vbid{2}));
    stream1->setActive();
    stream2->setActive();

    ASSERT_TRUE(stream->isBackfilling());
    ASSERT_TRUE(stream1->isBackfilling());
    ASSERT_TRUE(stream2->isBackfilling());

    // Test - Drive the BackfillManager forward. We expect to see:
    // 1. The snapshot marker from each vbucket
    // 2. All of the mutations from vb0
    // 3. All of the mutations from vb1
    // 4. All of the mutations from vb2
    auto& bfm = producer->getBFM();
    ASSERT_EQ(3, bfm.getNumBackfills());

    // 1. snapshot markers
    auto& readyQ0 = stream->public_readyQ();
    auto& readyQ1 = stream1->public_readyQ();
    auto& readyQ2 = stream2->public_readyQ();
    ASSERT_EQ(backfill_success, bfm.backfill());
    ASSERT_EQ(backfill_success, bfm.backfill());
    ASSERT_EQ(backfill_success, bfm.backfill());

    EXPECT_EQ(1, readyQ0.size());
    EXPECT_EQ(DcpResponse::Event::SnapshotMarker, readyQ0.back()->getEvent());
    EXPECT_EQ(1, readyQ1.size());
    EXPECT_EQ(DcpResponse::Event::SnapshotMarker, readyQ1.back()->getEvent());
    EXPECT_EQ(1, readyQ2.size());
    EXPECT_EQ(DcpResponse::Event::SnapshotMarker, readyQ2.back()->getEvent());

    // To drive a single vBucket's backfill to completion requires
    // 3 steps (scan() * number of items, completed) for persistent
    // and 2 for ephemeral.
    const int backfillSteps = persistent() ? 3 : 2;
    for (int i = 0; i < backfillSteps; i++) {
        ASSERT_EQ(backfill_success, bfm.backfill());
    }

    // 2. Verify that all of the first VB has now backfilled.
    EXPECT_EQ(3, readyQ0.size());
    EXPECT_EQ(DcpResponse::Event::Mutation, readyQ0.back()->getEvent());
    EXPECT_EQ(1, readyQ1.size());
    EXPECT_EQ(DcpResponse::Event::SnapshotMarker, readyQ1.back()->getEvent());
    EXPECT_EQ(1, readyQ2.size());
    EXPECT_EQ(DcpResponse::Event::SnapshotMarker, readyQ2.back()->getEvent());

    for (int i = 0; i < backfillSteps; i++) {
        ASSERT_EQ(backfill_success, bfm.backfill());
    }

    // 3. Verify that all of the second VB has now been backfilled.
    EXPECT_EQ(3, readyQ0.size());
    EXPECT_EQ(DcpResponse::Event::Mutation, readyQ0.back()->getEvent());
    EXPECT_EQ(3, readyQ1.size());
    EXPECT_EQ(DcpResponse::Event::Mutation, readyQ1.back()->getEvent());
    EXPECT_EQ(1, readyQ2.size());
    EXPECT_EQ(DcpResponse::Event::SnapshotMarker, readyQ2.back()->getEvent());

    for (int i = 0; i < backfillSteps; i++) {
        ASSERT_EQ(backfill_success, bfm.backfill());
    }

    // 4. Verify that all 3 VBs have now been backfilled.
    EXPECT_EQ(3, readyQ0.size());
    EXPECT_EQ(DcpResponse::Event::Mutation, readyQ0.back()->getEvent());
    EXPECT_EQ(3, readyQ1.size());
    EXPECT_EQ(DcpResponse::Event::Mutation, readyQ1.back()->getEvent());
    EXPECT_EQ(3, readyQ2.size());
    EXPECT_EQ(DcpResponse::Event::Mutation, readyQ2.back()->getEvent());

    ASSERT_EQ(backfill_finished, bfm.backfill());
}

/**
 * Unit test for MB-36146 to ensure that CheckpointCursor do not try to
 * use the currentCheckpoint member variable if its not point to a valid
 * object.
 *
 * 1. Create an item
 * 2. Perform a SET on the item
 * 3. Create a new open checkpoint
 * 4. For persistent vbuckets flush data to disk to move all cursors to the
 * next checkpoint.
 * 5. Create a lamda function that will allow use to mimic the race condition
 * 6. Transition stream state to dead which will call removeCheckpointCursor()
 * 7. Once the CheckpointManager has removed all cursors to the checkpoint
 * call removeClosedUnrefCheckpoints() to delete the checkpoint in memory
 * 8. call getNumItemsForCursor() using the cursor we removed and make sure
 * we don't access the deleted memory
 */
TEST_P(SingleThreadedActiveStreamTest, MB36146) {
    auto vb = engine->getVBucket(vbid);
    auto& ckptMgr = *vb->checkpointManager;

    const auto key = makeStoredDocKey("key");
    const std::string value = "value";
    auto item = make_item(vbid, key, value);

    {
        auto cHandle = vb->lockCollections(item.getKey());
        EXPECT_EQ(ENGINE_SUCCESS, vb->set(item, cookie, *engine, {}, cHandle));
    }
    EXPECT_EQ(3, ckptMgr.createNewCheckpoint());

    if (persistent()) {
        flush_vbucket_to_disk(vbid);
    }

    ckptMgr.runGetItemsHook = [this, &ckptMgr](const CheckpointCursor* cursor,
                                               Vbid vbid) {
        bool newCheckpoint = false;
        EXPECT_EQ(1,
                  ckptMgr.removeClosedUnrefCheckpoints(
                          *engine->getVBucket(vbid), newCheckpoint));
        size_t numberOfItemsInCursor = 0;
        EXPECT_NO_THROW(numberOfItemsInCursor =
                                ckptMgr.getNumItemsForCursor(cursor));
        EXPECT_EQ(0, numberOfItemsInCursor);
    };

    stream->transitionStateToTakeoverDead();
}

TEST_P(SingleThreadedActiveStreamTest, BackfillSkipsScanIfStreamInWrongState) {
    auto vb = engine->getVBucket(vbid);
    auto& ckptMgr = *vb->checkpointManager;

    const auto key = makeStoredDocKey("key");
    const std::string value = "value";
    auto item = make_item(vbid, key, value);

    {
        auto cHandle = vb->lockCollections(item.getKey());
        EXPECT_EQ(ENGINE_SUCCESS, vb->set(item, cookie, *engine, {}, cHandle));
    }
    EXPECT_EQ(3, ckptMgr.createNewCheckpoint());

    if (persistent()) {
        flush_vbucket_to_disk(vbid);
    }
    producer->closeStream(stream->getOpaque(), vbid, stream->getStreamId());
    stream.reset();
    removeCheckpoint(*vb, 1);

    auto& bfm = dynamic_cast<MockDcpBackfillManager&>(producer->getBFM());
    // Normal flow if stream in correct state
    {
        // confirm no backfills scheduled
        EXPECT_EQ(0, bfm.getNumBackfills());

        // creating the stream will schedule backfill
        recreateStream(*vb);

        EXPECT_EQ(backfill_success, bfm.backfill()); // init
        EXPECT_EQ(backfill_success, bfm.backfill()); // scan
        if (persistent()) {
            // Persistent buckets need more calls for each step,
            EXPECT_EQ(backfill_success, bfm.backfill()); // done
            EXPECT_EQ(backfill_finished, bfm.backfill()); // nothing else to do
        }
        EXPECT_EQ(0, bfm.getNumBackfills());

        producer->closeStream(stream->getOpaque(), vbid, stream->getStreamId());
        stream.reset();
    }

    // Test stream *not* in expected backfill state when creating the backfill
    {
        // confirm no backfills scheduled
        EXPECT_EQ(0, bfm.getNumBackfills());

        // creating the stream will schedule backfill
        recreateStream(*vb);

        stream->transitionStateToInMemory();

        EXPECT_EQ(backfill_success, bfm.backfill()); // init
        // scan is skipped
        EXPECT_EQ(backfill_success, bfm.backfill()); // completing
        if (persistent()) {
            EXPECT_EQ(backfill_finished, bfm.backfill()); // nothing else to do
        }
        EXPECT_EQ(0, bfm.getNumBackfills());
    }
}

/*
 * MB-31410: In this test I simulate a DcpConsumer that receives messages
 * while previous messages have been buffered. This simulates the system
 * when Replication Throttling triggers.
 * The purpose is to check that the Consumer can /never/ process new incoming
 * messages /before/ the DcpConsumerTask processes buffered messages.
 * Note that, while I implement this test by using out-of-order mutations, the
 * test covers a generic scenario where we try to process any kind of
 * out-of-order messages (e.g., mutations and snapshot-markers).
 */
TEST_P(SingleThreadedPassiveStreamTest, MB31410) {
    const std::string value(1024 * 1024, 'x');
    const uint64_t snapStart = 1;
    const uint64_t snapEnd = 100;
    // Run with 4% replication throttle (see commit for this test)
    engine->getEpStats().replicationThrottleThreshold = 0.04;

    // The consumer receives the snapshot-marker
    uint32_t opaque = 0;
    SnapshotMarker snapshotMarker(opaque,
                                  vbid,
                                  snapStart,
                                  snapEnd,
                                  dcp_marker_flag_t::MARKER_FLAG_MEMORY,
                                  {} /*HCS*/,
                                  {} /*maxVisibleSeqno*/,
                                  {}, // timestamp
                                  {});
    stream->processMarker(&snapshotMarker);

    // The consumer receives mutations.
    // Here I want to create the scenario where we have hit the replication
    // threshold.
    size_t seqno = snapStart;
    for (; seqno <= snapEnd; seqno++) {
        auto ret = stream->messageReceived(
                makeMutationConsumerMessage(seqno, vbid, value, opaque));

        // We get ENGINE_TMPFAIL when we hit the replication threshold.
        // When it happens, we buffer the mutation for deferred processing
        // in the DcpConsumerTask.
        if (ret == ENGINE_TMPFAIL) {
            auto& epStats = engine->getEpStats();

            ASSERT_GT(epStats.getEstimatedTotalMemoryUsed(),
                      epStats.getMaxDataSize() *
                              epStats.replicationThrottleThreshold);
            ASSERT_EQ(1, stream->getNumBufferItems());
            auto& bufferedMessages = stream->getBufferMessages();
            auto* dcpResponse = bufferedMessages.at(0).get();
            ASSERT_EQ(seqno,
                      *dynamic_cast<MutationResponse&>(*dcpResponse)
                               .getBySeqno());

            // Simulate that we have recovered from OOM.
            // We need this for processing other items in the next steps.
            epStats.setMaxDataSize(epStats.getMaxDataSize() * 2);
            ASSERT_LT(epStats.getEstimatedTotalMemoryUsed(),
                      epStats.getMaxDataSize() *
                              epStats.replicationThrottleThreshold);

            break;
        } else {
            ASSERT_EQ(ENGINE_SUCCESS, ret);
        }
    }

    // At this point 'seqno' has been buffered. So in the following:
    //     - I start frontEndThread where I try to process 'seqno + 1'
    //     - I simulate the DcpConsumerTask in this_thread by calling
    //         PassiveStream::processBufferedMessages
    ThreadGate tg(2);

    // Used to simulate the scenario where frontEndThread executes while the
    // DcpConsumerTask is draining the message buffer.
    struct {
        std::mutex m;
        std::condition_variable cv;
        bool frontEndDone = false;
    } sync;

    auto nextFrontEndSeqno = seqno + 1;
    auto frontEndTask =
            [this, nextFrontEndSeqno, &value, opaque, &tg, &sync]() {
                tg.threadUp();
                // If the following check fails it is enough to assert that the
                // test has failed. But, I use EXPECT rather than ASSERT
                // because, in the case of failure, I want to trigger also the
                // ASSERT_NO_THROW below.
                EXPECT_EQ(ENGINE_TMPFAIL,
                          stream->messageReceived(makeMutationConsumerMessage(
                                  nextFrontEndSeqno, vbid, value, opaque)));
                // I cannot check the status of the buffer here because we have
                // released buffer.bufMutex and the DcpConsumerTask has started
                // draining. That would give TSan errors on CV. I do the check
                // in the DcpConsumerTask (below).

                // Unblock DcpConsumerTask
                {
                    std::lock_guard<std::mutex> lg(sync.m);
                    sync.frontEndDone = true;
                }
                sync.cv.notify_one();
            };
    // I need to run start frontEndThread before this_thread calls
    // PassiveStream::processBufferedMessages. That's because this_thread
    // would block forever in tg.threadUp() otherwise.
    std::thread frontEndThread(frontEndTask);

    // When this_thread goes to sleep in the hook function, frontEndThread
    // executes and tries to process the new incoming message.
    // If frontEndThread succeeds, then it means that we have processed new
    // messages /before/ the buffered ones.
    // In the specific case (where we are processing out-of-order mutations
    // and the new incoming message in frontEndThread is 'seqno + 1') it means
    // that we are trying to break the seqno-invariant.
    // When this_thread resumes its execution, it will process the mutations
    // previously buffered. So, if frontEndThread has got ENGINE_SUCCESS above,
    // then this_thread will throw an exception (Monotonic<x> invariant failed).
    std::set<int64_t> processedBufferSeqnos;
    bool isFirstRun = true;
    std::function<void()> hook =
            [this, &tg, &isFirstRun, seqno, nextFrontEndSeqno, &sync]() {
                // If the test succeeds (i.e., the frontEndTask above sees
                // ENGINE_TMPFAIL) we will have 2 buffered messages, so we will
                // execute here twice. Calling tg.threadUp again would lead to
                // deadlock.
                if (!tg.isComplete()) {
                    tg.threadUp();
                }

                // Let the frontEndThread complete its execution.
                //
                // Note: There are many logic checks in this test that aim to
                //     both:
                //     1) ensuring that the test is valid
                //     2) ensuring that our logic works properly
                //     The problem is: if the test fails, then we are sure that
                //     our logic is broken; but, if the test doesn't fail we can
                //     assert that our logic is safe only if the test is valid.
                //     We may have a false negative otherwise.
                //     This test is valid only if frontEndThread has completed
                //     its execution at this point. Even if the logic checks
                //     seems enough to ensure that, the test is complex and I
                //     may have forgot something. Also, we are back-porting
                //     this patch to versions where logic conditions differ.
                //     So, here I enforce a strong sync-condition so that we are
                //     always sure that frontEndThread has completed before
                //     we proceed.
                {
                    std::unique_lock<std::mutex> ul(sync.m);
                    sync.cv.wait(ul, [&sync] { return sync.frontEndDone; });
                }

                // Check the status of the buffer before draining. Here the
                // state must be the one left by the frontEndThread. Note that
                // we have released buffer.bufMutex here. But, accessing the
                // buffer is safe as:
                // - test is designed so that we must have buffered 2 items
                // - no further front-end message will be processed/buffered
                //     at this point
                // - only this thread can remove messages from the buffer
                if (isFirstRun) {
                    auto numBufferedItems = stream->getNumBufferItems();
                    // Again, avoid that we fail with ASSERT_EQ or
                    // std::out_of_range so that this_thread proceeds and
                    // throws.
                    EXPECT_EQ(2, numBufferedItems);
                    if (numBufferedItems == 2) {
                        auto& bufferedMessages = stream->getBufferMessages();
                        auto* dcpResponse = bufferedMessages.at(0).get();
                        EXPECT_EQ(nullptr, dcpResponse);
                        dcpResponse = bufferedMessages.at(1).get();
                        EXPECT_EQ(nextFrontEndSeqno,
                                  *dynamic_cast<MutationResponse&>(*dcpResponse)
                                           .getBySeqno());
                    }

                    isFirstRun = false;
                }
            };
    stream->setProcessBufferedMessages_postFront_Hook(hook);

    // If the seqno-invariant is broken, the next call throws:
    //     C++ exception with description "Monotonic<x> invariant failed:
    //     new value (<seqno>) breaks invariant on current value
    //     (<nextFrontEndSeqno>)" thrown in the test body.
    uint32_t bytesProcessed{0};
    ASSERT_NO_THROW(EXPECT_EQ(all_processed,
                              stream->processBufferedMessages(
                                      bytesProcessed, 100 /*batchSize*/)));
    EXPECT_GT(bytesProcessed, 0);

    frontEndThread.join();

    // Explicitly verify the order of mutations in the CheckpointManager.
    auto vb = store->getVBuckets().getBucket(vbid);
    auto* ckptMgr =
            static_cast<MockCheckpointManager*>(vb->checkpointManager.get());
    ASSERT_TRUE(ckptMgr);
    std::vector<queued_item> items;
    ckptMgr->getNextItemsForPersistence(items);
    // Note: I expect only items (no metaitems) because we have  only 1
    // checkpoint and the cursor was at checkpoint-start before moving
    EXPECT_EQ(1, ckptMgr->getNumCheckpoints());
    EXPECT_EQ(nextFrontEndSeqno, items.size());
    uint64_t prevSeqno = 0;
    for (auto& item : items) {
        ASSERT_EQ(queue_op::mutation, item->getOperation());
        EXPECT_GT(item->getBySeqno(), prevSeqno);
        prevSeqno = item->getBySeqno();
    }
}

// Main test code for MB-33773, see TEST_F for details of each mode.
// The test generally forces the consumer to buffer mutations and then
// interleaves various operations using ProcessBufferedMessages_postFront_Hook
void SingleThreadedPassiveStreamTest::mb_33773(
        SingleThreadedPassiveStreamTest::mb_33773Mode mode) {
    uint32_t opaque = 1;

    const uint64_t snapStart = 1;
    const uint64_t snapEnd = 100;

    // The consumer receives the snapshot-marker
    consumer->snapshotMarker(opaque,
                             vbid,
                             snapStart,
                             snapEnd,
                             dcp_marker_flag_t::MARKER_FLAG_MEMORY,
                             {} /*HCS*/,
                             {} /*maxVisibleSeqno*/);

    // This code is tricking the replication throttle into returning pause so
    // that the mutation's are buffered.
    engine->getReplicationThrottle().adjustWriteQueueCap(0);
    const size_t size = engine->getEpStats().getMaxDataSize();
    engine->getEpStats().setMaxDataSize(1);
    ASSERT_EQ(ReplicationThrottle::Status::Pause,
              engine->getReplicationThrottle().getStatus());

    // Push mutations
    EXPECT_EQ(0, stream->getNumBufferItems());
    for (size_t seqno = snapStart; seqno < snapEnd; seqno++) {
        EXPECT_EQ(ENGINE_SUCCESS,
                  consumer->mutation(
                          opaque,
                          makeStoredDocKey("k" + std::to_string(seqno)),
                          {},
                          0,
                          0,
                          0,
                          vbid,
                          0,
                          seqno,
                          0,
                          0,
                          0,
                          {},
                          0));
    }
    // and check they were buffered.
    ASSERT_EQ(snapEnd - snapStart, stream->getNumBufferItems());
    engine->getEpStats().setMaxDataSize(size); // undo the quota adjustment

    // We expect flowcontrol bytes to increase when the buffered items are
    // discarded.
    auto bytes = consumer->getFlowControl().getFreedBytes();
    auto backoffs = consumer->getNumBackoffs();
    size_t flowControlBytesFreed = 0; // this is used for one test only
    switch (mode) {
    case mb_33773Mode::closeStreamOnTask: {
        // Create and set a hook that will call setDead, the hook executes
        // just after an item has been taken from the buffer
        std::function<void()> hook = [this]() {
            consumer->closeStreamDueToVbStateChange(vbid, vbucket_state_active);
        };
        stream->setProcessBufferedMessages_postFront_Hook(hook);
        break;
    }
    case mb_33773Mode::closeStreamBeforeTask:
        consumer->closeStreamDueToVbStateChange(vbid, vbucket_state_active);
        break;
    case mb_33773Mode::noMemory: {
        // Fudge memory again so the task has to re-buffer the messages
        std::function<void()> hook = [this]() {
            engine->getEpStats().setMaxDataSize(1);
        };
        stream->setProcessBufferedMessages_postFront_Hook(hook);
        break;
    }
    case mb_33773Mode::noMemoryAndClosed: {
        // This hook will force quota to 1 so the processing fails.
        // But also closes the stream so that the messages queue is emptied.
        // We are testing that the item we've moved out of the queue is still
        // accounted in flow-control
        std::function<void()> hook = [this, &flowControlBytesFreed]() {
            engine->getEpStats().setMaxDataSize(1);
            consumer->closeStreamDueToVbStateChange(vbid, vbucket_state_active);
            // Capture flow control freed bytes which should now include all
            // buffered messages, except one (which was moved)
            flowControlBytesFreed = consumer->getFlowControl().getFreedBytes();
        };
        stream->setProcessBufferedMessages_postFront_Hook(hook);
        break;
    }
    }

    // Run the NonIO task. Without any fix (and in the interleaved test) the
    // task will grab a reference to an object which will be freed as a side
    // affect of calling closeStream. Crash/ASAN failure will occur.
    auto& nonIo = *task_executor->getLpTaskQ()[NONIO_TASK_IDX];
    runNextTask(nonIo);

    switch (mode) {
    case mb_33773Mode::closeStreamOnTask:
    case mb_33773Mode::closeStreamBeforeTask:
        // Expect that after running the task, which closed the stream via the
        // hook flow control freed increased to reflect the buffered items which
        // were discarded,
        EXPECT_GT(consumer->getFlowControl().getFreedBytes(), bytes);
        return;
    case mb_33773Mode::noMemory: {
        std::function<void()> hook = [] {};
        stream->setProcessBufferedMessages_postFront_Hook(hook);
        // fall through to next case
    }
    case mb_33773Mode::noMemoryAndClosed: {
        // Undo memory fudge for the rest of the test
        engine->getEpStats().setMaxDataSize(size);
        break;
    }
    }

    // NOTE: Only the noMemory test runs from here

    // backoffs should of increased
    EXPECT_GT(consumer->getNumBackoffs(), backoffs);

    if (mode == mb_33773Mode::noMemoryAndClosed) {
        // Check the hook updated this counter
        EXPECT_NE(0, flowControlBytesFreed);
        // And check that consumer flow control is even bigger now
        EXPECT_GT(consumer->getFlowControl().getFreedBytes(),
                  flowControlBytesFreed);
    } else {
        // The items are still buffered
        EXPECT_EQ(snapEnd - snapStart, stream->getNumBufferItems());
        // Run task again, it should of re-scheduled itself
        runNextTask(nonIo);
        // and all items now gone
        EXPECT_EQ(0, stream->getNumBufferItems());
    }
}

// MB-35061 - Check that closing a stream and opening a new one does not leave
// multiple entries for the same consumer in vbConns for a particular vb.
TEST_P(SingleThreadedPassiveStreamTest,
       ConsumerRemovedFromVBConnsWhenStreamReplaced) {
    auto& connMap = static_cast<MockDcpConnMap&>(engine->getDcpConnMap());
    std::string streamName = "test_consumer";
    // consumer and stream created in SetUp
    ASSERT_TRUE(connMap.doesVbConnExist(vbid, streamName));

    // close stream
    EXPECT_EQ(ENGINE_SUCCESS, consumer->closeStream(0, vbid));

    EXPECT_TRUE(connMap.doesVbConnExist(vbid, streamName));

    // add new stream
    uint32_t opaque = 999;
    ASSERT_EQ(ENGINE_SUCCESS,
              consumer->addStream(opaque /*opaque*/, vbid, 0 /*flags*/));
    stream = static_cast<MockPassiveStream*>(
            (consumer->getVbucketStream(vbid)).get());

    ASSERT_TRUE(stream);
    EXPECT_TRUE(connMap.doesVbConnExist(vbid, streamName));

    // end the second stream
    EXPECT_EQ(ENGINE_SUCCESS,
              consumer->streamEnd(stream->getOpaque(),
                                  vbid,
                                  cb::mcbp::DcpStreamEndStatus::Ok));

    // expect the consumer is no longer in vbconns
    EXPECT_FALSE(connMap.doesVbConnExist(vbid, streamName));

    // re-add stream for teardown to close
    ASSERT_EQ(ENGINE_SUCCESS,
              consumer->addStream(opaque /*opaque*/, vbid, 0 /*flags*/));
}

// Do mb33773 with the close stream interleaved into the processBufferedMessages
// This is more reflective of the actual MB as this case would result in a fault
TEST_P(SingleThreadedPassiveStreamTest, MB_33773_interleaved) {
    mb_33773(mb_33773Mode::closeStreamOnTask);
}

// Do mb33773 with the close stream before processBufferedMessages. This is
// checking that flow-control is updated with the fix in place
TEST_P(SingleThreadedPassiveStreamTest, MB_33773) {
    mb_33773(mb_33773Mode::closeStreamBeforeTask);
}

// Test more of the changes in mb33773, this mode makes the processing fail
// because there's not enough memory, this makes us exercise the code that swaps
// a reponse back into the deque
TEST_P(SingleThreadedPassiveStreamTest, MB_33773_oom) {
    mb_33773(mb_33773Mode::noMemory);
}

// Test more of the changes in mb33773, this mode makes the processing fail
// because there's not enough memory, this makes us exercise the code that swaps
// a reponse back into the deque
TEST_P(SingleThreadedPassiveStreamTest, MB_33773_oom_close) {
    mb_33773(mb_33773Mode::noMemoryAndClosed);
}

void SingleThreadedPassiveStreamTest::
        testInitialDiskSnapshotFlagClearedOnTransitionToActive(
                vbucket_state_t initialState) {
    // Test that a vbucket changing state to active clears the initial disk
    // snapshot flag
    setVBucketStateAndRunPersistTask(vbid, initialState);

    // receive snapshot
    SnapshotMarker marker(0 /*opaque*/,
                          vbid,
                          1 /*snapStart*/,
                          100 /*snapEnd*/,
                          dcp_marker_flag_t::MARKER_FLAG_DISK | MARKER_FLAG_CHK,
                          0 /*HCS*/,
                          {} /*maxVisibleSeqno*/,
                          {}, // timestamp
                          {} /*streamId*/);

    stream->processMarker(&marker);

    auto vb = engine->getVBucket(vbid);
    ASSERT_TRUE(vb->isReceivingInitialDiskSnapshot());
    ASSERT_TRUE(stream->isActive());

    // set stream to dead - modelling stream being unexpectedly "disconnected"
    stream->setDead(cb::mcbp::DcpStreamEndStatus::Disconnected);
    ASSERT_FALSE(stream->isActive());

    // flag not cleared yet, the replica might reconnect to the active, don't
    // want to momentarily clear the flag
    EXPECT_TRUE(vb->isReceivingInitialDiskSnapshot());

    // change state
    setVBucketStateAndRunPersistTask(vbid, vbucket_state_active);

    // check that the initial disk snapshot flag was cleared
    EXPECT_FALSE(vb->isReceivingInitialDiskSnapshot());
}

TEST_P(SingleThreadedPassiveStreamTest,
       InitialDiskSnapshotFlagClearedOnStateTransition_Pending) {
    testInitialDiskSnapshotFlagClearedOnTransitionToActive(
            vbucket_state_pending);
}

TEST_P(SingleThreadedPassiveStreamTest,
       InitialDiskSnapshotFlagClearedOnStateTransition_Replica) {
    testInitialDiskSnapshotFlagClearedOnTransitionToActive(
            vbucket_state_replica);
}

/**
 * Note: this test does not cover any issue, it just shows what happens at
 * Replica if the Active misses to set the MARKER_FLAG_CHK in SnapshotMarker.
 */
TEST_P(SingleThreadedPassiveStreamTest, ReplicaNeverMergesDiskSnapshot) {
    auto vb = engine->getVBucket(vbid);
    ASSERT_TRUE(vb);
    auto& ckptMgr = static_cast<MockCheckpointManager&>(*vb->checkpointManager);
    ckptMgr.clear(*vb, 0 /*seqno*/);
    ASSERT_EQ(1, ckptMgr.getNumCheckpoints());
    ASSERT_EQ(CheckpointType::Memory, ckptMgr.getOpenCheckpointType());

    const uint32_t opaque = 0;
    const auto receiveSnapshot =
            [this, opaque, &vb, &ckptMgr](
                    uint64_t snapStart,
                    uint64_t snapEnd,
                    uint32_t flags,
                    size_t expectedNumCheckpoint,
                    CheckpointType expectedOpenCkptType) -> void {
        cb::mcbp::DcpStreamId streamId{};
        SnapshotMarker marker(opaque,
                              vbid,
                              snapStart,
                              snapEnd,
                              flags,
                              0 /*HCS*/,
                              {} /*maxVisibleSeqno*/,
                              {}, // timestamp
                              streamId);
        stream->processMarker(&marker);

        auto item = makeCommittedItem(makeStoredDocKey("key"), "value");
        item->setBySeqno(snapStart);

        EXPECT_EQ(ENGINE_SUCCESS,
                  stream->messageReceived(
                          std::make_unique<MutationConsumerMessage>(
                                  std::move(item),
                                  opaque,
                                  IncludeValue::Yes,
                                  IncludeXattrs::Yes,
                                  IncludeDeleteTime::No,
                                  IncludeDeletedUserXattrs::Yes,
                                  DocKeyEncodesCollectionId::No,
                                  nullptr /*ext-metadata*/,
                                  streamId)));

        EXPECT_EQ(expectedNumCheckpoint, ckptMgr.getNumCheckpoints());
        EXPECT_EQ(expectedOpenCkptType, ckptMgr.getOpenCheckpointType());
    };

    {
        SCOPED_TRACE("");
        receiveSnapshot(1 /*snapStart*/,
                        1 /*snapEnd*/,
                        dcp_marker_flag_t::MARKER_FLAG_MEMORY | MARKER_FLAG_CHK,
                        1 /*expectedNumCheckpoint*/,
                        CheckpointType::Memory /*expectedOpenCkptType*/);
    }

    // Merged with the previous snapshot
    {
        SCOPED_TRACE("");
        receiveSnapshot(2 /*snapStart*/,
                        2 /*snapEnd*/,
                        dcp_marker_flag_t::MARKER_FLAG_MEMORY,
                        1 /*expectedNumCheckpoint*/,
                        CheckpointType::Memory /*expectedOpenCkptType*/);
    }

    // Disk + we miss the MARKER_FLAG_CHK, still not merged
    {
        SCOPED_TRACE("");
        receiveSnapshot(3 /*snapStart*/,
                        3 /*snapEnd*/,
                        dcp_marker_flag_t::MARKER_FLAG_DISK,
                        2 /*expectedNumCheckpoint*/,
                        CheckpointType::Disk /*expectedOpenCkptType*/);
    }

    {
        SCOPED_TRACE("");
        receiveSnapshot(4 /*snapStart*/,
                        4 /*snapEnd*/,
                        dcp_marker_flag_t::MARKER_FLAG_DISK | MARKER_FLAG_CHK,
                        3 /*expectedNumCheckpoint*/,
                        CheckpointType::Disk /*expectedOpenCkptType*/);
    }

    // From Disk to Disk + we miss the MARKER_FLAG_CHK, still not merged
    {
        SCOPED_TRACE("");
        receiveSnapshot(5 /*snapStart*/,
                        5 /*snapEnd*/,
                        dcp_marker_flag_t::MARKER_FLAG_DISK,
                        4 /*expectedNumCheckpoint*/,
                        CheckpointType::Disk /*expectedOpenCkptType*/);
    }

    // Memory snap but previous snap is Disk -> no merge
    {
        SCOPED_TRACE("");
        receiveSnapshot(6 /*snapStart*/,
                        6 /*snapEnd*/,
                        dcp_marker_flag_t::MARKER_FLAG_MEMORY,
                        5 /*expectedNumCheckpoint*/,
                        CheckpointType::Memory /*expectedOpenCkptType*/);
    }

    {
        SCOPED_TRACE("");
        receiveSnapshot(7 /*snapStart*/,
                        7 /*snapEnd*/,
                        dcp_marker_flag_t::MARKER_FLAG_MEMORY | MARKER_FLAG_CHK,
                        6 /*expectedNumCheckpoint*/,
                        CheckpointType::Memory /*expectedOpenCkptType*/);
    }
}

void SingleThreadedPassiveStreamTest::testConsumerRejectsBodyInDelete(
        const std::optional<cb::durability::Requirements>& durReqs) {
    consumer->public_setIncludeDeletedUserXattrs(IncludeDeletedUserXattrs::Yes);

    // Send deletion in a single seqno snapshot
    EXPECT_EQ(ENGINE_SUCCESS,
              consumer->snapshotMarker(1 /*opaque*/,
                                       vbid,
                                       1 /*startSeqno*/,
                                       1 /*endSeqno*/,
                                       MARKER_FLAG_CHK,
                                       {} /*HCS*/,
                                       {} /*maxVisibleSeqno*/));

    const auto verifyDCPFailure =
            [this, &durReqs](const cb::const_byte_buffer& value) -> void {
        const uint32_t opaque = 1;
        int64_t bySeqno = 1;
        if (durReqs) {
            EXPECT_EQ(ENGINE_EINVAL,
                      consumer->prepare(opaque,
                                        {"key", DocKeyEncodesCollectionId::No},
                                        value,
                                        0 /*priv_bytes*/,
                                        PROTOCOL_BINARY_RAW_BYTES,
                                        0 /*cas*/,
                                        vbid,
                                        0 /*flags*/,
                                        bySeqno,
                                        0 /*revSeqno*/,
                                        0 /*exp*/,
                                        0 /*lockTime*/,
                                        0 /*nru*/,
                                        DocumentState::Deleted,
                                        durReqs->getLevel()));
        } else {
            EXPECT_EQ(ENGINE_EINVAL,
                      consumer->deletion(opaque,
                                         {"key", DocKeyEncodesCollectionId::No},
                                         value,
                                         0 /*priv_bytes*/,
                                         PROTOCOL_BINARY_RAW_BYTES,
                                         0 /*cas*/,
                                         vbid,
                                         bySeqno,
                                         0 /*revSeqno*/,
                                         {} /*meta*/));
        }
    };

    // Build up a value with just raw body and verify DCP failure
    const std::string body = "body";
    cb::const_byte_buffer value{reinterpret_cast<const uint8_t*>(body.data()),
                                body.size()};
    {
        SCOPED_TRACE("");
        verifyDCPFailure(value);
    }

    // Verify the same for body + xattrs
    const auto xattrValue = createXattrValue(body);
    value = {reinterpret_cast<const uint8_t*>(xattrValue.data()),
             xattrValue.size()};
    {
        SCOPED_TRACE("");
        verifyDCPFailure(value);
    }
}

TEST_P(SingleThreadedPassiveStreamTest, ConsumerRejectsBodyInDelete) {
    testConsumerRejectsBodyInDelete({});
}

TEST_P(SingleThreadedPassiveStreamTest, ConsumerRejectsBodyInSyncDelete) {
    testConsumerRejectsBodyInDelete(cb::durability::Requirements());
}

void SingleThreadedPassiveStreamTest::testConsumerReceivesUserXattrsInDelete(
        bool sysXattrs,
        const std::optional<cb::durability::Requirements>& durReqs,
        bool compressed) {
    // UserXattrs in deletion are valid only for connections that enable it
    consumer->public_setIncludeDeletedUserXattrs(IncludeDeletedUserXattrs::Yes);

    // Send deletion in a single seqno snapshot
    const uint32_t opaque = 1;
    int64_t bySeqno = 1;
    EXPECT_EQ(ENGINE_SUCCESS,
              consumer->snapshotMarker(opaque,
                                       vbid,
                                       bySeqno,
                                       bySeqno,
                                       MARKER_FLAG_CHK,
                                       {} /*HCS*/,
                                       {} /*maxVisibleSeqno*/));

    // Build up a value composed of:
    // - no body
    // - some user-xattrs ("ABCUser[1..6]" + "meta")
    // - maybe the "_sync" sys-xattr
    auto value = createXattrValue("", sysXattrs, compressed);
    cb::const_byte_buffer valueBuf{
            reinterpret_cast<const uint8_t*>(value.data()), value.size()};
    auto datatype = PROTOCOL_BINARY_DATATYPE_XATTR;
    if (compressed) {
        datatype |= PROTOCOL_BINARY_DATATYPE_SNAPPY;
    }

    if (durReqs) {
        EXPECT_EQ(ENGINE_SUCCESS,
                  consumer->prepare(opaque,
                                    {"key", DocKeyEncodesCollectionId::No},
                                    valueBuf,
                                    0 /*priv_bytes*/,
                                    datatype,
                                    0 /*cas*/,
                                    vbid,
                                    0 /*flags*/,
                                    bySeqno,
                                    0 /*revSeqno*/,
                                    0 /*exp*/,
                                    0 /*lockTime*/,
                                    0 /*nru*/,
                                    DocumentState::Deleted,
                                    durReqs->getLevel()));
    } else {
        EXPECT_EQ(ENGINE_SUCCESS,
                  consumer->deletion(opaque,
                                     {"key", DocKeyEncodesCollectionId::No},
                                     valueBuf,
                                     0 /*priv_bytes*/,
                                     datatype,
                                     0 /*cas*/,
                                     vbid,
                                     bySeqno,
                                     0 /*revSeqno*/,
                                     {} /*meta*/));
    }

    auto& epBucket = dynamic_cast<EPBucket&>(*store);
    EXPECT_EQ(FlushResult(MoreAvailable::No, 1, WakeCkptRemover::No),
              epBucket.flushVBucket(vbid));

    // Check item persisted

    auto& kvstore = *store->getRWUnderlying(vbid);
    const auto isPrepare = durReqs.has_value();
    auto doc = kvstore.get(makeDiskDocKey("key", isPrepare), vbid);
    EXPECT_EQ(ENGINE_SUCCESS, doc.getStatus());
    ASSERT_TRUE(doc.item);
    EXPECT_TRUE(doc.item->isDeleted());

    if (durReqs) {
        EXPECT_EQ(CommittedState::Pending, doc.item->getCommitted());
    } else {
        EXPECT_EQ(CommittedState::CommittedViaMutation,
                  doc.item->getCommitted());
    }

    ASSERT_EQ(datatype, doc.item->getDataType());
    const auto* data = doc.item->getData();
    const auto nBytes = doc.item->getNBytes();

    // Checkout on-disk value

    // No body
    ASSERT_EQ(0,
              cb::xattr::get_body_size(
                      datatype,
                      std::string_view(const_cast<char*>(data), nBytes)));

    // Must have user-xattrs
    cb::xattr::Blob blob(cb::char_buffer(const_cast<char*>(data), nBytes),
                         compressed);
    for (uint8_t i = 1; i <= 6; ++i) {
        EXPECT_FALSE(blob.get("ABCuser" + std::to_string(i)).empty());
    }
    EXPECT_FALSE(blob.get("meta").empty());

    if (sysXattrs) {
        EXPECT_FALSE(blob.get("_sync").empty());
    } else {
        EXPECT_TRUE(blob.get("_sync").empty());
    }
}

TEST_P(SingleThreadedPassiveStreamTest, ConsumerReceivesUserXattrsInDelete) {
    testConsumerReceivesUserXattrsInDelete(true, {});
}

TEST_P(SingleThreadedPassiveStreamTest,
       ConsumerReceivesUserXattrsInDelete_NoSysXattr) {
    testConsumerReceivesUserXattrsInDelete(false, {});
}

TEST_P(SingleThreadedPassiveStreamTest,
       ConsumerReceivesUserXattrsInSyncDelete) {
    testConsumerReceivesUserXattrsInDelete(true,
                                           cb::durability::Requirements());
}

TEST_P(SingleThreadedPassiveStreamTest,
       ConsumerReceivesUserXattrsInSyncDelete_NoSysXattr) {
    testConsumerReceivesUserXattrsInDelete(false,
                                           cb::durability::Requirements());
}

TEST_P(SingleThreadedPassiveStreamTest,
       ConsumerReceivesUserXattrsInDelete_Compressed) {
    testConsumerReceivesUserXattrsInDelete(true, {}, true);
}

TEST_P(SingleThreadedPassiveStreamTest,
       ConsumerReceivesUserXattrsInSyncDelete_Compressed) {
    testConsumerReceivesUserXattrsInDelete(
            true, cb::durability::Requirements(), true);
}

TEST_P(SingleThreadedPassiveStreamTest, ConsumerHandlesSeqnoAckResponse) {
    cb::mcbp::Response resp{};
    resp.setMagic(cb::mcbp::Magic::AltClientResponse);
    resp.setOpcode(cb::mcbp::ClientOpcode::DcpSeqnoAcknowledged);
    resp.setStatus(cb::mcbp::Status::NotMyVbucket);
    EXPECT_TRUE(consumer->handleResponse(resp));
}

TEST_P(SingleThreadedActiveStreamTest,
       CursorReregisteredBeforeBackfillAfterCursorDrop) {
    // MB-37150: test that, after cursor dropping, cursors are registered before
    // checking whether to backfill. This ensures that checkpoints cannot be
    // removed/expelled from _after_ determining the backfill range, but before
    // registering the cursor.
    auto& vb = *engine->getVBucket(vbid);
    auto& cm = *vb.checkpointManager;

    producer->createCheckpointProcessorTask();

    stream = producer->mockActiveStreamRequest(0,
                                               /*opaque*/ 0,
                                               vb,
                                               /*st_seqno*/ 0,
                                               /*en_seqno*/ ~0,
                                               /*vb_uuid*/ 0xabcd,
                                               /*snap_start_seqno*/ 0,
                                               /*snap_end_seqno*/ ~0);

    auto key1 = makeStoredDocKey("key1");
    auto key2 = makeStoredDocKey("key2");
    // Store Mutation
    auto mutation = store_item(vbid, key1, "value");
    cm.createNewCheckpoint();
    auto mutation2 = store_item(vbid, key2, "value");

    // no items to backfill when created, stream will have transitioned to in
    // memory
    EXPECT_EQ(ActiveStream::StreamState::InMemory, stream->getState());

    stream->handleSlowStream();

    producer->setBeforeScheduleBackfillCB(
            [& stream = stream](uint64_t backfillEnd) {
                // check cursor exists before backfill is registered
                auto cursor = stream->getCursor().lock();
                EXPECT_TRUE(cursor);

                // check that the cursor was registered immediately after the
                // end of the backfill prior to MB-37150 this could fail as the
                // cursor would be _later_ than backfillEnd+1 as the checkpoint
                // has been removed.
                auto pos = CheckpointCursorIntrospector::getCurrentPos(*cursor);
                EXPECT_EQ(backfillEnd + 1, (*pos)->getBySeqno());
            });

    auto resp = stream->next();
    EXPECT_FALSE(resp);

    // backfill not needed
    EXPECT_EQ(ActiveStream::StreamState::InMemory, stream->getState());

    EXPECT_EQ(0, stream->public_readyQSize());

    MockDcpMessageProducers producers;
    runCheckpointProcessor(*producer, producers);

    EXPECT_EQ(4, stream->public_readyQSize());

    // NB: This first snapshot will actually be _skipped_ as the checkpoint was
    // removed but the active stream did not backfill to "catch up"
    // snap marker
    resp = stream->next();
    EXPECT_EQ(DcpResponse::Event::SnapshotMarker, resp->getEvent());
    auto snapMarker = dynamic_cast<SnapshotMarker&>(*resp);
    EXPECT_EQ(0, snapMarker.getStartSeqno());
    EXPECT_EQ(1, snapMarker.getEndSeqno());

    // receive mutation 1
    resp = stream->next();
    EXPECT_TRUE(resp);
    EXPECT_EQ(DcpResponse::Event::Mutation, resp->getEvent());

    {
        const auto& set = dynamic_cast<MutationResponse&>(*resp);
        EXPECT_EQ(key1, set.getItem()->getKey());
        EXPECT_EQ(1, set.getItem()->getBySeqno());
    }

    // snap marker
    resp = stream->next();
    EXPECT_EQ(DcpResponse::Event::SnapshotMarker, resp->getEvent());
    snapMarker = dynamic_cast<SnapshotMarker&>(*resp);
    EXPECT_EQ(2, snapMarker.getStartSeqno());
    EXPECT_EQ(2, snapMarker.getEndSeqno());

    // receive mutation 2
    resp = stream->next();
    EXPECT_TRUE(resp);
    EXPECT_EQ(DcpResponse::Event::Mutation, resp->getEvent());
    {
        const auto& set = dynamic_cast<MutationResponse&>(*resp);
        EXPECT_EQ(key2, set.getItem()->getKey());
        EXPECT_EQ(2, set.getItem()->getBySeqno());
    }

    EXPECT_EQ(ActiveStream::StreamState::InMemory, stream->getState());
}

// MB-37468: A stepping producer that has found no items (backfill fully
// processed can race with a completing backfill in such a way that we fail to
// notify the producer that the stream needs further processing. This causes us
// to fail to send a StreamEnd message. A similar case exists for transitioning
// state to TakeoverSend or InMemory.
TEST_P(SingleThreadedActiveStreamTest, CompleteBackfillRaceNoStreamEnd) {
    auto vb = engine->getVBucket(vbid);
    auto& ckptMgr = *vb->checkpointManager;

    // Delete initial stream (so we can re-create after items are available
    // from backing store).
    stream.reset();

    // Add items, flush it to disk, then clear checkpoint to force backfill.
    store_item(vbid, makeStoredDocKey("key1"), "value");
    ckptMgr.createNewCheckpoint();

    flushVBucketToDiskIfPersistent(vbid, 1);
    bool newCKptCreated;
    ASSERT_EQ(1, ckptMgr.removeClosedUnrefCheckpoints(*vb, newCKptCreated));

    // Re-create producer now we have items only on disk. We want to stream up
    // to seqno 1 (our only item) to test that we get the StreamEnd message.
    stream = producer->mockActiveStreamRequest(0 /*flags*/,
                                               0 /*opaque*/,
                                               *vb,
                                               0 /*st_seqno*/,
                                               1 /*en_seqno*/,
                                               0x0 /*vb_uuid*/,
                                               0 /*snap_start_seqno*/,
                                               ~0 /*snap_end_seqno*/);
    ASSERT_TRUE(stream->isBackfilling());

    MockDcpMessageProducers producers;

    // Step to schedule our backfill
    EXPECT_EQ(ENGINE_EWOULDBLOCK, producer->step(producers));
    EXPECT_EQ(0, stream->public_readyQ().size());

    auto& bfm = producer->getBFM();

    // Ephemeral has a single stage backfill and we only compare about the
    // complete stage so skip over scan for persistent buckets
    bfm.backfill();
    if (persistent()) {
        bfm.backfill();
    }

    ThreadGate tg1(2);
    ThreadGate tg2(2);
    std::thread t1;
    stream->setCompleteBackfillHook([this, &t1, &tg1, &tg2, &producers]() {
        // Step past our normal items to expose the race with backfill complete
        // and an empty readyQueue.

        EXPECT_EQ(1, *stream->getNumBackfillItemsRemaining());
        EXPECT_EQ(2, stream->public_readyQ().size());

        // Step snapshot marker
        EXPECT_EQ(ENGINE_SUCCESS, producer->step(producers));
        EXPECT_EQ(cb::mcbp::ClientOpcode::DcpSnapshotMarker, producers.last_op);

        // Step mutation
        EXPECT_EQ(ENGINE_SUCCESS, producer->step(producers));
        EXPECT_EQ(cb::mcbp::ClientOpcode::DcpMutation, producers.last_op);

        stream->setNextHook([&tg1, &tg2]() {
            if (!tg1.isComplete()) {
                tg1.threadUp();

                // Wait for the completeBackfill thread to have attempted to
                // notify that the stream is ready before exiting the hook and
                // setting itemsReady.
                tg2.threadUp();
            }
        });

        // Run the step in a different thread
        t1 = std::thread{[this, &producers]() {
            // This step should produce the stream end
            EXPECT_EQ(ENGINE_SUCCESS, producer->step(producers));
            EXPECT_EQ(cb::mcbp::ClientOpcode::DcpStreamEnd, producers.last_op);
        }};

        // Wait for the stepping thread to have reached the point at which it is
        // about to set itemsReady before we attempt to set itemsReady after we
        // exit this hook.
        tg1.threadUp();
    });

    // Complete the backfill to expose the race condition
    bfm.backfill();

    // Unblock the stepping thread to now find the stream end
    tg2.threadUp();

    t1.join();

    // Should have sent StreamEnd but stream still in queue
    EXPECT_FALSE(producer->findStream(vbid)->isActive());
    EXPECT_FALSE(producer->getReadyQueue().empty());

    // Step to remove stream from queue
    EXPECT_EQ(ENGINE_EWOULDBLOCK, producer->step(producers));
    EXPECT_FALSE(producer->findStream(vbid)->isActive());
    EXPECT_TRUE(producer->getReadyQueue().empty());
}

void SingleThreadedActiveStreamTest::testProducerIncludesUserXattrsInDelete(
        const std::optional<cb::durability::Requirements>& durReqs) {
    using DcpOpenFlag = cb::mcbp::request::DcpOpenPayload;

    // Test is executed also for SyncDelete
    setVBucketStateAndRunPersistTask(
            vbid,
            vbucket_state_active,
            {{"topology", nlohmann::json::array({{"active", "replica"}})}});

    auto vb = engine->getVBucket(vbid);
    // Note: we require IncludeXattr::Yes for IncludeDeletedUserXattrs::Yes
    recreateProducerAndStream(
            *vb,
            DcpOpenFlag::IncludeXattrs | DcpOpenFlag::IncludeDeletedUserXattrs);
    ASSERT_EQ(IncludeDeletedUserXattrs::Yes,
              producer->public_getIncludeDeletedUserXattrs());
    ASSERT_EQ(IncludeDeletedUserXattrs::Yes,
              stream->public_getIncludeDeletedUserXattrs());
    ASSERT_EQ(IncludeXattrs::Yes, producer->public_getIncludeXattrs());
    ASSERT_EQ(IncludeXattrs::Yes, stream->public_getIncludeXattrs());
    ASSERT_EQ(IncludeValue::Yes, producer->public_getIncludeValue());
    ASSERT_EQ(IncludeValue::Yes, stream->public_getIncludeValue());

    // Create a value that contains some user-xattrs + the "_sync" sys-xattr
    const auto value = createXattrValue("");

    const protocol_binary_datatype_t dtJsonXattr =
            PROTOCOL_BINARY_DATATYPE_JSON | PROTOCOL_BINARY_DATATYPE_XATTR;

    auto* cookie = create_mock_cookie();

    // Store a Deleted doc
    auto item = makeCommittedItem(makeStoredDocKey("keyD"), value);
    item->setDataType(dtJsonXattr);
    uint64_t cas = 0;
    const auto expectedStoreRes = durReqs ? ENGINE_EWOULDBLOCK : ENGINE_SUCCESS;
    ASSERT_EQ(expectedStoreRes,
              engine->store(cookie,
                            item.get(),
                            cas,
                            StoreSemantics::Set,
                            durReqs,
                            DocumentState::Deleted,
                            false));

    if (persistent()) {
        // Flush and ensure docs on disk
        flush_vbucket_to_disk(vbid, 1 /*expectedNumFlushed*/);
        auto kvstore = store->getRWUnderlying(vbid);
        const auto isPrepare = durReqs.has_value();
        const auto doc = kvstore->get(makeDiskDocKey("keyD", isPrepare), vbid);
        EXPECT_EQ(ENGINE_SUCCESS, doc.getStatus());
        EXPECT_TRUE(doc.item->isDeleted());
        EXPECT_EQ(isPrepare, doc.item->isPending());
        // Check that we have persisted the expected value to disk
        ASSERT_TRUE(doc.item);
        ASSERT_GT(doc.item->getNBytes(), 0);
        EXPECT_EQ(std::string_view(value.c_str(), value.size()),
                  std::string_view(doc.item->getData(), doc.item->getNBytes()));
    }

    auto& readyQ = stream->public_readyQ();
    ASSERT_EQ(0, readyQ.size());

    // Push items to the readyQ and check what we get
    stream->nextCheckpointItemTask();
    ASSERT_EQ(2, readyQ.size());

    auto resp = stream->public_nextQueuedItem();
    ASSERT_TRUE(resp);
    ASSERT_EQ(DcpResponse::Event::SnapshotMarker, resp->getEvent());

    // Inspect payload for DCP deletion

    resp = stream->public_nextQueuedItem();
    ASSERT_TRUE(resp);

    const auto& deletion = dynamic_cast<MutationResponse&>(*resp);
    if (durReqs) {
        ASSERT_EQ(DcpResponse::Event::Prepare, deletion.getEvent());
    } else {
        ASSERT_EQ(DcpResponse::Event::Deletion, deletion.getEvent());
    }

    ASSERT_TRUE(deletion.getItem()->isDeleted());
    ASSERT_EQ(IncludeValue::Yes, deletion.getIncludeValue());
    ASSERT_EQ(IncludeXattrs::Yes, deletion.getIncludeXattrs());
    ASSERT_EQ(IncludeDeletedUserXattrs::Yes,
              deletion.getIncludeDeletedUserXattrs());

    // The value must contain all xattrs (user+sys)
    ASSERT_EQ(dtJsonXattr, deletion.getItem()->getDataType());
    const auto* data = deletion.getItem()->getData();
    const auto nBytes = deletion.getItem()->getNBytes();

    const auto valueBuf = cb::char_buffer(const_cast<char*>(data), nBytes);

    // Check that we have no body (bodySize=0)
    std::string_view body{data, nBytes};
    body.remove_prefix(cb::xattr::get_body_offset(body));
    ASSERT_EQ(0, body.size());

    // Check that we have all the expected xattrs
    cb::xattr::Blob blob(valueBuf, false);
    // Must have user-xattrs
    for (uint8_t i = 1; i <= 6; ++i) {
        EXPECT_FALSE(blob.get("ABCuser" + std::to_string(i)).empty());
    }
    EXPECT_FALSE(blob.get("meta").empty());
    // Must have sys-xattr
    EXPECT_FALSE(blob.get("_sync").empty());

    destroy_mock_cookie(cookie);
}

TEST_P(SingleThreadedActiveStreamTest,
       ProducerIncludesUserXattrsInNormalDelete) {
    testProducerIncludesUserXattrsInDelete({});
}

TEST_P(SingleThreadedActiveStreamTest, ProducerIncludesUserXattrsInSyncDelete) {
    testProducerIncludesUserXattrsInDelete(cb::durability::Requirements());
}

void SingleThreadedActiveStreamTest::testProducerPrunesUserXattrsForDelete(
        uint32_t flags,
        const std::optional<cb::durability::Requirements>& durReqs) {
    using DcpOpenFlag = cb::mcbp::request::DcpOpenPayload;

    // Test is executed also for SyncDelete
    setVBucketStateAndRunPersistTask(
            vbid,
            vbucket_state_active,
            {{"topology", nlohmann::json::array({{"active", "replica"}})}});

    // Check that we are testing a valid configuration: here we want to test
    // only configurations that trigger user-xattr pruning in deletes.
    ASSERT_TRUE((flags & DcpOpenFlag::IncludeDeletedUserXattrs) == 0);

    auto& vb = *engine->getVBucket(vbid);
    recreateProducerAndStream(vb, flags);

    const auto currIncDelUserXattr =
            (flags & DcpOpenFlag::IncludeDeletedUserXattrs) != 0
                    ? IncludeDeletedUserXattrs::Yes
                    : IncludeDeletedUserXattrs::No;
    ASSERT_EQ(currIncDelUserXattr,
              producer->public_getIncludeDeletedUserXattrs());
    ASSERT_EQ(currIncDelUserXattr,
              stream->public_getIncludeDeletedUserXattrs());

    const auto currIncXattr = (flags & DcpOpenFlag::IncludeXattrs) != 0
                                      ? IncludeXattrs::Yes
                                      : IncludeXattrs::No;
    ASSERT_EQ(currIncXattr, producer->public_getIncludeXattrs());
    ASSERT_EQ(currIncXattr, stream->public_getIncludeXattrs());

    ASSERT_EQ(IncludeValue::Yes, producer->public_getIncludeValue());
    ASSERT_EQ(IncludeValue::Yes, stream->public_getIncludeValue());

    // Create a value that contains some user-xattrs + the "_sync" sys-xattr
    const auto value = createXattrValue("");

    // Note: this body DT can be any type, but I set it to something != than RAW
    // to test that if we prune everything we end up with DT RAW. See below.
    const auto bodyType = PROTOCOL_BINARY_DATATYPE_JSON;

    auto* cookie = create_mock_cookie();

    struct Sizes {
        Sizes(const Item& item) {
            value = item.getNBytes();

            cb::char_buffer valBuf{const_cast<char*>(item.getData()),
                                   item.getNBytes()};
            cb::xattr::Blob xattrBlob(valBuf, false);
            xattrs = xattrBlob.size();
            userXattrs = xattrBlob.get_user_size();
            sysXattrs = xattrBlob.get_system_size();
            body = item.getNBytes() -
                   cb::xattr::get_body_offset({valBuf.data(), valBuf.size()});
        }

        size_t value;
        size_t xattrs;
        size_t userXattrs;
        size_t sysXattrs;
        size_t body;
    };

    // Make an item..
    auto item = makeCommittedItem(makeStoredDocKey("keyD"), value);
    item->setDataType(bodyType | PROTOCOL_BINARY_DATATYPE_XATTR);
    // .. and save the payload sizes for later checks.
    const auto originalValue = value;
    const auto originalSizes = Sizes(*item);

    // Store the item as deleted
    uint64_t cas = 0;
    const auto expectedStoreRes = durReqs ? ENGINE_EWOULDBLOCK : ENGINE_SUCCESS;
    ASSERT_EQ(expectedStoreRes,
              engine->store(cookie,
                            item.get(),
                            cas,
                            StoreSemantics::Set,
                            durReqs,
                            DocumentState::Deleted,
                            false));

    auto& readyQ = stream->public_readyQ();
    ASSERT_EQ(0, readyQ.size());

    // Verfies that the payload pointed by the item in CM is the same as the
    // original one
    const auto checkPayloadInCM =
            [&vb, &originalValue, &originalSizes, &durReqs]() -> void {
        const auto& manager = *vb.checkpointManager;
        const auto& ckptList =
                CheckpointManagerTestIntrospector::public_getCheckpointList(
                        manager);
        // 1 checkpoint
        ASSERT_EQ(1, ckptList.size());
        const auto* ckpt = ckptList.front().get();
        ASSERT_EQ(checkpoint_state::CHECKPOINT_OPEN, ckpt->getState());
        // empty-item
        auto it = ckpt->begin();
        ASSERT_EQ(queue_op::empty, (*it)->getOperation());
        // 1 metaitem (checkpoint-start)
        it++;
        ASSERT_EQ(3, ckpt->getNumMetaItems());
        EXPECT_EQ(queue_op::checkpoint_start, (*it)->getOperation());
        it++;
        EXPECT_EQ(queue_op::set_vbucket_state, (*it)->getOperation());
        it++;
        EXPECT_EQ(queue_op::set_vbucket_state, (*it)->getOperation());
        // 1 non-metaitem is our deletion
        it++;
        ASSERT_EQ(1, ckpt->getNumItems());
        ASSERT_TRUE((*it)->isDeleted());
        const auto expectedOp =
                durReqs ? queue_op::pending_sync_write : queue_op::mutation;
        EXPECT_EQ(expectedOp, (*it)->getOperation());

        // Byte-by-byte comparison
        EXPECT_EQ(originalValue, (*it)->getValue()->to_s());

        // The latest check should already fail if even a single byte in the
        // payload has changed, but check also the sizes of the specific value
        // chunks.
        const auto cmSizes = Sizes(**it);
        EXPECT_EQ(originalSizes.value, cmSizes.value);
        EXPECT_EQ(originalSizes.xattrs, cmSizes.xattrs);
        EXPECT_EQ(originalSizes.userXattrs, cmSizes.userXattrs);
        EXPECT_EQ(originalSizes.sysXattrs, cmSizes.sysXattrs);
        ASSERT_EQ(originalSizes.body, cmSizes.body);
    };

    // Verify that the value of the item in CM has not changed
    {
        SCOPED_TRACE("");
        checkPayloadInCM();
    }

    // Push items to the readyQ and check what we get
    stream->nextCheckpointItemTask();
    ASSERT_EQ(2, readyQ.size());

    // MB-41944: The call to Stream::nextCheckpointItemTask() has removed
    // UserXattrs from the payload. Before the fix we modified the item's value
    // (which is a reference-counted object in memory) rather that a copy of it.
    // So here we check that the item's value in CM is still untouched.
    {
        SCOPED_TRACE("");
        checkPayloadInCM();
    }

    // Note: Doing this check after Stream::nextCheckpointItemTask() is another
    //  coverage for MB-41944, so I move it here.
    if (persistent()) {
        // Flush and ensure docs on disk
        flush_vbucket_to_disk(vbid, 1 /*expectedNumFlushed*/);
        auto kvstore = store->getRWUnderlying(vbid);
        const auto isPrepare = durReqs.has_value();
        const auto doc = kvstore->get(makeDiskDocKey("keyD", isPrepare), vbid);
        EXPECT_EQ(ENGINE_SUCCESS, doc.getStatus());
        EXPECT_TRUE(doc.item->isDeleted());
        // Check that we have persisted the expected value to disk
        ASSERT_TRUE(doc.item);
        ASSERT_GT(doc.item->getNBytes(), 0);
        EXPECT_EQ(value,
                  std::string_view(doc.item->getData(), doc.item->getNBytes()));
    }

    auto resp = stream->public_nextQueuedItem();
    ASSERT_TRUE(resp);
    ASSERT_EQ(DcpResponse::Event::SnapshotMarker, resp->getEvent());

    // Inspect payload for DCP deletion

    resp = stream->public_nextQueuedItem();
    ASSERT_TRUE(resp);

    const auto& deletion = dynamic_cast<MutationResponse&>(*resp);
    if (durReqs) {
        ASSERT_EQ(DcpResponse::Event::Prepare, deletion.getEvent());
    } else {
        ASSERT_EQ(DcpResponse::Event::Deletion, deletion.getEvent());
    }

    ASSERT_TRUE(deletion.getItem()->isDeleted());
    ASSERT_EQ(IncludeValue::Yes, deletion.getIncludeValue());
    ASSERT_EQ(currIncXattr, deletion.getIncludeXattrs());
    ASSERT_EQ(currIncDelUserXattr, deletion.getIncludeDeletedUserXattrs());

    // Check that we stream the expected value.
    // What value we stream depends on the current configuration:
    // - if the test flags=0, then we want to prune everything, so no value
    // - else if the test flags=IncludeXattr, then we want only sys-xattrs as
    //   IncludeDeleteUserXattrs::No

    const auto* data = deletion.getItem()->getData();
    const auto nBytes = deletion.getItem()->getNBytes();

    const auto valueBuf = cb::char_buffer(const_cast<char*>(data), nBytes);

    // If we have a value..
    if (valueBuf.size() > 0) {
        // Check that we have no body (bodySize=0)
        std::string_view body{data, nBytes};
        body.remove_prefix(cb::xattr::get_body_offset(body));
        ASSERT_EQ(0, body.size());
    }

    // Check that we have the expected value
    if (flags == 0) {
        ASSERT_EQ(IncludeXattrs::No, deletion.getIncludeXattrs());
        ASSERT_EQ(IncludeDeletedUserXattrs::No,
                  deletion.getIncludeDeletedUserXattrs());
        // No value
        // Note: DT for no-value must be RAW
        ASSERT_EQ(PROTOCOL_BINARY_RAW_BYTES, deletion.getItem()->getDataType());
        // Note: I would expect valueBuf.data()==nullptr, but was not the case
        //  before my see Item::setData
        ASSERT_EQ(0, valueBuf.size());
    } else {
        ASSERT_EQ(IncludeXattrs::Yes, deletion.getIncludeXattrs());
        ASSERT_EQ(IncludeDeletedUserXattrs::No,
                  deletion.getIncludeDeletedUserXattrs());

        // Only xattrs in deletion, dt must be XATTR only
        ASSERT_EQ(PROTOCOL_BINARY_DATATYPE_XATTR,
                  deletion.getItem()->getDataType());

        cb::xattr::Blob blob(valueBuf, false);
        // Must have NO user-xattrs
        for (uint8_t i = 1; i <= 6; ++i) {
            EXPECT_TRUE(blob.get("ABCuser" + std::to_string(i)).empty());
        }
        EXPECT_TRUE(blob.get("meta").empty());
        // Must have sys-xattr
        EXPECT_FALSE(blob.get("_sync").empty());
    }

    destroy_mock_cookie(cookie);
}

TEST_P(SingleThreadedActiveStreamTest,
       ProducerPrunesUserXattrsForNormalDelete_NoDeleteUserXattrs) {
    testProducerPrunesUserXattrsForDelete(
            cb::mcbp::request::DcpOpenPayload::IncludeXattrs, {});
}

TEST_P(SingleThreadedActiveStreamTest,
       ProducerPrunesUserXattrsForSyncDelete_NoDeleteUserXattrs) {
    testProducerPrunesUserXattrsForDelete(
            cb::mcbp::request::DcpOpenPayload::IncludeXattrs,
            cb::durability::Requirements());
}

TEST_P(SingleThreadedActiveStreamTest,
       ProducerPrunesUserXattrsForNormalDelete_NoXattrs) {
    testProducerPrunesUserXattrsForDelete(0, {});
}

TEST_P(SingleThreadedActiveStreamTest,
       ProducerPrunesUserXattrsForSyncDelete_NoXattrs) {
    testProducerPrunesUserXattrsForDelete(0, cb::durability::Requirements());
}

void SingleThreadedActiveStreamTest::testExpirationRemovesBody(uint32_t flags,
                                                               Xattrs xattrs) {
    using DcpOpenFlag = cb::mcbp::request::DcpOpenPayload;

    auto& vb = *engine->getVBucket(vbid);
    recreateProducerAndStream(vb, DcpOpenFlag::IncludeXattrs | flags);

    const auto currIncDelUserXattr =
            (flags & DcpOpenFlag::IncludeDeletedUserXattrs) != 0
                    ? IncludeDeletedUserXattrs::Yes
                    : IncludeDeletedUserXattrs::No;
    ASSERT_EQ(currIncDelUserXattr,
              producer->public_getIncludeDeletedUserXattrs());
    ASSERT_EQ(currIncDelUserXattr,
              stream->public_getIncludeDeletedUserXattrs());
    ASSERT_EQ(IncludeXattrs::Yes, producer->public_getIncludeXattrs());
    ASSERT_EQ(IncludeXattrs::Yes, stream->public_getIncludeXattrs());
    ASSERT_EQ(IncludeValue::Yes, producer->public_getIncludeValue());
    ASSERT_EQ(IncludeValue::Yes, stream->public_getIncludeValue());

    std::string value;
    switch (xattrs) {
    case Xattrs::None:
        value = "body";
        break;
    case Xattrs::User:
        value = createXattrValue("body", false);
        break;
    case Xattrs::UserAndSys:
        value = createXattrValue("body", true);
        break;
    }

    auto datatype = PROTOCOL_BINARY_DATATYPE_JSON;
    if (xattrs != Xattrs::None) {
        datatype |= PROTOCOL_BINARY_DATATYPE_XATTR;
    }

    // Store an item with exptime != 0
    const std::string key = "key";
    const auto docKey = DocKey{key, DocKeyEncodesCollectionId::No};
    store_item(vbid,
               docKey,
               value,
               ep_real_time() + 1 /*1 second TTL*/,
               {cb::engine_errc::success} /*expected*/,
               datatype);

    auto& manager = *vb.checkpointManager;
    const auto& list =
            CheckpointManagerTestIntrospector::public_getCheckpointList(
                    manager);
    ASSERT_EQ(1, list.size());
    auto* ckpt = list.front().get();
    ASSERT_EQ(checkpoint_state::CHECKPOINT_OPEN, ckpt->getState());
    ASSERT_EQ(2, ckpt->getNumMetaItems());
    ASSERT_EQ(1, ckpt->getNumItems());
    auto it = ckpt->begin(); // empty-item
    it++; // checkpoint-start
    it++; // set-vbstate
    it++;
    EXPECT_EQ(queue_op::mutation, (*it)->getOperation());
    EXPECT_FALSE((*it)->isDeleted());
    EXPECT_EQ(value, (*it)->getValue()->to_s());

    TimeTraveller tt(5000);

    manager.createNewCheckpoint();

    // Just need to access key for expiring
    GetValue gv = store->get(docKey, vbid, nullptr, get_options_t::NONE);
    EXPECT_EQ(ENGINE_KEY_ENOENT, gv.getStatus());

    // MB-41989: Expiration removes UserXattrs (if any), but it must do that on
    // a copy of the payload that is then enqueued in the new expired item. So,
    // the payload of the original mutation must be untouched here.
    // Note: 'it' still points to the original mutation in the first checkpoint
    // in CM.
    EXPECT_EQ(queue_op::mutation, (*it)->getOperation());
    EXPECT_FALSE((*it)->isDeleted());
    EXPECT_EQ(std::string_view(value.c_str(), value.size()),
              std::string_view((*it)->getData(), (*it)->getNBytes()));

    ASSERT_EQ(2, list.size());
    ckpt = list.back().get();
    ASSERT_EQ(checkpoint_state::CHECKPOINT_OPEN, ckpt->getState());
    it = ckpt->begin(); // empty-item
    it++; // checkpoint-start
    it++;
    EXPECT_EQ(queue_op::mutation, (*it)->getOperation());
    EXPECT_TRUE((*it)->isDeleted());

    // Note: I inspect the Expiration payload directly by looking at the message
    // in the ActiveStream::readyQ, see below

    auto& readyQ = stream->public_readyQ();
    ASSERT_EQ(0, readyQ.size());

    // Push items to the readyQ and check what we get
    stream->nextCheckpointItemTask();
    ASSERT_EQ(4, readyQ.size());

    auto resp = stream->public_nextQueuedItem();
    ASSERT_TRUE(resp);
    ASSERT_EQ(DcpResponse::Event::SnapshotMarker, resp->getEvent());
    resp = stream->public_nextQueuedItem();
    ASSERT_TRUE(resp);
    auto* msg = dynamic_cast<MutationResponse*>(resp.get());
    ASSERT_TRUE(msg);
    ASSERT_EQ(DcpResponse::Event::Mutation, msg->getEvent());

    // Inspect payload for DCP Expiration
    resp = stream->public_nextQueuedItem();
    ASSERT_TRUE(resp);
    ASSERT_EQ(DcpResponse::Event::SnapshotMarker, resp->getEvent());
    resp = stream->public_nextQueuedItem();
    ASSERT_TRUE(resp);
    msg = dynamic_cast<MutationResponse*>(resp.get());
    ASSERT_TRUE(msg);
    ASSERT_EQ(DcpResponse::Event::Expiration, msg->getEvent());
    ASSERT_TRUE(msg->getItem()->isDeleted());
    ASSERT_EQ(currIncDelUserXattr, msg->getIncludeDeletedUserXattrs());

    const auto& item = *msg->getItem();
    const auto* data = item.getData();
    const auto nBytes = item.getNBytes();

    if (xattrs == Xattrs::UserAndSys) {
        // No body
        EXPECT_EQ(0,
                  cb::xattr::get_body_size(item.getDataType(), {data, nBytes}));

        // Only xattrs in deletion, dt must be XATTR only
        ASSERT_EQ(PROTOCOL_BINARY_DATATYPE_XATTR, item.getDataType());
        // We must keep only SysXa
        const auto valueBuf = cb::char_buffer(const_cast<char*>(data), nBytes);
        cb::xattr::Blob blob(valueBuf, false);
        EXPECT_EQ(blob.size(), blob.get_system_size());
        // Note: "_sync" sys-xattr created by createXattrValue()
        EXPECT_FALSE(blob.get("_sync").empty());
    } else {
        // We must remove everything
        // Note: DT for no-value must be RAW
        ASSERT_EQ(PROTOCOL_BINARY_RAW_BYTES, item.getDataType());
        EXPECT_EQ(0, nBytes);
    }
}

TEST_P(SingleThreadedActiveStreamTest, testExpirationRemovesBody_Pre66) {
    testExpirationRemovesBody(0, Xattrs::None);
}

TEST_P(SingleThreadedActiveStreamTest, testExpirationRemovesBody_Pre66_UserXa) {
    testExpirationRemovesBody(0, Xattrs::User);
}

TEST_P(SingleThreadedActiveStreamTest,
       testExpirationRemovesBody_Pre66_UserXa_SysXa) {
    testExpirationRemovesBody(0, Xattrs::UserAndSys);
}

TEST_P(SingleThreadedActiveStreamTest, testExpirationRemovesBody) {
    using DcpOpenFlag = cb::mcbp::request::DcpOpenPayload;
    testExpirationRemovesBody(DcpOpenFlag::IncludeDeletedUserXattrs,
                              Xattrs::None);
}

TEST_P(SingleThreadedActiveStreamTest, testExpirationRemovesBody_UserXa) {
    using DcpOpenFlag = cb::mcbp::request::DcpOpenPayload;
    testExpirationRemovesBody(DcpOpenFlag::IncludeDeletedUserXattrs,
                              Xattrs::User);
}

TEST_P(SingleThreadedActiveStreamTest, testExpirationRemovesBody_UserXa_SysXa) {
    using DcpOpenFlag = cb::mcbp::request::DcpOpenPayload;
    testExpirationRemovesBody(DcpOpenFlag::IncludeDeletedUserXattrs,
                              Xattrs::UserAndSys);
}

<<<<<<< HEAD
class SingleThreadedBackfillTest : public SingleThreadedActiveStreamTest {
protected:
    void testBackfill() {
        auto vb = engine->getVBucket(vbid);
        auto& ckptMgr = *vb->checkpointManager;

        // Delete initial stream (so we can re-create after items are only
        // available from disk.
        stream.reset();

        // Store 3 items (to check backfill remaining counts).
        // Add items, flush it to disk, then clear checkpoint to force backfill.
        store_item(vbid, makeStoredDocKey("key1"), "value");
        store_item(vbid, makeStoredDocKey("key2"), "value");
        store_item(vbid, makeStoredDocKey("key3"), "value");
        ckptMgr.createNewCheckpoint();

        flushVBucketToDiskIfPersistent(vbid, 3);

        bool newCKptCreated;
        ASSERT_EQ(3, ckptMgr.removeClosedUnrefCheckpoints(*vb, newCKptCreated));

        // Re-create the stream now we have items only on disk.
        stream = producer->mockActiveStreamRequest(0 /*flags*/,
                                                   0 /*opaque*/,
                                                   *vb,
                                                   0 /*st_seqno*/,
                                                   ~0 /*en_seqno*/,
                                                   0x0 /*vb_uuid*/,
                                                   0 /*snap_start_seqno*/,
                                                   ~0 /*snap_end_seqno*/);
        ASSERT_TRUE(stream->isBackfilling());
=======
void SingleThreadedPassiveStreamTest::testConsumerRejectsBodyInDeletion(
        const boost::optional<cb::durability::Requirements>& durReqs) {
    auto& connMap = static_cast<MockDcpConnMap&>(engine->getDcpConnMap());
    connMap.addConn(cookie, consumer);
    ASSERT_TRUE(consumer->isAllowSanitizeValueInDeletion());
    engine->getConfiguration().setAllowSanitizeValueInDeletion(false);
    ASSERT_FALSE(consumer->isAllowSanitizeValueInDeletion());

    consumer->public_setIncludeDeletedUserXattrs(IncludeDeletedUserXattrs::Yes);

    // Send deletion in a single seqno snapshot
    EXPECT_EQ(ENGINE_SUCCESS,
              consumer->snapshotMarker(1 /*opaque*/,
                                       vbid,
                                       1 /*startSeqno*/,
                                       1 /*endSeqno*/,
                                       MARKER_FLAG_CHK,
                                       {} /*HCS*/,
                                       {} /*maxVisibleSeqno*/));

    const auto verifyDCPFailure =
            [this, &durReqs](const cb::const_byte_buffer& value,
                             protocol_binary_datatype_t datatype) -> void {
        const uint32_t opaque = 1;
        int64_t bySeqno = 1;
        if (durReqs) {
            EXPECT_EQ(ENGINE_EINVAL,
                      consumer->prepare(opaque,
                                        {"key", DocKeyEncodesCollectionId::No},
                                        value,
                                        0 /*priv_bytes*/,
                                        datatype,
                                        0 /*cas*/,
                                        vbid,
                                        0 /*flags*/,
                                        bySeqno,
                                        0 /*revSeqno*/,
                                        0 /*exp*/,
                                        0 /*lockTime*/,
                                        0 /*nru*/,
                                        DocumentState::Deleted,
                                        durReqs->getLevel()));
        } else {
            EXPECT_EQ(ENGINE_EINVAL,
                      consumer->deletion(opaque,
                                         {"key", DocKeyEncodesCollectionId::No},
                                         value,
                                         0 /*priv_bytes*/,
                                         datatype,
                                         0 /*cas*/,
                                         vbid,
                                         bySeqno,
                                         0 /*revSeqno*/,
                                         {} /*meta*/));
        }
    };

    // Build up a value with just raw body and verify DCP failure
    const std::string body = "body";
    cb::const_byte_buffer value{reinterpret_cast<const uint8_t*>(body.data()),
                                body.size()};
    {
        SCOPED_TRACE("");
        verifyDCPFailure(value, PROTOCOL_BINARY_RAW_BYTES);
    }

    // Verify the same for body + xattrs
    const auto xattrValue = createXattrValue(body);
    value = {reinterpret_cast<const uint8_t*>(xattrValue.data()),
             xattrValue.size()};
    {
        SCOPED_TRACE("");
        verifyDCPFailure(
                value,
                PROTOCOL_BINARY_RAW_BYTES | PROTOCOL_BINARY_DATATYPE_XATTR);
    }

    connMap.removeConn(cookie);
}

TEST_P(SingleThreadedPassiveStreamTest, ConsumerRejectsBodyInDeletion) {
    testConsumerRejectsBodyInDeletion({});
}

TEST_P(SingleThreadedPassiveStreamTest, ConsumerRejectsBodyInSyncDeletion) {
    testConsumerRejectsBodyInDeletion(cb::durability::Requirements());
}

void SingleThreadedPassiveStreamTest::testConsumerSanitizesBodyInDeletion() {
    ASSERT_TRUE(consumer->isAllowSanitizeValueInDeletion());
    consumer->public_setIncludeDeletedUserXattrs(IncludeDeletedUserXattrs::Yes);

    EXPECT_EQ(ENGINE_SUCCESS,
              consumer->snapshotMarker(1 /*opaque*/,
                                       vbid,
                                       1 /*startSeqno*/,
                                       10 /*endSeqno*/,
                                       MARKER_FLAG_CHK,
                                       {} /*HCS*/,
                                       {} /*maxVisibleSeqno*/));

    // Build up a value with just raw body and verify that DCP deletion succeeds
    // and the Body has been removed from the payload.
    const std::string body = "body";
    cb::const_byte_buffer value{reinterpret_cast<const uint8_t*>(body.data()),
                                body.size()};
    const uint32_t opaque = 1;
    const auto key = makeStoredDocKey("key");
    EXPECT_EQ(ENGINE_SUCCESS,
              consumer->deletion(opaque,
                                 key,
                                 value,
                                 0 /*priv_bytes*/,
                                 PROTOCOL_BINARY_RAW_BYTES,
                                 0 /*cas*/,
                                 vbid,
                                 1 /*bySeqno*/,
                                 0 /*revSeqno*/,
                                 {} /*meta*/));
    // Verify that the body has been removed
    auto& vb = *store->getVBucket(vbid);
    auto& ht = vb.ht;
    {
        const auto& res = ht.findForUpdate(key);
        const auto* sv = res.committed;
        EXPECT_TRUE(sv);
        EXPECT_EQ(1, sv->getBySeqno());
        EXPECT_FALSE(sv->getValue().get());
    }

    // Verify the same for body + user-xattrs + sys-xattrs
    const auto xattrValue = createXattrValue(body);
    value = {reinterpret_cast<const uint8_t*>(xattrValue.data()),
             xattrValue.size()};
    EXPECT_EQ(ENGINE_SUCCESS,
              consumer->deletion(opaque,
                                 key,
                                 value,
                                 0 /*priv_bytes*/,
                                 PROTOCOL_BINARY_RAW_BYTES |
                                         PROTOCOL_BINARY_DATATYPE_XATTR,
                                 0 /*cas*/,
                                 vbid,
                                 2 /*bySeqno*/,
                                 0 /*revSeqno*/,
                                 {} /*meta*/));

    {
        const auto& res = ht.findForUpdate(key);
        const auto* sv = res.committed;
        EXPECT_TRUE(sv);
        EXPECT_EQ(2, sv->getBySeqno());
        EXPECT_TRUE(sv->getValue().get());
        EXPECT_LT(sv->getValue()->valueSize(), xattrValue.size());

        const auto finalValue =
                cb::char_buffer(const_cast<char*>(sv->getValue()->getData()),
                                sv->getValue()->valueSize());
        // No body
        EXPECT_EQ(0, cb::xattr::get_body_size(sv->getDatatype(), finalValue));
        // Must have user/sys xattrs (created at createXattrValue())
        cb::xattr::Blob blob(finalValue, false /*compressed*/);
        for (uint8_t i = 1; i <= 6; ++i) {
            EXPECT_FALSE(blob.get("ABCuser" + std::to_string(i)).empty());
        }
        EXPECT_FALSE(blob.get("meta").empty());
        EXPECT_FALSE(blob.get("_sync").empty());
    }
}

TEST_P(SingleThreadedPassiveStreamTest, ConsumerSanitizesBodyInDeletion) {
    testConsumerSanitizesBodyInDeletion();
}
>>>>>>> 98e8d9de

        // Should report empty itemsRemaining as that would mislead
        // ns_server if they asked for stats before the backfill task runs (they
        // would think backfill is complete).
        EXPECT_FALSE(stream->getNumBackfillItemsRemaining());

        // Run the backfill we scheduled when we transitioned to the backfilling
        // state.
        auto& bfm = producer->getBFM();

        // Persistent and Ephemeral backfill-create does not go straight to
        // scan, they both need an extra run
        EXPECT_EQ(backfill_status_t::backfill_success, bfm.backfill());

        // First item
        EXPECT_EQ(backfill_status_t::backfill_success, bfm.backfill());
        EXPECT_EQ(1, stream->getNumBackfillItems());

        // Step the snapshot marker and first mutation
        MockDcpMessageProducers producers;
        EXPECT_EQ(ENGINE_SUCCESS, producer->step(producers));
        EXPECT_EQ(cb::mcbp::ClientOpcode::DcpSnapshotMarker, producers.last_op);
        EXPECT_EQ(ENGINE_SUCCESS, producer->step(producers));
        EXPECT_EQ(cb::mcbp::ClientOpcode::DcpMutation, producers.last_op);

        // Second item
        EXPECT_EQ(backfill_status_t::backfill_success, bfm.backfill());
        EXPECT_EQ(2, stream->getNumBackfillItems());

        // Step the second mutation
        EXPECT_EQ(ENGINE_SUCCESS, producer->step(producers));
        EXPECT_EQ(cb::mcbp::ClientOpcode::DcpMutation, producers.last_op);

        // Third item
        EXPECT_EQ(backfill_status_t::backfill_success, bfm.backfill());
        EXPECT_EQ(3, stream->getNumBackfillItems());

        // Step the third mutation
        EXPECT_EQ(ENGINE_SUCCESS, producer->step(producers));
        EXPECT_EQ(cb::mcbp::ClientOpcode::DcpMutation, producers.last_op);

        // Ephemeral backfill scan goes straight to complete but persistent
        // backfill scan does not so we need an extra run
        if (persistent()) {
            EXPECT_EQ(backfill_status_t::backfill_success, bfm.backfill());
        }

        // No more backfills
        EXPECT_EQ(backfill_status_t::backfill_finished, bfm.backfill());

        // Nothing more to step in the producer
        EXPECT_EQ(ENGINE_EWOULDBLOCK, producer->step(producers));
    }
};

class SingleThreadedBackfillScanBufferTest : public SingleThreadedBackfillTest {
public:
    void SetUp() override {
        config_string += "dcp_scan_byte_limit=100";
        SingleThreadedActiveStreamTest::SetUp();
    }

    void TearDown() override {
        SingleThreadedActiveStreamTest::TearDown();
    }
};

TEST_P(SingleThreadedBackfillScanBufferTest, SingleItemScanBuffer) {
    testBackfill();
}

class SingleThreadedBackfillBufferTest : public SingleThreadedBackfillTest {
public:
    void SetUp() override {
        config_string += "dcp_backfill_byte_limit=1";
        SingleThreadedActiveStreamTest::SetUp();
    }

    void TearDown() override {
        SingleThreadedActiveStreamTest::TearDown();
    }
};

TEST_P(SingleThreadedBackfillBufferTest, SingleItemBuffer) {
    testBackfill();
}

TEST_P(SingleThreadedPassiveStreamTest, MB42780_DiskToMemoryFromPre65) {
    // Note: We need at least one cursor in the replica checkpoint to hit the
    //  issue. Given that in Ephemeral (a) there is no persistence cursor and
    //  (b) we cannot have any outbound stream / DCP cursor from replica
    //  vbuckets, then we cannot hit the issue in Ephemeral.
    if (ephemeral()) {
        return;
    }

    auto& vb = *store->getVBucket(vbid);
    auto& manager = static_cast<MockCheckpointManager&>(*vb.checkpointManager);
    const auto& ckptList = manager.getCheckpointList();
    ASSERT_EQ(1, ckptList.size());
    ASSERT_EQ(CheckpointType::Memory, ckptList.front()->getCheckpointType());
    ASSERT_EQ(0, ckptList.front()->getSnapshotStartSeqno());
    ASSERT_EQ(0, ckptList.front()->getSnapshotEndSeqno());
    ASSERT_EQ(0, ckptList.front()->getNumItems());
    ASSERT_EQ(0, manager.getHighSeqno());

    // Replica receives a complete disk snapshot {keyA:1, keyB:2}
    const uint32_t opaque = 1;
    const uint64_t snapStart = 1;
    const uint64_t snapEnd = 2;
    EXPECT_EQ(ENGINE_SUCCESS,
              consumer->snapshotMarker(opaque,
                                       vbid,
                                       snapStart,
                                       snapEnd,
                                       MARKER_FLAG_DISK | MARKER_FLAG_CHK,
                                       {} /*HCS*/,
                                       {} /*maxVisibleSeqno*/));
    ASSERT_EQ(1, ckptList.size());
    ASSERT_EQ(CheckpointType::Disk, ckptList.front()->getCheckpointType());
    ASSERT_EQ(1, ckptList.front()->getSnapshotStartSeqno());
    ASSERT_EQ(2, ckptList.front()->getSnapshotEndSeqno());
    ASSERT_EQ(0, ckptList.front()->getNumItems());
    ASSERT_EQ(0, manager.getHighSeqno());

    const auto keyA = makeStoredDocKey("keyA");
    EXPECT_EQ(ENGINE_SUCCESS,
              consumer->mutation(opaque,
                                 keyA,
                                 {},
                                 0,
                                 0,
                                 0,
                                 vbid,
                                 0,
                                 snapStart,
                                 0,
                                 0,
                                 0,
                                 {},
                                 0));
    const auto keyB = makeStoredDocKey("keyB");
    EXPECT_EQ(ENGINE_SUCCESS,
              consumer->mutation(opaque,
                                 keyB,
                                 {},
                                 0,
                                 0,
                                 0,
                                 vbid,
                                 0,
                                 snapEnd,
                                 0,
                                 0,
                                 0,
                                 {},
                                 0));

    ASSERT_EQ(1, ckptList.size());
    ASSERT_EQ(CheckpointType::Disk, ckptList.front()->getCheckpointType());
    ASSERT_EQ(1, ckptList.front()->getSnapshotStartSeqno());
    ASSERT_EQ(2, ckptList.front()->getSnapshotEndSeqno());
    ASSERT_EQ(2, ckptList.front()->getNumItems());
    ASSERT_EQ(2, manager.getHighSeqno());

    // Move the persistence cursor to point to keyB:2.
    flush_vbucket_to_disk(vbid, 2 /*expected_num_flushed*/);
    const auto pCursorPos = manager.getPersistenceCursorPos();
    ASSERT_EQ(keyB, (*pCursorPos)->getKey());
    ASSERT_EQ(2, (*pCursorPos)->getBySeqno());

    // Simulate a possible behaviour in pre-6.5: Producer may send a SnapMarker
    // and miss to set the MARKER_FLAG_CHK, eg MB-32862
    EXPECT_EQ(ENGINE_SUCCESS,
              consumer->snapshotMarker(opaque,
                                       vbid,
                                       3 /*snapStart*/,
                                       3 /*snapEnd*/,
                                       MARKER_FLAG_MEMORY,
                                       {} /*HCS*/,
                                       {} /*maxVisibleSeqno*/));

    // 6.6.1 PassiveStream is resilient to any Active misbehaviour with regard
    // to MARKER_FLAG_CHK. Even if Active missed to set the flag, Replica closes
    // the checkpoint and creates a new one for queueing the new Memory
    // snapshot.
    // This is an important step in the test. Essentially here we verify that
    // the fix eliminates one of the preconditions for hitting the issue:
    // snapshots cannot be merged into the same checkpoint if the merge involves
    // Disk snapshots.
    ASSERT_EQ(2, ckptList.size());
    ASSERT_EQ(CheckpointType::Disk, ckptList.front()->getCheckpointType());
    ASSERT_EQ(CHECKPOINT_CLOSED, ckptList.front()->getState());
    ASSERT_EQ(1, ckptList.front()->getSnapshotStartSeqno());
    ASSERT_EQ(2, ckptList.front()->getSnapshotEndSeqno());
    ASSERT_EQ(2, ckptList.front()->getNumItems());
    ASSERT_EQ(CheckpointType::Memory, ckptList.back()->getCheckpointType());
    ASSERT_EQ(CHECKPOINT_OPEN, ckptList.back()->getState());
    ASSERT_EQ(3, ckptList.back()->getSnapshotStartSeqno());
    ASSERT_EQ(3, ckptList.back()->getSnapshotEndSeqno());
    ASSERT_EQ(0, ckptList.back()->getNumItems());
    ASSERT_EQ(2, manager.getHighSeqno());

    // Now replica receives a doc within the new Memory snapshot.
    // Note: This step queues keyC into the checkpoint. Given that it is a
    //  Memory checkpoint, then keyC is added to the keyIndex too.
    //  That is a precondition for executing the deduplication path that throws
    //  in Checkpoint::queueDirty before the fix.
    const auto keyC = makeStoredDocKey("keyC");
    EXPECT_EQ(ENGINE_SUCCESS,
              consumer->mutation(opaque,
                                 keyC,
                                 {},
                                 0,
                                 0,
                                 0,
                                 vbid,
                                 0,
                                 3 /*seqno*/,
                                 0,
                                 0,
                                 0,
                                 {},
                                 0));

    ASSERT_EQ(2, ckptList.size());
    ASSERT_EQ(CheckpointType::Memory, ckptList.back()->getCheckpointType());
    ASSERT_EQ(CHECKPOINT_OPEN, ckptList.back()->getState());
    ASSERT_EQ(3, ckptList.back()->getSnapshotStartSeqno());
    ASSERT_EQ(3, ckptList.back()->getSnapshotEndSeqno());
    ASSERT_EQ(1, ckptList.back()->getNumItems());
    ASSERT_EQ(3, manager.getHighSeqno());

    // Another SnapMarker with no MARKER_FLAG_CHK
    // Note: This is not due to any pre-6.5 bug, this is legal also in 6.6.x and
    //  7.x. The active may generate multiple Memory snapshots from the same
    //  physical checkpoint. Those snapshots may contain duplicates of the same
    //  key.
    EXPECT_EQ(ENGINE_SUCCESS,
              consumer->snapshotMarker(opaque,
                                       vbid,
                                       4 /*snapStart*/,
                                       4 /*snapEnd*/,
                                       MARKER_FLAG_MEMORY,
                                       {} /*HCS*/,
                                       {} /*maxVisibleSeqno*/));
    // The new snapshot will be queued into the existing checkpoint.
    // Note: It is important that Memory snapshots still are queued into the
    //  same checkpoint if the active requires so. Otherwise, by generating
    //  many checkpoints we would probably hit again perf regressions already
    //  seen in the CheckpointManager.
    ASSERT_EQ(2, ckptList.size());
    ASSERT_EQ(CheckpointType::Memory, ckptList.back()->getCheckpointType());
    ASSERT_EQ(CHECKPOINT_OPEN, ckptList.back()->getState());
    ASSERT_EQ(3, ckptList.back()->getSnapshotStartSeqno());
    ASSERT_EQ(4, ckptList.back()->getSnapshotEndSeqno());
    ASSERT_EQ(1, ckptList.back()->getNumItems());
    ASSERT_EQ(3, manager.getHighSeqno());

    // Now replica receives again keyC. KeyC is in the KeyIndex of the
    // open/Memory checkpoint and triggers deduplication checks. Note that dedup
    // checks involve accessing the key-entry in the KeyIndex for the mutation
    // pointed by cursors within that checkpoint.
    //
    // Before the fix, we merged a Disk snapshot and a Memory snapshot into the
    // same checkpoint. The persistence cursor points to a mutation that
    // was received within the Disk checkpoint, so there is no entry in the
    // KeyIndex for that mutation and we fail with:
    //
    //   libc++abi.dylib: terminating with uncaught exception of type
    //   std::logic_error: Checkpoint::queueDirty: Unable to find key in
    //   keyIndex with op:mutation seqno:2 for cursor:persistence in current
    //   checkpoint.
    //
    // At fix, the Memory snapshot is in its own checkpoint. The persistence
    // cursor is in the old (closed) checkpoint, so we don't even try to access
    // the KeyIndex for that cursor.
    EXPECT_EQ(ENGINE_SUCCESS,
              consumer->mutation(opaque,
                                 keyC,
                                 {},
                                 0,
                                 0,
                                 0,
                                 vbid,
                                 0,
                                 4 /*seqno*/,
                                 0,
                                 0,
                                 0,
                                 {},
                                 0));

    // Check that we have executed the deduplication path, the test is invalid
    // otherwise.
    ASSERT_EQ(2, ckptList.size());
    ASSERT_EQ(CheckpointType::Memory, ckptList.back()->getCheckpointType());
    ASSERT_EQ(CHECKPOINT_OPEN, ckptList.back()->getState());
    ASSERT_EQ(3, ckptList.back()->getSnapshotStartSeqno());
    ASSERT_EQ(4, ckptList.back()->getSnapshotEndSeqno());
    ASSERT_EQ(1, ckptList.back()->getNumItems());
    ASSERT_EQ(4, manager.getHighSeqno());
}

INSTANTIATE_TEST_SUITE_P(AllBucketTypes,
                         SingleThreadedActiveStreamTest,
                         STParameterizedBucketTest::allConfigValues(),
                         STParameterizedBucketTest::PrintToStringParamName);

INSTANTIATE_TEST_SUITE_P(
        AllBucketTypes,
        SingleThreadedPassiveStreamTest,
        STParameterizedBucketTest::persistentAllBackendsConfigValues(),
        STParameterizedBucketTest::PrintToStringParamName);

INSTANTIATE_TEST_SUITE_P(AllBucketTypes,
                         SingleThreadedBackfillScanBufferTest,
                         STParameterizedBucketTest::allConfigValues(),
                         STParameterizedBucketTest::PrintToStringParamName);

INSTANTIATE_TEST_SUITE_P(AllBucketTypes,
                         SingleThreadedBackfillBufferTest,
                         STParameterizedBucketTest::allConfigValues(),
                         STParameterizedBucketTest::PrintToStringParamName);

void STPassiveStreamPersistentTest::SetUp() {
    // Test class is not specific for SyncRepl, but some tests check SR
    // quantities too.
    enableSyncReplication = true;
    SingleThreadedPassiveStreamTest::SetUp();
    ASSERT_TRUE(consumer->isSyncReplicationEnabled());
}

/**
 * The test checks that we do not lose any SnapRange information when at Replica
 * we re-attempt the flush of Disk Snapshot after a storage failure.
 *
 * @TODO magma: Test does not run for magma as we don't yet have a way of inject
 * errors.
 */
TEST_P(STPassiveStreamCouchstoreTest, VBStateNotLostAfterFlushFailure) {
    // Gmock helps us with simulating a flush failure.
    // In the test we want that the first attempt to flush fails, while the
    // second attempts succeeds. The purpose of the test is to check that
    // we have stored all the SnapRange info (together with items) when the
    // second flush succeeds.
    ::testing::NiceMock<MockOps> ops(create_default_file_ops());
    const auto& config = store->getRWUnderlying(vbid)->getConfig();
    auto& nonConstConfig = const_cast<KVStoreConfig&>(config);
    replaceCouchKVStore(dynamic_cast<CouchKVStoreConfig&>(nonConstConfig), ops);
    EXPECT_CALL(ops, sync(testing::_, testing::_))
            .Times(testing::AnyNumber())
            .WillOnce(testing::Return(COUCHSTORE_ERROR_WRITE))
            .WillRepeatedly(testing::Return(COUCHSTORE_SUCCESS));

    // Replica receives Snap{{1, 3, Disk}, {PRE:1, M:2, D:3}}
    // Note that the shape of the snapshot is just functional to testing
    // that we write to disk all the required vbstate entries at flush

    // snapshot-marker [1, 3]
    uint32_t opaque = 0;
    SnapshotMarker snapshotMarker(opaque,
                                  vbid,
                                  1 /*snapStart*/,
                                  3 /*snapEnd*/,
                                  dcp_marker_flag_t::MARKER_FLAG_DISK,
                                  std::optional<uint64_t>(1) /*HCS*/,
                                  {} /*maxVisibleSeqno*/,
                                  {}, // timestamp
                                  {} /*streamId*/);
    stream->processMarker(&snapshotMarker);

    // PRE:1
    const std::string value("value");
    using namespace cb::durability;
    ASSERT_EQ(ENGINE_SUCCESS,
              stream->messageReceived(makeMutationConsumerMessage(
                      1 /*seqno*/,
                      vbid,
                      value,
                      opaque,
                      Requirements(Level::Majority, Timeout::Infinity()))));

    // M:2 - Logic Commit for PRE:1
    // Note: implicit revSeqno=1
    ASSERT_EQ(ENGINE_SUCCESS,
              stream->messageReceived(makeMutationConsumerMessage(
                      2 /*seqno*/, vbid, value, opaque)));

    // D:3
    ASSERT_EQ(ENGINE_SUCCESS,
              stream->messageReceived(
                      makeMutationConsumerMessage(3 /*seqno*/,
                                                  vbid,
                                                  value,
                                                  opaque,
                                                  {} /*DurReqs*/,
                                                  true /*deletion*/,
                                                  2 /*revSeqno*/)));

    KVStore& kvStore = *store->getRWUnderlying(vbid);
    auto& vbs = *kvStore.getCachedVBucketState(vbid);
    // Check the vbstate entries that are set by SnapRange info
    const auto checkVBState = [&vbs](uint64_t lastSnapStart,
                                     uint64_t lastSnapEnd,
                                     CheckpointType type,
                                     uint64_t hps,
                                     uint64_t hcs,
                                     uint64_t maxDelRevSeqno) {
        EXPECT_EQ(lastSnapStart, vbs.lastSnapStart);
        EXPECT_EQ(lastSnapEnd, vbs.lastSnapEnd);
        EXPECT_EQ(type, vbs.checkpointType);
        EXPECT_EQ(hps, vbs.highPreparedSeqno);
        EXPECT_EQ(hcs, vbs.persistedCompletedSeqno);
        EXPECT_EQ(maxDelRevSeqno, vbs.maxDeletedSeqno);
    };

    auto& vb = *store->getVBucket(vbid);
    EXPECT_EQ(3, vb.dirtyQueueSize);

    // This flush fails, we have not written HCS to disk
    auto& epBucket = dynamic_cast<EPBucket&>(*store);
    EXPECT_EQ(FlushResult(MoreAvailable::Yes, 0, WakeCkptRemover::No),
              epBucket.flushVBucket(vbid));
    EXPECT_EQ(3, vb.dirtyQueueSize);
    {
        SCOPED_TRACE("");
        checkVBState(0 /*lastSnapStart*/,
                     0 /*lastSnapEnd*/,
                     CheckpointType::Memory,
                     0 /*HPS*/,
                     0 /*HCS*/,
                     0 /*maxDelRevSeqno*/);
    }

    // This flush succeeds, we must write all the expected SnapRange info in
    // vbstate on disk
    EXPECT_EQ(FlushResult(MoreAvailable::No, 3, WakeCkptRemover::No),
              epBucket.flushVBucket(vbid));
    EXPECT_EQ(0, vb.dirtyQueueSize);
    {
        SCOPED_TRACE("");
        // Notes:
        //   1) expected (snapStart = snapEnd) for complete snap flushed
        //   2) expected (HPS = snapEnd) for complete Disk snap flushed
        checkVBState(3 /*lastSnapStart*/,
                     3 /*lastSnapEnd*/,
                     CheckpointType::Disk,
                     3 /*HPS*/,
                     1 /*HCS*/,
                     2 /*maxDelRevSeqno*/);
    }

    // MB-41747: Make sure that we don't have a an on-disk-prepare as
    // part of the internal database handle used by the underlying storage
    // which will be written to disk (and purged as part of commit)
    auto res = store->getLockedVBucket(vbid);
    ASSERT_TRUE(res.owns_lock());
    auto& underlying = *store->getRWUnderlying(vbid);

    CompactionConfig cc;
    auto context = std::make_shared<CompactionContext>(vbid, cc, 1);
    underlying.compactDB(res.getLock(), context);
    EXPECT_EQ(0, underlying.getCachedVBucketState(vbid)->onDiskPrepares);
}

/**
 * MB-37948: Flusher wrongly computes the new persisted snapshot by using the
 * last persisted vbstate info.
 */
TEST_P(STPassiveStreamPersistentTest, MB_37948) {
    // Set vbucket active on disk
    // Note: TransferVB::Yes is just to prevent that the existing passive stream
    // is released. We sporadically segfault when we access this->stream below
    // otherwise.
    setVBucketStateAndRunPersistTask(
            vbid, vbucket_state_active, {}, TransferVB::Yes);

    // VBucket state changes to replica.
    // Note: The new state is not persisted yet.
    EXPECT_EQ(ENGINE_SUCCESS,
              store->setVBucketState(vbid, vbucket_state_replica));

    // Replica receives a partial Snap{1, 3, Memory}
    uint32_t opaque = 0;
    SnapshotMarker snapshotMarker(opaque,
                                  vbid,
                                  1 /*snapStart*/,
                                  3 /*snapEnd*/,
                                  dcp_marker_flag_t::MARKER_FLAG_MEMORY,
                                  {} /*HCS*/,
                                  {} /*maxVisibleSeqno*/,
                                  {}, // timestamp
                                  {} /*streamId*/);
    stream->processMarker(&snapshotMarker);
    // M:1
    const std::string value("value");
    ASSERT_EQ(ENGINE_SUCCESS,
              stream->messageReceived(makeMutationConsumerMessage(
                      1 /*seqno*/, vbid, value, opaque)));
    // M:2
    ASSERT_EQ(ENGINE_SUCCESS,
              stream->messageReceived(makeMutationConsumerMessage(
                      2 /*seqno*/, vbid, value, opaque)));
    // Note: snap is partial, seqno:3 not received yet

    auto& vb = *store->getVBucket(vbid);
    const auto checkPersistedSnapshot = [&vb](uint64_t lastSnapStart,
                                              uint64_t lastSnapEnd) {
        const auto snap = vb.getPersistedSnapshot();
        EXPECT_EQ(lastSnapStart, snap.getStart());
        EXPECT_EQ(lastSnapEnd, snap.getEnd());
    };

    // We have not persisted any item yet
    checkPersistedSnapshot(0, 0);

    // Flush. The new state=replica is not persisted yet; this is where
    // the flusher wrongly uses the state on disk (state=active) for computing
    // the new snapshot range to be persisted.
    auto& epBucket = dynamic_cast<EPBucket&>(*store);
    EXPECT_EQ(FlushResult(MoreAvailable::No, 2, WakeCkptRemover::No),
              epBucket.flushVBucket(vbid));

    // Before the fix this fails because we have persisted snapEnd=2
    // Note: We have persisted a partial snapshot at replica, snapStart must
    //  still be 0
    checkPersistedSnapshot(0, 3);

    // The core of the test has been already executed, just check that
    // everything behaves as expected when the full snapshot is persisted.

    // M:3 (snap-end mutation)
    ASSERT_EQ(ENGINE_SUCCESS,
              stream->messageReceived(makeMutationConsumerMessage(
                      3 /*seqno*/, vbid, value, opaque)));

    EXPECT_EQ(FlushResult(MoreAvailable::No, 1, WakeCkptRemover::No),
              epBucket.flushVBucket(vbid));

    checkPersistedSnapshot(3, 3);
}

// Check stream-id and sync-repl cannot be enabled
TEST_P(StreamTest, multi_stream_control_denied) {
    setup_dcp_stream();
    EXPECT_EQ(ENGINE_SUCCESS,
              producer->control(0, "enable_sync_writes", "true"));
    EXPECT_TRUE(producer->isSyncWritesEnabled());
    EXPECT_FALSE(producer->isMultipleStreamEnabled());

    EXPECT_EQ(ENGINE_ENOTSUP, producer->control(0, "enable_stream_id", "true"));
    EXPECT_TRUE(producer->isSyncWritesEnabled());
    EXPECT_FALSE(producer->isMultipleStreamEnabled());
    destroy_dcp_stream();
}

TEST_P(StreamTest, sync_writes_denied) {
    setup_dcp_stream();
    EXPECT_EQ(ENGINE_SUCCESS, producer->control(0, "enable_stream_id", "true"));
    EXPECT_FALSE(producer->isSyncWritesEnabled());
    EXPECT_TRUE(producer->isMultipleStreamEnabled());

    EXPECT_EQ(ENGINE_ENOTSUP,
              producer->control(0, "enable_sync_writes", "true"));
    EXPECT_FALSE(producer->isSyncWritesEnabled());
    EXPECT_TRUE(producer->isMultipleStreamEnabled());
    destroy_dcp_stream();
}

/**
 * Test to ensure that V7 dcp status codes are returned when they have
 * been enabled.
 */
TEST_P(STPassiveStreamPersistentTest, enusre_extended_dcp_status_work) {
    uint32_t opaque = 0;
    const std::string keyStr("key");
    DocKey key(keyStr, DocKeyEncodesCollectionId::No);

    // check error code when stream isn't present for vbucket 99
    EXPECT_EQ(
            ENGINE_KEY_ENOENT,
            consumer->mutation(
                    opaque, key, {}, 0, 0, 0, Vbid(99), 0, 1, 0, 0, 0, {}, 0));
    // check error code when using a non matching opaque
    opaque = 99999;
    EXPECT_EQ(ENGINE_KEY_EEXISTS,
              consumer->mutation(
                      opaque, key, {}, 0, 0, 0, vbid, 0, 1, 0, 0, 0, {}, 0));

    // enable V7 dcp status codes
    consumer->enableV7DcpStatus();
    // check error code when stream isn't present for vbucket 99
    opaque = 0;
    EXPECT_EQ(
            ENGINE_STREAM_NOT_FOUND,
            consumer->mutation(
                    opaque, key, {}, 0, 0, 0, Vbid(99), 0, 1, 0, 0, 0, {}, 0));
    // check error code when using a non matching opaque
    opaque = 99999;
    EXPECT_EQ(ENGINE_OPAQUE_NO_MATCH,
              consumer->mutation(
                      opaque, key, {}, 0, 0, 0, vbid, 0, 1, 0, 0, 0, {}, 0));
}

INSTANTIATE_TEST_SUITE_P(Persistent,
                         STPassiveStreamPersistentTest,
                         STParameterizedBucketTest::persistentConfigValues(),
                         STParameterizedBucketTest::PrintToStringParamName);

INSTANTIATE_TEST_SUITE_P(Persistent,
                         STPassiveStreamCouchstoreTest,
                         STParameterizedBucketTest::couchstoreConfigValues(),
                         STParameterizedBucketTest::PrintToStringParamName);<|MERGE_RESOLUTION|>--- conflicted
+++ resolved
@@ -2691,1045 +2691,8 @@
     }
 }
 
-void SingleThreadedPassiveStreamTest::testConsumerRejectsBodyInDelete(
+void SingleThreadedPassiveStreamTest::testConsumerRejectsBodyInDeletion(
         const std::optional<cb::durability::Requirements>& durReqs) {
-    consumer->public_setIncludeDeletedUserXattrs(IncludeDeletedUserXattrs::Yes);
-
-    // Send deletion in a single seqno snapshot
-    EXPECT_EQ(ENGINE_SUCCESS,
-              consumer->snapshotMarker(1 /*opaque*/,
-                                       vbid,
-                                       1 /*startSeqno*/,
-                                       1 /*endSeqno*/,
-                                       MARKER_FLAG_CHK,
-                                       {} /*HCS*/,
-                                       {} /*maxVisibleSeqno*/));
-
-    const auto verifyDCPFailure =
-            [this, &durReqs](const cb::const_byte_buffer& value) -> void {
-        const uint32_t opaque = 1;
-        int64_t bySeqno = 1;
-        if (durReqs) {
-            EXPECT_EQ(ENGINE_EINVAL,
-                      consumer->prepare(opaque,
-                                        {"key", DocKeyEncodesCollectionId::No},
-                                        value,
-                                        0 /*priv_bytes*/,
-                                        PROTOCOL_BINARY_RAW_BYTES,
-                                        0 /*cas*/,
-                                        vbid,
-                                        0 /*flags*/,
-                                        bySeqno,
-                                        0 /*revSeqno*/,
-                                        0 /*exp*/,
-                                        0 /*lockTime*/,
-                                        0 /*nru*/,
-                                        DocumentState::Deleted,
-                                        durReqs->getLevel()));
-        } else {
-            EXPECT_EQ(ENGINE_EINVAL,
-                      consumer->deletion(opaque,
-                                         {"key", DocKeyEncodesCollectionId::No},
-                                         value,
-                                         0 /*priv_bytes*/,
-                                         PROTOCOL_BINARY_RAW_BYTES,
-                                         0 /*cas*/,
-                                         vbid,
-                                         bySeqno,
-                                         0 /*revSeqno*/,
-                                         {} /*meta*/));
-        }
-    };
-
-    // Build up a value with just raw body and verify DCP failure
-    const std::string body = "body";
-    cb::const_byte_buffer value{reinterpret_cast<const uint8_t*>(body.data()),
-                                body.size()};
-    {
-        SCOPED_TRACE("");
-        verifyDCPFailure(value);
-    }
-
-    // Verify the same for body + xattrs
-    const auto xattrValue = createXattrValue(body);
-    value = {reinterpret_cast<const uint8_t*>(xattrValue.data()),
-             xattrValue.size()};
-    {
-        SCOPED_TRACE("");
-        verifyDCPFailure(value);
-    }
-}
-
-TEST_P(SingleThreadedPassiveStreamTest, ConsumerRejectsBodyInDelete) {
-    testConsumerRejectsBodyInDelete({});
-}
-
-TEST_P(SingleThreadedPassiveStreamTest, ConsumerRejectsBodyInSyncDelete) {
-    testConsumerRejectsBodyInDelete(cb::durability::Requirements());
-}
-
-void SingleThreadedPassiveStreamTest::testConsumerReceivesUserXattrsInDelete(
-        bool sysXattrs,
-        const std::optional<cb::durability::Requirements>& durReqs,
-        bool compressed) {
-    // UserXattrs in deletion are valid only for connections that enable it
-    consumer->public_setIncludeDeletedUserXattrs(IncludeDeletedUserXattrs::Yes);
-
-    // Send deletion in a single seqno snapshot
-    const uint32_t opaque = 1;
-    int64_t bySeqno = 1;
-    EXPECT_EQ(ENGINE_SUCCESS,
-              consumer->snapshotMarker(opaque,
-                                       vbid,
-                                       bySeqno,
-                                       bySeqno,
-                                       MARKER_FLAG_CHK,
-                                       {} /*HCS*/,
-                                       {} /*maxVisibleSeqno*/));
-
-    // Build up a value composed of:
-    // - no body
-    // - some user-xattrs ("ABCUser[1..6]" + "meta")
-    // - maybe the "_sync" sys-xattr
-    auto value = createXattrValue("", sysXattrs, compressed);
-    cb::const_byte_buffer valueBuf{
-            reinterpret_cast<const uint8_t*>(value.data()), value.size()};
-    auto datatype = PROTOCOL_BINARY_DATATYPE_XATTR;
-    if (compressed) {
-        datatype |= PROTOCOL_BINARY_DATATYPE_SNAPPY;
-    }
-
-    if (durReqs) {
-        EXPECT_EQ(ENGINE_SUCCESS,
-                  consumer->prepare(opaque,
-                                    {"key", DocKeyEncodesCollectionId::No},
-                                    valueBuf,
-                                    0 /*priv_bytes*/,
-                                    datatype,
-                                    0 /*cas*/,
-                                    vbid,
-                                    0 /*flags*/,
-                                    bySeqno,
-                                    0 /*revSeqno*/,
-                                    0 /*exp*/,
-                                    0 /*lockTime*/,
-                                    0 /*nru*/,
-                                    DocumentState::Deleted,
-                                    durReqs->getLevel()));
-    } else {
-        EXPECT_EQ(ENGINE_SUCCESS,
-                  consumer->deletion(opaque,
-                                     {"key", DocKeyEncodesCollectionId::No},
-                                     valueBuf,
-                                     0 /*priv_bytes*/,
-                                     datatype,
-                                     0 /*cas*/,
-                                     vbid,
-                                     bySeqno,
-                                     0 /*revSeqno*/,
-                                     {} /*meta*/));
-    }
-
-    auto& epBucket = dynamic_cast<EPBucket&>(*store);
-    EXPECT_EQ(FlushResult(MoreAvailable::No, 1, WakeCkptRemover::No),
-              epBucket.flushVBucket(vbid));
-
-    // Check item persisted
-
-    auto& kvstore = *store->getRWUnderlying(vbid);
-    const auto isPrepare = durReqs.has_value();
-    auto doc = kvstore.get(makeDiskDocKey("key", isPrepare), vbid);
-    EXPECT_EQ(ENGINE_SUCCESS, doc.getStatus());
-    ASSERT_TRUE(doc.item);
-    EXPECT_TRUE(doc.item->isDeleted());
-
-    if (durReqs) {
-        EXPECT_EQ(CommittedState::Pending, doc.item->getCommitted());
-    } else {
-        EXPECT_EQ(CommittedState::CommittedViaMutation,
-                  doc.item->getCommitted());
-    }
-
-    ASSERT_EQ(datatype, doc.item->getDataType());
-    const auto* data = doc.item->getData();
-    const auto nBytes = doc.item->getNBytes();
-
-    // Checkout on-disk value
-
-    // No body
-    ASSERT_EQ(0,
-              cb::xattr::get_body_size(
-                      datatype,
-                      std::string_view(const_cast<char*>(data), nBytes)));
-
-    // Must have user-xattrs
-    cb::xattr::Blob blob(cb::char_buffer(const_cast<char*>(data), nBytes),
-                         compressed);
-    for (uint8_t i = 1; i <= 6; ++i) {
-        EXPECT_FALSE(blob.get("ABCuser" + std::to_string(i)).empty());
-    }
-    EXPECT_FALSE(blob.get("meta").empty());
-
-    if (sysXattrs) {
-        EXPECT_FALSE(blob.get("_sync").empty());
-    } else {
-        EXPECT_TRUE(blob.get("_sync").empty());
-    }
-}
-
-TEST_P(SingleThreadedPassiveStreamTest, ConsumerReceivesUserXattrsInDelete) {
-    testConsumerReceivesUserXattrsInDelete(true, {});
-}
-
-TEST_P(SingleThreadedPassiveStreamTest,
-       ConsumerReceivesUserXattrsInDelete_NoSysXattr) {
-    testConsumerReceivesUserXattrsInDelete(false, {});
-}
-
-TEST_P(SingleThreadedPassiveStreamTest,
-       ConsumerReceivesUserXattrsInSyncDelete) {
-    testConsumerReceivesUserXattrsInDelete(true,
-                                           cb::durability::Requirements());
-}
-
-TEST_P(SingleThreadedPassiveStreamTest,
-       ConsumerReceivesUserXattrsInSyncDelete_NoSysXattr) {
-    testConsumerReceivesUserXattrsInDelete(false,
-                                           cb::durability::Requirements());
-}
-
-TEST_P(SingleThreadedPassiveStreamTest,
-       ConsumerReceivesUserXattrsInDelete_Compressed) {
-    testConsumerReceivesUserXattrsInDelete(true, {}, true);
-}
-
-TEST_P(SingleThreadedPassiveStreamTest,
-       ConsumerReceivesUserXattrsInSyncDelete_Compressed) {
-    testConsumerReceivesUserXattrsInDelete(
-            true, cb::durability::Requirements(), true);
-}
-
-TEST_P(SingleThreadedPassiveStreamTest, ConsumerHandlesSeqnoAckResponse) {
-    cb::mcbp::Response resp{};
-    resp.setMagic(cb::mcbp::Magic::AltClientResponse);
-    resp.setOpcode(cb::mcbp::ClientOpcode::DcpSeqnoAcknowledged);
-    resp.setStatus(cb::mcbp::Status::NotMyVbucket);
-    EXPECT_TRUE(consumer->handleResponse(resp));
-}
-
-TEST_P(SingleThreadedActiveStreamTest,
-       CursorReregisteredBeforeBackfillAfterCursorDrop) {
-    // MB-37150: test that, after cursor dropping, cursors are registered before
-    // checking whether to backfill. This ensures that checkpoints cannot be
-    // removed/expelled from _after_ determining the backfill range, but before
-    // registering the cursor.
-    auto& vb = *engine->getVBucket(vbid);
-    auto& cm = *vb.checkpointManager;
-
-    producer->createCheckpointProcessorTask();
-
-    stream = producer->mockActiveStreamRequest(0,
-                                               /*opaque*/ 0,
-                                               vb,
-                                               /*st_seqno*/ 0,
-                                               /*en_seqno*/ ~0,
-                                               /*vb_uuid*/ 0xabcd,
-                                               /*snap_start_seqno*/ 0,
-                                               /*snap_end_seqno*/ ~0);
-
-    auto key1 = makeStoredDocKey("key1");
-    auto key2 = makeStoredDocKey("key2");
-    // Store Mutation
-    auto mutation = store_item(vbid, key1, "value");
-    cm.createNewCheckpoint();
-    auto mutation2 = store_item(vbid, key2, "value");
-
-    // no items to backfill when created, stream will have transitioned to in
-    // memory
-    EXPECT_EQ(ActiveStream::StreamState::InMemory, stream->getState());
-
-    stream->handleSlowStream();
-
-    producer->setBeforeScheduleBackfillCB(
-            [& stream = stream](uint64_t backfillEnd) {
-                // check cursor exists before backfill is registered
-                auto cursor = stream->getCursor().lock();
-                EXPECT_TRUE(cursor);
-
-                // check that the cursor was registered immediately after the
-                // end of the backfill prior to MB-37150 this could fail as the
-                // cursor would be _later_ than backfillEnd+1 as the checkpoint
-                // has been removed.
-                auto pos = CheckpointCursorIntrospector::getCurrentPos(*cursor);
-                EXPECT_EQ(backfillEnd + 1, (*pos)->getBySeqno());
-            });
-
-    auto resp = stream->next();
-    EXPECT_FALSE(resp);
-
-    // backfill not needed
-    EXPECT_EQ(ActiveStream::StreamState::InMemory, stream->getState());
-
-    EXPECT_EQ(0, stream->public_readyQSize());
-
-    MockDcpMessageProducers producers;
-    runCheckpointProcessor(*producer, producers);
-
-    EXPECT_EQ(4, stream->public_readyQSize());
-
-    // NB: This first snapshot will actually be _skipped_ as the checkpoint was
-    // removed but the active stream did not backfill to "catch up"
-    // snap marker
-    resp = stream->next();
-    EXPECT_EQ(DcpResponse::Event::SnapshotMarker, resp->getEvent());
-    auto snapMarker = dynamic_cast<SnapshotMarker&>(*resp);
-    EXPECT_EQ(0, snapMarker.getStartSeqno());
-    EXPECT_EQ(1, snapMarker.getEndSeqno());
-
-    // receive mutation 1
-    resp = stream->next();
-    EXPECT_TRUE(resp);
-    EXPECT_EQ(DcpResponse::Event::Mutation, resp->getEvent());
-
-    {
-        const auto& set = dynamic_cast<MutationResponse&>(*resp);
-        EXPECT_EQ(key1, set.getItem()->getKey());
-        EXPECT_EQ(1, set.getItem()->getBySeqno());
-    }
-
-    // snap marker
-    resp = stream->next();
-    EXPECT_EQ(DcpResponse::Event::SnapshotMarker, resp->getEvent());
-    snapMarker = dynamic_cast<SnapshotMarker&>(*resp);
-    EXPECT_EQ(2, snapMarker.getStartSeqno());
-    EXPECT_EQ(2, snapMarker.getEndSeqno());
-
-    // receive mutation 2
-    resp = stream->next();
-    EXPECT_TRUE(resp);
-    EXPECT_EQ(DcpResponse::Event::Mutation, resp->getEvent());
-    {
-        const auto& set = dynamic_cast<MutationResponse&>(*resp);
-        EXPECT_EQ(key2, set.getItem()->getKey());
-        EXPECT_EQ(2, set.getItem()->getBySeqno());
-    }
-
-    EXPECT_EQ(ActiveStream::StreamState::InMemory, stream->getState());
-}
-
-// MB-37468: A stepping producer that has found no items (backfill fully
-// processed can race with a completing backfill in such a way that we fail to
-// notify the producer that the stream needs further processing. This causes us
-// to fail to send a StreamEnd message. A similar case exists for transitioning
-// state to TakeoverSend or InMemory.
-TEST_P(SingleThreadedActiveStreamTest, CompleteBackfillRaceNoStreamEnd) {
-    auto vb = engine->getVBucket(vbid);
-    auto& ckptMgr = *vb->checkpointManager;
-
-    // Delete initial stream (so we can re-create after items are available
-    // from backing store).
-    stream.reset();
-
-    // Add items, flush it to disk, then clear checkpoint to force backfill.
-    store_item(vbid, makeStoredDocKey("key1"), "value");
-    ckptMgr.createNewCheckpoint();
-
-    flushVBucketToDiskIfPersistent(vbid, 1);
-    bool newCKptCreated;
-    ASSERT_EQ(1, ckptMgr.removeClosedUnrefCheckpoints(*vb, newCKptCreated));
-
-    // Re-create producer now we have items only on disk. We want to stream up
-    // to seqno 1 (our only item) to test that we get the StreamEnd message.
-    stream = producer->mockActiveStreamRequest(0 /*flags*/,
-                                               0 /*opaque*/,
-                                               *vb,
-                                               0 /*st_seqno*/,
-                                               1 /*en_seqno*/,
-                                               0x0 /*vb_uuid*/,
-                                               0 /*snap_start_seqno*/,
-                                               ~0 /*snap_end_seqno*/);
-    ASSERT_TRUE(stream->isBackfilling());
-
-    MockDcpMessageProducers producers;
-
-    // Step to schedule our backfill
-    EXPECT_EQ(ENGINE_EWOULDBLOCK, producer->step(producers));
-    EXPECT_EQ(0, stream->public_readyQ().size());
-
-    auto& bfm = producer->getBFM();
-
-    // Ephemeral has a single stage backfill and we only compare about the
-    // complete stage so skip over scan for persistent buckets
-    bfm.backfill();
-    if (persistent()) {
-        bfm.backfill();
-    }
-
-    ThreadGate tg1(2);
-    ThreadGate tg2(2);
-    std::thread t1;
-    stream->setCompleteBackfillHook([this, &t1, &tg1, &tg2, &producers]() {
-        // Step past our normal items to expose the race with backfill complete
-        // and an empty readyQueue.
-
-        EXPECT_EQ(1, *stream->getNumBackfillItemsRemaining());
-        EXPECT_EQ(2, stream->public_readyQ().size());
-
-        // Step snapshot marker
-        EXPECT_EQ(ENGINE_SUCCESS, producer->step(producers));
-        EXPECT_EQ(cb::mcbp::ClientOpcode::DcpSnapshotMarker, producers.last_op);
-
-        // Step mutation
-        EXPECT_EQ(ENGINE_SUCCESS, producer->step(producers));
-        EXPECT_EQ(cb::mcbp::ClientOpcode::DcpMutation, producers.last_op);
-
-        stream->setNextHook([&tg1, &tg2]() {
-            if (!tg1.isComplete()) {
-                tg1.threadUp();
-
-                // Wait for the completeBackfill thread to have attempted to
-                // notify that the stream is ready before exiting the hook and
-                // setting itemsReady.
-                tg2.threadUp();
-            }
-        });
-
-        // Run the step in a different thread
-        t1 = std::thread{[this, &producers]() {
-            // This step should produce the stream end
-            EXPECT_EQ(ENGINE_SUCCESS, producer->step(producers));
-            EXPECT_EQ(cb::mcbp::ClientOpcode::DcpStreamEnd, producers.last_op);
-        }};
-
-        // Wait for the stepping thread to have reached the point at which it is
-        // about to set itemsReady before we attempt to set itemsReady after we
-        // exit this hook.
-        tg1.threadUp();
-    });
-
-    // Complete the backfill to expose the race condition
-    bfm.backfill();
-
-    // Unblock the stepping thread to now find the stream end
-    tg2.threadUp();
-
-    t1.join();
-
-    // Should have sent StreamEnd but stream still in queue
-    EXPECT_FALSE(producer->findStream(vbid)->isActive());
-    EXPECT_FALSE(producer->getReadyQueue().empty());
-
-    // Step to remove stream from queue
-    EXPECT_EQ(ENGINE_EWOULDBLOCK, producer->step(producers));
-    EXPECT_FALSE(producer->findStream(vbid)->isActive());
-    EXPECT_TRUE(producer->getReadyQueue().empty());
-}
-
-void SingleThreadedActiveStreamTest::testProducerIncludesUserXattrsInDelete(
-        const std::optional<cb::durability::Requirements>& durReqs) {
-    using DcpOpenFlag = cb::mcbp::request::DcpOpenPayload;
-
-    // Test is executed also for SyncDelete
-    setVBucketStateAndRunPersistTask(
-            vbid,
-            vbucket_state_active,
-            {{"topology", nlohmann::json::array({{"active", "replica"}})}});
-
-    auto vb = engine->getVBucket(vbid);
-    // Note: we require IncludeXattr::Yes for IncludeDeletedUserXattrs::Yes
-    recreateProducerAndStream(
-            *vb,
-            DcpOpenFlag::IncludeXattrs | DcpOpenFlag::IncludeDeletedUserXattrs);
-    ASSERT_EQ(IncludeDeletedUserXattrs::Yes,
-              producer->public_getIncludeDeletedUserXattrs());
-    ASSERT_EQ(IncludeDeletedUserXattrs::Yes,
-              stream->public_getIncludeDeletedUserXattrs());
-    ASSERT_EQ(IncludeXattrs::Yes, producer->public_getIncludeXattrs());
-    ASSERT_EQ(IncludeXattrs::Yes, stream->public_getIncludeXattrs());
-    ASSERT_EQ(IncludeValue::Yes, producer->public_getIncludeValue());
-    ASSERT_EQ(IncludeValue::Yes, stream->public_getIncludeValue());
-
-    // Create a value that contains some user-xattrs + the "_sync" sys-xattr
-    const auto value = createXattrValue("");
-
-    const protocol_binary_datatype_t dtJsonXattr =
-            PROTOCOL_BINARY_DATATYPE_JSON | PROTOCOL_BINARY_DATATYPE_XATTR;
-
-    auto* cookie = create_mock_cookie();
-
-    // Store a Deleted doc
-    auto item = makeCommittedItem(makeStoredDocKey("keyD"), value);
-    item->setDataType(dtJsonXattr);
-    uint64_t cas = 0;
-    const auto expectedStoreRes = durReqs ? ENGINE_EWOULDBLOCK : ENGINE_SUCCESS;
-    ASSERT_EQ(expectedStoreRes,
-              engine->store(cookie,
-                            item.get(),
-                            cas,
-                            StoreSemantics::Set,
-                            durReqs,
-                            DocumentState::Deleted,
-                            false));
-
-    if (persistent()) {
-        // Flush and ensure docs on disk
-        flush_vbucket_to_disk(vbid, 1 /*expectedNumFlushed*/);
-        auto kvstore = store->getRWUnderlying(vbid);
-        const auto isPrepare = durReqs.has_value();
-        const auto doc = kvstore->get(makeDiskDocKey("keyD", isPrepare), vbid);
-        EXPECT_EQ(ENGINE_SUCCESS, doc.getStatus());
-        EXPECT_TRUE(doc.item->isDeleted());
-        EXPECT_EQ(isPrepare, doc.item->isPending());
-        // Check that we have persisted the expected value to disk
-        ASSERT_TRUE(doc.item);
-        ASSERT_GT(doc.item->getNBytes(), 0);
-        EXPECT_EQ(std::string_view(value.c_str(), value.size()),
-                  std::string_view(doc.item->getData(), doc.item->getNBytes()));
-    }
-
-    auto& readyQ = stream->public_readyQ();
-    ASSERT_EQ(0, readyQ.size());
-
-    // Push items to the readyQ and check what we get
-    stream->nextCheckpointItemTask();
-    ASSERT_EQ(2, readyQ.size());
-
-    auto resp = stream->public_nextQueuedItem();
-    ASSERT_TRUE(resp);
-    ASSERT_EQ(DcpResponse::Event::SnapshotMarker, resp->getEvent());
-
-    // Inspect payload for DCP deletion
-
-    resp = stream->public_nextQueuedItem();
-    ASSERT_TRUE(resp);
-
-    const auto& deletion = dynamic_cast<MutationResponse&>(*resp);
-    if (durReqs) {
-        ASSERT_EQ(DcpResponse::Event::Prepare, deletion.getEvent());
-    } else {
-        ASSERT_EQ(DcpResponse::Event::Deletion, deletion.getEvent());
-    }
-
-    ASSERT_TRUE(deletion.getItem()->isDeleted());
-    ASSERT_EQ(IncludeValue::Yes, deletion.getIncludeValue());
-    ASSERT_EQ(IncludeXattrs::Yes, deletion.getIncludeXattrs());
-    ASSERT_EQ(IncludeDeletedUserXattrs::Yes,
-              deletion.getIncludeDeletedUserXattrs());
-
-    // The value must contain all xattrs (user+sys)
-    ASSERT_EQ(dtJsonXattr, deletion.getItem()->getDataType());
-    const auto* data = deletion.getItem()->getData();
-    const auto nBytes = deletion.getItem()->getNBytes();
-
-    const auto valueBuf = cb::char_buffer(const_cast<char*>(data), nBytes);
-
-    // Check that we have no body (bodySize=0)
-    std::string_view body{data, nBytes};
-    body.remove_prefix(cb::xattr::get_body_offset(body));
-    ASSERT_EQ(0, body.size());
-
-    // Check that we have all the expected xattrs
-    cb::xattr::Blob blob(valueBuf, false);
-    // Must have user-xattrs
-    for (uint8_t i = 1; i <= 6; ++i) {
-        EXPECT_FALSE(blob.get("ABCuser" + std::to_string(i)).empty());
-    }
-    EXPECT_FALSE(blob.get("meta").empty());
-    // Must have sys-xattr
-    EXPECT_FALSE(blob.get("_sync").empty());
-
-    destroy_mock_cookie(cookie);
-}
-
-TEST_P(SingleThreadedActiveStreamTest,
-       ProducerIncludesUserXattrsInNormalDelete) {
-    testProducerIncludesUserXattrsInDelete({});
-}
-
-TEST_P(SingleThreadedActiveStreamTest, ProducerIncludesUserXattrsInSyncDelete) {
-    testProducerIncludesUserXattrsInDelete(cb::durability::Requirements());
-}
-
-void SingleThreadedActiveStreamTest::testProducerPrunesUserXattrsForDelete(
-        uint32_t flags,
-        const std::optional<cb::durability::Requirements>& durReqs) {
-    using DcpOpenFlag = cb::mcbp::request::DcpOpenPayload;
-
-    // Test is executed also for SyncDelete
-    setVBucketStateAndRunPersistTask(
-            vbid,
-            vbucket_state_active,
-            {{"topology", nlohmann::json::array({{"active", "replica"}})}});
-
-    // Check that we are testing a valid configuration: here we want to test
-    // only configurations that trigger user-xattr pruning in deletes.
-    ASSERT_TRUE((flags & DcpOpenFlag::IncludeDeletedUserXattrs) == 0);
-
-    auto& vb = *engine->getVBucket(vbid);
-    recreateProducerAndStream(vb, flags);
-
-    const auto currIncDelUserXattr =
-            (flags & DcpOpenFlag::IncludeDeletedUserXattrs) != 0
-                    ? IncludeDeletedUserXattrs::Yes
-                    : IncludeDeletedUserXattrs::No;
-    ASSERT_EQ(currIncDelUserXattr,
-              producer->public_getIncludeDeletedUserXattrs());
-    ASSERT_EQ(currIncDelUserXattr,
-              stream->public_getIncludeDeletedUserXattrs());
-
-    const auto currIncXattr = (flags & DcpOpenFlag::IncludeXattrs) != 0
-                                      ? IncludeXattrs::Yes
-                                      : IncludeXattrs::No;
-    ASSERT_EQ(currIncXattr, producer->public_getIncludeXattrs());
-    ASSERT_EQ(currIncXattr, stream->public_getIncludeXattrs());
-
-    ASSERT_EQ(IncludeValue::Yes, producer->public_getIncludeValue());
-    ASSERT_EQ(IncludeValue::Yes, stream->public_getIncludeValue());
-
-    // Create a value that contains some user-xattrs + the "_sync" sys-xattr
-    const auto value = createXattrValue("");
-
-    // Note: this body DT can be any type, but I set it to something != than RAW
-    // to test that if we prune everything we end up with DT RAW. See below.
-    const auto bodyType = PROTOCOL_BINARY_DATATYPE_JSON;
-
-    auto* cookie = create_mock_cookie();
-
-    struct Sizes {
-        Sizes(const Item& item) {
-            value = item.getNBytes();
-
-            cb::char_buffer valBuf{const_cast<char*>(item.getData()),
-                                   item.getNBytes()};
-            cb::xattr::Blob xattrBlob(valBuf, false);
-            xattrs = xattrBlob.size();
-            userXattrs = xattrBlob.get_user_size();
-            sysXattrs = xattrBlob.get_system_size();
-            body = item.getNBytes() -
-                   cb::xattr::get_body_offset({valBuf.data(), valBuf.size()});
-        }
-
-        size_t value;
-        size_t xattrs;
-        size_t userXattrs;
-        size_t sysXattrs;
-        size_t body;
-    };
-
-    // Make an item..
-    auto item = makeCommittedItem(makeStoredDocKey("keyD"), value);
-    item->setDataType(bodyType | PROTOCOL_BINARY_DATATYPE_XATTR);
-    // .. and save the payload sizes for later checks.
-    const auto originalValue = value;
-    const auto originalSizes = Sizes(*item);
-
-    // Store the item as deleted
-    uint64_t cas = 0;
-    const auto expectedStoreRes = durReqs ? ENGINE_EWOULDBLOCK : ENGINE_SUCCESS;
-    ASSERT_EQ(expectedStoreRes,
-              engine->store(cookie,
-                            item.get(),
-                            cas,
-                            StoreSemantics::Set,
-                            durReqs,
-                            DocumentState::Deleted,
-                            false));
-
-    auto& readyQ = stream->public_readyQ();
-    ASSERT_EQ(0, readyQ.size());
-
-    // Verfies that the payload pointed by the item in CM is the same as the
-    // original one
-    const auto checkPayloadInCM =
-            [&vb, &originalValue, &originalSizes, &durReqs]() -> void {
-        const auto& manager = *vb.checkpointManager;
-        const auto& ckptList =
-                CheckpointManagerTestIntrospector::public_getCheckpointList(
-                        manager);
-        // 1 checkpoint
-        ASSERT_EQ(1, ckptList.size());
-        const auto* ckpt = ckptList.front().get();
-        ASSERT_EQ(checkpoint_state::CHECKPOINT_OPEN, ckpt->getState());
-        // empty-item
-        auto it = ckpt->begin();
-        ASSERT_EQ(queue_op::empty, (*it)->getOperation());
-        // 1 metaitem (checkpoint-start)
-        it++;
-        ASSERT_EQ(3, ckpt->getNumMetaItems());
-        EXPECT_EQ(queue_op::checkpoint_start, (*it)->getOperation());
-        it++;
-        EXPECT_EQ(queue_op::set_vbucket_state, (*it)->getOperation());
-        it++;
-        EXPECT_EQ(queue_op::set_vbucket_state, (*it)->getOperation());
-        // 1 non-metaitem is our deletion
-        it++;
-        ASSERT_EQ(1, ckpt->getNumItems());
-        ASSERT_TRUE((*it)->isDeleted());
-        const auto expectedOp =
-                durReqs ? queue_op::pending_sync_write : queue_op::mutation;
-        EXPECT_EQ(expectedOp, (*it)->getOperation());
-
-        // Byte-by-byte comparison
-        EXPECT_EQ(originalValue, (*it)->getValue()->to_s());
-
-        // The latest check should already fail if even a single byte in the
-        // payload has changed, but check also the sizes of the specific value
-        // chunks.
-        const auto cmSizes = Sizes(**it);
-        EXPECT_EQ(originalSizes.value, cmSizes.value);
-        EXPECT_EQ(originalSizes.xattrs, cmSizes.xattrs);
-        EXPECT_EQ(originalSizes.userXattrs, cmSizes.userXattrs);
-        EXPECT_EQ(originalSizes.sysXattrs, cmSizes.sysXattrs);
-        ASSERT_EQ(originalSizes.body, cmSizes.body);
-    };
-
-    // Verify that the value of the item in CM has not changed
-    {
-        SCOPED_TRACE("");
-        checkPayloadInCM();
-    }
-
-    // Push items to the readyQ and check what we get
-    stream->nextCheckpointItemTask();
-    ASSERT_EQ(2, readyQ.size());
-
-    // MB-41944: The call to Stream::nextCheckpointItemTask() has removed
-    // UserXattrs from the payload. Before the fix we modified the item's value
-    // (which is a reference-counted object in memory) rather that a copy of it.
-    // So here we check that the item's value in CM is still untouched.
-    {
-        SCOPED_TRACE("");
-        checkPayloadInCM();
-    }
-
-    // Note: Doing this check after Stream::nextCheckpointItemTask() is another
-    //  coverage for MB-41944, so I move it here.
-    if (persistent()) {
-        // Flush and ensure docs on disk
-        flush_vbucket_to_disk(vbid, 1 /*expectedNumFlushed*/);
-        auto kvstore = store->getRWUnderlying(vbid);
-        const auto isPrepare = durReqs.has_value();
-        const auto doc = kvstore->get(makeDiskDocKey("keyD", isPrepare), vbid);
-        EXPECT_EQ(ENGINE_SUCCESS, doc.getStatus());
-        EXPECT_TRUE(doc.item->isDeleted());
-        // Check that we have persisted the expected value to disk
-        ASSERT_TRUE(doc.item);
-        ASSERT_GT(doc.item->getNBytes(), 0);
-        EXPECT_EQ(value,
-                  std::string_view(doc.item->getData(), doc.item->getNBytes()));
-    }
-
-    auto resp = stream->public_nextQueuedItem();
-    ASSERT_TRUE(resp);
-    ASSERT_EQ(DcpResponse::Event::SnapshotMarker, resp->getEvent());
-
-    // Inspect payload for DCP deletion
-
-    resp = stream->public_nextQueuedItem();
-    ASSERT_TRUE(resp);
-
-    const auto& deletion = dynamic_cast<MutationResponse&>(*resp);
-    if (durReqs) {
-        ASSERT_EQ(DcpResponse::Event::Prepare, deletion.getEvent());
-    } else {
-        ASSERT_EQ(DcpResponse::Event::Deletion, deletion.getEvent());
-    }
-
-    ASSERT_TRUE(deletion.getItem()->isDeleted());
-    ASSERT_EQ(IncludeValue::Yes, deletion.getIncludeValue());
-    ASSERT_EQ(currIncXattr, deletion.getIncludeXattrs());
-    ASSERT_EQ(currIncDelUserXattr, deletion.getIncludeDeletedUserXattrs());
-
-    // Check that we stream the expected value.
-    // What value we stream depends on the current configuration:
-    // - if the test flags=0, then we want to prune everything, so no value
-    // - else if the test flags=IncludeXattr, then we want only sys-xattrs as
-    //   IncludeDeleteUserXattrs::No
-
-    const auto* data = deletion.getItem()->getData();
-    const auto nBytes = deletion.getItem()->getNBytes();
-
-    const auto valueBuf = cb::char_buffer(const_cast<char*>(data), nBytes);
-
-    // If we have a value..
-    if (valueBuf.size() > 0) {
-        // Check that we have no body (bodySize=0)
-        std::string_view body{data, nBytes};
-        body.remove_prefix(cb::xattr::get_body_offset(body));
-        ASSERT_EQ(0, body.size());
-    }
-
-    // Check that we have the expected value
-    if (flags == 0) {
-        ASSERT_EQ(IncludeXattrs::No, deletion.getIncludeXattrs());
-        ASSERT_EQ(IncludeDeletedUserXattrs::No,
-                  deletion.getIncludeDeletedUserXattrs());
-        // No value
-        // Note: DT for no-value must be RAW
-        ASSERT_EQ(PROTOCOL_BINARY_RAW_BYTES, deletion.getItem()->getDataType());
-        // Note: I would expect valueBuf.data()==nullptr, but was not the case
-        //  before my see Item::setData
-        ASSERT_EQ(0, valueBuf.size());
-    } else {
-        ASSERT_EQ(IncludeXattrs::Yes, deletion.getIncludeXattrs());
-        ASSERT_EQ(IncludeDeletedUserXattrs::No,
-                  deletion.getIncludeDeletedUserXattrs());
-
-        // Only xattrs in deletion, dt must be XATTR only
-        ASSERT_EQ(PROTOCOL_BINARY_DATATYPE_XATTR,
-                  deletion.getItem()->getDataType());
-
-        cb::xattr::Blob blob(valueBuf, false);
-        // Must have NO user-xattrs
-        for (uint8_t i = 1; i <= 6; ++i) {
-            EXPECT_TRUE(blob.get("ABCuser" + std::to_string(i)).empty());
-        }
-        EXPECT_TRUE(blob.get("meta").empty());
-        // Must have sys-xattr
-        EXPECT_FALSE(blob.get("_sync").empty());
-    }
-
-    destroy_mock_cookie(cookie);
-}
-
-TEST_P(SingleThreadedActiveStreamTest,
-       ProducerPrunesUserXattrsForNormalDelete_NoDeleteUserXattrs) {
-    testProducerPrunesUserXattrsForDelete(
-            cb::mcbp::request::DcpOpenPayload::IncludeXattrs, {});
-}
-
-TEST_P(SingleThreadedActiveStreamTest,
-       ProducerPrunesUserXattrsForSyncDelete_NoDeleteUserXattrs) {
-    testProducerPrunesUserXattrsForDelete(
-            cb::mcbp::request::DcpOpenPayload::IncludeXattrs,
-            cb::durability::Requirements());
-}
-
-TEST_P(SingleThreadedActiveStreamTest,
-       ProducerPrunesUserXattrsForNormalDelete_NoXattrs) {
-    testProducerPrunesUserXattrsForDelete(0, {});
-}
-
-TEST_P(SingleThreadedActiveStreamTest,
-       ProducerPrunesUserXattrsForSyncDelete_NoXattrs) {
-    testProducerPrunesUserXattrsForDelete(0, cb::durability::Requirements());
-}
-
-void SingleThreadedActiveStreamTest::testExpirationRemovesBody(uint32_t flags,
-                                                               Xattrs xattrs) {
-    using DcpOpenFlag = cb::mcbp::request::DcpOpenPayload;
-
-    auto& vb = *engine->getVBucket(vbid);
-    recreateProducerAndStream(vb, DcpOpenFlag::IncludeXattrs | flags);
-
-    const auto currIncDelUserXattr =
-            (flags & DcpOpenFlag::IncludeDeletedUserXattrs) != 0
-                    ? IncludeDeletedUserXattrs::Yes
-                    : IncludeDeletedUserXattrs::No;
-    ASSERT_EQ(currIncDelUserXattr,
-              producer->public_getIncludeDeletedUserXattrs());
-    ASSERT_EQ(currIncDelUserXattr,
-              stream->public_getIncludeDeletedUserXattrs());
-    ASSERT_EQ(IncludeXattrs::Yes, producer->public_getIncludeXattrs());
-    ASSERT_EQ(IncludeXattrs::Yes, stream->public_getIncludeXattrs());
-    ASSERT_EQ(IncludeValue::Yes, producer->public_getIncludeValue());
-    ASSERT_EQ(IncludeValue::Yes, stream->public_getIncludeValue());
-
-    std::string value;
-    switch (xattrs) {
-    case Xattrs::None:
-        value = "body";
-        break;
-    case Xattrs::User:
-        value = createXattrValue("body", false);
-        break;
-    case Xattrs::UserAndSys:
-        value = createXattrValue("body", true);
-        break;
-    }
-
-    auto datatype = PROTOCOL_BINARY_DATATYPE_JSON;
-    if (xattrs != Xattrs::None) {
-        datatype |= PROTOCOL_BINARY_DATATYPE_XATTR;
-    }
-
-    // Store an item with exptime != 0
-    const std::string key = "key";
-    const auto docKey = DocKey{key, DocKeyEncodesCollectionId::No};
-    store_item(vbid,
-               docKey,
-               value,
-               ep_real_time() + 1 /*1 second TTL*/,
-               {cb::engine_errc::success} /*expected*/,
-               datatype);
-
-    auto& manager = *vb.checkpointManager;
-    const auto& list =
-            CheckpointManagerTestIntrospector::public_getCheckpointList(
-                    manager);
-    ASSERT_EQ(1, list.size());
-    auto* ckpt = list.front().get();
-    ASSERT_EQ(checkpoint_state::CHECKPOINT_OPEN, ckpt->getState());
-    ASSERT_EQ(2, ckpt->getNumMetaItems());
-    ASSERT_EQ(1, ckpt->getNumItems());
-    auto it = ckpt->begin(); // empty-item
-    it++; // checkpoint-start
-    it++; // set-vbstate
-    it++;
-    EXPECT_EQ(queue_op::mutation, (*it)->getOperation());
-    EXPECT_FALSE((*it)->isDeleted());
-    EXPECT_EQ(value, (*it)->getValue()->to_s());
-
-    TimeTraveller tt(5000);
-
-    manager.createNewCheckpoint();
-
-    // Just need to access key for expiring
-    GetValue gv = store->get(docKey, vbid, nullptr, get_options_t::NONE);
-    EXPECT_EQ(ENGINE_KEY_ENOENT, gv.getStatus());
-
-    // MB-41989: Expiration removes UserXattrs (if any), but it must do that on
-    // a copy of the payload that is then enqueued in the new expired item. So,
-    // the payload of the original mutation must be untouched here.
-    // Note: 'it' still points to the original mutation in the first checkpoint
-    // in CM.
-    EXPECT_EQ(queue_op::mutation, (*it)->getOperation());
-    EXPECT_FALSE((*it)->isDeleted());
-    EXPECT_EQ(std::string_view(value.c_str(), value.size()),
-              std::string_view((*it)->getData(), (*it)->getNBytes()));
-
-    ASSERT_EQ(2, list.size());
-    ckpt = list.back().get();
-    ASSERT_EQ(checkpoint_state::CHECKPOINT_OPEN, ckpt->getState());
-    it = ckpt->begin(); // empty-item
-    it++; // checkpoint-start
-    it++;
-    EXPECT_EQ(queue_op::mutation, (*it)->getOperation());
-    EXPECT_TRUE((*it)->isDeleted());
-
-    // Note: I inspect the Expiration payload directly by looking at the message
-    // in the ActiveStream::readyQ, see below
-
-    auto& readyQ = stream->public_readyQ();
-    ASSERT_EQ(0, readyQ.size());
-
-    // Push items to the readyQ and check what we get
-    stream->nextCheckpointItemTask();
-    ASSERT_EQ(4, readyQ.size());
-
-    auto resp = stream->public_nextQueuedItem();
-    ASSERT_TRUE(resp);
-    ASSERT_EQ(DcpResponse::Event::SnapshotMarker, resp->getEvent());
-    resp = stream->public_nextQueuedItem();
-    ASSERT_TRUE(resp);
-    auto* msg = dynamic_cast<MutationResponse*>(resp.get());
-    ASSERT_TRUE(msg);
-    ASSERT_EQ(DcpResponse::Event::Mutation, msg->getEvent());
-
-    // Inspect payload for DCP Expiration
-    resp = stream->public_nextQueuedItem();
-    ASSERT_TRUE(resp);
-    ASSERT_EQ(DcpResponse::Event::SnapshotMarker, resp->getEvent());
-    resp = stream->public_nextQueuedItem();
-    ASSERT_TRUE(resp);
-    msg = dynamic_cast<MutationResponse*>(resp.get());
-    ASSERT_TRUE(msg);
-    ASSERT_EQ(DcpResponse::Event::Expiration, msg->getEvent());
-    ASSERT_TRUE(msg->getItem()->isDeleted());
-    ASSERT_EQ(currIncDelUserXattr, msg->getIncludeDeletedUserXattrs());
-
-    const auto& item = *msg->getItem();
-    const auto* data = item.getData();
-    const auto nBytes = item.getNBytes();
-
-    if (xattrs == Xattrs::UserAndSys) {
-        // No body
-        EXPECT_EQ(0,
-                  cb::xattr::get_body_size(item.getDataType(), {data, nBytes}));
-
-        // Only xattrs in deletion, dt must be XATTR only
-        ASSERT_EQ(PROTOCOL_BINARY_DATATYPE_XATTR, item.getDataType());
-        // We must keep only SysXa
-        const auto valueBuf = cb::char_buffer(const_cast<char*>(data), nBytes);
-        cb::xattr::Blob blob(valueBuf, false);
-        EXPECT_EQ(blob.size(), blob.get_system_size());
-        // Note: "_sync" sys-xattr created by createXattrValue()
-        EXPECT_FALSE(blob.get("_sync").empty());
-    } else {
-        // We must remove everything
-        // Note: DT for no-value must be RAW
-        ASSERT_EQ(PROTOCOL_BINARY_RAW_BYTES, item.getDataType());
-        EXPECT_EQ(0, nBytes);
-    }
-}
-
-TEST_P(SingleThreadedActiveStreamTest, testExpirationRemovesBody_Pre66) {
-    testExpirationRemovesBody(0, Xattrs::None);
-}
-
-TEST_P(SingleThreadedActiveStreamTest, testExpirationRemovesBody_Pre66_UserXa) {
-    testExpirationRemovesBody(0, Xattrs::User);
-}
-
-TEST_P(SingleThreadedActiveStreamTest,
-       testExpirationRemovesBody_Pre66_UserXa_SysXa) {
-    testExpirationRemovesBody(0, Xattrs::UserAndSys);
-}
-
-TEST_P(SingleThreadedActiveStreamTest, testExpirationRemovesBody) {
-    using DcpOpenFlag = cb::mcbp::request::DcpOpenPayload;
-    testExpirationRemovesBody(DcpOpenFlag::IncludeDeletedUserXattrs,
-                              Xattrs::None);
-}
-
-TEST_P(SingleThreadedActiveStreamTest, testExpirationRemovesBody_UserXa) {
-    using DcpOpenFlag = cb::mcbp::request::DcpOpenPayload;
-    testExpirationRemovesBody(DcpOpenFlag::IncludeDeletedUserXattrs,
-                              Xattrs::User);
-}
-
-TEST_P(SingleThreadedActiveStreamTest, testExpirationRemovesBody_UserXa_SysXa) {
-    using DcpOpenFlag = cb::mcbp::request::DcpOpenPayload;
-    testExpirationRemovesBody(DcpOpenFlag::IncludeDeletedUserXattrs,
-                              Xattrs::UserAndSys);
-}
-
-<<<<<<< HEAD
-class SingleThreadedBackfillTest : public SingleThreadedActiveStreamTest {
-protected:
-    void testBackfill() {
-        auto vb = engine->getVBucket(vbid);
-        auto& ckptMgr = *vb->checkpointManager;
-
-        // Delete initial stream (so we can re-create after items are only
-        // available from disk.
-        stream.reset();
-
-        // Store 3 items (to check backfill remaining counts).
-        // Add items, flush it to disk, then clear checkpoint to force backfill.
-        store_item(vbid, makeStoredDocKey("key1"), "value");
-        store_item(vbid, makeStoredDocKey("key2"), "value");
-        store_item(vbid, makeStoredDocKey("key3"), "value");
-        ckptMgr.createNewCheckpoint();
-
-        flushVBucketToDiskIfPersistent(vbid, 3);
-
-        bool newCKptCreated;
-        ASSERT_EQ(3, ckptMgr.removeClosedUnrefCheckpoints(*vb, newCKptCreated));
-
-        // Re-create the stream now we have items only on disk.
-        stream = producer->mockActiveStreamRequest(0 /*flags*/,
-                                                   0 /*opaque*/,
-                                                   *vb,
-                                                   0 /*st_seqno*/,
-                                                   ~0 /*en_seqno*/,
-                                                   0x0 /*vb_uuid*/,
-                                                   0 /*snap_start_seqno*/,
-                                                   ~0 /*snap_end_seqno*/);
-        ASSERT_TRUE(stream->isBackfilling());
-=======
-void SingleThreadedPassiveStreamTest::testConsumerRejectsBodyInDeletion(
-        const boost::optional<cb::durability::Requirements>& durReqs) {
     auto& connMap = static_cast<MockDcpConnMap&>(engine->getDcpConnMap());
     connMap.addConn(cookie, consumer);
     ASSERT_TRUE(consumer->isAllowSanitizeValueInDeletion());
@@ -3883,13 +2846,17 @@
         EXPECT_TRUE(sv->getValue().get());
         EXPECT_LT(sv->getValue()->valueSize(), xattrValue.size());
 
+        // No body
         const auto finalValue =
+                std::string_view(const_cast<char*>(sv->getValue()->getData()),
+                                 sv->getValue()->valueSize());
+        EXPECT_EQ(0, cb::xattr::get_body_size(sv->getDatatype(), finalValue));
+
+        // Must have user/sys xattrs (created at createXattrValue())
+        const auto finalValueBuf =
                 cb::char_buffer(const_cast<char*>(sv->getValue()->getData()),
                                 sv->getValue()->valueSize());
-        // No body
-        EXPECT_EQ(0, cb::xattr::get_body_size(sv->getDatatype(), finalValue));
-        // Must have user/sys xattrs (created at createXattrValue())
-        cb::xattr::Blob blob(finalValue, false /*compressed*/);
+        cb::xattr::Blob blob(finalValueBuf, false /*compressed*/);
         for (uint8_t i = 1; i <= 6; ++i) {
             EXPECT_FALSE(blob.get("ABCuser" + std::to_string(i)).empty());
         }
@@ -3901,7 +2868,965 @@
 TEST_P(SingleThreadedPassiveStreamTest, ConsumerSanitizesBodyInDeletion) {
     testConsumerSanitizesBodyInDeletion();
 }
->>>>>>> 98e8d9de
+
+void SingleThreadedPassiveStreamTest::testConsumerReceivesUserXattrsInDelete(
+        bool sysXattrs,
+        const std::optional<cb::durability::Requirements>& durReqs,
+        bool compressed) {
+    // UserXattrs in deletion are valid only for connections that enable it
+    consumer->public_setIncludeDeletedUserXattrs(IncludeDeletedUserXattrs::Yes);
+
+    // Send deletion in a single seqno snapshot
+    const uint32_t opaque = 1;
+    int64_t bySeqno = 1;
+    EXPECT_EQ(ENGINE_SUCCESS,
+              consumer->snapshotMarker(opaque,
+                                       vbid,
+                                       bySeqno,
+                                       bySeqno,
+                                       MARKER_FLAG_CHK,
+                                       {} /*HCS*/,
+                                       {} /*maxVisibleSeqno*/));
+
+    // Build up a value composed of:
+    // - no body
+    // - some user-xattrs ("ABCUser[1..6]" + "meta")
+    // - maybe the "_sync" sys-xattr
+    auto value = createXattrValue("", sysXattrs, compressed);
+    cb::const_byte_buffer valueBuf{
+            reinterpret_cast<const uint8_t*>(value.data()), value.size()};
+    auto datatype = PROTOCOL_BINARY_DATATYPE_XATTR;
+    if (compressed) {
+        datatype |= PROTOCOL_BINARY_DATATYPE_SNAPPY;
+    }
+
+    if (durReqs) {
+        EXPECT_EQ(ENGINE_SUCCESS,
+                  consumer->prepare(opaque,
+                                    {"key", DocKeyEncodesCollectionId::No},
+                                    valueBuf,
+                                    0 /*priv_bytes*/,
+                                    datatype,
+                                    0 /*cas*/,
+                                    vbid,
+                                    0 /*flags*/,
+                                    bySeqno,
+                                    0 /*revSeqno*/,
+                                    0 /*exp*/,
+                                    0 /*lockTime*/,
+                                    0 /*nru*/,
+                                    DocumentState::Deleted,
+                                    durReqs->getLevel()));
+    } else {
+        EXPECT_EQ(ENGINE_SUCCESS,
+                  consumer->deletion(opaque,
+                                     {"key", DocKeyEncodesCollectionId::No},
+                                     valueBuf,
+                                     0 /*priv_bytes*/,
+                                     datatype,
+                                     0 /*cas*/,
+                                     vbid,
+                                     bySeqno,
+                                     0 /*revSeqno*/,
+                                     {} /*meta*/));
+    }
+
+    auto& epBucket = dynamic_cast<EPBucket&>(*store);
+    EXPECT_EQ(FlushResult(MoreAvailable::No, 1, WakeCkptRemover::No),
+              epBucket.flushVBucket(vbid));
+
+    // Check item persisted
+
+    auto& kvstore = *store->getRWUnderlying(vbid);
+    const auto isPrepare = durReqs.has_value();
+    auto doc = kvstore.get(makeDiskDocKey("key", isPrepare), vbid);
+    EXPECT_EQ(ENGINE_SUCCESS, doc.getStatus());
+    ASSERT_TRUE(doc.item);
+    EXPECT_TRUE(doc.item->isDeleted());
+
+    if (durReqs) {
+        EXPECT_EQ(CommittedState::Pending, doc.item->getCommitted());
+    } else {
+        EXPECT_EQ(CommittedState::CommittedViaMutation,
+                  doc.item->getCommitted());
+    }
+
+    ASSERT_EQ(datatype, doc.item->getDataType());
+    const auto* data = doc.item->getData();
+    const auto nBytes = doc.item->getNBytes();
+
+    // Checkout on-disk value
+
+    // No body
+    ASSERT_EQ(0,
+              cb::xattr::get_body_size(
+                      datatype,
+                      std::string_view(const_cast<char*>(data), nBytes)));
+
+    // Must have user-xattrs
+    cb::xattr::Blob blob(cb::char_buffer(const_cast<char*>(data), nBytes),
+                         compressed);
+    for (uint8_t i = 1; i <= 6; ++i) {
+        EXPECT_FALSE(blob.get("ABCuser" + std::to_string(i)).empty());
+    }
+    EXPECT_FALSE(blob.get("meta").empty());
+
+    if (sysXattrs) {
+        EXPECT_FALSE(blob.get("_sync").empty());
+    } else {
+        EXPECT_TRUE(blob.get("_sync").empty());
+    }
+}
+
+TEST_P(SingleThreadedPassiveStreamTest, ConsumerReceivesUserXattrsInDelete) {
+    testConsumerReceivesUserXattrsInDelete(true, {});
+}
+
+TEST_P(SingleThreadedPassiveStreamTest,
+       ConsumerReceivesUserXattrsInDelete_NoSysXattr) {
+    testConsumerReceivesUserXattrsInDelete(false, {});
+}
+
+TEST_P(SingleThreadedPassiveStreamTest,
+       ConsumerReceivesUserXattrsInSyncDelete) {
+    testConsumerReceivesUserXattrsInDelete(true,
+                                           cb::durability::Requirements());
+}
+
+TEST_P(SingleThreadedPassiveStreamTest,
+       ConsumerReceivesUserXattrsInSyncDelete_NoSysXattr) {
+    testConsumerReceivesUserXattrsInDelete(false,
+                                           cb::durability::Requirements());
+}
+
+TEST_P(SingleThreadedPassiveStreamTest,
+       ConsumerReceivesUserXattrsInDelete_Compressed) {
+    testConsumerReceivesUserXattrsInDelete(true, {}, true);
+}
+
+TEST_P(SingleThreadedPassiveStreamTest,
+       ConsumerReceivesUserXattrsInSyncDelete_Compressed) {
+    testConsumerReceivesUserXattrsInDelete(
+            true, cb::durability::Requirements(), true);
+}
+
+TEST_P(SingleThreadedPassiveStreamTest, ConsumerHandlesSeqnoAckResponse) {
+    cb::mcbp::Response resp{};
+    resp.setMagic(cb::mcbp::Magic::AltClientResponse);
+    resp.setOpcode(cb::mcbp::ClientOpcode::DcpSeqnoAcknowledged);
+    resp.setStatus(cb::mcbp::Status::NotMyVbucket);
+    EXPECT_TRUE(consumer->handleResponse(resp));
+}
+
+TEST_P(SingleThreadedActiveStreamTest,
+       CursorReregisteredBeforeBackfillAfterCursorDrop) {
+    // MB-37150: test that, after cursor dropping, cursors are registered before
+    // checking whether to backfill. This ensures that checkpoints cannot be
+    // removed/expelled from _after_ determining the backfill range, but before
+    // registering the cursor.
+    auto& vb = *engine->getVBucket(vbid);
+    auto& cm = *vb.checkpointManager;
+
+    producer->createCheckpointProcessorTask();
+
+    stream = producer->mockActiveStreamRequest(0,
+                                               /*opaque*/ 0,
+                                               vb,
+                                               /*st_seqno*/ 0,
+                                               /*en_seqno*/ ~0,
+                                               /*vb_uuid*/ 0xabcd,
+                                               /*snap_start_seqno*/ 0,
+                                               /*snap_end_seqno*/ ~0);
+
+    auto key1 = makeStoredDocKey("key1");
+    auto key2 = makeStoredDocKey("key2");
+    // Store Mutation
+    auto mutation = store_item(vbid, key1, "value");
+    cm.createNewCheckpoint();
+    auto mutation2 = store_item(vbid, key2, "value");
+
+    // no items to backfill when created, stream will have transitioned to in
+    // memory
+    EXPECT_EQ(ActiveStream::StreamState::InMemory, stream->getState());
+
+    stream->handleSlowStream();
+
+    producer->setBeforeScheduleBackfillCB(
+            [& stream = stream](uint64_t backfillEnd) {
+                // check cursor exists before backfill is registered
+                auto cursor = stream->getCursor().lock();
+                EXPECT_TRUE(cursor);
+
+                // check that the cursor was registered immediately after the
+                // end of the backfill prior to MB-37150 this could fail as the
+                // cursor would be _later_ than backfillEnd+1 as the checkpoint
+                // has been removed.
+                auto pos = CheckpointCursorIntrospector::getCurrentPos(*cursor);
+                EXPECT_EQ(backfillEnd + 1, (*pos)->getBySeqno());
+            });
+
+    auto resp = stream->next();
+    EXPECT_FALSE(resp);
+
+    // backfill not needed
+    EXPECT_EQ(ActiveStream::StreamState::InMemory, stream->getState());
+
+    EXPECT_EQ(0, stream->public_readyQSize());
+
+    MockDcpMessageProducers producers;
+    runCheckpointProcessor(*producer, producers);
+
+    EXPECT_EQ(4, stream->public_readyQSize());
+
+    // NB: This first snapshot will actually be _skipped_ as the checkpoint was
+    // removed but the active stream did not backfill to "catch up"
+    // snap marker
+    resp = stream->next();
+    EXPECT_EQ(DcpResponse::Event::SnapshotMarker, resp->getEvent());
+    auto snapMarker = dynamic_cast<SnapshotMarker&>(*resp);
+    EXPECT_EQ(0, snapMarker.getStartSeqno());
+    EXPECT_EQ(1, snapMarker.getEndSeqno());
+
+    // receive mutation 1
+    resp = stream->next();
+    EXPECT_TRUE(resp);
+    EXPECT_EQ(DcpResponse::Event::Mutation, resp->getEvent());
+
+    {
+        const auto& set = dynamic_cast<MutationResponse&>(*resp);
+        EXPECT_EQ(key1, set.getItem()->getKey());
+        EXPECT_EQ(1, set.getItem()->getBySeqno());
+    }
+
+    // snap marker
+    resp = stream->next();
+    EXPECT_EQ(DcpResponse::Event::SnapshotMarker, resp->getEvent());
+    snapMarker = dynamic_cast<SnapshotMarker&>(*resp);
+    EXPECT_EQ(2, snapMarker.getStartSeqno());
+    EXPECT_EQ(2, snapMarker.getEndSeqno());
+
+    // receive mutation 2
+    resp = stream->next();
+    EXPECT_TRUE(resp);
+    EXPECT_EQ(DcpResponse::Event::Mutation, resp->getEvent());
+    {
+        const auto& set = dynamic_cast<MutationResponse&>(*resp);
+        EXPECT_EQ(key2, set.getItem()->getKey());
+        EXPECT_EQ(2, set.getItem()->getBySeqno());
+    }
+
+    EXPECT_EQ(ActiveStream::StreamState::InMemory, stream->getState());
+}
+
+// MB-37468: A stepping producer that has found no items (backfill fully
+// processed can race with a completing backfill in such a way that we fail to
+// notify the producer that the stream needs further processing. This causes us
+// to fail to send a StreamEnd message. A similar case exists for transitioning
+// state to TakeoverSend or InMemory.
+TEST_P(SingleThreadedActiveStreamTest, CompleteBackfillRaceNoStreamEnd) {
+    auto vb = engine->getVBucket(vbid);
+    auto& ckptMgr = *vb->checkpointManager;
+
+    // Delete initial stream (so we can re-create after items are available
+    // from backing store).
+    stream.reset();
+
+    // Add items, flush it to disk, then clear checkpoint to force backfill.
+    store_item(vbid, makeStoredDocKey("key1"), "value");
+    ckptMgr.createNewCheckpoint();
+
+    flushVBucketToDiskIfPersistent(vbid, 1);
+    bool newCKptCreated;
+    ASSERT_EQ(1, ckptMgr.removeClosedUnrefCheckpoints(*vb, newCKptCreated));
+
+    // Re-create producer now we have items only on disk. We want to stream up
+    // to seqno 1 (our only item) to test that we get the StreamEnd message.
+    stream = producer->mockActiveStreamRequest(0 /*flags*/,
+                                               0 /*opaque*/,
+                                               *vb,
+                                               0 /*st_seqno*/,
+                                               1 /*en_seqno*/,
+                                               0x0 /*vb_uuid*/,
+                                               0 /*snap_start_seqno*/,
+                                               ~0 /*snap_end_seqno*/);
+    ASSERT_TRUE(stream->isBackfilling());
+
+    MockDcpMessageProducers producers;
+
+    // Step to schedule our backfill
+    EXPECT_EQ(ENGINE_EWOULDBLOCK, producer->step(producers));
+    EXPECT_EQ(0, stream->public_readyQ().size());
+
+    auto& bfm = producer->getBFM();
+
+    // Ephemeral has a single stage backfill and we only compare about the
+    // complete stage so skip over scan for persistent buckets
+    bfm.backfill();
+    if (persistent()) {
+        bfm.backfill();
+    }
+
+    ThreadGate tg1(2);
+    ThreadGate tg2(2);
+    std::thread t1;
+    stream->setCompleteBackfillHook([this, &t1, &tg1, &tg2, &producers]() {
+        // Step past our normal items to expose the race with backfill complete
+        // and an empty readyQueue.
+
+        EXPECT_EQ(1, *stream->getNumBackfillItemsRemaining());
+        EXPECT_EQ(2, stream->public_readyQ().size());
+
+        // Step snapshot marker
+        EXPECT_EQ(ENGINE_SUCCESS, producer->step(producers));
+        EXPECT_EQ(cb::mcbp::ClientOpcode::DcpSnapshotMarker, producers.last_op);
+
+        // Step mutation
+        EXPECT_EQ(ENGINE_SUCCESS, producer->step(producers));
+        EXPECT_EQ(cb::mcbp::ClientOpcode::DcpMutation, producers.last_op);
+
+        stream->setNextHook([&tg1, &tg2]() {
+            if (!tg1.isComplete()) {
+                tg1.threadUp();
+
+                // Wait for the completeBackfill thread to have attempted to
+                // notify that the stream is ready before exiting the hook and
+                // setting itemsReady.
+                tg2.threadUp();
+            }
+        });
+
+        // Run the step in a different thread
+        t1 = std::thread{[this, &producers]() {
+            // This step should produce the stream end
+            EXPECT_EQ(ENGINE_SUCCESS, producer->step(producers));
+            EXPECT_EQ(cb::mcbp::ClientOpcode::DcpStreamEnd, producers.last_op);
+        }};
+
+        // Wait for the stepping thread to have reached the point at which it is
+        // about to set itemsReady before we attempt to set itemsReady after we
+        // exit this hook.
+        tg1.threadUp();
+    });
+
+    // Complete the backfill to expose the race condition
+    bfm.backfill();
+
+    // Unblock the stepping thread to now find the stream end
+    tg2.threadUp();
+
+    t1.join();
+
+    // Should have sent StreamEnd but stream still in queue
+    EXPECT_FALSE(producer->findStream(vbid)->isActive());
+    EXPECT_FALSE(producer->getReadyQueue().empty());
+
+    // Step to remove stream from queue
+    EXPECT_EQ(ENGINE_EWOULDBLOCK, producer->step(producers));
+    EXPECT_FALSE(producer->findStream(vbid)->isActive());
+    EXPECT_TRUE(producer->getReadyQueue().empty());
+}
+
+void SingleThreadedActiveStreamTest::testProducerIncludesUserXattrsInDelete(
+        const std::optional<cb::durability::Requirements>& durReqs) {
+    using DcpOpenFlag = cb::mcbp::request::DcpOpenPayload;
+
+    // Test is executed also for SyncDelete
+    setVBucketStateAndRunPersistTask(
+            vbid,
+            vbucket_state_active,
+            {{"topology", nlohmann::json::array({{"active", "replica"}})}});
+
+    auto vb = engine->getVBucket(vbid);
+    // Note: we require IncludeXattr::Yes for IncludeDeletedUserXattrs::Yes
+    recreateProducerAndStream(
+            *vb,
+            DcpOpenFlag::IncludeXattrs | DcpOpenFlag::IncludeDeletedUserXattrs);
+    ASSERT_EQ(IncludeDeletedUserXattrs::Yes,
+              producer->public_getIncludeDeletedUserXattrs());
+    ASSERT_EQ(IncludeDeletedUserXattrs::Yes,
+              stream->public_getIncludeDeletedUserXattrs());
+    ASSERT_EQ(IncludeXattrs::Yes, producer->public_getIncludeXattrs());
+    ASSERT_EQ(IncludeXattrs::Yes, stream->public_getIncludeXattrs());
+    ASSERT_EQ(IncludeValue::Yes, producer->public_getIncludeValue());
+    ASSERT_EQ(IncludeValue::Yes, stream->public_getIncludeValue());
+
+    // Create a value that contains some user-xattrs + the "_sync" sys-xattr
+    const auto value = createXattrValue("");
+
+    const protocol_binary_datatype_t dtJsonXattr =
+            PROTOCOL_BINARY_DATATYPE_JSON | PROTOCOL_BINARY_DATATYPE_XATTR;
+
+    auto* cookie = create_mock_cookie();
+
+    // Store a Deleted doc
+    auto item = makeCommittedItem(makeStoredDocKey("keyD"), value);
+    item->setDataType(dtJsonXattr);
+    uint64_t cas = 0;
+    const auto expectedStoreRes = durReqs ? ENGINE_EWOULDBLOCK : ENGINE_SUCCESS;
+    ASSERT_EQ(expectedStoreRes,
+              engine->store(cookie,
+                            item.get(),
+                            cas,
+                            StoreSemantics::Set,
+                            durReqs,
+                            DocumentState::Deleted,
+                            false));
+
+    if (persistent()) {
+        // Flush and ensure docs on disk
+        flush_vbucket_to_disk(vbid, 1 /*expectedNumFlushed*/);
+        auto kvstore = store->getRWUnderlying(vbid);
+        const auto isPrepare = durReqs.has_value();
+        const auto doc = kvstore->get(makeDiskDocKey("keyD", isPrepare), vbid);
+        EXPECT_EQ(ENGINE_SUCCESS, doc.getStatus());
+        EXPECT_TRUE(doc.item->isDeleted());
+        EXPECT_EQ(isPrepare, doc.item->isPending());
+        // Check that we have persisted the expected value to disk
+        ASSERT_TRUE(doc.item);
+        ASSERT_GT(doc.item->getNBytes(), 0);
+        EXPECT_EQ(std::string_view(value.c_str(), value.size()),
+                  std::string_view(doc.item->getData(), doc.item->getNBytes()));
+    }
+
+    auto& readyQ = stream->public_readyQ();
+    ASSERT_EQ(0, readyQ.size());
+
+    // Push items to the readyQ and check what we get
+    stream->nextCheckpointItemTask();
+    ASSERT_EQ(2, readyQ.size());
+
+    auto resp = stream->public_nextQueuedItem();
+    ASSERT_TRUE(resp);
+    ASSERT_EQ(DcpResponse::Event::SnapshotMarker, resp->getEvent());
+
+    // Inspect payload for DCP deletion
+
+    resp = stream->public_nextQueuedItem();
+    ASSERT_TRUE(resp);
+
+    const auto& deletion = dynamic_cast<MutationResponse&>(*resp);
+    if (durReqs) {
+        ASSERT_EQ(DcpResponse::Event::Prepare, deletion.getEvent());
+    } else {
+        ASSERT_EQ(DcpResponse::Event::Deletion, deletion.getEvent());
+    }
+
+    ASSERT_TRUE(deletion.getItem()->isDeleted());
+    ASSERT_EQ(IncludeValue::Yes, deletion.getIncludeValue());
+    ASSERT_EQ(IncludeXattrs::Yes, deletion.getIncludeXattrs());
+    ASSERT_EQ(IncludeDeletedUserXattrs::Yes,
+              deletion.getIncludeDeletedUserXattrs());
+
+    // The value must contain all xattrs (user+sys)
+    ASSERT_EQ(dtJsonXattr, deletion.getItem()->getDataType());
+    const auto* data = deletion.getItem()->getData();
+    const auto nBytes = deletion.getItem()->getNBytes();
+
+    const auto valueBuf = cb::char_buffer(const_cast<char*>(data), nBytes);
+
+    // Check that we have no body (bodySize=0)
+    std::string_view body{data, nBytes};
+    body.remove_prefix(cb::xattr::get_body_offset(body));
+    ASSERT_EQ(0, body.size());
+
+    // Check that we have all the expected xattrs
+    cb::xattr::Blob blob(valueBuf, false);
+    // Must have user-xattrs
+    for (uint8_t i = 1; i <= 6; ++i) {
+        EXPECT_FALSE(blob.get("ABCuser" + std::to_string(i)).empty());
+    }
+    EXPECT_FALSE(blob.get("meta").empty());
+    // Must have sys-xattr
+    EXPECT_FALSE(blob.get("_sync").empty());
+
+    destroy_mock_cookie(cookie);
+}
+
+TEST_P(SingleThreadedActiveStreamTest,
+       ProducerIncludesUserXattrsInNormalDelete) {
+    testProducerIncludesUserXattrsInDelete({});
+}
+
+TEST_P(SingleThreadedActiveStreamTest, ProducerIncludesUserXattrsInSyncDelete) {
+    testProducerIncludesUserXattrsInDelete(cb::durability::Requirements());
+}
+
+void SingleThreadedActiveStreamTest::testProducerPrunesUserXattrsForDelete(
+        uint32_t flags,
+        const std::optional<cb::durability::Requirements>& durReqs) {
+    using DcpOpenFlag = cb::mcbp::request::DcpOpenPayload;
+
+    // Test is executed also for SyncDelete
+    setVBucketStateAndRunPersistTask(
+            vbid,
+            vbucket_state_active,
+            {{"topology", nlohmann::json::array({{"active", "replica"}})}});
+
+    // Check that we are testing a valid configuration: here we want to test
+    // only configurations that trigger user-xattr pruning in deletes.
+    ASSERT_TRUE((flags & DcpOpenFlag::IncludeDeletedUserXattrs) == 0);
+
+    auto& vb = *engine->getVBucket(vbid);
+    recreateProducerAndStream(vb, flags);
+
+    const auto currIncDelUserXattr =
+            (flags & DcpOpenFlag::IncludeDeletedUserXattrs) != 0
+                    ? IncludeDeletedUserXattrs::Yes
+                    : IncludeDeletedUserXattrs::No;
+    ASSERT_EQ(currIncDelUserXattr,
+              producer->public_getIncludeDeletedUserXattrs());
+    ASSERT_EQ(currIncDelUserXattr,
+              stream->public_getIncludeDeletedUserXattrs());
+
+    const auto currIncXattr = (flags & DcpOpenFlag::IncludeXattrs) != 0
+                                      ? IncludeXattrs::Yes
+                                      : IncludeXattrs::No;
+    ASSERT_EQ(currIncXattr, producer->public_getIncludeXattrs());
+    ASSERT_EQ(currIncXattr, stream->public_getIncludeXattrs());
+
+    ASSERT_EQ(IncludeValue::Yes, producer->public_getIncludeValue());
+    ASSERT_EQ(IncludeValue::Yes, stream->public_getIncludeValue());
+
+    // Create a value that contains some user-xattrs + the "_sync" sys-xattr
+    const auto value = createXattrValue("");
+
+    // Note: this body DT can be any type, but I set it to something != than RAW
+    // to test that if we prune everything we end up with DT RAW. See below.
+    const auto bodyType = PROTOCOL_BINARY_DATATYPE_JSON;
+
+    auto* cookie = create_mock_cookie();
+
+    struct Sizes {
+        Sizes(const Item& item) {
+            value = item.getNBytes();
+
+            cb::char_buffer valBuf{const_cast<char*>(item.getData()),
+                                   item.getNBytes()};
+            cb::xattr::Blob xattrBlob(valBuf, false);
+            xattrs = xattrBlob.size();
+            userXattrs = xattrBlob.get_user_size();
+            sysXattrs = xattrBlob.get_system_size();
+            body = item.getNBytes() -
+                   cb::xattr::get_body_offset({valBuf.data(), valBuf.size()});
+        }
+
+        size_t value;
+        size_t xattrs;
+        size_t userXattrs;
+        size_t sysXattrs;
+        size_t body;
+    };
+
+    // Make an item..
+    auto item = makeCommittedItem(makeStoredDocKey("keyD"), value);
+    item->setDataType(bodyType | PROTOCOL_BINARY_DATATYPE_XATTR);
+    // .. and save the payload sizes for later checks.
+    const auto originalValue = value;
+    const auto originalSizes = Sizes(*item);
+
+    // Store the item as deleted
+    uint64_t cas = 0;
+    const auto expectedStoreRes = durReqs ? ENGINE_EWOULDBLOCK : ENGINE_SUCCESS;
+    ASSERT_EQ(expectedStoreRes,
+              engine->store(cookie,
+                            item.get(),
+                            cas,
+                            StoreSemantics::Set,
+                            durReqs,
+                            DocumentState::Deleted,
+                            false));
+
+    auto& readyQ = stream->public_readyQ();
+    ASSERT_EQ(0, readyQ.size());
+
+    // Verfies that the payload pointed by the item in CM is the same as the
+    // original one
+    const auto checkPayloadInCM =
+            [&vb, &originalValue, &originalSizes, &durReqs]() -> void {
+        const auto& manager = *vb.checkpointManager;
+        const auto& ckptList =
+                CheckpointManagerTestIntrospector::public_getCheckpointList(
+                        manager);
+        // 1 checkpoint
+        ASSERT_EQ(1, ckptList.size());
+        const auto* ckpt = ckptList.front().get();
+        ASSERT_EQ(checkpoint_state::CHECKPOINT_OPEN, ckpt->getState());
+        // empty-item
+        auto it = ckpt->begin();
+        ASSERT_EQ(queue_op::empty, (*it)->getOperation());
+        // 1 metaitem (checkpoint-start)
+        it++;
+        ASSERT_EQ(3, ckpt->getNumMetaItems());
+        EXPECT_EQ(queue_op::checkpoint_start, (*it)->getOperation());
+        it++;
+        EXPECT_EQ(queue_op::set_vbucket_state, (*it)->getOperation());
+        it++;
+        EXPECT_EQ(queue_op::set_vbucket_state, (*it)->getOperation());
+        // 1 non-metaitem is our deletion
+        it++;
+        ASSERT_EQ(1, ckpt->getNumItems());
+        ASSERT_TRUE((*it)->isDeleted());
+        const auto expectedOp =
+                durReqs ? queue_op::pending_sync_write : queue_op::mutation;
+        EXPECT_EQ(expectedOp, (*it)->getOperation());
+
+        // Byte-by-byte comparison
+        EXPECT_EQ(originalValue, (*it)->getValue()->to_s());
+
+        // The latest check should already fail if even a single byte in the
+        // payload has changed, but check also the sizes of the specific value
+        // chunks.
+        const auto cmSizes = Sizes(**it);
+        EXPECT_EQ(originalSizes.value, cmSizes.value);
+        EXPECT_EQ(originalSizes.xattrs, cmSizes.xattrs);
+        EXPECT_EQ(originalSizes.userXattrs, cmSizes.userXattrs);
+        EXPECT_EQ(originalSizes.sysXattrs, cmSizes.sysXattrs);
+        ASSERT_EQ(originalSizes.body, cmSizes.body);
+    };
+
+    // Verify that the value of the item in CM has not changed
+    {
+        SCOPED_TRACE("");
+        checkPayloadInCM();
+    }
+
+    // Push items to the readyQ and check what we get
+    stream->nextCheckpointItemTask();
+    ASSERT_EQ(2, readyQ.size());
+
+    // MB-41944: The call to Stream::nextCheckpointItemTask() has removed
+    // UserXattrs from the payload. Before the fix we modified the item's value
+    // (which is a reference-counted object in memory) rather that a copy of it.
+    // So here we check that the item's value in CM is still untouched.
+    {
+        SCOPED_TRACE("");
+        checkPayloadInCM();
+    }
+
+    // Note: Doing this check after Stream::nextCheckpointItemTask() is another
+    //  coverage for MB-41944, so I move it here.
+    if (persistent()) {
+        // Flush and ensure docs on disk
+        flush_vbucket_to_disk(vbid, 1 /*expectedNumFlushed*/);
+        auto kvstore = store->getRWUnderlying(vbid);
+        const auto isPrepare = durReqs.has_value();
+        const auto doc = kvstore->get(makeDiskDocKey("keyD", isPrepare), vbid);
+        EXPECT_EQ(ENGINE_SUCCESS, doc.getStatus());
+        EXPECT_TRUE(doc.item->isDeleted());
+        // Check that we have persisted the expected value to disk
+        ASSERT_TRUE(doc.item);
+        ASSERT_GT(doc.item->getNBytes(), 0);
+        EXPECT_EQ(value,
+                  std::string_view(doc.item->getData(), doc.item->getNBytes()));
+    }
+
+    auto resp = stream->public_nextQueuedItem();
+    ASSERT_TRUE(resp);
+    ASSERT_EQ(DcpResponse::Event::SnapshotMarker, resp->getEvent());
+
+    // Inspect payload for DCP deletion
+
+    resp = stream->public_nextQueuedItem();
+    ASSERT_TRUE(resp);
+
+    const auto& deletion = dynamic_cast<MutationResponse&>(*resp);
+    if (durReqs) {
+        ASSERT_EQ(DcpResponse::Event::Prepare, deletion.getEvent());
+    } else {
+        ASSERT_EQ(DcpResponse::Event::Deletion, deletion.getEvent());
+    }
+
+    ASSERT_TRUE(deletion.getItem()->isDeleted());
+    ASSERT_EQ(IncludeValue::Yes, deletion.getIncludeValue());
+    ASSERT_EQ(currIncXattr, deletion.getIncludeXattrs());
+    ASSERT_EQ(currIncDelUserXattr, deletion.getIncludeDeletedUserXattrs());
+
+    // Check that we stream the expected value.
+    // What value we stream depends on the current configuration:
+    // - if the test flags=0, then we want to prune everything, so no value
+    // - else if the test flags=IncludeXattr, then we want only sys-xattrs as
+    //   IncludeDeleteUserXattrs::No
+
+    const auto* data = deletion.getItem()->getData();
+    const auto nBytes = deletion.getItem()->getNBytes();
+
+    const auto valueBuf = cb::char_buffer(const_cast<char*>(data), nBytes);
+
+    // If we have a value..
+    if (valueBuf.size() > 0) {
+        // Check that we have no body (bodySize=0)
+        std::string_view body{data, nBytes};
+        body.remove_prefix(cb::xattr::get_body_offset(body));
+        ASSERT_EQ(0, body.size());
+    }
+
+    // Check that we have the expected value
+    if (flags == 0) {
+        ASSERT_EQ(IncludeXattrs::No, deletion.getIncludeXattrs());
+        ASSERT_EQ(IncludeDeletedUserXattrs::No,
+                  deletion.getIncludeDeletedUserXattrs());
+        // No value
+        // Note: DT for no-value must be RAW
+        ASSERT_EQ(PROTOCOL_BINARY_RAW_BYTES, deletion.getItem()->getDataType());
+        // Note: I would expect valueBuf.data()==nullptr, but was not the case
+        //  before my see Item::setData
+        ASSERT_EQ(0, valueBuf.size());
+    } else {
+        ASSERT_EQ(IncludeXattrs::Yes, deletion.getIncludeXattrs());
+        ASSERT_EQ(IncludeDeletedUserXattrs::No,
+                  deletion.getIncludeDeletedUserXattrs());
+
+        // Only xattrs in deletion, dt must be XATTR only
+        ASSERT_EQ(PROTOCOL_BINARY_DATATYPE_XATTR,
+                  deletion.getItem()->getDataType());
+
+        cb::xattr::Blob blob(valueBuf, false);
+        // Must have NO user-xattrs
+        for (uint8_t i = 1; i <= 6; ++i) {
+            EXPECT_TRUE(blob.get("ABCuser" + std::to_string(i)).empty());
+        }
+        EXPECT_TRUE(blob.get("meta").empty());
+        // Must have sys-xattr
+        EXPECT_FALSE(blob.get("_sync").empty());
+    }
+
+    destroy_mock_cookie(cookie);
+}
+
+TEST_P(SingleThreadedActiveStreamTest,
+       ProducerPrunesUserXattrsForNormalDelete_NoDeleteUserXattrs) {
+    testProducerPrunesUserXattrsForDelete(
+            cb::mcbp::request::DcpOpenPayload::IncludeXattrs, {});
+}
+
+TEST_P(SingleThreadedActiveStreamTest,
+       ProducerPrunesUserXattrsForSyncDelete_NoDeleteUserXattrs) {
+    testProducerPrunesUserXattrsForDelete(
+            cb::mcbp::request::DcpOpenPayload::IncludeXattrs,
+            cb::durability::Requirements());
+}
+
+TEST_P(SingleThreadedActiveStreamTest,
+       ProducerPrunesUserXattrsForNormalDelete_NoXattrs) {
+    testProducerPrunesUserXattrsForDelete(0, {});
+}
+
+TEST_P(SingleThreadedActiveStreamTest,
+       ProducerPrunesUserXattrsForSyncDelete_NoXattrs) {
+    testProducerPrunesUserXattrsForDelete(0, cb::durability::Requirements());
+}
+
+void SingleThreadedActiveStreamTest::testExpirationRemovesBody(uint32_t flags,
+                                                               Xattrs xattrs) {
+    using DcpOpenFlag = cb::mcbp::request::DcpOpenPayload;
+
+    auto& vb = *engine->getVBucket(vbid);
+    recreateProducerAndStream(vb, DcpOpenFlag::IncludeXattrs | flags);
+
+    const auto currIncDelUserXattr =
+            (flags & DcpOpenFlag::IncludeDeletedUserXattrs) != 0
+                    ? IncludeDeletedUserXattrs::Yes
+                    : IncludeDeletedUserXattrs::No;
+    ASSERT_EQ(currIncDelUserXattr,
+              producer->public_getIncludeDeletedUserXattrs());
+    ASSERT_EQ(currIncDelUserXattr,
+              stream->public_getIncludeDeletedUserXattrs());
+    ASSERT_EQ(IncludeXattrs::Yes, producer->public_getIncludeXattrs());
+    ASSERT_EQ(IncludeXattrs::Yes, stream->public_getIncludeXattrs());
+    ASSERT_EQ(IncludeValue::Yes, producer->public_getIncludeValue());
+    ASSERT_EQ(IncludeValue::Yes, stream->public_getIncludeValue());
+
+    std::string value;
+    switch (xattrs) {
+    case Xattrs::None:
+        value = "body";
+        break;
+    case Xattrs::User:
+        value = createXattrValue("body", false);
+        break;
+    case Xattrs::UserAndSys:
+        value = createXattrValue("body", true);
+        break;
+    }
+
+    auto datatype = PROTOCOL_BINARY_DATATYPE_JSON;
+    if (xattrs != Xattrs::None) {
+        datatype |= PROTOCOL_BINARY_DATATYPE_XATTR;
+    }
+
+    // Store an item with exptime != 0
+    const std::string key = "key";
+    const auto docKey = DocKey{key, DocKeyEncodesCollectionId::No};
+    store_item(vbid,
+               docKey,
+               value,
+               ep_real_time() + 1 /*1 second TTL*/,
+               {cb::engine_errc::success} /*expected*/,
+               datatype);
+
+    auto& manager = *vb.checkpointManager;
+    const auto& list =
+            CheckpointManagerTestIntrospector::public_getCheckpointList(
+                    manager);
+    ASSERT_EQ(1, list.size());
+    auto* ckpt = list.front().get();
+    ASSERT_EQ(checkpoint_state::CHECKPOINT_OPEN, ckpt->getState());
+    ASSERT_EQ(2, ckpt->getNumMetaItems());
+    ASSERT_EQ(1, ckpt->getNumItems());
+    auto it = ckpt->begin(); // empty-item
+    it++; // checkpoint-start
+    it++; // set-vbstate
+    it++;
+    EXPECT_EQ(queue_op::mutation, (*it)->getOperation());
+    EXPECT_FALSE((*it)->isDeleted());
+    EXPECT_EQ(value, (*it)->getValue()->to_s());
+
+    TimeTraveller tt(5000);
+
+    manager.createNewCheckpoint();
+
+    // Just need to access key for expiring
+    GetValue gv = store->get(docKey, vbid, nullptr, get_options_t::NONE);
+    EXPECT_EQ(ENGINE_KEY_ENOENT, gv.getStatus());
+
+    // MB-41989: Expiration removes UserXattrs (if any), but it must do that on
+    // a copy of the payload that is then enqueued in the new expired item. So,
+    // the payload of the original mutation must be untouched here.
+    // Note: 'it' still points to the original mutation in the first checkpoint
+    // in CM.
+    EXPECT_EQ(queue_op::mutation, (*it)->getOperation());
+    EXPECT_FALSE((*it)->isDeleted());
+    EXPECT_EQ(std::string_view(value.c_str(), value.size()),
+              std::string_view((*it)->getData(), (*it)->getNBytes()));
+
+    ASSERT_EQ(2, list.size());
+    ckpt = list.back().get();
+    ASSERT_EQ(checkpoint_state::CHECKPOINT_OPEN, ckpt->getState());
+    it = ckpt->begin(); // empty-item
+    it++; // checkpoint-start
+    it++;
+    EXPECT_EQ(queue_op::mutation, (*it)->getOperation());
+    EXPECT_TRUE((*it)->isDeleted());
+
+    // Note: I inspect the Expiration payload directly by looking at the message
+    // in the ActiveStream::readyQ, see below
+
+    auto& readyQ = stream->public_readyQ();
+    ASSERT_EQ(0, readyQ.size());
+
+    // Push items to the readyQ and check what we get
+    stream->nextCheckpointItemTask();
+    ASSERT_EQ(4, readyQ.size());
+
+    auto resp = stream->public_nextQueuedItem();
+    ASSERT_TRUE(resp);
+    ASSERT_EQ(DcpResponse::Event::SnapshotMarker, resp->getEvent());
+    resp = stream->public_nextQueuedItem();
+    ASSERT_TRUE(resp);
+    auto* msg = dynamic_cast<MutationResponse*>(resp.get());
+    ASSERT_TRUE(msg);
+    ASSERT_EQ(DcpResponse::Event::Mutation, msg->getEvent());
+
+    // Inspect payload for DCP Expiration
+    resp = stream->public_nextQueuedItem();
+    ASSERT_TRUE(resp);
+    ASSERT_EQ(DcpResponse::Event::SnapshotMarker, resp->getEvent());
+    resp = stream->public_nextQueuedItem();
+    ASSERT_TRUE(resp);
+    msg = dynamic_cast<MutationResponse*>(resp.get());
+    ASSERT_TRUE(msg);
+    ASSERT_EQ(DcpResponse::Event::Expiration, msg->getEvent());
+    ASSERT_TRUE(msg->getItem()->isDeleted());
+    ASSERT_EQ(currIncDelUserXattr, msg->getIncludeDeletedUserXattrs());
+
+    const auto& item = *msg->getItem();
+    const auto* data = item.getData();
+    const auto nBytes = item.getNBytes();
+
+    if (xattrs == Xattrs::UserAndSys) {
+        // No body
+        EXPECT_EQ(0,
+                  cb::xattr::get_body_size(item.getDataType(), {data, nBytes}));
+
+        // Only xattrs in deletion, dt must be XATTR only
+        ASSERT_EQ(PROTOCOL_BINARY_DATATYPE_XATTR, item.getDataType());
+        // We must keep only SysXa
+        const auto valueBuf = cb::char_buffer(const_cast<char*>(data), nBytes);
+        cb::xattr::Blob blob(valueBuf, false);
+        EXPECT_EQ(blob.size(), blob.get_system_size());
+        // Note: "_sync" sys-xattr created by createXattrValue()
+        EXPECT_FALSE(blob.get("_sync").empty());
+    } else {
+        // We must remove everything
+        // Note: DT for no-value must be RAW
+        ASSERT_EQ(PROTOCOL_BINARY_RAW_BYTES, item.getDataType());
+        EXPECT_EQ(0, nBytes);
+    }
+}
+
+TEST_P(SingleThreadedActiveStreamTest, testExpirationRemovesBody_Pre66) {
+    testExpirationRemovesBody(0, Xattrs::None);
+}
+
+TEST_P(SingleThreadedActiveStreamTest, testExpirationRemovesBody_Pre66_UserXa) {
+    testExpirationRemovesBody(0, Xattrs::User);
+}
+
+TEST_P(SingleThreadedActiveStreamTest,
+       testExpirationRemovesBody_Pre66_UserXa_SysXa) {
+    testExpirationRemovesBody(0, Xattrs::UserAndSys);
+}
+
+TEST_P(SingleThreadedActiveStreamTest, testExpirationRemovesBody) {
+    using DcpOpenFlag = cb::mcbp::request::DcpOpenPayload;
+    testExpirationRemovesBody(DcpOpenFlag::IncludeDeletedUserXattrs,
+                              Xattrs::None);
+}
+
+TEST_P(SingleThreadedActiveStreamTest, testExpirationRemovesBody_UserXa) {
+    using DcpOpenFlag = cb::mcbp::request::DcpOpenPayload;
+    testExpirationRemovesBody(DcpOpenFlag::IncludeDeletedUserXattrs,
+                              Xattrs::User);
+}
+
+TEST_P(SingleThreadedActiveStreamTest, testExpirationRemovesBody_UserXa_SysXa) {
+    using DcpOpenFlag = cb::mcbp::request::DcpOpenPayload;
+    testExpirationRemovesBody(DcpOpenFlag::IncludeDeletedUserXattrs,
+                              Xattrs::UserAndSys);
+}
+
+class SingleThreadedBackfillTest : public SingleThreadedActiveStreamTest {
+protected:
+    void testBackfill() {
+        auto vb = engine->getVBucket(vbid);
+        auto& ckptMgr = *vb->checkpointManager;
+
+        // Delete initial stream (so we can re-create after items are only
+        // available from disk.
+        stream.reset();
+
+        // Store 3 items (to check backfill remaining counts).
+        // Add items, flush it to disk, then clear checkpoint to force backfill.
+        store_item(vbid, makeStoredDocKey("key1"), "value");
+        store_item(vbid, makeStoredDocKey("key2"), "value");
+        store_item(vbid, makeStoredDocKey("key3"), "value");
+        ckptMgr.createNewCheckpoint();
+
+        flushVBucketToDiskIfPersistent(vbid, 3);
+
+        bool newCKptCreated;
+        ASSERT_EQ(3, ckptMgr.removeClosedUnrefCheckpoints(*vb, newCKptCreated));
+
+        // Re-create the stream now we have items only on disk.
+        stream = producer->mockActiveStreamRequest(0 /*flags*/,
+                                                   0 /*opaque*/,
+                                                   *vb,
+                                                   0 /*st_seqno*/,
+                                                   ~0 /*en_seqno*/,
+                                                   0x0 /*vb_uuid*/,
+                                                   0 /*snap_start_seqno*/,
+                                                   ~0 /*snap_end_seqno*/);
+        ASSERT_TRUE(stream->isBackfilling());
 
         // Should report empty itemsRemaining as that would mislead
         // ns_server if they asked for stats before the backfill task runs (they
