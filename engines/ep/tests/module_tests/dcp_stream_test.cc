--- conflicted
+++ resolved
@@ -2954,133 +2954,6 @@
     destroy_mock_cookie(cookie);
 }
 
-<<<<<<< HEAD
-class SingleThreadedBackfillTest : public SingleThreadedActiveStreamTest {
-protected:
-    void testBackfill() {
-        auto vb = engine->getVBucket(vbid);
-        auto& ckptMgr = *vb->checkpointManager;
-
-        // Delete initial stream (so we can re-create after items are only
-        // available from disk.
-        stream.reset();
-
-        // Store 3 items (to check backfill remaining counts).
-        // Add items, flush it to disk, then clear checkpoint to force backfill.
-        store_item(vbid, makeStoredDocKey("key1"), "value");
-        store_item(vbid, makeStoredDocKey("key2"), "value");
-        store_item(vbid, makeStoredDocKey("key3"), "value");
-        ckptMgr.createNewCheckpoint();
-
-        flushVBucketToDiskIfPersistent(vbid, 3);
-
-        bool newCKptCreated;
-        ASSERT_EQ(3, ckptMgr.removeClosedUnrefCheckpoints(*vb, newCKptCreated));
-
-        // Re-create the stream now we have items only on disk.
-        stream = producer->mockActiveStreamRequest(0 /*flags*/,
-                                                   0 /*opaque*/,
-                                                   *vb,
-                                                   0 /*st_seqno*/,
-                                                   ~0 /*en_seqno*/,
-                                                   0x0 /*vb_uuid*/,
-                                                   0 /*snap_start_seqno*/,
-                                                   ~0 /*snap_end_seqno*/);
-        ASSERT_TRUE(stream->isBackfilling());
-
-        // Should report empty itemsRemaining as that would mislead
-        // ns_server if they asked for stats before the backfill task runs (they
-        // would think backfill is complete).
-        EXPECT_FALSE(stream->getNumBackfillItemsRemaining());
-
-        // Run the backfill we scheduled when we transitioned to the backfilling
-        // state.
-        auto& bfm = producer->getBFM();
-
-        // Ephemeral backfill create goes straight to scan but persistent
-        // backfill create does not so we need an extra run
-        if (persistent()) {
-            EXPECT_EQ(backfill_status_t::backfill_success, bfm.backfill());
-        }
-
-        // First item
-        EXPECT_EQ(backfill_status_t::backfill_success, bfm.backfill());
-        EXPECT_EQ(1, stream->getNumBackfillItems());
-
-        // Step the snapshot marker and first mutation
-        MockDcpMessageProducers producers;
-        EXPECT_EQ(ENGINE_SUCCESS, producer->step(&producers));
-        EXPECT_EQ(cb::mcbp::ClientOpcode::DcpSnapshotMarker, producers.last_op);
-        EXPECT_EQ(ENGINE_SUCCESS, producer->step(&producers));
-        EXPECT_EQ(cb::mcbp::ClientOpcode::DcpMutation, producers.last_op);
-
-        // Second item
-        EXPECT_EQ(backfill_status_t::backfill_success, bfm.backfill());
-        EXPECT_EQ(2, stream->getNumBackfillItems());
-
-        // Step the second mutation
-        EXPECT_EQ(ENGINE_SUCCESS, producer->step(&producers));
-        EXPECT_EQ(cb::mcbp::ClientOpcode::DcpMutation, producers.last_op);
-
-        // Third item
-        EXPECT_EQ(backfill_status_t::backfill_success, bfm.backfill());
-        EXPECT_EQ(3, stream->getNumBackfillItems());
-
-        // Step the third mutation
-        EXPECT_EQ(ENGINE_SUCCESS, producer->step(&producers));
-        EXPECT_EQ(cb::mcbp::ClientOpcode::DcpMutation, producers.last_op);
-
-        // Ephemeral backfill scan goes straight to complete but persistent
-        // backfill scan does not so we need an extra run
-        if (persistent()) {
-            EXPECT_EQ(backfill_status_t::backfill_success, bfm.backfill());
-        }
-
-        // No more backfills
-        EXPECT_EQ(backfill_status_t::backfill_finished, bfm.backfill());
-
-        // Nothing more to step in the producer
-        EXPECT_EQ(ENGINE_EWOULDBLOCK, producer->step(&producers));
-    }
-};
-
-class SingleThreadedBackfillScanBufferTest : public SingleThreadedBackfillTest {
-public:
-    void SetUp() override {
-        config_string += "dcp_scan_byte_limit=100";
-        SingleThreadedActiveStreamTest::SetUp();
-    }
-
-    void TearDown() override {
-        SingleThreadedActiveStreamTest::TearDown();
-    }
-};
-
-TEST_P(SingleThreadedBackfillScanBufferTest, SingleItemScanBuffer) {
-    testBackfill();
-}
-
-class SingleThreadedBackfillBufferTest : public SingleThreadedBackfillTest {
-public:
-    void SetUp() override {
-        config_string += "dcp_backfill_byte_limit=1";
-        SingleThreadedActiveStreamTest::SetUp();
-    }
-
-    void TearDown() override {
-        SingleThreadedActiveStreamTest::TearDown();
-    }
-};
-
-TEST_P(SingleThreadedBackfillBufferTest, SingleItemBuffer) {
-    testBackfill();
-}
-
-INSTANTIATE_TEST_SUITE_P(AllBucketTypes,
-                         SingleThreadedActiveStreamTest,
-                         STParameterizedBucketTest::allConfigValues(),
-                         STParameterizedBucketTest::PrintToStringParamName);
-=======
 void SingleThreadedActiveStreamTest::testProducerPrunesUserXattrsForDelete(
         uint32_t flags) {
     using DcpOpenFlag = cb::mcbp::request::DcpOpenPayload;
@@ -3127,9 +3000,10 @@
               engine->store(cookie,
                             item.get(),
                             cas,
-                            OPERATION_ADD,
+                            OPERATION_SET,
                             {} /*durability*/,
-                            DocumentState::Deleted));
+                            DocumentState::Deleted,
+                            false));
 
     if (persistent()) {
         // Flush and ensure docs on disk
@@ -3141,9 +3015,8 @@
         // Check that we have persisted the expected value to disk
         ASSERT_TRUE(doc.item);
         ASSERT_GT(doc.item->getNBytes(), 0);
-        EXPECT_EQ(cb::const_char_buffer(value.c_str(), value.size()),
-                  cb::const_char_buffer(doc.item->getData(),
-                                        doc.item->getNBytes()));
+        EXPECT_EQ(value,
+                  std::string_view(doc.item->getData(), doc.item->getNBytes()));
     }
 
     auto& readyQ = stream->public_readyQ();
@@ -3181,10 +3054,10 @@
 
     // Check that we have no body
     if (valueBuf.size() > 0) {
-        const auto bodyOffset = cb::xattr::get_body_offset(valueBuf);
-        cb::const_char_buffer bodyBuf(delData + bodyOffset,
-                                      delNBytes - bodyOffset);
-        ASSERT_EQ(0, bodyBuf.size());
+        std::string_view body{delData, delNBytes};
+        const auto bodyOffset = cb::xattr::get_body_offset(body);
+        body.remove_prefix(bodyOffset);
+        ASSERT_EQ(0, body.size());
     }
 
     // Check that we have the expected value
@@ -3231,11 +3104,131 @@
     testProducerPrunesUserXattrsForDelete(0);
 }
 
-INSTANTIATE_TEST_CASE_P(AllBucketTypes,
-                        SingleThreadedActiveStreamTest,
-                        STParameterizedBucketTest::allConfigValues(),
-                        STParameterizedBucketTest::PrintToStringParamName);
->>>>>>> fa0caefd
+class SingleThreadedBackfillTest : public SingleThreadedActiveStreamTest {
+protected:
+    void testBackfill() {
+        auto vb = engine->getVBucket(vbid);
+        auto& ckptMgr = *vb->checkpointManager;
+
+        // Delete initial stream (so we can re-create after items are only
+        // available from disk.
+        stream.reset();
+
+        // Store 3 items (to check backfill remaining counts).
+        // Add items, flush it to disk, then clear checkpoint to force backfill.
+        store_item(vbid, makeStoredDocKey("key1"), "value");
+        store_item(vbid, makeStoredDocKey("key2"), "value");
+        store_item(vbid, makeStoredDocKey("key3"), "value");
+        ckptMgr.createNewCheckpoint();
+
+        flushVBucketToDiskIfPersistent(vbid, 3);
+
+        bool newCKptCreated;
+        ASSERT_EQ(3, ckptMgr.removeClosedUnrefCheckpoints(*vb, newCKptCreated));
+
+        // Re-create the stream now we have items only on disk.
+        stream = producer->mockActiveStreamRequest(0 /*flags*/,
+                                                   0 /*opaque*/,
+                                                   *vb,
+                                                   0 /*st_seqno*/,
+                                                   ~0 /*en_seqno*/,
+                                                   0x0 /*vb_uuid*/,
+                                                   0 /*snap_start_seqno*/,
+                                                   ~0 /*snap_end_seqno*/);
+        ASSERT_TRUE(stream->isBackfilling());
+
+        // Should report empty itemsRemaining as that would mislead
+        // ns_server if they asked for stats before the backfill task runs (they
+        // would think backfill is complete).
+        EXPECT_FALSE(stream->getNumBackfillItemsRemaining());
+
+        // Run the backfill we scheduled when we transitioned to the backfilling
+        // state.
+        auto& bfm = producer->getBFM();
+
+        // Ephemeral backfill create goes straight to scan but persistent
+        // backfill create does not so we need an extra run
+        if (persistent()) {
+            EXPECT_EQ(backfill_status_t::backfill_success, bfm.backfill());
+        }
+
+        // First item
+        EXPECT_EQ(backfill_status_t::backfill_success, bfm.backfill());
+        EXPECT_EQ(1, stream->getNumBackfillItems());
+
+        // Step the snapshot marker and first mutation
+        MockDcpMessageProducers producers;
+        EXPECT_EQ(ENGINE_SUCCESS, producer->step(&producers));
+        EXPECT_EQ(cb::mcbp::ClientOpcode::DcpSnapshotMarker, producers.last_op);
+        EXPECT_EQ(ENGINE_SUCCESS, producer->step(&producers));
+        EXPECT_EQ(cb::mcbp::ClientOpcode::DcpMutation, producers.last_op);
+
+        // Second item
+        EXPECT_EQ(backfill_status_t::backfill_success, bfm.backfill());
+        EXPECT_EQ(2, stream->getNumBackfillItems());
+
+        // Step the second mutation
+        EXPECT_EQ(ENGINE_SUCCESS, producer->step(&producers));
+        EXPECT_EQ(cb::mcbp::ClientOpcode::DcpMutation, producers.last_op);
+
+        // Third item
+        EXPECT_EQ(backfill_status_t::backfill_success, bfm.backfill());
+        EXPECT_EQ(3, stream->getNumBackfillItems());
+
+        // Step the third mutation
+        EXPECT_EQ(ENGINE_SUCCESS, producer->step(&producers));
+        EXPECT_EQ(cb::mcbp::ClientOpcode::DcpMutation, producers.last_op);
+
+        // Ephemeral backfill scan goes straight to complete but persistent
+        // backfill scan does not so we need an extra run
+        if (persistent()) {
+            EXPECT_EQ(backfill_status_t::backfill_success, bfm.backfill());
+        }
+
+        // No more backfills
+        EXPECT_EQ(backfill_status_t::backfill_finished, bfm.backfill());
+
+        // Nothing more to step in the producer
+        EXPECT_EQ(ENGINE_EWOULDBLOCK, producer->step(&producers));
+    }
+};
+
+class SingleThreadedBackfillScanBufferTest : public SingleThreadedBackfillTest {
+public:
+    void SetUp() override {
+        config_string += "dcp_scan_byte_limit=100";
+        SingleThreadedActiveStreamTest::SetUp();
+    }
+
+    void TearDown() override {
+        SingleThreadedActiveStreamTest::TearDown();
+    }
+};
+
+TEST_P(SingleThreadedBackfillScanBufferTest, SingleItemScanBuffer) {
+    testBackfill();
+}
+
+class SingleThreadedBackfillBufferTest : public SingleThreadedBackfillTest {
+public:
+    void SetUp() override {
+        config_string += "dcp_backfill_byte_limit=1";
+        SingleThreadedActiveStreamTest::SetUp();
+    }
+
+    void TearDown() override {
+        SingleThreadedActiveStreamTest::TearDown();
+    }
+};
+
+TEST_P(SingleThreadedBackfillBufferTest, SingleItemBuffer) {
+    testBackfill();
+}
+
+INSTANTIATE_TEST_SUITE_P(AllBucketTypes,
+                         SingleThreadedActiveStreamTest,
+                         STParameterizedBucketTest::allConfigValues(),
+                         STParameterizedBucketTest::PrintToStringParamName);
 
 INSTANTIATE_TEST_SUITE_P(
         AllBucketTypes,
