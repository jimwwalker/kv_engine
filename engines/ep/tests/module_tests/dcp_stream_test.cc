/* -*- Mode: C++; tab-width: 4; c-basic-offset: 4; indent-tabs-mode: nil -*- */
/*
 *     Copyright 2018-Present Couchbase, Inc.
 *
 *   Use of this software is governed by the Business Source License included
 *   in the file licenses/BSL-Couchbase.txt.  As of the Change Date specified
 *   in that file, in accordance with the Business Source License, use of this
 *   software will be governed by the Apache License, Version 2.0, included in
 *   the file licenses/APL2.txt.
 */

#include "dcp_stream_test.h"

#include "checkpoint_manager.h"
#include "checkpoint_utils.h"
#include "collections/collections_test_helpers.h"
#include "collections/events_generated.h"
#include "collections/vbucket_manifest_handles.h"
#include "dcp/active_stream_checkpoint_processor_task.h"
#include "dcp/backfill_disk.h"
#include "dcp/response.h"
#include "dcp_utils.h"
#include "ep_bucket.h"
#include "ep_time.h"
#include "failover-table.h"
#include "kv_bucket.h"
#include "kvstore/couch-kvstore/couch-kvstore-config.h"
#include "kvstore/kvstore.h"
#include "replicationthrottle.h"
#include "test_helpers.h"
#include "tests/test_fileops.h"
#include "thread_gate.h"
#include "vbucket.h"
#include "vbucket_state.h"
#include <executor/executorpool.h>

#include "../couchstore/src/internal.h"
#include "../mock/gmock_dcp_msg_producers.h"
#include "../mock/mock_checkpoint_manager.h"
#include "../mock/mock_dcp.h"
#include "../mock/mock_dcp_conn_map.h"
#include "../mock/mock_dcp_consumer.h"
#include "../mock/mock_dcp_producer.h"
#include "../mock/mock_kvstore.h"
#include "../mock/mock_stream.h"
#include "../mock/mock_synchronous_ep_engine.h"

#include <engines/ep/tests/mock/mock_dcp_backfill_mgr.h>
#include <folly/portability/GMock.h>
#include <folly/synchronization/Baton.h>
#include <platform/timeutils.h>
#include <programs/engine_testapp/mock_cookie.h>
#include <programs/engine_testapp/mock_server.h>
#include <xattr/blob.h>
#include <xattr/utils.h>
#include <thread>

using FlushResult = EPBucket::FlushResult;
using MoreAvailable = EPBucket::MoreAvailable;

using namespace std::string_view_literals;

using ::testing::ElementsAre;

void StreamTest::SetUp() {
    bucketType = GetParam();
    DCPTest::SetUp();
    vb0 = engine->getVBucket(Vbid(0));
    EXPECT_TRUE(vb0) << "Failed to get valid VBucket object for id 0";
}

void StreamTest::TearDown() {
    if (producer) {
        producer->cancelCheckpointCreatorTask();
    }
    // Destroy various engine objects
    vb0.reset();
    stream.reset();
    producer.reset();
    DCPTest::TearDown();
}

/*
 * Test that when have a producer with IncludeValue and IncludeXattrs both set
 * to No an active stream created via a streamRequest returns true for
 * isKeyOnly.
 */
TEST_P(StreamTest, test_streamIsKeyOnlyTrue) {
    setup_dcp_stream(0, IncludeValue::No, IncludeXattrs::No);
    ASSERT_EQ(cb::engine_errc::success, doStreamRequest(*producer).status)
            << "stream request did not return cb::engine_errc::success";

    auto activeStream = std::dynamic_pointer_cast<ActiveStream>(
            producer->findStream(Vbid(0)));
    ASSERT_NE(nullptr, activeStream);
    EXPECT_TRUE(activeStream->isKeyOnly());
    EXPECT_EQ(cb::engine_errc::success, destroy_dcp_stream());
}

// Test the compression control error case
TEST_P(StreamTest, validate_compression_control_message_denied) {
    setup_dcp_stream();
    std::string compressCtrlMsg("force_value_compression");
    std::string compressCtrlValue("true");
    EXPECT_FALSE(producer->isCompressionEnabled());

    // Sending a control message without actually enabling SNAPPY must fail
    EXPECT_EQ(cb::engine_errc::invalid_arguments,
              producer->control(0, compressCtrlMsg, compressCtrlValue));
    EXPECT_EQ(cb::engine_errc::no_such_key, destroy_dcp_stream());
}

void StreamTest::setupProducerCompression() {
    VBucketPtr vb = engine->getKVBucket()->getVBucket(vbid);

    std::string compressibleValue(
            "{\"product\": \"car\",\"price\": \"100\"},"
            "{\"product\": \"bus\",\"price\": \"1000\"},"
            "{\"product\": \"Train\",\"price\": \"100000\"}");
    std::string regularValue(R"({"product": "car","price": "100"})");

    store_item(vbid, "key1", compressibleValue.c_str());
    store_item(vbid, "key2", regularValue.c_str());
}

void StreamTest::registerCursorAtCMStart() {
    auto vb = engine->getKVBucket()->getVBucket(vbid);
    ASSERT_TRUE(vb);
    auto& manager = static_cast<CheckpointManager&>(*vb->checkpointManager);
    const auto dcpCursor =
            manager.registerCursorBySeqno(
                           "a cursor", 0, CheckpointCursor::Droppable::Yes)
                    .takeCursor()
                    .lock();
    ASSERT_TRUE(dcpCursor);
}

/*
 * Test to verify the number of items, total bytes sent and total data size
 * by the producer when DCP compression is enabled
 */
TEST_P(StreamTest, test_verifyProducerCompressionStats) {
    setupProducerCompression();

    cookie->setDatatypeSupport(PROTOCOL_BINARY_DATATYPE_SNAPPY);
    setup_dcp_stream();

    ASSERT_EQ(cb::engine_errc::success,
              producer->control(0, "force_value_compression", "true"));
    ASSERT_TRUE(producer->isForceValueCompressionEnabled());

    ASSERT_EQ(cb::engine_errc::success, doStreamRequest(*producer).status);

    MockDcpMessageProducers producers;
    VBucketPtr vb = engine->getKVBucket()->getVBucket(vbid);
    prepareCheckpointItemsForStep(producers, *producer, *vb);

    /* Stream the snapshot marker first */
    EXPECT_EQ(cb::engine_errc::success, producer->step(false, producers));
    EXPECT_EQ(0, producer->getItemsSent());

    uint64_t totalBytesSent = producer->getTotalBytesSent();
    uint64_t totalUncompressedDataSize =
            producer->getTotalUncompressedDataSize();
    EXPECT_GT(totalBytesSent, 0);
    EXPECT_GT(totalUncompressedDataSize, 0);

    /* Stream the first mutation. This should increment the
     * number of items, total bytes sent and total data size.
     * Since this is a compressible document, the total bytes
     * sent should be incremented by a lesser value than the
     * total data size.
     */
    EXPECT_EQ(cb::engine_errc::success, producer->step(false, producers));
    EXPECT_EQ(1, producer->getItemsSent());
    EXPECT_GT(producer->getTotalBytesSent(), totalBytesSent);
    EXPECT_GT(producer->getTotalUncompressedDataSize(),
              totalUncompressedDataSize);
    EXPECT_LT(producer->getTotalBytesSent() - totalBytesSent,
              producer->getTotalUncompressedDataSize() -
                      totalUncompressedDataSize);

    totalBytesSent = producer->getTotalBytesSent();
    totalUncompressedDataSize = producer->getTotalUncompressedDataSize();

    /*
     * Now stream the second mutation. This should increment the
     * number of items and the total bytes sent. In this case,
     * the total data size should be incremented by exactly the
     * same amount as the total bytes sent
     */
    EXPECT_EQ(cb::engine_errc::success, producer->step(false, producers));
    EXPECT_EQ(2, producer->getItemsSent());
    EXPECT_GT(producer->getTotalBytesSent(), totalBytesSent);
    EXPECT_GT(producer->getTotalUncompressedDataSize(),
              totalUncompressedDataSize);
    EXPECT_EQ(producer->getTotalBytesSent() - totalBytesSent,
              producer->getTotalUncompressedDataSize() -
                      totalUncompressedDataSize);

    EXPECT_EQ(cb::engine_errc::success, destroy_dcp_stream());
}

/*
 * Test to verify the number of items, total bytes sent and total data size
 * by the producer when DCP compression is disabled
 */
TEST_P(StreamTest, test_verifyProducerCompressionDisabledStats) {
    setupProducerCompression();

    cookie->setDatatypeSupport(PROTOCOL_BINARY_RAW_BYTES);
    setup_dcp_stream();

    ASSERT_EQ(cb::engine_errc::success, doStreamRequest(*producer).status);

    MockDcpMessageProducers producers;
    VBucketPtr vb = engine->getKVBucket()->getVBucket(vbid);
    prepareCheckpointItemsForStep(producers, *producer, *vb);

    /* Stream the snapshot marker first */
    EXPECT_EQ(cb::engine_errc::success, producer->step(false, producers));
    EXPECT_EQ(0, producer->getItemsSent());

    uint64_t totalBytesSent = producer->getTotalBytesSent();
    uint64_t totalUncompressedDataSize =
            producer->getTotalUncompressedDataSize();
    EXPECT_GT(totalBytesSent, 0);
    EXPECT_GT(totalUncompressedDataSize, 0);

    /*
     * With value compression on the producer side disabled, stream a
     * compressible document. This should result in an increase in
     * total bytes. Even though the document is compressible, the
     * total data size and the total bytes sent would be incremented
     * by exactly the same amount
     */
    EXPECT_EQ(cb::engine_errc::success, producer->step(false, producers));
    EXPECT_EQ(1, producer->getItemsSent());
    EXPECT_GT(producer->getTotalBytesSent(), totalBytesSent);
    EXPECT_GT(producer->getTotalUncompressedDataSize(),
              totalUncompressedDataSize);
    EXPECT_EQ(producer->getTotalBytesSent() - totalBytesSent,
              producer->getTotalUncompressedDataSize() -
                      totalUncompressedDataSize);

    EXPECT_EQ(cb::engine_errc::success, destroy_dcp_stream());
}

/*
 * Test to verify the number of items and the total bytes sent by the producer
 * under normal and error conditions
 */
TEST_P(StreamTest, VerifyProducerStats) {
    // Prevent checkpoint removal for verifying a number of in-memory snapshots
    registerCursorAtCMStart();

    VBucketPtr vb = engine->getKVBucket()->getVBucket(vbid);
    nlohmann::json meta = {
            {"topology", nlohmann::json::array({{"active", "replica"}})}};
    vb->setState(vbucket_state_active, &meta);
    setup_dcp_stream(0,
                     IncludeValue::No,
                     IncludeXattrs::No,
                     {{"enable_sync_writes", "true"},
                      {"consumer_name", "test_consumer"}});
    store_item(vbid, "key1", "value1");
    store_item(vbid, "key2", "value2");
    using namespace cb::durability;
    auto reqs = Requirements{Level::Majority, Timeout()};
    auto prepareToCommit = store_pending_item(vbid, "pending1", "value3", reqs);

    {
        folly::SharedMutex::ReadHolder rlh(vb->getStateLock());
        ASSERT_EQ(cb::engine_errc::success,
                  vb->commit(rlh,
                             prepareToCommit->getKey(),
                             prepareToCommit->getBySeqno(),
                             {},
                             vb->lockCollections(prepareToCommit->getKey()),
                             cookie));
    }

    // Clear our cookie, we don't actually care about the cas of the item but
    // this is necessary to allow us to enqueue our next abort (which uses the
    // same cookie)
    engine->clearEngineSpecific(*cookie);

    auto prepareToAbort = store_pending_item(vbid, "pending2", "value4", reqs);
    {
        folly::SharedMutex::ReadHolder rlh(vb->getStateLock());
        ASSERT_EQ(cb::engine_errc::success,
                  vb->abort(rlh,
                            prepareToAbort->getKey(),
                            prepareToAbort->getBySeqno(),
                            {},
                            vb->lockCollections(prepareToAbort->getKey())));
    }

    MockDcpMessageProducers producers;

    EXPECT_EQ(cb::engine_errc::success, doStreamRequest(*producer).status);

    prepareCheckpointItemsForStep(producers, *producer, *vb);

    /* Stream the snapshot marker first */
    EXPECT_EQ(cb::engine_errc::success, producer->step(false, producers));
    EXPECT_EQ(0, producer->getItemsSent());

    uint64_t totalBytes = producer->getTotalBytesSent();
    EXPECT_GT(totalBytes, 0);

    /* Stream the first mutation. This should increment the
     * number of items and the total bytes sent.
     */
    EXPECT_EQ(cb::engine_errc::success, producer->step(false, producers));
    EXPECT_EQ(1, producer->getItemsSent());
    EXPECT_GT(producer->getTotalBytesSent(), totalBytes);
    totalBytes = producer->getTotalBytesSent();

    /* Now simulate a failure while trying to stream the next
     * mutation.
     */
    producers.setMutationStatus(cb::engine_errc::too_big);

    EXPECT_EQ(cb::engine_errc::too_big, producer->step(false, producers));

    /* The number of items total bytes sent should remain the same */
    EXPECT_EQ(1, producer->getItemsSent());
    EXPECT_EQ(producer->getTotalBytesSent(), totalBytes);
    totalBytes = producer->getTotalBytesSent();

    /* Now stream the mutation again and the stats should have incremented */
    producers.setMutationStatus(cb::engine_errc::success);

    EXPECT_EQ(cb::engine_errc::success, producer->step(false, producers));
    EXPECT_EQ(2, producer->getItemsSent());
    EXPECT_GT(producer->getTotalBytesSent(), totalBytes);
    totalBytes = producer->getTotalBytesSent();

    // Prepare
    EXPECT_EQ(cb::engine_errc::success, producer->step(false, producers));
    EXPECT_EQ(3, producer->getItemsSent());
    EXPECT_GT(producer->getTotalBytesSent(), totalBytes);
    totalBytes = producer->getTotalBytesSent();

    // Commit
    EXPECT_EQ(cb::engine_errc::success, producer->step(false, producers));
    EXPECT_EQ(4, producer->getItemsSent());
    EXPECT_GT(producer->getTotalBytesSent(), totalBytes);
    totalBytes = producer->getTotalBytesSent();

    // Prepare
    EXPECT_EQ(cb::engine_errc::success, producer->step(false, producers));
    EXPECT_EQ(5, producer->getItemsSent());
    EXPECT_GT(producer->getTotalBytesSent(), totalBytes);
    totalBytes = producer->getTotalBytesSent();

    // SnapshotMarker - doesn't bump items sent
    EXPECT_EQ(cb::engine_errc::success, producer->step(false, producers));
    EXPECT_EQ(5, producer->getItemsSent());
    EXPECT_GT(producer->getTotalBytesSent(), totalBytes);
    totalBytes = producer->getTotalBytesSent();

    // Abort
    EXPECT_EQ(cb::engine_errc::success, producer->step(false, producers));
    EXPECT_EQ(6, producer->getItemsSent());
    EXPECT_GT(producer->getTotalBytesSent(), totalBytes);

    EXPECT_EQ(cb::engine_errc::success, destroy_dcp_stream());
}

/*
 * Test that when have a producer with IncludeValue set to Yes and IncludeXattrs
 * set to No an active stream created via a streamRequest returns false for
 * isKeyOnly.
 */
TEST_P(StreamTest, test_streamIsKeyOnlyFalseBecauseOfIncludeValue) {
    setup_dcp_stream(0, IncludeValue::Yes, IncludeXattrs::No);
    ASSERT_EQ(cb::engine_errc::success, doStreamRequest(*producer).status)
            << "stream request did not return cb::engine_errc::success";

    auto activeStream = std::dynamic_pointer_cast<ActiveStream>(
            producer->findStream(Vbid(0)));
    ASSERT_NE(nullptr, activeStream);
    EXPECT_FALSE(activeStream->isKeyOnly());
    EXPECT_EQ(cb::engine_errc::success, destroy_dcp_stream());
}

/*
 * Test that when have a producer with IncludeValue set to No and IncludeXattrs
 * set to Yes an active stream created via a streamRequest returns false for
 * isKeyOnly.
 */
TEST_P(StreamTest, test_streamIsKeyOnlyFalseBecauseOfIncludeXattrs) {
    setup_dcp_stream(0, IncludeValue::No, IncludeXattrs::Yes);
    ASSERT_EQ(cb::engine_errc::success, doStreamRequest(*producer).status)
            << "stream request did not return cb::engine_errc::success";

    auto activeStream = std::dynamic_pointer_cast<ActiveStream>(
            producer->findStream(Vbid(0)));
    ASSERT_NE(nullptr, activeStream);
    EXPECT_FALSE(activeStream->isKeyOnly());
    EXPECT_EQ(cb::engine_errc::success, destroy_dcp_stream());
}

/*
 * Test for a dcpResponse retrieved from a stream where IncludeValue and
 * IncludeXattrs are both No, that the message size does not include the size of
 * the body.
 */
TEST_P(StreamTest, test_keyOnlyMessageSize) {
    auto item = makeItemWithXattrs();
    auto keyOnlyMessageSize =
            MutationResponse::mutationBaseMsgBytes +
            item->getKey().makeDocKeyWithoutCollectionID().size();
    queued_item qi(std::move(item));

    setup_dcp_stream(0, IncludeValue::No, IncludeXattrs::No);
    std::unique_ptr<DcpResponse> dcpResponse =
            stream->public_makeResponseFromItem(qi,
                                                SendCommitSyncWriteAs::Commit);

    /**
     * Create a DCP response and check that a new item is created
     */
    auto mutProdResponse = dynamic_cast<MutationResponse*>(dcpResponse.get());
    ASSERT_NE(qi.get(), mutProdResponse->getItem().get());

    EXPECT_EQ(keyOnlyMessageSize, dcpResponse->getMessageSize());
    EXPECT_EQ(cb::engine_errc::no_such_key, destroy_dcp_stream());
}

/*
 * Test for a dcpResponse retrieved from a stream where
 * IncludeValue==NoWithUnderlyingDatatype and IncludeXattrs==No, that the
 * message size does not include the size of the body.
 */
TEST_P(StreamTest, test_keyOnlyMessageSizeUnderlyingDatatype) {
    auto item = makeItemWithXattrs();
    auto keyOnlyMessageSize =
            MutationResponse::mutationBaseMsgBytes +
            item->getKey().makeDocKeyWithoutCollectionID().size();
    queued_item qi(std::move(item));

    setup_dcp_stream(
            0, IncludeValue::NoWithUnderlyingDatatype, IncludeXattrs::No);
    std::unique_ptr<DcpResponse> dcpResponse =
            stream->public_makeResponseFromItem(qi,
                                                SendCommitSyncWriteAs::Commit);

    /**
     * Create a DCP response and check that a new item is created
     */
    auto mutProdResponse = dynamic_cast<MutationResponse*>(dcpResponse.get());
    ASSERT_NE(qi.get(), mutProdResponse->getItem().get());

    EXPECT_EQ(keyOnlyMessageSize, dcpResponse->getMessageSize());
    EXPECT_EQ(cb::engine_errc::no_such_key, destroy_dcp_stream());
}

/*
 * Test for a dcpResponse retrieved from a stream where IncludeValue and
 * IncludeXattrs are both Yes, that the message size includes the size of the
 * body.
 */
TEST_P(StreamTest, test_keyValueAndXattrsMessageSize) {
    auto item = makeItemWithXattrs();
    auto keyAndValueMessageSize =
            MutationResponse::mutationBaseMsgBytes +
            item->getKey().makeDocKeyWithoutCollectionID().size() +
            item->getNBytes();
    queued_item qi(std::move(item));

    setup_dcp_stream(0, IncludeValue::Yes, IncludeXattrs::Yes);
    std::unique_ptr<DcpResponse> dcpResponse =
            stream->public_makeResponseFromItem(qi,
                                                SendCommitSyncWriteAs::Commit);

    /**
     * Create a DCP response and check that a new item is not created
     */
    auto mutProdResponse = dynamic_cast<MutationResponse*>(dcpResponse.get());
    ASSERT_EQ(qi.get(), mutProdResponse->getItem().get());
    EXPECT_EQ(keyAndValueMessageSize, dcpResponse->getMessageSize());
    EXPECT_EQ(cb::engine_errc::no_such_key, destroy_dcp_stream());
}

/*
 * Test for a dcpResponse retrieved from a stream where IncludeValue and
 * IncludeXattrs are both Yes, however the document does not have any xattrs
 * and so the message size should equal the size of the value.
 */
TEST_P(StreamTest, test_keyAndValueMessageSize) {
    auto item = makeItemWithoutXattrs();
    auto keyAndValueMessageSize =
            MutationResponse::mutationBaseMsgBytes +
            item->getKey().makeDocKeyWithoutCollectionID().size() +
            item->getNBytes();
    queued_item qi(std::move(item));

    setup_dcp_stream(0, IncludeValue::Yes, IncludeXattrs::Yes);
    std::unique_ptr<DcpResponse> dcpResponse =
            stream->public_makeResponseFromItem(qi,
                                                SendCommitSyncWriteAs::Commit);

    /**
     * Create a DCP response and check that a new item is not created
     */
    auto mutProdResponse = dynamic_cast<MutationResponse*>(dcpResponse.get());
    ASSERT_EQ(qi.get(), mutProdResponse->getItem().get());
    EXPECT_EQ(keyAndValueMessageSize, dcpResponse->getMessageSize());
    EXPECT_EQ(cb::engine_errc::no_such_key, destroy_dcp_stream());
}

/*
 * Test for a dcpResponse retrieved from a stream where IncludeValue is Yes and
 * IncludeXattrs is No, that the message size includes the size of only the
 * value (excluding the xattrs).
 */
TEST_P(StreamTest, test_keyAndValueExcludingXattrsMessageSize) {
    auto item = makeItemWithXattrs();
    auto root = const_cast<char*>(item->getData());
    cb::byte_buffer buffer{(uint8_t*)root, item->getValue()->valueSize()};
    auto sz = cb::xattr::get_body_offset(
            {reinterpret_cast<char*>(buffer.data()), buffer.size()});
    auto keyAndValueMessageSize =
            MutationResponse::mutationBaseMsgBytes +
            item->getKey().makeDocKeyWithoutCollectionID().size() +
            item->getNBytes() - sz;
    queued_item qi(std::move(item));

    setup_dcp_stream(0, IncludeValue::Yes, IncludeXattrs::No);
    std::unique_ptr<DcpResponse> dcpResponse =
            stream->public_makeResponseFromItem(qi,
                                                SendCommitSyncWriteAs::Commit);

    /**
     * Create a DCP response and check that a new item is created
     */
    auto mutProdResponse = dynamic_cast<MutationResponse*>(dcpResponse.get());
    ASSERT_NE(qi.get(), mutProdResponse->getItem().get());
    EXPECT_EQ(keyAndValueMessageSize, dcpResponse->getMessageSize());
    EXPECT_EQ(cb::engine_errc::no_such_key, destroy_dcp_stream());
}

/*
 * Test for a dcpResponse retrieved from a stream where IncludeValue is Yes and
 * IncludeXattrs are No, and the document does not have any xattrs.  So again
 * the message size should equal the size of the value.
 */
TEST_P(StreamTest,
       test_keyAndValueExcludingXattrsAndNotContainXattrMessageSize) {
    auto item = makeItemWithoutXattrs();
    auto keyAndValueMessageSize =
            MutationResponse::mutationBaseMsgBytes +
            item->getKey().makeDocKeyWithoutCollectionID().size() +
            item->getNBytes();
    queued_item qi(std::move(item));

    setup_dcp_stream(0, IncludeValue::Yes, IncludeXattrs::No);
    std::unique_ptr<DcpResponse> dcpResponse =
            stream->public_makeResponseFromItem(qi,
                                                SendCommitSyncWriteAs::Commit);
    /**
     * Create a DCP response and check that a new item is not created
     */
    auto mutProdResponse = dynamic_cast<MutationResponse*>(dcpResponse.get());
    ASSERT_EQ(qi.get(), mutProdResponse->getItem().get());
    EXPECT_EQ(keyAndValueMessageSize, dcpResponse->getMessageSize());
    EXPECT_EQ(cb::engine_errc::no_such_key, destroy_dcp_stream());
}

/*
 * Test for a dcpResponse retrieved from a stream where IncludeValue is No and
 * IncludeXattrs is Yes, that the message size includes the size of only the
 * xattrs (excluding the value).
 */
TEST_P(StreamTest, test_keyAndValueExcludingValueDataMessageSize) {
    auto item = makeItemWithXattrs();
    auto root = const_cast<char*>(item->getData());
    cb::byte_buffer buffer{(uint8_t*)root, item->getValue()->valueSize()};
    auto sz = cb::xattr::get_body_offset(
            {reinterpret_cast<char*>(buffer.data()), buffer.size()});
    auto keyAndValueMessageSize =
            MutationResponse::mutationBaseMsgBytes +
            item->getKey().makeDocKeyWithoutCollectionID().size() + sz;
    queued_item qi(std::move(item));

    setup_dcp_stream(0, IncludeValue::No, IncludeXattrs::Yes);
    std::unique_ptr<DcpResponse> dcpResponse =
            stream->public_makeResponseFromItem(qi,
                                                SendCommitSyncWriteAs::Commit);

    /**
     * Create a DCP response and check that a new item is created
     */
    auto mutProdResponse = dynamic_cast<MutationResponse*>(dcpResponse.get());
    ASSERT_NE(qi.get(), mutProdResponse->getItem().get());
    EXPECT_EQ(keyAndValueMessageSize, dcpResponse->getMessageSize());
    EXPECT_EQ(cb::engine_errc::no_such_key, destroy_dcp_stream());
}

/*
 * Test for a dcpResponse retrieved from a stream where IncludeValue is
 * NoWithUnderlyingDatatype and IncludeXattrs is Yes, that the message size
 * includes the size of only the xattrs (excluding the value), and the
 * datatype is the same as the original tiem.
 */
TEST_P(StreamTest, test_keyAndValueExcludingValueWithDatatype) {
    auto item = makeItemWithXattrs();
    auto root = const_cast<char*>(item->getData());
    cb::byte_buffer buffer{(uint8_t*)root, item->getValue()->valueSize()};
    auto sz = cb::xattr::get_body_offset(
            {reinterpret_cast<char*>(buffer.data()), buffer.size()});
    auto keyAndValueMessageSize =
            MutationResponse::mutationBaseMsgBytes +
            item->getKey().makeDocKeyWithoutCollectionID().size() + sz;
    queued_item qi(std::move(item));

    setup_dcp_stream(
            0, IncludeValue::NoWithUnderlyingDatatype, IncludeXattrs::Yes);
    std::unique_ptr<DcpResponse> dcpResponse =
            stream->public_makeResponseFromItem(qi,
                                                SendCommitSyncWriteAs::Commit);

    /**
     * Create a DCP response and check that a new item is created
     */
    auto mutProdResponse = dynamic_cast<MutationResponse*>(dcpResponse.get());
    auto& responseItem = mutProdResponse->getItem();
    EXPECT_EQ(qi->getDataType(), responseItem->getDataType());
    EXPECT_EQ(keyAndValueMessageSize, dcpResponse->getMessageSize());
    EXPECT_EQ(cb::engine_errc::no_such_key, destroy_dcp_stream());
}

/*
 * Test for a dcpResponse without XATTRS retrieved from a stream where
 * IncludeValue is NoWithUnderlyingDatatype and IncludeXattrs is Yes, that the
 * message size includes the size of only the key (excluding the value &
 * XATTRs), and the datatype is the same as the original item.
 */
TEST_P(StreamTest, test_keyAndValueWithoutXattrExcludingValueWithDatatype) {
    auto item = makeItemWithoutXattrs();
    auto root = const_cast<char*>(item->getData());
    cb::byte_buffer buffer{(uint8_t*)root, item->getValue()->valueSize()};
    auto keyAndValueMessageSize =
            MutationResponse::mutationBaseMsgBytes +
            item->getKey().makeDocKeyWithoutCollectionID().size();
    queued_item qi(std::move(item));

    setup_dcp_stream(
            0, IncludeValue::NoWithUnderlyingDatatype, IncludeXattrs::Yes);
    std::unique_ptr<DcpResponse> dcpResponse =
            stream->public_makeResponseFromItem(qi,
                                                SendCommitSyncWriteAs::Commit);

    /**
     * Create a DCP response and check that a new item is created
     */
    auto mutProdResponse = dynamic_cast<MutationResponse*>(dcpResponse.get());
    auto& responseItem = mutProdResponse->getItem();
    EXPECT_EQ(qi->getDataType(), responseItem->getDataType());
    EXPECT_EQ(keyAndValueMessageSize, dcpResponse->getMessageSize());
    EXPECT_EQ(cb::engine_errc::no_such_key, destroy_dcp_stream());
}

/* Regression test for MB-17766 - ensure that when an ActiveStream is preparing
 * queued items to be sent out via a DCP consumer, that nextCheckpointItem()
 * doesn't incorrectly return false (meaning that there are no more checkpoint
 * items to send).
 */
TEST_P(StreamTest, test_mb17766) {
    // Add an item.
    store_item(vbid, "key", "value");

    setup_dcp_stream();

    // Should start with nextCheckpointItem() returning true.
    EXPECT_TRUE(stream->public_nextCheckpointItem(*producer))
            << "nextCheckpointItem() should initially be true.";

    // Get the set of outstanding items
    auto items = stream->public_getOutstandingItems(*vb0);

    // REGRESSION CHECK: nextCheckpointItem() should still return true
    EXPECT_TRUE(stream->public_nextCheckpointItem(*producer))
            << "nextCheckpointItem() after getting outstanding items should be "
               "true.";

    // Process the set of items
    stream->public_processItems(items);

    // Should finish with nextCheckpointItem() returning false.
    EXPECT_FALSE(stream->public_nextCheckpointItem(*producer))
            << "nextCheckpointItem() after processing items should be false.";
    EXPECT_EQ(cb::engine_errc::no_such_key, destroy_dcp_stream());
}

// Check that the items remaining statistic is accurate and is unaffected
// by de-duplication.
TEST_P(StreamTest, MB17653_ItemsRemaining) {
    auto& manager =
            *(engine->getKVBucket()->getVBucket(vbid)->checkpointManager);
    // cs, vbs
    ASSERT_EQ(2, manager.getNumOpenChkItems());

    // Create 10 mutations to the same key which, while increasing the high
    // seqno by 10 will result in de-duplication and hence only one actual
    // mutation being added to the checkpoint items.
    const int set_op_count = 10;
    for (unsigned int ii = 0; ii < set_op_count; ii++) {
        store_item(vbid, "key", "value");
    }

    ASSERT_EQ(3, manager.getNumOpenChkItems())
            << "Expected 3 items after population (cs, vbs, set)";

    setup_dcp_stream();

    ASSERT_TRUE(stream->isInMemory());

    EXPECT_EQ(3, stream->getItemsRemaining())
            << "Unexpected initial stream item count";

    // Populate the streams' ready queue with items from the checkpoint,
    // advancing the streams' cursor. Should result in no change in items
    // remaining (they still haven't been send out of the stream).
    stream->nextCheckpointItemTask();
    EXPECT_EQ(2, stream->getItemsRemaining())
            << "Mismatch after moving items to ready queue";

    // Add another mutation. As we have already iterated over all checkpoint
    // items and put into the streams' ready queue, de-duplication of this new
    // mutation (from the point of view of the stream) isn't possible, so items
    // remaining should increase by one.
    store_item(vbid, "key", "value");
    EXPECT_EQ(3, stream->getItemsRemaining())
            << "Mismatch after populating readyQ and storing 1 more item";

    // Now actually drain the items from the readyQ and see how many we
    // received, excluding meta items. This will result in all but one of the
    // checkpoint items (the one we added just above) being drained.
    std::unique_ptr<DcpResponse> response(
            stream->public_nextQueuedItem(*producer));
    ASSERT_NE(nullptr, response);
    EXPECT_TRUE(response->isMetaEvent()) << "Expected 1st item to be meta";

    response = stream->public_nextQueuedItem(*producer);
    ASSERT_NE(nullptr, response);
    EXPECT_FALSE(response->isMetaEvent()) << "Expected 2nd item to be non-meta";

    response = stream->public_nextQueuedItem(*producer);
    EXPECT_EQ(nullptr, response) << "Expected there to not be a 3rd item.";

    EXPECT_EQ(1, stream->getItemsRemaining()) << "Expected to have 1 item "
                                                 "remaining (in checkpoint) "
                                                 "after draining readyQ";

    // Add another 10 mutations on a different key. This should only result in
    // us having one more item (not 10) due to de-duplication in
    // checkpoints.
    for (unsigned int ii = 0; ii < set_op_count; ii++) {
        store_item(vbid, "key_2", "value");
    }

    EXPECT_EQ(2, stream->getItemsRemaining())
            << "Expected two items after adding 1 more to existing checkpoint";

    // Copy items into readyQ a second time, and drain readyQ so we should
    // have no items left.
    stream->nextCheckpointItemTask();
    do {
        response = stream->public_nextQueuedItem(*producer);
    } while (response);
    EXPECT_EQ(0, stream->getItemsRemaining()) << "Should have 0 items "
                                                 "remaining after advancing "
                                                 "cursor and draining readyQ";
    EXPECT_EQ(cb::engine_errc::no_such_key, destroy_dcp_stream());
}

/* Stream items from a DCP backfill */
TEST_P(StreamTest, BackfillOnly) {
    /* Add 3 items */
    const size_t numItems = 3;
    addItemsAndRemoveCheckpoint(numItems);

    /* Set up a DCP stream for the backfill */
    setup_dcp_stream();

    /* We want the backfill task to run in a background thread */
    ExecutorPool::get()->setNumAuxIO(ThreadPoolConfig::AuxIoThreadCount{1});
    stream->transitionStateToBackfilling();

    // MB-27199: Just stir things up by doing some front-end ops whilst
    // backfilling. This would trigger a number of TSAN warnings
    std::thread thr([this]() {
        int i = 0;
        while (i < 100) {
            engine->getAndTouchInner(
                    *cookie, makeStoredDocKey("key1"), vbid, i);
            i++;
        }
    });

    // Ensure all GATs are done before evaluating the stream below
    thr.join();

    // Wait for the backfill task to have pushed all items to the Stream::readyQ
    // Note: we expect 1 SnapshotMarker + numItems in the readyQ
    // Note: we need to access the readyQ under streamLock while the backfill
    //     task is running
    cb::waitForPredicate(
            [&] { return stream->public_readyQSize() == numItems + 1; });

    // Check the content of readyQ
    auto front = stream->public_nextQueuedItem(*producer);
    EXPECT_EQ(DcpResponse::Event::SnapshotMarker, front->getEvent());
    auto snapMarker = dynamic_cast<SnapshotMarker&>(*front);
    while (stream->public_readyQSize() > 0) {
        auto item = stream->public_nextQueuedItem(*producer);
        EXPECT_EQ(DcpResponse::Event::Mutation, item->getEvent());
        auto seqno = item->getBySeqno().value();
        EXPECT_GE(seqno, snapMarker.getStartSeqno());
        EXPECT_LE(seqno, snapMarker.getEndSeqno());
    }

    // Check that backfill stats have been updated correctly. There will be at
    // least numItems but may be higher if those GAT mutations/expirations
    // got flushed and are in the backfill
    EXPECT_GE(numItems, stream->getNumBackfillItems());
    EXPECT_GE(numItems, *stream->getNumBackfillItemsRemaining());

    EXPECT_EQ(cb::engine_errc::no_such_key, destroy_dcp_stream());
}

/* Negative test case that checks whether the stream gracefully goes to
   'dead' state upon disk backfill failure */
TEST_P(StreamTest, DiskBackfillFail) {
    if (bucketType == "ephemeral") {
        /* Ephemeral buckets don't do disk backfill */
        return;
    }

    /* Add 3 items */
    int numItems = 3;
    addItemsAndRemoveCheckpoint(numItems);

    /* Delete the vb file so that the backfill would fail */
    engine->getKVBucket()->getRWUnderlying(vbid)->delVBucket(
            vbid,
            /* file rev */ std::make_unique<KVStoreRevision>(1));

    /* Set up a DCP stream for the backfill */
    setup_dcp_stream();

    /* Run the backfill task in a background thread */
    ExecutorPool::get()->setNumAuxIO(ThreadPoolConfig::AuxIoThreadCount{1});

    /* Wait for the backfill task to fail and stream to transition to dead
       state */
    cb::waitForPredicate([&] { return stream->isDead(); });

    EXPECT_EQ(cb::engine_errc::no_such_key, destroy_dcp_stream());
}

/* Stream items from a DCP backfill with very small backfill buffer.
   However small the backfill buffer is, backfill must not stop, it must
   proceed to completion eventually */
TEST_P(StreamTest, BackfillSmallBuffer) {
    GTEST_SKIP_("Skipping due to MB-53543");
    if (bucketType == "ephemeral") {
        /* Ephemeral buckets is not memory managed for now. Will be memory
           managed soon and then this test will be enabled */
        return;
    }

    /* Add 2 items */
    uint64_t numItems = 2;
    addItemsAndRemoveCheckpoint(numItems);

    /* Set up a DCP stream for the backfill */
    setup_dcp_stream();

    /* set the DCP backfill buffer size to a value that is smaller than the
       size of a mutation */
    producer->setBackfillBufferSize(1);

    ASSERT_TRUE(stream->isBackfilling());
    ASSERT_EQ(stream->getNumBackfillPauses(), 0);

    /* We want the backfill task to run in a background thread */
    ExecutorPool::get()->setNumAuxIO(ThreadPoolConfig::AuxIoThreadCount{1});

    /* Backfill can only read 1 as its buffer will become full after that */
    cb::waitForPredicate(
            [&] { return (numItems - 1) == stream->getLastBackfilledSeqno(); });

    /* Wait until backfill is paused to assert the pause count */
    cb::waitForPredicate([&] { return stream->getNumBackfillPauses() != 0; });

    EXPECT_EQ(stream->getNumBackfillPauses(), 1);

    /* Consume the backfill item(s) */
    stream->consumeBackfillItems(*producer, /*snapshot*/ 1 + /*mutation*/ 1);

    /* We should see that buffer full status must be false as we have read
       the item in the backfill buffer */
    EXPECT_FALSE(producer->getBackfillBufferFullStatus());

    /* Finish up with the backilling of the remaining item */
    cb::waitForPredicate(
            [&] { return numItems == stream->getLastReadSeqno(); });

    /* Read the other item */
    stream->consumeBackfillItems(*producer, 1);

    EXPECT_EQ(stream->getNumBackfillPauses(), 1);

    // Ensure next backfill starts off with a 0 pause count.
    stream->handleSlowStream();
    stream->next(*producer);
    EXPECT_EQ(stream->getNumBackfillPauses(), 0);

    EXPECT_EQ(cb::engine_errc::no_such_key, destroy_dcp_stream());
}

TEST_P(StreamTest, CursorDroppingBasicBackfillState) {
    /* Add 2 items; we need this to keep stream in backfill state */
    const uint64_t numItems = 2;
    addItemsAndRemoveCheckpoint(numItems);

    /* Set up a DCP stream */
    setup_dcp_stream();

    /* Transition stream to backfill state and expect cursor dropping call to
       succeed */
    stream->transitionStateToBackfilling();
    EXPECT_TRUE(stream->public_handleSlowStream());

    /* Run the backfill task in background thread to run so that it can
       complete/cancel itself */
    ExecutorPool::get()->setNumAuxIO(ThreadPoolConfig::AuxIoThreadCount{1});
    /* Finish up with the backilling of the remaining item */
    cb::waitForPredicate(
            [&] { return numItems == stream->getLastReadSeqno(); });
    EXPECT_EQ(cb::engine_errc::no_such_key, destroy_dcp_stream());
}

/*
 * Tests that when a cursor is dropped the associated stream's pointer
 * to the cursor is set to nullptr.
 */
TEST_P(StreamTest, MB_32329CursorDroppingResetCursor) {
    /* Add 2 items; we need this to keep stream in backfill state */
    const uint64_t numItems = 2;
    addItemsAndRemoveCheckpoint(numItems);

    /* Set up a DCP stream */
    setup_dcp_stream();

    /* Transition stream to backfill state and expect cursor dropping call to
       succeed */
    stream->transitionStateToBackfilling();

    /*
     * Increase the use_count of the cursor shared pointer, this replicates
     * the behaviour of the CheckpointMemRecoveryTask (see
     * cursorDroppingIfNeeded) which calls lock() on the cursor before
     * calling DcpConnMap::handleSlowStream.
     */
    auto cursorSP = stream->getCursor().lock();
    /*
     * The cursor shared_ptr has a reference count of 2. One is from the
     * reference from the cursor map, the other is the reference from taking
     * the lock (in the code above).
     */
    ASSERT_EQ(2, cursorSP.use_count());

    ASSERT_TRUE(stream->public_handleSlowStream());
    /*
     * The cursor should now be removed from the map and therefore the
     * reference count should have reduced to 1.
     */
    ASSERT_EQ(1, cursorSP.use_count());

    /*
     * Key part of the test to check that even though the cursor has a
     * reference count of 1, the dcp stream's pointer to the cursor has
     * now been set to nullptr, as it has been removed from the cursor map.
     */
    EXPECT_EQ(nullptr, stream->getCursor().lock());

    /* Run the backfill task in background thread to run so that it can
       complete/cancel itself */
    ExecutorPool::get()->setNumAuxIO(ThreadPoolConfig::AuxIoThreadCount{1});
    /* Finish up with the backilling of the remaining item */
    cb::waitForPredicate(
            [&] { return numItems == stream->getLastReadSeqno(); });
    EXPECT_EQ(cb::engine_errc::no_such_key, destroy_dcp_stream());
}

TEST_P(StreamTest, CursorDroppingBasicInMemoryState) {
    /* Set up a DCP stream */
    setup_dcp_stream();

    /* Transition stream to in-memory state and expect cursor dropping call to
       succeed */
    EXPECT_TRUE(stream->public_handleSlowStream());
    EXPECT_EQ(cb::engine_errc::no_such_key, destroy_dcp_stream());
}

TEST_P(StreamTest, CursorDroppingBasicNotAllowedStates) {
    /* Set up a DCP stream */
    setup_dcp_stream(DCP_ADD_STREAM_FLAG_TAKEOVER);

    /* Transition stream to takeoverSend state and expect cursor dropping call
       to fail */
    stream->transitionStateToTakeoverSend();
    EXPECT_FALSE(stream->public_handleSlowStream());

    /* Transition stream to takeoverWait state and expect cursor dropping call
       to fail */
    stream->transitionStateToTakeoverWait();
    EXPECT_FALSE(stream->public_handleSlowStream());

    /* Transition stream to dead state and expect cursor dropping call
       to fail */
    stream->transitionStateToDead();
    EXPECT_FALSE(stream->public_handleSlowStream());
    EXPECT_EQ(cb::engine_errc::no_such_key, destroy_dcp_stream());
}

TEST_P(StreamTest, RollbackDueToPurge) {
    setup_dcp_stream(0, IncludeValue::No, IncludeXattrs::No);

    /* Store 4 items */
    const int numItems = 4;
    for (int i = 0; i <= numItems; ++i) {
        store_item(vbid, std::string("key" + std::to_string(i)), "value");
    }
    uint64_t vbUuid = vb0->failovers->getLatestUUID();
    auto result = doStreamRequest(*producer,
                                  vb0->getId(),
                                  numItems - 2,
                                  numItems,
                                  numItems - 2,
                                  numItems - 2,
                                  vbUuid);
    EXPECT_EQ(cb::engine_errc::success, result.status);
    EXPECT_EQ(cb::engine_errc::success,
              producer->closeStream(/*opaque*/ 0, vb0->getId()));

    /* Set a start_seqno > purge_seqno > snap_start_seqno */
    engine->getKVBucket()->getLockedVBucket(vbid)->setPurgeSeqno(numItems - 3);

    /* We don't expect a rollback for this */
    result = doStreamRequest(
            *producer, vbid, numItems - 2, numItems, 0, numItems - 2, vbUuid);
    EXPECT_EQ(cb::engine_errc::success, result.status);
    EXPECT_EQ(cb::engine_errc::success,
              producer->closeStream(/*opaque*/ 0, vb0->getId()));

    /* Set a purge_seqno > start_seqno */
    engine->getKVBucket()->getLockedVBucket(vbid)->setPurgeSeqno(numItems - 1);

    /* Now we expect a rollback to 0 */
    result = doStreamRequest(
            *producer, vbid, numItems - 2, numItems, 0, numItems - 2, vbUuid);
    EXPECT_EQ(cb::engine_errc::rollback, result.status);
    EXPECT_EQ(0, result.rollbackSeqno);
    EXPECT_EQ(cb::engine_errc::no_such_key, destroy_dcp_stream());
}

/*
 * Test to ensure that when a streamRequest is made to a dead vbucket, we
 * (1) return not my vbucket.
 * (2) do not invoke the callback function (which is passed as parameter).
 * The reason we don't want to invoke the callback function is that it will
 * invoke mcbp_response_handler and so generate a response
 * (cb::engine_errc::success) and then when we continue the execution of the
 * streamRequest function we generate a second response
 * (cb::engine_errc::not_my_vbucket).
 */
TEST_P(StreamTest, MB_25820_callback_not_invoked_on_dead_vb_stream_request) {
    setup_dcp_stream(0, IncludeValue::No, IncludeXattrs::No);
    ASSERT_EQ(cb::engine_errc::success,
              engine->getKVBucket()->setVBucketState(
                      vbid, vbucket_state_dead, {}, TransferVB::Yes));
    uint64_t vbUuid = vb0->failovers->getLatestUUID();
    // Given the vbucket state is dead we should return not my vbucket.
    EXPECT_EQ(cb::engine_errc::not_my_vbucket,
              doStreamRequest(*producer, vbid, 0, 0, 0, 0, vbUuid).status);
    // The callback function past to streamRequest should not be invoked.
    ASSERT_EQ(0, callbackCount);
}

// Test the compression control success case
TEST_P(StreamTest, validate_compression_control_message_allowed) {
    // For success enable the snappy datatype on the connection
    cookie->setDatatypeSupport(PROTOCOL_BINARY_DATATYPE_SNAPPY);
    setup_dcp_stream();
    std::string compressCtrlMsg("force_value_compression");
    std::string compressCtrlValue("true");
    EXPECT_TRUE(producer->isCompressionEnabled());

    // Sending a control message after enabling SNAPPY should succeed
    EXPECT_EQ(cb::engine_errc::success,
              producer->control(0, compressCtrlMsg, compressCtrlValue));
    EXPECT_EQ(cb::engine_errc::no_such_key, destroy_dcp_stream());
}

// Test that ActiveStream::processItems correctly encodes a Snapshot marker
// (with CHK flag set) when processItems() is called with a single
// checkpoint_start item.
TEST_P(StreamTest, ProcessItemsSingleCheckpointStart) {
    setup_dcp_stream();

    // Setup - put a single checkpoint_start item into a vector to be passed
    // to ActiveStream::processItems()
    ActiveStream::OutstandingItemsResult result;
    result.items.push_back(queued_item(new Item(makeStoredDocKey("start"),
                                                vbid,
                                                queue_op::checkpoint_start,
                                                2,
                                                1)));
    result.ranges.push_back({{0, 1}, {}, {}});

    // Test - call processItems() twice: once with a single checkpoint_start
    // item, then with a single mutation.
    // (We need the single mutation to actually cause a SnapshotMarker to be
    // generated, as SnapshotMarkers cannot represent an empty snapshot).
    stream->public_processItems(result);

    result.items.clear();
    auto mutation = makeCommittedItem(makeStoredDocKey("mutation"), "value");
    mutation->setBySeqno(2);
    result.items.push_back(mutation);
    stream->public_processItems(result);

    // Validate - check that we have two items in the readyQ (SnapshotMarker &
    // DcpMutation), and that the SnapshotMarker is correctly encoded (should
    // have CHK flag set).
    const auto& readyQ = stream->public_readyQ();
    ASSERT_EQ(2, readyQ.size());
    ASSERT_EQ(DcpResponse::Event::SnapshotMarker, readyQ.front()->getEvent());
    auto& snapMarker = dynamic_cast<SnapshotMarker&>(*readyQ.front());
    EXPECT_EQ(MARKER_FLAG_MEMORY | MARKER_FLAG_CHK, snapMarker.getFlags());

    EXPECT_EQ(DcpResponse::Event::Mutation, readyQ.back()->getEvent());
}

// Variation on ProcessItemsSingleCheckpointStart - test that
// ActiveStream::processItems correctly encodes a Snapshot marker (with CHK
// flag set) when processItems() is called with multiple items but
// checkpoint_start item is the last item in the batch.
TEST_P(StreamTest, ProcessItemsCheckpointStartIsLastItem) {
    setup_dcp_stream();

    // Setup - Create and discard the initial in-memory snapshot (it always has
    // the CKPT flag set, we just want to ignore this first one as are
    // testing behaviour of subsequent checkpoints).
    ActiveStream::OutstandingItemsResult result;
    result.items.emplace_back(new Item(
            makeStoredDocKey("start"), vbid, queue_op::checkpoint_start, 1, 1));
    auto dummy = makeCommittedItem(makeStoredDocKey("ignore"), "value");
    dummy->setBySeqno(9);
    result.items.push_back(dummy);
    result.items.emplace_back(new Item(
            makeStoredDocKey("end"), vbid, queue_op::checkpoint_end, 1, 10));
    result.ranges.push_back({{0, 9}, {}, {}});

    stream->public_processItems(result);
    result.items.clear();
    stream->public_popFromReadyQ();
    stream->public_popFromReadyQ();

    // Setup - call ActiveStream::processItems() with the end of one checkpoint
    // and the beginning of the next:
    //     muatation, checkpoint_end, checkpoint_start
    auto mutation1 = makeCommittedItem(makeStoredDocKey("M1"), "value");
    mutation1->setBySeqno(10);
    result.items.push_back(mutation1);
    result.items.push_back(queued_item(new Item(makeStoredDocKey("end"),
                                                vbid,
                                                queue_op::checkpoint_end,
                                                1,
                                                /*seqno*/ 11)));
    result.ranges.push_back({{10, 10}, {}, {}});
    result.items.push_back(queued_item(new Item(makeStoredDocKey("start"),
                                                vbid,
                                                queue_op::checkpoint_start,
                                                2,
                                                /*seqno*/ 11)));
    result.ranges.push_back({{11, 11}, {}, {}});

    // Test - call processItems() twice: once with the items above, then with
    // a single mutation.
    stream->public_processItems(result);

    result.items.clear();
    auto mutation2 = makeCommittedItem(makeStoredDocKey("M2"), "value");
    mutation2->setBySeqno(11);
    result.items.push_back(mutation2);
    stream->public_processItems(result);

    // Validate - check that we have four items in the readyQ with the correct
    // state:
    //    1. SnapshotMarker(10,10)
    //    2. Mutation(M1, 10)
    //    3. SnapshotMarker(11, 11, CHK)
    //    4. Mutation(M2, 11)
    const auto& readyQ = stream->public_readyQ();
    ASSERT_EQ(4, readyQ.size());

    // First snapshotMarker should be for seqno 10 and _not_ have the CHK flag
    // set.
    ASSERT_EQ(DcpResponse::Event::SnapshotMarker, readyQ.front()->getEvent());
    auto& snapMarker1 = dynamic_cast<SnapshotMarker&>(*readyQ.front());
    EXPECT_EQ(MARKER_FLAG_MEMORY, snapMarker1.getFlags());
    // Don't care about startSeqno for this snapshot...
    EXPECT_EQ(10, snapMarker1.getEndSeqno());

    stream->public_nextQueuedItem(*producer);
    EXPECT_EQ(DcpResponse::Event::Mutation, readyQ.front()->getEvent());

    // Second snapshotMarker should be for seqno 11 and have the CHK flag set.
    stream->public_nextQueuedItem(*producer);
    ASSERT_EQ(DcpResponse::Event::SnapshotMarker, readyQ.front()->getEvent());
    auto& snapMarker2 = dynamic_cast<SnapshotMarker&>(*readyQ.front());
    EXPECT_EQ(MARKER_FLAG_MEMORY | MARKER_FLAG_CHK, snapMarker2.getFlags());
    EXPECT_EQ(11, snapMarker2.getStartSeqno());
    EXPECT_EQ(11, snapMarker2.getEndSeqno());

    stream->public_nextQueuedItem(*producer);
    EXPECT_EQ(DcpResponse::Event::Mutation, readyQ.front()->getEvent());
}

TEST_P(StreamTest, ProducerReceivesSeqnoAckForErasedStream) {
    create_dcp_producer(0, /*flags*/
                        IncludeValue::Yes,
                        IncludeXattrs::Yes,
                        {{"send_stream_end_on_client_close_stream", "true"},
                         {"enable_sync_writes", "true"},
                         {"consumer_name", "replica1"}});

    // Need to do a stream request to put the stream in the producers map
    ASSERT_EQ(cb::engine_errc::success, doStreamRequest(*producer).status);

    // Close the stream to start the removal process
    EXPECT_EQ(cb::engine_errc::success,
              producer->closeStream(0 /*opaque*/, vbid));

    // Stream should still exist, but should be dead
    auto stream = producer->findStream(vbid);
    EXPECT_TRUE(stream);
    EXPECT_FALSE(stream->isActive());

    // Step the stream on, this should remove the stream from the producer's
    // StreamsMap
    MockDcpMessageProducers producers;
    EXPECT_EQ(cb::engine_errc::success, producer->step(false, producers));
    EXPECT_EQ(cb::mcbp::ClientOpcode::DcpStreamEnd, producers.last_op);

    // Stream should no longer exist in the map
    EXPECT_FALSE(producer->findStream(vbid));

    EXPECT_EQ(cb::engine_errc::success,
              producer->seqno_acknowledged(
                      0 /*opaque*/, vbid, 1 /*prepareSeqno*/));
}

MATCHER_P(HasOperation, op, "") {
    return arg.getOperation() == op;
}

/**
 * Regression test for MB-38356 - if a DCP consumer sends a stream request for
 * a Vbid which it is already streaming, then the second request should fail,
 * leaving the first stream as it was.
 * (In the case of MB-38356 the first stream incorrectly lost it's cursor).
 */
TEST_P(StreamTest, MB38356_DuplicateStreamRequest) {
    setup_dcp_stream(0, IncludeValue::No, IncludeXattrs::No);
    ASSERT_EQ(cb::engine_errc::success, doStreamRequest(*producer).status);

    // Second request to same vbid should fail.
    EXPECT_EQ(cb::engine_errc::key_already_exists,
              doStreamRequest(*producer).status);

    // Original stream should still be established and allow items to be
    // streamed.
    auto stream = producer->findStream(vbid);
    ASSERT_TRUE(stream);
    const auto cursor = stream->getCursor();
    auto cursorPtr = cursor.lock();
    EXPECT_TRUE(cursorPtr);
    auto& vb = *engine->getVBucket(vbid);
    auto& cm = *vb.checkpointManager;
    std::vector<queued_item> qis;
    cm.getNextItemsForDcp(*cursorPtr, qis);
    // Copy to plain Item vector to aid in checking expected value.
    std::vector<Item> items;
    std::transform(qis.begin(),
                   qis.end(),
                   std::back_inserter(items),
                   [](const auto& rcptr) { return *rcptr; });

    EXPECT_THAT(items,
                ElementsAre(HasOperation(queue_op::checkpoint_start),
                            HasOperation(queue_op::set_vbucket_state)));

    EXPECT_EQ(cb::engine_errc::success, destroy_dcp_stream());
}

// Test which demonstrates how a DcpProducer streams from multiple vBuckets.
// Test creates three vBuckets and adds two mutations to each vb, then creates
// a DcpProducer which streams all three vBuckets.
// When stepping the producer this results in all three ActiveStreams
// fetching items into their readyQs, and then items are returned in
// round-robin order (vb:0, vb:1, vb:2, vb:0, vb:1, ...)
//
// Note: There's an open question if this is the ideal behavior - we end up
// populating multiple readyQs with items which we don't have any way to
// recover that memory aside from the consumer reading it. If the consumer is
// slow to read compared to mutation rate; this can result in a significant
// amount of memory being consumed by readyQs.
// See also: MB-46740 (ActiveStream may queue items while above quota)
TEST_P(StreamTest, MultipleVBucketsRoundRobin) {
    // Setup DCP streams for vb:0, 1 and 2.
    engine->getKVBucket()->setVBucketState(Vbid{1}, vbucket_state_active);
    engine->getKVBucket()->setVBucketState(Vbid{2}, vbucket_state_active);
    create_dcp_producer();

    std::vector<VBucketPtr> vbs;
    for (auto vbid : {Vbid{0}, Vbid{1}, Vbid{2}}) {
        auto vb = engine->getVBucket(vbid);
        ASSERT_TRUE(vb);
        ASSERT_EQ(cb::engine_errc::success,
                  doStreamRequest(*producer, vb->getId()).status)
                << "stream request for " << to_string(vbid) << " failed";
        vbs.push_back(vb);
    }

    // Add two mutations to each VBucket.
    for (int i = 0; i < 2; ++i) {
        std::string key("key" + std::to_string(i));
        for (auto& vb : vbs) {
            store_item(vb->getId(), key, "value");
        }
    }

    EXPECT_EQ(3, producer->getReadyQueue().size());

    GMockDcpMsgProducers mockProducers;
    {
        // Setup expected DCP sequence.
        ::testing::InSequence sequence;
        using ::testing::_;

        EXPECT_CALL(mockProducers, marker(_, Vbid(0), _, _, _, _, _, _, _));
        EXPECT_CALL(mockProducers, marker(_, Vbid(1), _, _, _, _, _, _, _));
        EXPECT_CALL(mockProducers, marker(_, Vbid(2), _, _, _, _, _, _, _));

        EXPECT_CALL(mockProducers, mutation(_, _, Vbid(0), _, _, _, _, _));
        EXPECT_CALL(mockProducers, mutation(_, _, Vbid(1), _, _, _, _, _));
        EXPECT_CALL(mockProducers, mutation(_, _, Vbid(2), _, _, _, _, _));

        EXPECT_CALL(mockProducers, mutation(_, _, Vbid(0), _, _, _, _, _));
        EXPECT_CALL(mockProducers, mutation(_, _, Vbid(1), _, _, _, _, _));
        EXPECT_CALL(mockProducers, mutation(_, _, Vbid(2), _, _, _, _, _));
    }

    // Step the DCP producer (running ActiveStreamCheckpointProcessorTask)
    // until all items have been processed.

    EXPECT_EQ(cb::engine_errc::would_block,
              producer->step(false, mockProducers));
    EXPECT_EQ(3, producer->getCheckpointSnapshotTask()->queueSize());
    producer->getCheckpointSnapshotTask()->run();
    // After running ASCPT, expect all readyQs are populated with marker and
    // mutations
    for (const auto& vb : vbs) {
        auto stream = producer->findStream(vb->getId());
        ASSERT_TRUE(stream);
        EXPECT_EQ(3, stream->getItemsRemaining());
    }

    // 3x snapshot markers, 6x mutations.
    for (int items = 0; items < 9; items++) {
        EXPECT_EQ(cb::engine_errc::success,
                  producer->step(false, mockProducers));
    }

    // Should be nothing more.
    EXPECT_EQ(cb::engine_errc::would_block,
              producer->step(false, mockProducers));

    EXPECT_EQ(cb::engine_errc::success, destroy_dcp_stream());
}

class CacheCallbackTest : public StreamTest {
protected:
    void SetUp() override {
        StreamTest::SetUp();
        store_item(vbid, key, "value");

        removeCheckpoint();

        /* Set up a DCP stream for the backfill */
        setup_dcp_stream();
    }

    void TearDown() override {
        producer->closeAllStreams();
        StreamTest::TearDown();
    }

    const size_t numItems = 1;
    const std::string key = "key";
    const DiskDocKey diskKey = makeDiskDocKey(key);
};

/*
 * Tests the callback member function of the CacheCallback class.  This
 * particular test should result in the CacheCallback having a status of
 * cb::engine_errc::key_already_exists.
 */
TEST_P(CacheCallbackTest, CacheCallback_key_eexists) {
    CacheCallback callback(*engine->getKVBucket(), stream);

    stream->transitionStateToBackfilling();
    CacheLookup lookup(diskKey, /*BySeqno*/ 1, vbid);
    callback.callback(lookup);

    /* Invoking callback should result in backfillReceived being called on
     * activeStream, which should return true and hence set the callback status
     * to cb::engine_errc::key_already_exists.
     */
    EXPECT_EQ(cb::engine_errc::key_already_exists, callback.getStatus());

    /* Verify that the item is read in the backfill */
    EXPECT_EQ(numItems, stream->getNumBackfillItems());

    /* Verify have the backfill item sitting in the readyQ */
    EXPECT_EQ(numItems, stream->public_readyQ().size());
}

/*
 * Tests the callback member function of the CacheCallback class.  This
 * particular test should result in the CacheCallback having a status of
 * cb::engine_errc::success.
 */
TEST_P(CacheCallbackTest, CacheCallback_engine_success) {
    CacheCallback callback(*engine->getKVBucket(), stream);

    stream->transitionStateToBackfilling();
    // Passing in wrong BySeqno - should be 1, but passing in 0
    CacheLookup lookup(diskKey, /*BySeqno*/ 0, vbid);
    callback.callback(lookup);

    /* Invoking callback should result in backfillReceived NOT being called on
     * activeStream, and hence the callback status should be set to
     * cb::engine_errc::success.
     */
    EXPECT_EQ(cb::engine_errc::success, callback.getStatus());

    /* Verify that the item is not read in the backfill */
    EXPECT_EQ(0, stream->getNumBackfillItems());

    /* Verify do not have the backfill item sitting in the readyQ */
    EXPECT_EQ(0, stream->public_readyQ().size());
}

/*
 * Tests the callback member function of the CacheCallback class.  Due to the
 * key being evicted the test should result in the CacheCallback having a status
 * of cb::engine_errc::success.
 */
TEST_P(CacheCallbackTest, CacheCallback_engine_success_not_resident) {
    if (bucketType == "ephemeral") {
        /* The test relies on being able to evict a key from memory.
         * Eviction is not supported with empherial buckets.
         */
        return;
    }
    CacheCallback callback(*engine->getKVBucket(), stream);

    stream->transitionStateToBackfilling();
    CacheLookup lookup(diskKey, /*BySeqno*/ 1, vbid);
    // Make the key non-resident by evicting the key
    const char* msg;
    engine->getKVBucket()->evictKey(diskKey.getDocKey(), vbid, &msg);
    callback.callback(lookup);

    /* With the key evicted, invoking callback should result in backfillReceived
     * NOT being called on activeStream, and hence the callback status should be
     * set to cb::engine_errc::success
     */
    EXPECT_EQ(cb::engine_errc::success, callback.getStatus());

    /* Verify that the item is not read in the backfill */
    EXPECT_EQ(0, stream->getNumBackfillItems());

    /* Verify do not have the backfill item sitting in the readyQ */
    EXPECT_EQ(0, stream->public_readyQ().size());
}

/*
 * Tests the callback member function of the CacheCallback class.  This
 * particular test should result in the CacheCallback having a status of
 * cb::engine_errc::temporary_failure (no memory available). This would then
 * normally cause backfill to yield
 */
TEST_P(CacheCallbackTest, CacheCallback_engine_enomem) {
    /*
     * Ensure that DcpProducer::recordBackfillManagerBytesRead returns false
     * by setting the backfill buffer size to zero, and then setting bytes read
     * to one.
     */
    producer->setBackfillBufferSize(0);
    producer->setBackfillBufferBytesRead(1);

    CacheCallback callback(*engine->getKVBucket(), stream);

    stream->transitionStateToBackfilling();
    CacheLookup lookup(diskKey, /*BySeqno*/ 1, vbid);
    callback.callback(lookup);

    /* Invoking callback should result in backfillReceived being called on
     * activeStream, which should return false (due to
     * DcpProducer::recordBackfillManagerBytesRead returning false), and hence
     * set the callback status to cb::engine_errc::temporary_failure.
     */
    EXPECT_EQ(cb::engine_errc::temporary_failure, callback.getStatus());

    // This is the same test
    EXPECT_TRUE(callback.shouldYield());

    // Callback yields after processing the item
    EXPECT_EQ(1, stream->getNumBackfillItems());
    EXPECT_EQ(1, stream->public_readyQ().size());
}

// Test cases which run in both Full and Value eviction
INSTANTIATE_TEST_SUITE_P(PersistentAndEphemeral,
                         StreamTest,
                         ::testing::Values("persistent_couchstore",
                                           "ephemeral"),
                         [](const ::testing::TestParamInfo<std::string>& info) {
                             return info.param;
                         });

// Test cases which run in both Full and Value eviction
INSTANTIATE_TEST_SUITE_P(PersistentAndEphemeral,
                         CacheCallbackTest,
                         ::testing::Values("persistent_couchstore",
                                           "ephemeral"),
                         [](const ::testing::TestParamInfo<std::string>& info) {
                             return info.param;
                         });

void SingleThreadedActiveStreamTest::SetUp() {
    STParameterizedBucketTest::SetUp();
    setVBucketStateAndRunPersistTask(vbid, vbucket_state_active);
    setupProducer();
}

void SingleThreadedActiveStreamTest::TearDown() {
    stream.reset();
    producer.reset();
    STParameterizedBucketTest::TearDown();
}

void SingleThreadedActiveStreamTest::setupProducer(
        const std::vector<std::pair<std::string, std::string>>& controls) {
    uint32_t flags = 0;

    // We don't set the startTask flag here because we will create the task
    // manually. We do this because the producer actually creates the task on
    // StreamRequest which we do not do because we want a MockActiveStream.
    producer = std::make_shared<MockDcpProducer>(*engine,
                                                 cookie,
                                                 "test_producer->test_consumer",
                                                 flags,
                                                 false /*startTask*/);
    producer->createCheckpointProcessorTask();
<<<<<<< HEAD

    if (startCheckpointProcessorTask) {
        producer->scheduleCheckpointProcessorTask();
    }
=======
    producer->scheduleCheckpointProcessorTask();
>>>>>>> 87dd4209

    for (const auto& c : controls) {
        EXPECT_EQ(cb::engine_errc::success,
                  producer->control(0 /*opaque*/, c.first, c.second));
    }

    auto vb = engine->getVBucket(vbid);

    stream = std::make_shared<MockActiveStream>(
            engine.get(), producer, flags, 0 /*opaque*/, *vb);

    stream->setActive();
}

MutationStatus SingleThreadedActiveStreamTest::public_processSet(
        VBucket& vb, Item& item, const VBQueueItemCtx& ctx) {
    auto htRes = vb.ht.findForUpdate(item.getKey());
    auto* v = htRes.selectSVToModify(item);
    return vb
            .processSet(htRes,
                        v,
                        item,
                        0 /*cas*/,
                        true /*allowExisting*/,
                        false /*hasMetadata*/,
                        ctx,
                        {/*no predicate*/})
            .first;
}

void SingleThreadedActiveStreamTest::recreateProducerAndStream(
        VBucket& vb,
        uint32_t flags,
        std::optional<std::string_view> jsonFilter) {
    producer = std::make_shared<MockDcpProducer>(*engine,
                                                 cookie,
                                                 "test_producer->test_consumer",
                                                 flags,
                                                 false /*startTask*/);
    producer->createCheckpointProcessorTask();
    producer->setSyncReplication(SyncReplication::SyncReplication);
    recreateStream(vb, true /*enforceProducerFlags*/, jsonFilter);
}

void SingleThreadedActiveStreamTest::recreateStream(
        VBucket& vb,
        bool enforceProducerFlags,
        std::optional<std::string_view> jsonFilter) {
    if (enforceProducerFlags) {
        stream = producer->mockActiveStreamRequest(
                0 /*flags*/,
                0 /*opaque*/,
                vb,
                0 /*st_seqno*/,
                ~0 /*en_seqno*/,
                0x0 /*vb_uuid*/,
                0 /*snap_start_seqno*/,
                ~0 /*snap_end_seqno*/,
                producer->public_getIncludeValue(),
                producer->public_getIncludeXattrs(),
                producer->public_getIncludeDeletedUserXattrs(),
                jsonFilter);
    } else {
        stream = producer->mockActiveStreamRequest(0 /*flags*/,
                                                   0 /*opaque*/,
                                                   vb,
                                                   0 /*st_seqno*/,
                                                   ~0 /*en_seqno*/,
                                                   0x0 /*vb_uuid*/,
                                                   0 /*snap_start_seqno*/,
                                                   ~0 /*snap_end_seqno*/);
    }
}

void SingleThreadedPassiveStreamTest::SetUp() {
    STParameterizedBucketTest::SetUp();

    if (!startAsReplica) {
        return;
    }

    setVBucketStateAndRunPersistTask(vbid, vbucket_state_replica);

    setupConsumerAndPassiveStream();
}

void SingleThreadedPassiveStreamTest::TearDown() {
    ASSERT_NE(cb::engine_errc::disconnect,
              consumer->closeStream(0 /*opaque*/, vbid));
    consumer.reset();
    STParameterizedBucketTest::TearDown();
}

void SingleThreadedPassiveStreamTest::setupConsumer() {
    // In the normal DCP protocol flow, ns_server issues an AddStream request
    // to the DcpConsumer before DCP Control messages are necessarily
    // negotiated.
    // As such, create the PassiveStream *before* enabling SyncReplication
    // (normally done using DCP_CONTROL negotiation with the Producer) to
    // accurately reflect how these classes are used in the real flow.
    consumer =
            std::make_shared<MockDcpConsumer>(*engine, cookie, "test_consumer");
    ASSERT_EQ(cb::engine_errc::success,
              consumer->addStream(0 /*opaque*/, vbid, 0 /*flags*/));

    if (enableSyncReplication) {
        consumer->enableSyncReplication();
    }

    EXPECT_FALSE(static_cast<MockPassiveStream*>(
                         (consumer->getVbucketStream(vbid)).get())
                         ->public_areFlatBuffersSystemEventsEnabled());

    // Similar to sync-repl, FlatBuffer enablement follows the same pattern.
    // PassiveStream can be created before control negotiation completes, the
    // FlatBuffer setting at construction time could be wrong, it is corrected
    // when the PassiveStream processes the AddStream (::acceptStream)
    consumer->enableFlatBuffersSystemEvents();
}

void SingleThreadedPassiveStreamTest::setupPassiveStream() {
    stream = static_cast<MockPassiveStream*>(
            (consumer->getVbucketStream(vbid)).get());
    ASSERT_TRUE(stream->isActive());
}

void SingleThreadedPassiveStreamTest::consumePassiveStreamStreamReq() {
    // Consume the StreamRequest message on the PassiveStreams' readyQ,
    // and simulate the producer responding to it.
    const auto& readyQ = stream->public_readyQ();
    ASSERT_EQ(1, readyQ.size());
    auto msg = stream->public_popFromReadyQ();
    ASSERT_TRUE(msg);
    ASSERT_EQ(DcpResponse::Event::StreamReq, msg->getEvent());
    stream->acceptStream(cb::mcbp::Status::Success, 0);
    ASSERT_TRUE(stream->isActive());
    EXPECT_TRUE(stream->public_areFlatBuffersSystemEventsEnabled());
}

void SingleThreadedPassiveStreamTest::consumePassiveStreamAddStream() {
    auto msg = stream->public_popFromReadyQ();
    ASSERT_EQ(DcpResponse::Event::AddStream, msg->getEvent());
}

void SingleThreadedPassiveStreamTest::maybeConsumePassiveStreamSeqnoAck() {
    auto msg = stream->public_popFromReadyQ();
    if (msg) {
        ASSERT_EQ(DcpResponse::Event::SeqnoAcknowledgement, msg->getEvent());
    }
}

void SingleThreadedPassiveStreamTest::setupConsumerAndPassiveStream() {
    setupConsumer();
    setupPassiveStream();

    consumePassiveStreamStreamReq();

    // PassiveStream should have sent an AddStream response back to ns_server,
    // plus an optional SeqnoAcknowledgement (if SyncReplication enabled and
    // necessary to Ack back to producer).
    consumePassiveStreamAddStream();
    maybeConsumePassiveStreamSeqnoAck();
}

TEST_P(SingleThreadedActiveStreamTest, DiskSnapshotSendsChkMarker) {
    auto vb = engine->getVBucket(vbid);
    auto& ckptMgr = *vb->checkpointManager;
    // Get rid of set_vb_state and any other queue_op we are not interested in
    ckptMgr.clear(0 /*seqno*/);

    // Remove the initial stream, we want to force it to backfill.
    stream.reset();

    const auto key = makeStoredDocKey("key");
    const std::string value = "value";
    auto item = make_item(vbid, key, value);

    EXPECT_EQ(
            MutationStatus::WasClean,
            public_processSet(*vb, item, VBQueueItemCtx(CanDeduplicate::Yes)));

    // Ensure mutation is on disk; no longer present in CheckpointManager.
    vb->checkpointManager->createNewCheckpoint();
    flushVBucketToDiskIfPersistent(vbid, 1);
<<<<<<< HEAD
    ASSERT_EQ(1, vb->checkpointManager->getNumCheckpoints());
=======
    removeCheckpoint(*vb);
>>>>>>> 87dd4209

    recreateStream(*vb);
    ASSERT_TRUE(stream->isBackfilling());

    // Run the backfill we scheduled when we transitioned to the backfilling
    // state. Only run the backfill task once because we only care about the
    // snapshot marker.
    auto& bfm = producer->getBFM();
    bfm.backfill();

    // No message processed, BufferLog empty
    ASSERT_EQ(0, producer->getBytesOutstanding());

    // readyQ must contain a SnapshotMarker
    ASSERT_GE(stream->public_readyQSize(), 1);
    auto resp = stream->public_nextQueuedItem(*producer);
    ASSERT_TRUE(resp);
    EXPECT_EQ(DcpResponse::Event::SnapshotMarker, resp->getEvent());

    auto& marker = dynamic_cast<SnapshotMarker&>(*resp);
    EXPECT_TRUE(marker.getFlags() & MARKER_FLAG_CHK);
    EXPECT_TRUE(marker.getFlags() & MARKER_FLAG_DISK);
    EXPECT_FALSE(marker.getHighCompletedSeqno());

    producer->cancelCheckpointCreatorTask();
}

/// Test that disk backfill remaining isn't prematurely zero (before counts
/// read from disk by backfill task).
TEST_P(SingleThreadedActiveStreamTest, DiskBackfillInitializingItemsRemaining) {
    auto vb = engine->getVBucket(vbid);
    auto& manager = *vb->checkpointManager;

    // Delete initial stream (so we can re-create after items are only available
    // from disk.
    stream.reset();

    // Store 3 items (to check backfill remaining counts).
    // Add items, flush it to disk, then clear checkpoint to force backfill.
    store_item(vbid, makeStoredDocKey("key1"), "value");
    store_item(vbid, makeStoredDocKey("key2"), "value");
    store_item(vbid, makeStoredDocKey("key3"), "value");

<<<<<<< HEAD
    const auto openId = manager.getOpenCheckpointId();
    manager.createNewCheckpoint();
    ASSERT_GT(manager.getOpenCheckpointId(), openId);
    flushVBucketToDiskIfPersistent(vbid, 3 /*expected_num_flushed*/);
    ASSERT_EQ(1, manager.getNumCheckpoints());
    ASSERT_EQ(1, manager.getNumOpenChkItems());
=======
    const auto openId = ckptMgr.getOpenCheckpointId();
    ASSERT_GT(ckptMgr.createNewCheckpoint(), openId);
    flushVBucketToDiskIfPersistent(vbid, 3 /*expected_num_flushed*/);
    ASSERT_EQ(6, ckptMgr.removeClosedUnrefCheckpoints().count);
    ASSERT_EQ(1, ckptMgr.getNumCheckpoints());
    ASSERT_EQ(1, ckptMgr.getNumOpenChkItems());
>>>>>>> 87dd4209

    // Re-create producer now we have items only on disk.
    setupProducer();
    ASSERT_TRUE(stream->isBackfilling());

    // Should report empty itemsRemaining as that would mislead
    // ns_server if they asked for stats before the backfill task runs (they
    // would think backfill is complete).
    EXPECT_FALSE(stream->getNumBackfillItemsRemaining());

    bool statusFound = false;
    std::string expectedKey;
    auto checkStatusFn = [&statusFound, &expectedKey](std::string_view key,
                                                      std::string_view value,
                                                      CookieIface&) {
        if (key == "status"sv) {
            EXPECT_EQ(expectedKey, std::string(value.data(), value.size()));
            statusFound = true;
        }
    };

    // Should report status == "calculating_item_count" before backfill
    // scan has occurred.
    expectedKey = "calculating-item-count";
    auto* cookie = create_mock_cookie();
    stream->addTakeoverStats(checkStatusFn, *cookie, *vb);
    EXPECT_TRUE(statusFound);

    // Run the backfill we scheduled when we transitioned to the backfilling
    // state. Run the backfill task once to get initial item counts.
    auto& bfm = producer->getBFM();
    bfm.backfill();
    EXPECT_EQ(3, *stream->getNumBackfillItemsRemaining());
    // Should report status == "backfilling"
    statusFound = false;
    expectedKey = "backfilling";
    stream->addTakeoverStats(checkStatusFn, *cookie, *vb);
    EXPECT_TRUE(statusFound);

    // Run again to actually scan (items remaining unchanged).
    bfm.backfill();
    EXPECT_EQ(3, *stream->getNumBackfillItemsRemaining());
    statusFound = false;
    expectedKey = "backfilling";
    stream->addTakeoverStats(checkStatusFn, *cookie, *vb);
    EXPECT_TRUE(statusFound);

    // Finally run again to complete backfill (so it is shutdown in a clean
    // fashion).
    bfm.backfill();

    // Consume the items from backfill; should update items remaining.
    // Actually need to consume 4 items (snapshot_marker + 3x mutation).
    stream->consumeBackfillItems(*producer, 4);
    EXPECT_EQ(0, *stream->getNumBackfillItemsRemaining());
    statusFound = false;
    expectedKey = "in-memory";
    stream->addTakeoverStats(checkStatusFn, *cookie, *vb);
    EXPECT_TRUE(statusFound);
    destroy_mock_cookie(cookie);
}

/// Test that backfill is correctly cancelled if the VBucket is deleted
/// part-way through the backfill.
TEST_P(SingleThreadedActiveStreamTest, BackfillDeletedVBucket) {
    {
        // Setup: Store items then remove them from checkpoint manager, forcing
        // DCP Producer to backfill from disk.
        // In own scope as we don't want to keep VBucketPtr alive
        // past when we call deleteVBucket.
        auto vb = engine->getVBucket(vbid);
        auto& manager = *vb->checkpointManager;

        // Delete initial stream (so we can re-create after items are only
        // available from disk.
        stream.reset();

        // Store some items, create new checkpoint and flush so we have
        // something to backfill from disk
        store_item(vbid, makeStoredDocKey("key1"), "value");
        store_item(vbid, makeStoredDocKey("key2"), "value");

<<<<<<< HEAD
        const auto openId = manager.getOpenCheckpointId();
        manager.createNewCheckpoint();
        ASSERT_GT(manager.getOpenCheckpointId(), openId);
        flushVBucketToDiskIfPersistent(vbid, 2 /*expected_num_flushed*/);
        ASSERT_EQ(1, manager.getNumCheckpoints());
        ASSERT_EQ(1, manager.getNumOpenChkItems());
=======
        const auto openId = ckptMgr.getOpenCheckpointId();
        ASSERT_GT(ckptMgr.createNewCheckpoint(), openId);
        flushVBucketToDiskIfPersistent(vbid, 2 /*expected_num_flushed*/);
        // Close the now unreferenced checkpoint so DCP stream must go to disk.
        ASSERT_EQ(5, ckptMgr.removeClosedUnrefCheckpoints().count);
        ASSERT_EQ(1, ckptMgr.getNumCheckpoints());
        ASSERT_EQ(1, ckptMgr.getNumOpenChkItems());
>>>>>>> 87dd4209
    }

    auto* kvstore = engine->getKVBucket()->getRWUnderlying(vbid);
    if (persistent()) {
        ASSERT_TRUE(kvstore);
        // Sanity check - expected number of items are indeed on disk:
        ASSERT_EQ(2, kvstore->getItemCount(vbid));
    }

    // Re-create producer now we have items only on disk, setting a buffer which
    // can only hold 1 item (so backfill doesn't complete in one scan).
    setupProducer();
    producer->setBackfillBufferSize(1);
    ASSERT_TRUE(stream->isBackfilling());

    // Initialise the backfill of this VBucket (performs initial scan but
    // doesn't read any data yet).
    auto& bfm = producer->getBFM();
    ASSERT_EQ(backfill_success, bfm.backfill());
    ASSERT_EQ(2, *stream->getNumBackfillItemsRemaining());

    // Now delete the VBucket.
    ASSERT_EQ(cb::engine_errc::success,
              engine->getKVBucket()->deleteVBucket(vbid));

    // Normally done by DcpConnMap::vBucketStateChanged(), but the producer
    // isn't tracked in DcpConnMap here.
    stream->setDead(cb::mcbp::DcpStreamEndStatus::StateChanged);

    // Ensure background AuxIO task to actually delete VBucket from disk is run.
    if (persistent()) {
        auto& auxIoQ = *task_executor->getLpTaskQ()[AUXIO_TASK_IDX];
        runNextTask(auxIoQ, "Removing (dead) vb:0 from memory and disk");

        // vBucket should be gone from disk - attempts to read should fail.
        EXPECT_THROW(kvstore->getItemCount(vbid), std::system_error);
    }

    // Test: run backfillMgr again to actually attempt to read items from disk.
    // Given vBucket has been deleted this should result in the backfill
    // finishing early instead of snoozing.
    ASSERT_EQ(1, bfm.getNumBackfills());
    EXPECT_EQ(backfill_success, bfm.backfill());
    EXPECT_EQ(0, bfm.getNumBackfills());
}

/// Test that backfills are scheduled in sequential order when
/// "stream_backfill_order" is set to "sequential"
TEST_P(SingleThreadedActiveStreamTest, BackfillSequential) {
    // Delete initial stream (so we can re-create after items are only available
    // from disk.
    stream.reset();

    // Increase maximum number of in-progress backfills per connection from
    // default of 1 to 3, so we actually have all of the backfills in progress
    // at once.
    engine->getConfiguration().setDcpBackfillInProgressPerConnectionLimit(3);

    // Create on-disk items for three vBuckets. These will be used to backfill
    // from below.
    for (auto vbid : {Vbid{0}, Vbid{1}, Vbid{2}}) {
        setVBucketStateAndRunPersistTask(vbid, vbucket_state_active);
        store_item(vbid, makeStoredDocKey("key1"), "value");
        store_item(vbid, makeStoredDocKey("key2"), "value");
        auto vb = engine->getVBucket(vbid);
        auto& manager = *vb->checkpointManager;

        // To ensure that a backfill is required, must ensure items are no
        // longer present in CheckpointManager. Achieve this by creating a
        // new checkpoint, flushing the (now-closed) one and removing it.
<<<<<<< HEAD
        const auto openId = manager.getOpenCheckpointId();
        manager.createNewCheckpoint();
        ASSERT_GT(manager.getOpenCheckpointId(), openId);
        flushVBucketToDiskIfPersistent(vbid, 2 /*expected_num_flushed*/);
        ASSERT_EQ(1, manager.getNumCheckpoints());
        ASSERT_EQ(1, manager.getNumOpenChkItems());
=======
        const auto openId = ckptMgr.getOpenCheckpointId();
        ASSERT_GT(ckptMgr.createNewCheckpoint(), openId);
        flushVBucketToDiskIfPersistent(vbid, 2 /*expected_num_flushed*/);
        ASSERT_EQ(5, ckptMgr.removeClosedUnrefCheckpoints().count);
        ASSERT_EQ(1, ckptMgr.getNumCheckpoints());
        ASSERT_EQ(1, ckptMgr.getNumOpenChkItems());
>>>>>>> 87dd4209
    }

    // Re-create producer now we have items only on disk, setting a scan buffer
    // which can only hold 1 item (so backfill doesn't complete a VB in one
    // scan).
    setupProducer({{"backfill_order", "sequential"}});
    producer->public_getBackfillScanBuffer().maxItems = 1;

    // setupProducer creates a stream for vb0. Also need streams for vb1 and
    // vb2.
    auto stream1 =
            std::make_shared<MockActiveStream>(engine.get(),
                                               producer,
                                               0,
                                               0 /*opaque*/,
                                               *engine->getVBucket(Vbid{1}));
    auto stream2 =
            std::make_shared<MockActiveStream>(engine.get(),
                                               producer,
                                               0,
                                               0 /*opaque*/,
                                               *engine->getVBucket(Vbid{2}));
    stream1->setActive();
    stream2->setActive();

    ASSERT_TRUE(stream->isBackfilling());
    ASSERT_TRUE(stream1->isBackfilling());
    ASSERT_TRUE(stream2->isBackfilling());

    // Test - Drive the BackfillManager forward. We expect to see:
    // 1. The snapshot marker from each vbucket
    // 2. All of the mutations from vb0
    // 3. All of the mutations from vb1
    // 4. All of the mutations from vb2
    auto& bfm = producer->getBFM();
    ASSERT_EQ(3, bfm.getNumBackfills());

    // 1. snapshot markers
    auto& readyQ0 = stream->public_readyQ();
    auto& readyQ1 = stream1->public_readyQ();
    auto& readyQ2 = stream2->public_readyQ();

    // all streams will create/scan but yield, so all have a snapshot marker and
    // one mutation
    ASSERT_EQ(backfill_success, bfm.backfill());
    ASSERT_EQ(backfill_success, bfm.backfill());
    ASSERT_EQ(backfill_success, bfm.backfill());

    EXPECT_EQ(2, readyQ0.size());
    EXPECT_EQ(DcpResponse::Event::SnapshotMarker, readyQ0.front()->getEvent());
    EXPECT_EQ(DcpResponse::Event::Mutation, readyQ0.back()->getEvent());

    EXPECT_EQ(2, readyQ1.size());
    EXPECT_EQ(DcpResponse::Event::SnapshotMarker, readyQ1.front()->getEvent());
    EXPECT_EQ(DcpResponse::Event::Mutation, readyQ1.back()->getEvent());

    EXPECT_EQ(2, readyQ2.size());
    EXPECT_EQ(DcpResponse::Event::SnapshotMarker, readyQ2.front()->getEvent());
    EXPECT_EQ(DcpResponse::Event::Mutation, readyQ2.back()->getEvent());

    // To drive a single vBucket's backfill to completion in this test requires
    // further 2 steps:
    // 1. For pushing the last itam over the stream
    // 2. For settling, as the backfill yields after (1)
    const int backfillSteps = 2;
    for (int i = 0; i < backfillSteps; i++) {
        ASSERT_EQ(backfill_success, bfm.backfill());
    }

    // 2. Verify that all of the first VB has now backfilled.
    EXPECT_EQ(3, readyQ0.size());
    EXPECT_EQ(DcpResponse::Event::Mutation, readyQ0.back()->getEvent());
    EXPECT_EQ(2, readyQ1.size());
    EXPECT_EQ(DcpResponse::Event::SnapshotMarker, readyQ1.front()->getEvent());
    EXPECT_EQ(DcpResponse::Event::Mutation, readyQ2.back()->getEvent());
    EXPECT_EQ(2, readyQ2.size());
    EXPECT_EQ(DcpResponse::Event::SnapshotMarker, readyQ2.front()->getEvent());
    EXPECT_EQ(DcpResponse::Event::Mutation, readyQ2.back()->getEvent());

    for (int i = 0; i < backfillSteps; i++) {
        ASSERT_EQ(backfill_success, bfm.backfill());
    }

    // 3. Verify that all of the second VB has now been backfilled.
    EXPECT_EQ(3, readyQ0.size());
    EXPECT_EQ(DcpResponse::Event::Mutation, readyQ0.back()->getEvent());
    EXPECT_EQ(3, readyQ1.size());
    EXPECT_EQ(DcpResponse::Event::Mutation, readyQ1.back()->getEvent());
    EXPECT_EQ(2, readyQ2.size());
    EXPECT_EQ(DcpResponse::Event::SnapshotMarker, readyQ2.front()->getEvent());
    EXPECT_EQ(DcpResponse::Event::Mutation, readyQ2.back()->getEvent());

    for (int i = 0; i < backfillSteps; i++) {
        ASSERT_EQ(backfill_success, bfm.backfill());
    }

    // 4. Verify that all 3 VBs have now been backfilled.
    EXPECT_EQ(3, readyQ0.size());
    EXPECT_EQ(DcpResponse::Event::Mutation, readyQ0.back()->getEvent());
    EXPECT_EQ(3, readyQ1.size());
    EXPECT_EQ(DcpResponse::Event::Mutation, readyQ1.back()->getEvent());
    EXPECT_EQ(3, readyQ2.size());
    EXPECT_EQ(DcpResponse::Event::Mutation, readyQ2.back()->getEvent());

    ASSERT_EQ(backfill_finished, bfm.backfill());
}

<<<<<<< HEAD
=======
/**
 * Unit test for MB-36146 to ensure that CheckpointCursor do not try to
 * use the currentCheckpoint member variable if its not point to a valid
 * object.
 *
 * 1. Create an item
 * 2. Perform a SET on the item
 * 3. Create a new open checkpoint
 * 4. For persistent vbuckets flush data to disk to move all cursors to the
 * next checkpoint.
 * 5. Create a lamda function that will allow use to mimic the race condition
 * 6. Transition stream state to dead which will call removeCheckpointCursor()
 * 7. Once the CheckpointManager has removed all cursors to the checkpoint
 * call removeClosedUnrefCheckpoints() to delete the checkpoint in memory
 * 8. call getNumItemsForCursor() using the cursor we removed and make sure
 * we don't access the deleted memory
 */
TEST_P(SingleThreadedActiveStreamTest, MB36146) {
    auto vb = engine->getVBucket(vbid);
    auto& ckptMgr = *vb->checkpointManager;

    const auto key = makeStoredDocKey("key");
    const std::string value = "value";
    auto item = make_item(vbid, key, value);

    {
        auto cHandle = vb->lockCollections(item.getKey());
        EXPECT_EQ(cb::engine_errc::success,
                  vb->set(item, cookie, *engine, {}, cHandle));
    }
    EXPECT_EQ(2, ckptMgr.createNewCheckpoint());

    if (persistent()) {
        flush_vbucket_to_disk(vbid);
    }

    ckptMgr.runGetItemsHook = [this, &ckptMgr](const CheckpointCursor* cursor,
                                               Vbid vbid) {
        EXPECT_EQ(4, ckptMgr.removeClosedUnrefCheckpoints().count);
        size_t numberOfItemsInCursor = 0;
        EXPECT_NO_THROW(numberOfItemsInCursor =
                                ckptMgr.getNumItemsForCursor(cursor));
        EXPECT_EQ(0, numberOfItemsInCursor);
    };

    stream->transitionStateToDead();
}

>>>>>>> 87dd4209
TEST_P(SingleThreadedActiveStreamTest, BackfillSkipsScanIfStreamInWrongState) {
    auto vb = engine->getVBucket(vbid);
    auto& ckptMgr = *vb->checkpointManager;

    const auto key = makeStoredDocKey("key");
    const std::string value = "value";
    auto item = make_item(vbid, key, value);

    {
        folly::SharedMutex::ReadHolder rlh(vb->getStateLock());
        auto cHandle = vb->lockCollections(item.getKey());
        EXPECT_EQ(cb::engine_errc::success,
                  vb->set(rlh, item, cookie, *engine, {}, cHandle));
    }
    ckptMgr.createNewCheckpoint();
    EXPECT_EQ(2, ckptMgr.getOpenCheckpointId());

    if (persistent()) {
        flush_vbucket_to_disk(vbid);
    }
    producer->closeStream(stream->getOpaque(), vbid, stream->getStreamId());
    stream.reset();
<<<<<<< HEAD
    ASSERT_EQ(1, vb->checkpointManager->getNumCheckpoints());
=======
    removeCheckpoint(*vb);
>>>>>>> 87dd4209

    auto& bfm = dynamic_cast<MockDcpBackfillManager&>(producer->getBFM());
    // Normal flow if stream in correct state
    {
        // confirm no backfills scheduled
        EXPECT_EQ(0, bfm.getNumBackfills());

        // creating the stream will schedule backfill
        recreateStream(*vb);
        EXPECT_EQ(backfill_success, bfm.backfill()); // create and scan
        EXPECT_EQ(backfill_finished, bfm.backfill()); // nothing else to do
        EXPECT_EQ(0, bfm.getNumBackfills());

        producer->closeStream(stream->getOpaque(), vbid, stream->getStreamId());
        stream.reset();
    }

    // Test stream *not* in expected backfill state when creating the backfill
    {
        // confirm no backfills scheduled
        EXPECT_EQ(0, bfm.getNumBackfills());

        // creating the stream will schedule backfill
        recreateStream(*vb);

        stream->transitionStateToInMemory();

        EXPECT_EQ(backfill_success, bfm.backfill()); // create -> complete
        EXPECT_EQ(backfill_finished, bfm.backfill()); // nothing else to do
        EXPECT_EQ(0, bfm.getNumBackfills());
    }
}

/**
 * Test to ensure that the ActiveStream doesn't see a seqno out of order
 * from the checkpoint manager.
 * To do that simulate the behaviour observed in MB-53100 when a takeover stream
 * created a checkpoint with only meta items in. Then try and register a cursor
 * against a seqno that matches the seqno of the meta items.
 */
TEST_P(SingleThreadedActiveStreamTest, MB_53100_Check_Monotonicity) {
    auto& vb = *store->getVBucket(vbid);
    auto& ckptMgr = *vb.checkpointManager;

    // Create a checkpoint that only contains meta items
    ASSERT_EQ(1, ckptMgr.getNumCheckpoints());
    setVBucketState(
            vbid, vbucket_state_pending, {}, TransferVB::Yes); // seqno: 1

    // Set the vbucket to active which will create a new checkpoint but not
    // change the high seqno
    setVBucketState(
            vbid, vbucket_state_active, {}, TransferVB::Yes); // seqno: 1
    ASSERT_EQ(2, ckptMgr.getNumCheckpoints());
    // Mimic takeover behaviour and set the topology of the active vbucket
    setVBucketState(
            vbid,
            vbucket_state_active,
            {{"topology",
              nlohmann::json::array({{"active", "replica"}})}}); // seqno: 1
    ASSERT_EQ(0, vb.getHighSeqno());
    // Write a few docs to the vbucket so we have some mutations to process
    store_item(vbid,
               makeStoredDocKey("keyA"),
               "value"); // seqno: 1 (Mutation makes seqno visible)
    auto keyASeqno = vb.getHighSeqno();
    // Ensure the high seqno has now changed
    ASSERT_EQ(1, vb.getHighSeqno());
    store_item(vbid, makeStoredDocKey("keyB"), "value"); // seqno: 2
    ASSERT_EQ(2, vb.getHighSeqno());

    // Create a stream from keyA's seqno, this will register the cursor in the
    // checkpoint
    producer->createCheckpointProcessorTask();
    auto newStream = std::make_shared<MockActiveStream>(
            engine.get(),
            producer,
            0,
            1 /*opaque*/,
            vb,
            keyASeqno,
            std::numeric_limits<uint64_t>::max(),
            0,
            keyASeqno,
            keyASeqno);
    newStream->setActive();
    // Now ask the stream to process any items in the checkpoint manager and
    // ensure we don't throw while processing them.
    auto items = newStream->public_getOutstandingItems(vb);
    EXPECT_NO_THROW(newStream->public_processItems(items));
}

TEST_P(SingleThreadedActiveStreamTest,
       MB_53100_RegisterCursorForFixLengthStream) {
    auto& vb = *store->getVBucket(vbid);
    auto& ckptMgr = *vb.checkpointManager;

    // Fill the current open checkpoint with meta items
    setVBucketState(
            vbid,
            vbucket_state_active,
            {{"topology", nlohmann::json::array({{"active", "replica"}})}});
    setVBucketState(
            vbid,
            vbucket_state_active,
            {{"topology", nlohmann::json::array({{"active", "replica2"}})}});

    // Create a checkpoint, so we have a checkpoint with only meta items
    // e.g. id:1 [ e:1, cs:1, vbs:1, vbs:1, ce:1]
    ckptMgr.createNewCheckpoint();
    ASSERT_EQ(2, ckptMgr.getNumCheckpoints());

    // Then write two items to the new checkpoint so we have items that an
    // active stream can read
    store_item(vbid, makeStoredDocKey("keyA"), "value");
    store_item(vbid, makeStoredDocKey("keyB"), "value");
    ASSERT_EQ(2, vb.getHighSeqno());

    stream.reset();
    ASSERT_FALSE(stream);

    // Now create a stream from seqno 1 -> 2. Effectively asking
    // to just steam seqno:2. Streaming from seqno:1 will cause us to register a
    // cursor at seqno:1, this is important as we should register the cursor at
    // the mutation for keyA that makes seqno:1 visible and not at any of the
    // meta items that have their seqno set to 1 e.g. the set vbucket states.
    producer->createCheckpointProcessorTask();
    uint64_t rollbackSeqno = -1;
    ASSERT_EQ(cb::engine_errc::success,
              producer->streamRequest(0,
                                      2,
                                      vb.getId(),
                                      1,
                                      2,
                                      vb.failovers->getLatestUUID(),
                                      1,
                                      1,
                                      &rollbackSeqno,
                                      mock_dcp_add_failover_log,
                                      std::nullopt));

    MockDcpMessageProducers producers;
    notifyAndRunToCheckpoint(*producer, producers);
    // The stream should return snapshot: 1 -> 2, with keyB and then an end
    // stream
    EXPECT_EQ(cb::engine_errc::success,
              producer->stepAndExpect(
                      producers, cb::mcbp::ClientOpcode::DcpSnapshotMarker));
    EXPECT_EQ(1, producers.last_snap_start_seqno);
    EXPECT_EQ(2, producers.last_snap_end_seqno);

    EXPECT_EQ(cb::engine_errc::success,
              producer->stepAndExpect(producers,
                                      cb::mcbp::ClientOpcode::DcpMutation));
    EXPECT_EQ(2, producers.last_byseqno);
    EXPECT_EQ("keyB", producers.last_key);

    EXPECT_EQ(cb::engine_errc::success,
              producer->stepAndExpect(producers,
                                      cb::mcbp::ClientOpcode::DcpStreamEnd));
    EXPECT_EQ(cb::mcbp::DcpStreamEndStatus::Ok, producers.last_end_status);
}

/*
 * MB-31410: In this test I simulate a DcpConsumer that receives messages
 * while previous messages have been buffered. This simulates the system
 * when Replication Throttling triggers.
 * The purpose is to check that the Consumer can /never/ process new incoming
 * messages /before/ the DcpConsumerTask processes buffered messages.
 * Note that, while I implement this test by using out-of-order mutations, the
 * test covers a generic scenario where we try to process any kind of
 * out-of-order messages (e.g., mutations and snapshot-markers).
 */
TEST_P(SingleThreadedPassiveStreamTest, MB31410) {
    const std::string value(1024 * 1024, 'x');
    const uint64_t snapStart = 1;
    const uint64_t snapEnd = 100;
    // Run with 4% replication throttle (see commit for this test)
    auto& config = engine->getConfiguration();
    config.setMutationMemRatio(0.04);

    // The consumer receives the snapshot-marker
    uint32_t opaque = 0;
    SnapshotMarker snapshotMarker(opaque,
                                  vbid,
                                  snapStart,
                                  snapEnd,
                                  dcp_marker_flag_t::MARKER_FLAG_MEMORY,
                                  {} /*HCS*/,
                                  {} /*maxVisibleSeqno*/,
                                  {}, // timestamp
                                  {});
    stream->processMarker(&snapshotMarker);

    // The consumer receives mutations.
    // Here I want to create the scenario where we have hit the replication
    // threshold.
    size_t seqno = snapStart;
    for (; seqno <= snapEnd; seqno++) {
        auto ret = stream->messageReceived(
                makeMutationConsumerMessage(seqno, vbid, value, opaque));

        // We get cb::engine_errc::temporary_failure when we hit the replication
        // threshold. When it happens, we buffer the mutation for deferred
        // processing in the DcpConsumerTask.
        if (ret == cb::engine_errc::temporary_failure) {
            auto& epStats = engine->getEpStats();

            ASSERT_GT(epStats.getEstimatedTotalMemoryUsed(),
                      epStats.getMaxDataSize() * config.getMutationMemRatio());
            ASSERT_EQ(1, stream->getNumBufferItems());
            auto& bufferedMessages = stream->getBufferMessages();
            auto& [dcpResponse, size] = bufferedMessages.at(0);
            ASSERT_EQ(seqno,
                      *dynamic_cast<MutationResponse&>(*dcpResponse)
                               .getBySeqno());

            // Simulate that we have recovered from OOM.
            // We need this for processing other items in the next steps.
            epStats.setMaxDataSize(epStats.getMaxDataSize() * 2);
            ASSERT_LT(epStats.getEstimatedTotalMemoryUsed(),
                      epStats.getMaxDataSize() * config.getMutationMemRatio());

            break;
        } else {
            ASSERT_EQ(cb::engine_errc::success, ret);
        }
    }

    // At this point 'seqno' has been buffered. So in the following:
    //     - I start frontEndThread where I try to process 'seqno + 1'
    //     - I simulate the DcpConsumerTask in this_thread by calling
    //         PassiveStream::processBufferedMessages
    ThreadGate tg(2);

    // Used to simulate the scenario where frontEndThread executes while the
    // DcpConsumerTask is draining the message buffer.
    struct {
        std::mutex m;
        std::condition_variable cv;
        bool frontEndDone = false;
    } sync;

    auto nextFrontEndSeqno = seqno + 1;
    auto frontEndTask =
            [this, nextFrontEndSeqno, &value, opaque, &tg, &sync]() {
                tg.threadUp();
                // If the following check fails it is enough to assert that the
                // test has failed. But, I use EXPECT rather than ASSERT
                // because, in the case of failure, I want to trigger also the
                // ASSERT_NO_THROW below.
                EXPECT_EQ(cb::engine_errc::temporary_failure,
                          stream->messageReceived(makeMutationConsumerMessage(
                                  nextFrontEndSeqno, vbid, value, opaque)));
                // I cannot check the status of the buffer here because we have
                // released buffer.bufMutex and the DcpConsumerTask has started
                // draining. That would give TSan errors on CV. I do the check
                // in the DcpConsumerTask (below).

                // Unblock DcpConsumerTask
                {
                    std::lock_guard<std::mutex> lg(sync.m);
                    sync.frontEndDone = true;
                }
                sync.cv.notify_one();
            };
    // I need to run start frontEndThread before this_thread calls
    // PassiveStream::processBufferedMessages. That's because this_thread
    // would block forever in tg.threadUp() otherwise.
    std::thread frontEndThread(frontEndTask);

    // When this_thread goes to sleep in the hook function, frontEndThread
    // executes and tries to process the new incoming message.
    // If frontEndThread succeeds, then it means that we have processed new
    // messages /before/ the buffered ones.
    // In the specific case (where we are processing out-of-order mutations
    // and the new incoming message in frontEndThread is 'seqno + 1') it means
    // that we are trying to break the seqno-invariant.
    // When this_thread resumes its execution, it will process the mutations
    // previously buffered. So, if frontEndThread has got
    // cb::engine_errc::success above, then this_thread will throw an exception
    // (Monotonic<x> invariant failed).
    std::set<int64_t> processedBufferSeqnos;
    bool isFirstRun = true;
    std::function<void()> hook =
            [this, &tg, &isFirstRun, nextFrontEndSeqno, &sync]() {
                // If the test succeeds (i.e., the frontEndTask above sees
                // cb::engine_errc::temporary_failure) we will have 2 buffered
                // messages, so we will execute here twice. Calling tg.threadUp
                // again would lead to deadlock.
                if (!tg.isComplete()) {
                    tg.threadUp();
                }

                // Let the frontEndThread complete its execution.
                //
                // Note: There are many logic checks in this test that aim to
                //     both:
                //     1) ensuring that the test is valid
                //     2) ensuring that our logic works properly
                //     The problem is: if the test fails, then we are sure that
                //     our logic is broken; but, if the test doesn't fail we can
                //     assert that our logic is safe only if the test is valid.
                //     We may have a false negative otherwise.
                //     This test is valid only if frontEndThread has completed
                //     its execution at this point. Even if the logic checks
                //     seems enough to ensure that, the test is complex and I
                //     may have forgot something. Also, we are back-porting
                //     this patch to versions where logic conditions differ.
                //     So, here I enforce a strong sync-condition so that we are
                //     always sure that frontEndThread has completed before
                //     we proceed.
                {
                    std::unique_lock<std::mutex> ul(sync.m);
                    sync.cv.wait(ul, [&sync] { return sync.frontEndDone; });
                }

                // Check the status of the buffer before draining. Here the
                // state must be the one left by the frontEndThread. Note that
                // we have released buffer.bufMutex here. But, accessing the
                // buffer is safe as:
                // - test is designed so that we must have buffered 2 items
                // - no further front-end message will be processed/buffered
                //     at this point
                // - only this thread can remove messages from the buffer
                if (isFirstRun) {
                    auto numBufferedItems = stream->getNumBufferItems();
                    // Again, avoid that we fail with ASSERT_EQ or
                    // std::out_of_range so that this_thread proceeds and
                    // throws.
                    EXPECT_EQ(2, numBufferedItems);
                    if (numBufferedItems == 2) {
                        auto& bufferedMessages = stream->getBufferMessages();
                        auto& dcpResponse0 = bufferedMessages.at(0);
                        EXPECT_EQ(nullptr, dcpResponse0.first);
                        auto& dcpResponse1 = bufferedMessages.at(1);
                        EXPECT_EQ(nextFrontEndSeqno,
                                  *dynamic_cast<MutationResponse&>(
                                           *dcpResponse1.first)
                                           .getBySeqno());
                    }

                    isFirstRun = false;
                }
            };
    stream->setProcessBufferedMessages_postFront_Hook(hook);

    // If the seqno-invariant is broken, the next call throws:
    //     C++ exception with description "Monotonic<x> invariant failed:
    //     new value (<seqno>) breaks invariant on current value
    //     (<nextFrontEndSeqno>)" thrown in the test body.
    uint32_t bytesProcessed{0};
    ASSERT_NO_THROW(EXPECT_EQ(all_processed,
                              stream->processBufferedMessages(
                                      bytesProcessed, 100 /*batchSize*/)));
    EXPECT_GT(bytesProcessed, 0);

    frontEndThread.join();

    // Explicitly verify the order of mutations in the CheckpointManager.
    auto vb = store->getVBuckets().getBucket(vbid);
    auto* ckptMgr =
            static_cast<MockCheckpointManager*>(vb->checkpointManager.get());
    ASSERT_TRUE(ckptMgr);
    std::vector<queued_item> items;
    ckptMgr->getNextItemsForPersistence(items);
    // Expect two checkpoints one empty initial checkpoint which was closed due
    // to the snapshot being received and the open checkpoint
    EXPECT_EQ(1, ckptMgr->getNumCheckpoints());
    EXPECT_EQ(nextFrontEndSeqno, items.back()->getBySeqno());
    uint64_t prevSeqno = 0;
    for (auto& item : items) {
        if (item->isCheckPointMetaItem()) {
            continue;
        }
        ASSERT_EQ(queue_op::mutation, item->getOperation());
        EXPECT_GT(item->getBySeqno(), prevSeqno);
        prevSeqno = item->getBySeqno();
    }
}

// Main test code for MB-33773, see TEST_F for details of each mode.
// The test generally forces the consumer to buffer mutations and then
// interleaves various operations using ProcessBufferedMessages_postFront_Hook
void SingleThreadedPassiveStreamTest::mb_33773(
        SingleThreadedPassiveStreamTest::mb_33773Mode mode) {
    uint32_t opaque = 1;

    const uint64_t snapStart = 1;
    const uint64_t snapEnd = 100;

    // The consumer receives the snapshot-marker
    consumer->snapshotMarker(opaque,
                             vbid,
                             snapStart,
                             snapEnd,
                             dcp_marker_flag_t::MARKER_FLAG_MEMORY,
                             {} /*HCS*/,
                             {} /*maxVisibleSeqno*/);

    // This code is tricking the replication throttle into returning pause so
    // that the mutation's are buffered.
    auto& config = engine->getConfiguration();
    config.setMutationMemRatio(0.0);
    auto& stats = engine->getEpStats();
    const size_t originalQuota = stats.getMaxDataSize();
    size_t expectedFlowControlBytes =
            SnapshotMarkerResponse::baseMsgBytes +
            sizeof(cb::mcbp::request::DcpSnapshotMarkerV1Payload);
    stats.setMaxDataSize(1);
    ASSERT_EQ(ReplicationThrottle::Status::Pause,
              engine->getReplicationThrottle().getStatus());

    // Push mutations
    EXPECT_EQ(0, stream->getNumBufferItems());
    for (size_t seqno = snapStart; seqno < snapEnd; seqno++) {
        auto key = makeStoredDocKey("k" + std::to_string(seqno));
        EXPECT_EQ(cb::engine_errc::success,
                  consumer->mutation(opaque,
                                     key,
                                     {},
                                     0,
                                     0,
                                     1,
                                     vbid,
                                     0,
                                     seqno,
                                     0,
                                     0,
                                     0,
                                     {},
                                     0));
        expectedFlowControlBytes +=
                MutationResponse::mutationBaseMsgBytes + key.size();
    }
    // and check they were buffered.
    ASSERT_EQ(snapEnd - snapStart, stream->getNumBufferItems());
    // Unblock consumer
    config.setMutationMemRatio(0.99);
    stats.setMaxDataSize(originalQuota);

    // We expect flowcontrol bytes to increase when the buffered items are
    // discarded.
    auto bytes = consumer->getFlowControl().getFreedBytes();
    auto backoffs = consumer->getNumBackoffs();
    size_t flowControlBytesFreed = 0; // this is used for one test only
    switch (mode) {
    case mb_33773Mode::closeStreamOnTask: {
        // Create and set a hook that will call setDead, the hook executes
        // just after an item has been taken from the buffer
        std::function<void()> hook = [this]() {
            consumer->closeStreamDueToVbStateChange(vbid, vbucket_state_active);
        };
        stream->setProcessBufferedMessages_postFront_Hook(hook);
        break;
    }
    case mb_33773Mode::closeStreamBeforeTask:
        consumer->closeStreamDueToVbStateChange(vbid, vbucket_state_active);
        break;
    case mb_33773Mode::noMemory: {
        // Fudge memory again so the task has to re-buffer the messages
        std::function<void()> hook = [this]() {
            engine->getEpStats().setMaxDataSize(1);
        };
        stream->setProcessBufferedMessages_postFront_Hook(hook);
        break;
    }
    case mb_33773Mode::noMemoryAndClosed: {
        // This hook will force quota to 1 so the processing fails.
        // But also closes the stream so that the messages queue is emptied.
        // We are testing that the item we've moved out of the queue is still
        // accounted in flow-control
        std::function<void()> hook = [this, &flowControlBytesFreed]() {
            engine->getEpStats().setMaxDataSize(1);
            consumer->closeStreamDueToVbStateChange(vbid, vbucket_state_active);
            // Capture flow control freed bytes which should now include all
            // buffered messages, except one (which was moved)
            flowControlBytesFreed = consumer->getFlowControl().getFreedBytes();
        };
        stream->setProcessBufferedMessages_postFront_Hook(hook);
        break;
    }
    case mb_33773Mode::streamEndMessage: {
        consumer->streamEnd(
                1, vbid, cb::mcbp::DcpStreamEndStatus::StateChanged);
        expectedFlowControlBytes += StreamEndResponse::baseMsgBytes;
    }
    }

    // Run the NonIO task. Without any fix (and in the interleaved test) the
    // task will grab a reference to an object which will be freed as a side
    // affect of calling closeStream. Crash/ASAN failure will occur.
    auto& nonIo = *task_executor->getLpTaskQ()[NONIO_TASK_IDX];
    runNextTask(nonIo);

    switch (mode) {
    case mb_33773Mode::closeStreamOnTask:
    case mb_33773Mode::closeStreamBeforeTask:
    case mb_33773Mode::streamEndMessage:
        // Expect that after running the task, which closed the stream via the
        // hook flow control freed increased to reflect the buffered items which
        // were discarded,
        EXPECT_GT(consumer->getFlowControl().getFreedBytes(), bytes);
        // All pushed items will have been 'acked'
        EXPECT_EQ(expectedFlowControlBytes,
                  consumer->getFlowControl().getFreedBytes());
        return;
    case mb_33773Mode::noMemory: {
        std::function<void()> hook = [] {};
        stream->setProcessBufferedMessages_postFront_Hook(hook);
        // fall through to next case
    }
    case mb_33773Mode::noMemoryAndClosed: {
        // Undo memory fudge for the rest of the test
        engine->getEpStats().setMaxDataSize(originalQuota);
        break;
    }
    }

    // NOTE: Only the noMemory test runs from here

    // backoffs should of increased
    EXPECT_GT(consumer->getNumBackoffs(), backoffs);

    if (mode == mb_33773Mode::noMemoryAndClosed) {
        // Check the hook updated this counter
        EXPECT_NE(0, flowControlBytesFreed);
        // And check that consumer flow control is even bigger now
        EXPECT_GT(consumer->getFlowControl().getFreedBytes(),
                  flowControlBytesFreed);
        // All pushed items will have been 'acked'
        EXPECT_EQ(expectedFlowControlBytes,
                  consumer->getFlowControl().getFreedBytes());
    } else {
        // The items are still buffered
        EXPECT_EQ(snapEnd - snapStart, stream->getNumBufferItems());
        // Run task again, it should of re-scheduled itself
        runNextTask(nonIo);
        // and all items now gone
        EXPECT_EQ(0, stream->getNumBufferItems());
    }
}

// MB-35061 - Check that closing a stream and opening a new one does not leave
// multiple entries for the same consumer in vbConns for a particular vb.
TEST_P(SingleThreadedPassiveStreamTest,
       ConsumerRemovedFromVBConnsWhenStreamReplaced) {
    auto& connMap = static_cast<MockDcpConnMap&>(engine->getDcpConnMap());
    std::string streamName = "test_consumer";
    // consumer and stream created in SetUp
    ASSERT_TRUE(connMap.doesVbConnExist(vbid, streamName));

    // close stream
    EXPECT_EQ(cb::engine_errc::success, consumer->closeStream(0, vbid));

    EXPECT_TRUE(connMap.doesVbConnExist(vbid, streamName));

    // add new stream
    uint32_t opaque = 999;
    ASSERT_EQ(cb::engine_errc::success,
              consumer->addStream(opaque /*opaque*/, vbid, 0 /*flags*/));
    stream = static_cast<MockPassiveStream*>(
            (consumer->getVbucketStream(vbid)).get());

    ASSERT_TRUE(stream);
    EXPECT_TRUE(connMap.doesVbConnExist(vbid, streamName));

    // end the second stream
    EXPECT_EQ(cb::engine_errc::success,
              consumer->streamEnd(stream->getOpaque(),
                                  vbid,
                                  cb::mcbp::DcpStreamEndStatus::Ok));

    // expect the consumer is no longer in vbconns
    EXPECT_FALSE(connMap.doesVbConnExist(vbid, streamName));

    // re-add stream for teardown to close
    ASSERT_EQ(cb::engine_errc::success,
              consumer->addStream(opaque /*opaque*/, vbid, 0 /*flags*/));
}

// Do mb33773 with the close stream interleaved into the processBufferedMessages
// This is more reflective of the actual MB as this case would result in a fault
TEST_P(SingleThreadedPassiveStreamTest, MB_33773_interleaved) {
    mb_33773(mb_33773Mode::closeStreamOnTask);
}

// Do mb33773 with the close stream before processBufferedMessages. This is
// checking that flow-control is updated with the fix in place
TEST_P(SingleThreadedPassiveStreamTest, MB_33773) {
    mb_33773(mb_33773Mode::closeStreamBeforeTask);
}

// Test more of the changes in mb33773, this mode makes the processing fail
// because there's not enough memory, this makes us exercise the code that swaps
// a reponse back into the deque
TEST_P(SingleThreadedPassiveStreamTest, MB_33773_oom) {
    mb_33773(mb_33773Mode::noMemory);
}

// Test more of the changes in mb33773, this mode makes the processing fail
// because there's not enough memory, this makes us exercise the code that swaps
// a reponse back into the deque
TEST_P(SingleThreadedPassiveStreamTest, MB_33773_oom_close) {
    mb_33773(mb_33773Mode::noMemoryAndClosed);
}

// Push a streamEnd whilst messages are buffered
TEST_P(SingleThreadedPassiveStreamTest, MB_33773_stream_end) {
    mb_33773(mb_33773Mode::streamEndMessage);
}

// This test covers a "race" where the streamEnd code would use the return value
// from removeStream - which was a nullptr. This test simulates that race by
// injecting a closeStream into the streamDead path.
TEST_P(SingleThreadedPassiveStreamTest, MB_56675) {
    // Create a hook which will remove the stream during the steamEnd code.
    // With MB-56675 this leads to a crash because the streamEnd code would
    // assume removeStream returns a valid stream.
    std::function<void()> hook = [this]() {
        consumer->closeStreamDueToVbStateChange(vbid, vbucket_state_active);
    };
    stream->setStreamDeadHook(hook);
    consumer->streamEnd(1, vbid, cb::mcbp::DcpStreamEndStatus::StateChanged);
    EXPECT_EQ(StreamEndResponse::baseMsgBytes,
              consumer->getFlowControl().getFreedBytes());
}

void SingleThreadedPassiveStreamTest::
        testInitialDiskSnapshotFlagClearedOnTransitionToActive(
                vbucket_state_t initialState) {
    // Test that a vbucket changing state to active clears the initial disk
    // snapshot flag
    setVBucketStateAndRunPersistTask(vbid, initialState);

    // receive snapshot
    SnapshotMarker marker(0 /*opaque*/,
                          vbid,
                          1 /*snapStart*/,
                          100 /*snapEnd*/,
                          dcp_marker_flag_t::MARKER_FLAG_DISK | MARKER_FLAG_CHK,
                          0 /*HCS*/,
                          {} /*maxVisibleSeqno*/,
                          {}, // timestamp
                          {} /*streamId*/);

    stream->processMarker(&marker);

    auto vb = engine->getVBucket(vbid);
    ASSERT_TRUE(vb->isReceivingInitialDiskSnapshot());
    ASSERT_TRUE(stream->isActive());

    // set stream to dead - modelling stream being unexpectedly "disconnected"
    stream->setDead(cb::mcbp::DcpStreamEndStatus::Disconnected);
    ASSERT_FALSE(stream->isActive());

    // flag not cleared yet, the replica might reconnect to the active, don't
    // want to momentarily clear the flag
    EXPECT_TRUE(vb->isReceivingInitialDiskSnapshot());

    // change state
    setVBucketState(vbid, vbucket_state_active);
    flushVBucketToDiskIfPersistent(vbid, 0);

    // check that the initial disk snapshot flag was cleared
    EXPECT_FALSE(vb->isReceivingInitialDiskSnapshot());
}

TEST_P(SingleThreadedPassiveStreamTest,
       InitialDiskSnapshotFlagClearedOnStateTransition_Pending) {
    testInitialDiskSnapshotFlagClearedOnTransitionToActive(
            vbucket_state_pending);
}

TEST_P(SingleThreadedPassiveStreamTest,
       InitialDiskSnapshotFlagClearedOnStateTransition_Replica) {
    testInitialDiskSnapshotFlagClearedOnTransitionToActive(
            vbucket_state_replica);
}

/**
 * Note: this test does not cover any issue, it just shows what happens at
 * Replica if the Active misses to set the MARKER_FLAG_CHK in SnapshotMarker.
 */
TEST_P(SingleThreadedPassiveStreamTest, ReplicaNeverMergesDiskSnapshot) {
    auto vb = engine->getVBucket(vbid);
    ASSERT_TRUE(vb);
    auto& ckptMgr = static_cast<MockCheckpointManager&>(*vb->checkpointManager);
    ckptMgr.clear(0 /*seqno*/);
    ASSERT_EQ(1, ckptMgr.getNumCheckpoints());
    ASSERT_EQ(CheckpointType::Memory, ckptMgr.getOpenCheckpointType());

    const uint32_t opaque = 0;
    const auto receiveSnapshot =
            [this, opaque, &ckptMgr](
                    uint64_t snapStart,
                    uint64_t snapEnd,
                    uint32_t flags,
                    size_t expectedNumCheckpoint,
                    CheckpointType expectedOpenCkptType) -> void {
        cb::mcbp::DcpStreamId streamId{};
        SnapshotMarker marker(opaque,
                              vbid,
                              snapStart,
                              snapEnd,
                              flags,
                              0 /*HCS*/,
                              {} /*maxVisibleSeqno*/,
                              {}, // timestamp
                              streamId);
        stream->processMarker(&marker);

        auto item = makeCommittedItem(makeStoredDocKey("key"), "value");
        item->setBySeqno(snapStart);

        EXPECT_EQ(cb::engine_errc::success,
                  stream->messageReceived(
                          std::make_unique<MutationConsumerMessage>(
                                  std::move(item),
                                  opaque,
                                  IncludeValue::Yes,
                                  IncludeXattrs::Yes,
                                  IncludeDeleteTime::No,
                                  IncludeDeletedUserXattrs::Yes,
                                  DocKeyEncodesCollectionId::No,
                                  nullptr /*ext-metadata*/,
                                  streamId)));

        EXPECT_EQ(expectedNumCheckpoint, ckptMgr.getNumCheckpoints());
        EXPECT_EQ(expectedOpenCkptType, ckptMgr.getOpenCheckpointType());
    };
    auto initalNumberOfCheckpoints = vb->checkpointManager->getNumCheckpoints();
    {
        SCOPED_TRACE("");
        receiveSnapshot(1 /*snapStart*/,
                        1 /*snapEnd*/,
                        dcp_marker_flag_t::MARKER_FLAG_MEMORY | MARKER_FLAG_CHK,
                        initalNumberOfCheckpoints + 1 /*expectedNumCheckpoint*/,
                        CheckpointType::Memory /*expectedOpenCkptType*/);
    }

    // Merged with the previous snapshot
    {
        SCOPED_TRACE("");
        receiveSnapshot(2 /*snapStart*/,
                        2 /*snapEnd*/,
                        dcp_marker_flag_t::MARKER_FLAG_MEMORY,
                        initalNumberOfCheckpoints + 1 /*expectedNumCheckpoint*/,
                        CheckpointType::Memory /*expectedOpenCkptType*/);
    }

    // Disk + we miss the MARKER_FLAG_CHK, still not merged
    {
        SCOPED_TRACE("");
        receiveSnapshot(3 /*snapStart*/,
                        3 /*snapEnd*/,
                        dcp_marker_flag_t::MARKER_FLAG_DISK,
                        initalNumberOfCheckpoints + 2 /*expectedNumCheckpoint*/,
                        CheckpointType::Disk /*expectedOpenCkptType*/);
    }

    {
        SCOPED_TRACE("");
        receiveSnapshot(4 /*snapStart*/,
                        4 /*snapEnd*/,
                        dcp_marker_flag_t::MARKER_FLAG_DISK | MARKER_FLAG_CHK,
                        initalNumberOfCheckpoints + 3 /*expectedNumCheckpoint*/,
                        CheckpointType::Disk /*expectedOpenCkptType*/);
    }

    // From Disk to Disk + we miss the MARKER_FLAG_CHK, still not merged
    {
        SCOPED_TRACE("");
        receiveSnapshot(5 /*snapStart*/,
                        5 /*snapEnd*/,
                        dcp_marker_flag_t::MARKER_FLAG_DISK,
                        initalNumberOfCheckpoints + 4 /*expectedNumCheckpoint*/,
                        CheckpointType::Disk /*expectedOpenCkptType*/);
    }

    // Memory snap but previous snap is Disk -> no merge
    {
        SCOPED_TRACE("");
        receiveSnapshot(6 /*snapStart*/,
                        6 /*snapEnd*/,
                        dcp_marker_flag_t::MARKER_FLAG_MEMORY,
                        initalNumberOfCheckpoints + 5 /*expectedNumCheckpoint*/,
                        CheckpointType::Memory /*expectedOpenCkptType*/);
    }

    {
        SCOPED_TRACE("");
        receiveSnapshot(7 /*snapStart*/,
                        7 /*snapEnd*/,
                        dcp_marker_flag_t::MARKER_FLAG_MEMORY | MARKER_FLAG_CHK,
                        initalNumberOfCheckpoints + 6 /*expectedNumCheckpoint*/,
                        CheckpointType::Memory /*expectedOpenCkptType*/);
    }
}

void SingleThreadedPassiveStreamTest::testConsumerRejectsBodyInDeletion(
        const std::optional<cb::durability::Requirements>& durReqs) {
    auto& connMap = static_cast<MockDcpConnMap&>(engine->getDcpConnMap());
    connMap.addConn(cookie, consumer);
    ASSERT_TRUE(consumer->isAllowSanitizeValueInDeletion());
    engine->getConfiguration().setAllowSanitizeValueInDeletion(false);
    ASSERT_FALSE(consumer->isAllowSanitizeValueInDeletion());

    consumer->public_setIncludeDeletedUserXattrs(IncludeDeletedUserXattrs::Yes);

    // Send deletion in a single seqno snapshot
    EXPECT_EQ(cb::engine_errc::success,
              consumer->snapshotMarker(1 /*opaque*/,
                                       vbid,
                                       1 /*startSeqno*/,
                                       1 /*endSeqno*/,
                                       MARKER_FLAG_CHK,
                                       {} /*HCS*/,
                                       {} /*maxVisibleSeqno*/));

    const auto verifyDCPFailure =
            [this, &durReqs](const cb::const_byte_buffer& value,
                             protocol_binary_datatype_t datatype) -> void {
        const uint32_t opaque = 1;
        int64_t bySeqno = 1;
        if (durReqs) {
            EXPECT_EQ(cb::engine_errc::invalid_arguments,
                      consumer->prepare(opaque,
                                        {"key", DocKeyEncodesCollectionId::No},
                                        value,
                                        0 /*priv_bytes*/,
                                        datatype,
                                        0 /*cas*/,
                                        vbid,
                                        0 /*flags*/,
                                        bySeqno,
                                        0 /*revSeqno*/,
                                        0 /*exp*/,
                                        0 /*lockTime*/,
                                        0 /*nru*/,
                                        DocumentState::Deleted,
                                        durReqs->getLevel()));
        } else {
            EXPECT_EQ(cb::engine_errc::invalid_arguments,
                      consumer->deletion(opaque,
                                         {"key", DocKeyEncodesCollectionId::No},
                                         value,
                                         0 /*priv_bytes*/,
                                         datatype,
                                         0 /*cas*/,
                                         vbid,
                                         bySeqno,
                                         0 /*revSeqno*/,
                                         {} /*meta*/));
        }
    };

    // Build up a value with just raw body and verify DCP failure
    const std::string body = "body";
    cb::const_byte_buffer value{reinterpret_cast<const uint8_t*>(body.data()),
                                body.size()};
    {
        SCOPED_TRACE("");
        verifyDCPFailure(value, PROTOCOL_BINARY_RAW_BYTES);
    }

    // Verify the same for body + xattrs
    const auto xattrValue = createXattrValue(body);
    value = {reinterpret_cast<const uint8_t*>(xattrValue.data()),
             xattrValue.size()};
    {
        SCOPED_TRACE("");
        verifyDCPFailure(
                value,
                PROTOCOL_BINARY_RAW_BYTES | PROTOCOL_BINARY_DATATYPE_XATTR);
    }

    connMap.removeConn(cookie);
}

TEST_P(SingleThreadedPassiveStreamTest, ConsumerRejectsBodyInDeletion) {
    testConsumerRejectsBodyInDeletion({});
}

TEST_P(SingleThreadedPassiveStreamTest, ConsumerRejectsBodyInSyncDeletion) {
    testConsumerRejectsBodyInDeletion(cb::durability::Requirements());
}

void SingleThreadedPassiveStreamTest::testConsumerSanitizesBodyInDeletion(
        const std::optional<cb::durability::Requirements>& durReqs) {
    ASSERT_TRUE(consumer->isAllowSanitizeValueInDeletion());
    consumer->public_setIncludeDeletedUserXattrs(IncludeDeletedUserXattrs::Yes);

    auto& vb = *store->getVBucket(vbid);
    ASSERT_EQ(0, vb.getHighSeqno());

    // If using durability, we'll send a second snapshot (as prepare's and
    // commits of the same key can't be in the same checkpoint) so just set this
    // snapshot's range for the prepare
    const uint64_t initialEndSeqno = durReqs ? 1 : 10;
    EXPECT_EQ(cb::engine_errc::success,
              consumer->snapshotMarker(1 /*opaque*/,
                                       vbid,
                                       1 /*startSeqno*/,
                                       initialEndSeqno,
                                       MARKER_FLAG_CHK,
                                       {} /*HCS*/,
                                       {} /*maxVisibleSeqno*/));

    const auto key = makeStoredDocKey("key");
    const auto verifyDCPSuccess = [this, &key, &durReqs](
                                          const cb::const_byte_buffer& value,
                                          protocol_binary_datatype_t datatype,
                                          int64_t bySeqno) -> void {
        const uint32_t opaque = 1;
        if (durReqs) {
            EXPECT_EQ(cb::engine_errc::success,
                      consumer->prepare(opaque,
                                        key,
                                        value,
                                        0 /*priv_bytes*/,
                                        datatype,
                                        0 /*cas*/,
                                        vbid,
                                        0 /*flags*/,
                                        bySeqno,
                                        0 /*revSeqno*/,
                                        0 /*exp*/,
                                        0 /*lockTime*/,
                                        0 /*nru*/,
                                        DocumentState::Deleted,
                                        durReqs->getLevel()));
        } else {
            EXPECT_EQ(cb::engine_errc::success,
                      consumer->deletion(opaque,
                                         key,
                                         value,
                                         0 /*priv_bytes*/,
                                         datatype,
                                         0 /*cas*/,
                                         vbid,
                                         bySeqno,
                                         0 /*revSeqno*/,
                                         {} /*meta*/));
        }
    };

    // Build up a value with just raw body and verify that DCP deletion succeeds
    // and the Body has been removed from the payload.
    const std::string body = "body";
    cb::const_byte_buffer value{reinterpret_cast<const uint8_t*>(body.data()),
                                body.size()};
    {
        SCOPED_TRACE("");
        verifyDCPSuccess(value, PROTOCOL_BINARY_RAW_BYTES, 1 /*bySeqno*/);
    }
    auto& ht = vb.ht;
    {
        auto res = ht.findForUpdate(key);
        const auto* sv = durReqs ? res.pending.getSV() : res.committed;
        EXPECT_TRUE(sv);
        EXPECT_EQ(1, sv->getBySeqno());
        if (durReqs) {
            EXPECT_EQ(0, sv->getValue()->valueSize());
        } else {
            // Note: Normal deletion with 0-size value goes through DelWithMeta
            // that sets the value to nullptr.
            EXPECT_FALSE(sv->getValue().get());
        }
    }

    int64_t nextSeqno = 2;
    if (durReqs) {
        // Need to commit the first prepare for queuing a new one in the next
        // steps.
        {
            folly::SharedMutex::ReadHolder rlh(vb.getStateLock());
            EXPECT_EQ(cb::engine_errc::success,
                      vb.commit(rlh, key, 1, {}, vb.lockCollections(key)));
        }
        // Replica doesn't like 2 prepares for the same key into the same
        // checkpoint.
        const int64_t newStartSeqno = initialEndSeqno + 2;
        EXPECT_EQ(cb::engine_errc::success,
                  consumer->snapshotMarker(1 /*opaque*/,
                                           vbid,
                                           newStartSeqno,
                                           newStartSeqno + 10 /*endSeqno*/,
                                           MARKER_FLAG_CHK,
                                           {} /*HCS*/,
                                           {} /*maxVisibleSeqno*/));
        nextSeqno = newStartSeqno;
    }

    // Verify the same for body + user-xattrs + sys-xattrs
    const auto xattrValue = createXattrValue(body);
    value = {reinterpret_cast<const uint8_t*>(xattrValue.data()),
             xattrValue.size()};
    {
        SCOPED_TRACE("");
        verifyDCPSuccess(
                value,
                PROTOCOL_BINARY_RAW_BYTES | PROTOCOL_BINARY_DATATYPE_XATTR,
                nextSeqno);
    }
    {
        auto res = ht.findForUpdate(key);
        const auto* sv = durReqs ? res.pending.getSV() : res.committed;
        EXPECT_TRUE(sv);
        EXPECT_EQ(nextSeqno, sv->getBySeqno());
        EXPECT_TRUE(sv->getValue().get());
        EXPECT_LT(sv->getValue()->valueSize(), xattrValue.size());

        // No body
        const auto finalValue =
                std::string_view(const_cast<char*>(sv->getValue()->getData()),
                                 sv->getValue()->valueSize());
        EXPECT_EQ(0, cb::xattr::get_body_size(sv->getDatatype(), finalValue));

        // Must have user/sys xattrs (created at createXattrValue())
        const auto finalValueBuf =
                cb::char_buffer(const_cast<char*>(sv->getValue()->getData()),
                                sv->getValue()->valueSize());
        cb::xattr::Blob blob(finalValueBuf, false /*compressed*/);
        for (uint8_t i = 1; i <= 6; ++i) {
            EXPECT_FALSE(blob.get("ABCuser" + std::to_string(i)).empty());
        }
        EXPECT_FALSE(blob.get("meta").empty());
        EXPECT_FALSE(blob.get("_sync").empty());
    }
}

TEST_P(SingleThreadedPassiveStreamTest, ConsumerSanitizesBodyInDeletion) {
    testConsumerSanitizesBodyInDeletion({});
}

TEST_P(SingleThreadedPassiveStreamTest, ConsumerSanitizesBodyInSyncDeletion) {
    testConsumerSanitizesBodyInDeletion(cb::durability::Requirements());
}

void SingleThreadedPassiveStreamTest::testConsumerReceivesUserXattrsInDelete(
        bool sysXattrs,
        const std::optional<cb::durability::Requirements>& durReqs,
        bool compressed) {
    // UserXattrs in deletion are valid only for connections that enable it
    consumer->public_setIncludeDeletedUserXattrs(IncludeDeletedUserXattrs::Yes);

    // Send deletion in a single seqno snapshot
    const uint32_t opaque = 1;
    int64_t bySeqno = 1;
    EXPECT_EQ(cb::engine_errc::success,
              consumer->snapshotMarker(opaque,
                                       vbid,
                                       bySeqno,
                                       bySeqno,
                                       MARKER_FLAG_CHK,
                                       {} /*HCS*/,
                                       {} /*maxVisibleSeqno*/));

    // Build up a value composed of:
    // - no body
    // - some user-xattrs ("ABCUser[1..6]" + "meta")
    // - maybe the "_sync" sys-xattr
    auto value = createXattrValue("", sysXattrs, compressed);
    cb::const_byte_buffer valueBuf{
            reinterpret_cast<const uint8_t*>(value.data()), value.size()};
    auto datatype = PROTOCOL_BINARY_DATATYPE_XATTR;
    if (compressed) {
        datatype |= PROTOCOL_BINARY_DATATYPE_SNAPPY;
    }

    if (durReqs) {
        EXPECT_EQ(cb::engine_errc::success,
                  consumer->prepare(opaque,
                                    {"key", DocKeyEncodesCollectionId::No},
                                    valueBuf,
                                    0 /*priv_bytes*/,
                                    datatype,
                                    0 /*cas*/,
                                    vbid,
                                    0 /*flags*/,
                                    bySeqno,
                                    0 /*revSeqno*/,
                                    0 /*exp*/,
                                    0 /*lockTime*/,
                                    0 /*nru*/,
                                    DocumentState::Deleted,
                                    durReqs->getLevel()));
    } else {
        EXPECT_EQ(cb::engine_errc::success,
                  consumer->deletion(opaque,
                                     {"key", DocKeyEncodesCollectionId::No},
                                     valueBuf,
                                     0 /*priv_bytes*/,
                                     datatype,
                                     0 /*cas*/,
                                     vbid,
                                     bySeqno,
                                     0 /*revSeqno*/,
                                     {} /*meta*/));
    }

    auto& epBucket = dynamic_cast<EPBucket&>(*store);
    EXPECT_EQ(FlushResult(MoreAvailable::No, 1), epBucket.flushVBucket(vbid));

    // Check item persisted

    auto& kvstore = *store->getRWUnderlying(vbid);
    const auto isPrepare = durReqs.has_value();

    // Test expects the datatype to remain the same.
    // Provide the correct filter to read back the item compressed/uncompressed
    // to match how it was stored.
    auto filter = compressed ? ValueFilter::VALUES_COMPRESSED
                             : ValueFilter::VALUES_DECOMPRESSED;
    auto doc = kvstore.get(makeDiskDocKey("key", isPrepare), vbid, filter);
    EXPECT_EQ(cb::engine_errc::success, doc.getStatus());
    ASSERT_TRUE(doc.item);
    EXPECT_TRUE(doc.item->isDeleted());

    if (durReqs) {
        EXPECT_EQ(CommittedState::Pending, doc.item->getCommitted());
    } else {
        EXPECT_EQ(CommittedState::CommittedViaMutation,
                  doc.item->getCommitted());
    }

    ASSERT_EQ(datatype, doc.item->getDataType());
    const auto* data = doc.item->getData();
    const auto nBytes = doc.item->getNBytes();

    // Checkout on-disk value

    // No body
    ASSERT_EQ(0,
              cb::xattr::get_body_size(
                      datatype,
                      std::string_view(const_cast<char*>(data), nBytes)));

    // Must have user-xattrs
    cb::xattr::Blob blob(cb::char_buffer(const_cast<char*>(data), nBytes),
                         compressed);
    for (uint8_t i = 1; i <= 6; ++i) {
        EXPECT_FALSE(blob.get("ABCuser" + std::to_string(i)).empty());
    }
    EXPECT_FALSE(blob.get("meta").empty());

    if (sysXattrs) {
        EXPECT_FALSE(blob.get("_sync").empty());
    } else {
        EXPECT_TRUE(blob.get("_sync").empty());
    }
}

TEST_P(SingleThreadedPassiveStreamTest, ConsumerReceivesUserXattrsInDelete) {
    testConsumerReceivesUserXattrsInDelete(true, {});
}

TEST_P(SingleThreadedPassiveStreamTest,
       ConsumerReceivesUserXattrsInDelete_NoSysXattr) {
    testConsumerReceivesUserXattrsInDelete(false, {});
}

TEST_P(SingleThreadedPassiveStreamTest,
       ConsumerReceivesUserXattrsInSyncDelete) {
    testConsumerReceivesUserXattrsInDelete(true,
                                           cb::durability::Requirements());
}

TEST_P(SingleThreadedPassiveStreamTest,
       ConsumerReceivesUserXattrsInSyncDelete_NoSysXattr) {
    testConsumerReceivesUserXattrsInDelete(false,
                                           cb::durability::Requirements());
}

TEST_P(SingleThreadedPassiveStreamTest,
       ConsumerReceivesUserXattrsInDelete_Compressed) {
    testConsumerReceivesUserXattrsInDelete(true, {}, true);
}

TEST_P(SingleThreadedPassiveStreamTest,
       ConsumerReceivesUserXattrsInSyncDelete_Compressed) {
    testConsumerReceivesUserXattrsInDelete(
            true, cb::durability::Requirements(), true);
}

TEST_P(SingleThreadedPassiveStreamTest, ConsumerHandlesSeqnoAckResponse) {
    cb::mcbp::Response resp{};
    resp.setMagic(cb::mcbp::Magic::AltClientResponse);
    resp.setOpcode(cb::mcbp::ClientOpcode::DcpSeqnoAcknowledged);
    resp.setStatus(cb::mcbp::Status::NotMyVbucket);
    EXPECT_TRUE(consumer->handleResponse(resp));
}

TEST_P(SingleThreadedPassiveStreamTest, InvalidMarkerVisibleSnapEndThrows) {
    const uint64_t snapEnd = 10;
    const uint64_t visibleSnapEnd = snapEnd + 1;
    SnapshotMarker marker(0 /*opaque*/,
                          vbid,
                          1 /*snapStart*/,
                          snapEnd,
                          dcp_marker_flag_t::MARKER_FLAG_MEMORY,
                          0 /*HCS*/,
                          visibleSnapEnd,
                          {}, // timestamp
                          {} /*streamId*/);

    try {
        stream->processMarker(&marker);
    } catch (const std::logic_error& e) {
        const auto substring = "PassiveStream::processMarker: snapEnd:" +
                               std::to_string(snapEnd) + " < visibleSnapEnd:" +
                               std::to_string(visibleSnapEnd);
        EXPECT_THAT(e.what(), testing::HasSubstr(substring));
        return;
    }
    FAIL();
}

/**
 * Fixture for tests which start out as active and switch to replica to assert
 * we setup the PassiveStream correctly.
 */
class SingleThreadedActiveToPassiveStreamTest
    : public SingleThreadedPassiveStreamTest {
public:
    void SetUp() override {
        startAsReplica = false;
        SingleThreadedPassiveStreamTest::SetUp();
        setVBucketStateAndRunPersistTask(vbid, vbucket_state_active);
    }

    void TearDown() override {
        SingleThreadedPassiveStreamTest::TearDown();
    }

    std::unique_ptr<StreamRequest> startPassiveStream() {
        setupConsumer();
        setupPassiveStream();

        const auto& readyQ = stream->public_readyQ();
        EXPECT_EQ(1, readyQ.size());
        auto msg = stream->public_popFromReadyQ();
        EXPECT_TRUE(msg);
        EXPECT_EQ(DcpResponse::Event::StreamReq, msg->getEvent());

        // Cast the message pointer to the correct type.
        std::unique_ptr<StreamRequest> sr(
                dynamic_cast<StreamRequest*>(msg.get()));
        EXPECT_TRUE(sr);
        msg.release();

        stream->acceptStream(cb::mcbp::Status::Success, 0);
        EXPECT_TRUE(stream->isActive());

        return sr;
    }
};

/**
 * If the node changes to replica, and the last checkpoint only contains meta
 * items, check that the stream requests has startSeqno of the last mutation
 * (the current CheckpointManager::lastBySeqno).
 */
TEST_P(SingleThreadedActiveToPassiveStreamTest,
       ReplicaStreamRequestUsesLastMutationSeqno) {
    auto& vb = *store->getVBucket(vbid);
    auto& cm = *vb.checkpointManager;

    cm.registerCursorBySeqno("keep", 0, CheckpointCursor::Droppable::No)
            .takeCursor()
            .lock();

    store_item(vbid, makeStoredDocKey("item 1"), "value"); // seqno 1
    store_item(vbid, makeStoredDocKey("item 2"), "value"); // seqno 2
    flushVBucketToDiskIfPersistent(vbid, 2);

    // Flip back to replica, but make sure the set_vbucket_state is in its
    // own snapshot.
    cm.createNewCheckpoint();
    // The set_vbucket_state{replica} will have seqno 3.
    setVBucketStateAndRunPersistTask(vbid, vbucket_state_replica);

    const auto& list =
            CheckpointManagerTestIntrospector::public_getCheckpointList(cm);
    EXPECT_EQ(2, list.size());

    auto& first = list.front();
    EXPECT_EQ(0, first->getSnapshotStartSeqno());
    EXPECT_EQ(2, first->getSnapshotEndSeqno());

    auto& second = list.back();
    EXPECT_EQ(3, second->getSnapshotStartSeqno());
    EXPECT_EQ(3, second->getSnapshotEndSeqno());

    // The StreamRequest on the PassiveStream's readyQ has a snapshot startSeqno
    // lower than the last checkpoint snapshot startSeqno.
    auto streamReq = startPassiveStream();
    EXPECT_EQ(2, streamReq->getStartSeqno());
    EXPECT_EQ(2, streamReq->getSnapStartSeqno());
}

/**
 * Check that the first snapshot marker returned for a stream has startSnapSeqno
 * equal to the one specified in the stream request.
 */
TEST_P(SingleThreadedActiveStreamTest,
       FirstSnapshotHasRequestedStartSnapSeqno) {
    // Replace initial stream with one registered with DCP producer.
    setupProducer({}, true);

    auto& vb = *store->getVBucket(vbid);
    auto& cm = *vb.checkpointManager;
    // Prevent checkpoint destruction on ephemeral
    const auto keepCursor =
            cm.registerCursorBySeqno(
                      "cursor", 0, CheckpointCursor::Droppable::No)
                    .takeCursor()
                    .lock();

    store_item(vbid, makeStoredDocKey("item 1"), "value"); // seqno 1
    store_item(vbid, makeStoredDocKey("item 2"), "value"); // seqno 2
    cm.createNewCheckpoint();
    store_item(vbid, makeStoredDocKey("item 3"), "value"); // seqno 3
    store_item(vbid, makeStoredDocKey("item 4"), "value"); // seqno 4
    cm.createNewCheckpoint();

    stream = producer->mockActiveStreamRequest(
            0,
            /*opaque*/ 0,
            vb,
            /*st_seqno*/ 2,
            /*en_seqno*/ ~0,
            /*vb_uuid*/ vb.failovers->getFailoverLog().back().uuid,
            /*snap_start_seqno*/ 2,
            /*snap_end_seqno*/ 2);

    MockDcpMessageProducers producers;
    runCheckpointProcessor(*producer, producers);

    EXPECT_EQ(cb::engine_errc::success, producer->step(false, producers));

    EXPECT_EQ(cb::mcbp::ClientOpcode::DcpSnapshotMarker, producers.last_op);
    EXPECT_EQ(2, producers.last_snap_start_seqno);
    EXPECT_EQ(4, producers.last_snap_end_seqno);

    EXPECT_EQ(cb::engine_errc::success, producer->step(false, producers));
    EXPECT_EQ(cb::mcbp::ClientOpcode::DcpMutation, producers.last_op);
    EXPECT_EQ(3, producers.last_byseqno);
}

/**
 * processItems should skip meta-only checkpoints and they should never
 * be seen by the ActiveStream.
 *
 * In MB-57767, we saw a crash because while the meta-only checkpoint is ignored
 * for replication and no SnapshotMarker is sent, we updated the nextSnapStart
 * during processItems, resulting in invariant breaking once we moved on
 * from the meta-only checkpoint.
 */
TEST_P(SingleThreadedActiveStreamTest, MetaOnlyCheckpointsSkipped) {
    // Replace initial stream with one registered with DCP producer.
    setupProducer({}, true);

    auto& vb = *store->getVBucket(vbid);
    auto& cm = *vb.checkpointManager;

    store_item(vbid, makeStoredDocKey("item 1"), "value"); // seqno 1
    store_item(vbid, makeStoredDocKey("item 2"), "value"); // seqno 2

    cm.createNewCheckpoint();
    // CM: [1, 2]

    // Simulate set_vbucket_state{replica}.
    cm.queueSetVBState();
    // CM: [1, 2] [3, 3]

    // And a snapshot received from active.
    cm.createSnapshot(2, 3, {}, CheckpointType::Memory, 3);
    // CM: [1, 2] [3, 3] [2, ]

    // CM: [1, 2] [3, 3] [2, 3]
    store_item(vbid, makeStoredDocKey("item 3"), "value"); // seqno 3

    auto items = stream->getOutstandingItems(vb);
    // getOutstandingItems will return 3 ranges, including the
    // [3, 3] meta-only snapshot. processItems should ignore it, as it doesn't
    // need to be replicated over DCP.
    ASSERT_EQ(3, items.ranges.size());
    ASSERT_EQ(0, items.ranges[0].getStart());
    ASSERT_EQ(3, items.ranges[1].getStart());
    ASSERT_EQ(2, items.ranges[2].getStart());

    // Make sure we don't crash here, processing [2, 3] after [3, 3].
    EXPECT_NO_THROW(stream->public_processItems(items));

    auto& readyQ = stream->public_readyQ();
    EXPECT_EQ(5, readyQ.size());

    // Ready queue shouldn't have a snapshot marker for the meta-only checkpoint
    // (with the set_vbucket_state).
    EXPECT_EQ(DcpResponse::Event::SnapshotMarker, readyQ.front()->getEvent());
    readyQ.pop();
    EXPECT_EQ(DcpResponse::Event::Mutation, readyQ.front()->getEvent());
    readyQ.pop();
    EXPECT_EQ(DcpResponse::Event::Mutation, readyQ.front()->getEvent());
    readyQ.pop();
    EXPECT_EQ(DcpResponse::Event::SnapshotMarker, readyQ.front()->getEvent());
    readyQ.pop();
    EXPECT_EQ(DcpResponse::Event::Mutation, readyQ.front()->getEvent());
    readyQ.pop();
}

/**
 * @todo: Spotted invalid during the work for MB-51295.
 * The test expects that, before the related fix, it fails as some queued items
 * is removed from checkpoints during a small time window between cursor-drop
 * and cursor re-registering when backfill is setup. That item removal never
 * happens in the test though.
 *
 * Convert to eager checkpoint removal (if possible) and re-enable.
 */
TEST_P(SingleThreadedActiveStreamTest,
       DISABLED_CursorReregisteredBeforeBackfillAfterCursorDrop) {
    // MB-37150: test that, after cursor dropping, cursors are registered before
    // checking whether to backfill. This ensures that checkpoints cannot be
    // removed/expelled from _after_ determining the backfill range, but before
    // registering the cursor.
    auto& vb = *engine->getVBucket(vbid);
    auto& cm = *vb.checkpointManager;

    producer->createCheckpointProcessorTask();

    stream = producer->mockActiveStreamRequest(0,
                                               /*opaque*/ 0,
                                               vb,
                                               /*st_seqno*/ 0,
                                               /*en_seqno*/ ~0,
                                               /*vb_uuid*/ 0xabcd,
                                               /*snap_start_seqno*/ 0,
                                               /*snap_end_seqno*/ ~0);

    auto key1 = makeStoredDocKey("key1");
    auto key2 = makeStoredDocKey("key2");
    // Store Mutation
    auto mutation = store_item(vbid, key1, "value");
    cm.createNewCheckpoint();
    auto mutation2 = store_item(vbid, key2, "value");

    // no items to backfill when created, stream will have transitioned to in
    // memory
    EXPECT_EQ(ActiveStream::StreamState::InMemory, stream->getState());

    stream->handleSlowStream();

    producer->setBeforeScheduleBackfillCB(
            [& stream = stream](uint64_t backfillEnd) {
                // check cursor exists before backfill is registered
                auto cursor = stream->getCursor().lock();
                EXPECT_TRUE(cursor);

                // check that the cursor was registered immediately after the
                // end of the backfill prior to MB-37150 this could fail as the
                // cursor would be _later_ than backfillEnd+1 as the checkpoint
                // has been removed.
                auto pos = CheckpointCursorIntrospector::getCurrentPos(*cursor);
                EXPECT_EQ(backfillEnd + 1, (*pos)->getBySeqno());
            });

    auto resp = stream->next(*producer);
    EXPECT_FALSE(resp);

    // backfill not needed
    EXPECT_EQ(ActiveStream::StreamState::InMemory, stream->getState());

    EXPECT_EQ(0, stream->public_readyQSize());

    MockDcpMessageProducers producers;
    runCheckpointProcessor(*producer, producers);

    EXPECT_EQ(4, stream->public_readyQSize());

    // NB: This first snapshot will actually be _skipped_ as the checkpoint was
    // removed but the active stream did not backfill to "catch up"
    // snap marker
    resp = stream->next(*producer);
    EXPECT_EQ(DcpResponse::Event::SnapshotMarker, resp->getEvent());
    auto snapMarker = dynamic_cast<SnapshotMarker&>(*resp);
    EXPECT_EQ(0, snapMarker.getStartSeqno());
    EXPECT_EQ(1, snapMarker.getEndSeqno());

    // receive mutation 1
    resp = stream->next(*producer);
    EXPECT_TRUE(resp);
    EXPECT_EQ(DcpResponse::Event::Mutation, resp->getEvent());

    {
        const auto& set = dynamic_cast<MutationResponse&>(*resp);
        EXPECT_EQ(key1, set.getItem()->getKey());
        EXPECT_EQ(1, set.getItem()->getBySeqno());
    }

    // snap marker
    resp = stream->next(*producer);
    EXPECT_EQ(DcpResponse::Event::SnapshotMarker, resp->getEvent());
    snapMarker = dynamic_cast<SnapshotMarker&>(*resp);
    EXPECT_EQ(2, snapMarker.getStartSeqno());
    EXPECT_EQ(2, snapMarker.getEndSeqno());

    // receive mutation 2
    resp = stream->next(*producer);
    EXPECT_TRUE(resp);
    EXPECT_EQ(DcpResponse::Event::Mutation, resp->getEvent());
    {
        const auto& set = dynamic_cast<MutationResponse&>(*resp);
        EXPECT_EQ(key2, set.getItem()->getKey());
        EXPECT_EQ(2, set.getItem()->getBySeqno());
    }

    EXPECT_EQ(ActiveStream::StreamState::InMemory, stream->getState());
}

// MB-37468: A stepping producer that has found no items (backfill fully
// processed can race with a completing backfill in such a way that we fail to
// notify the producer that the stream needs further processing. This causes us
// to fail to send a StreamEnd message. A similar case exists for transitioning
// state to TakeoverSend or InMemory.
TEST_P(SingleThreadedActiveStreamTest, CompleteBackfillRaceNoStreamEnd) {
    auto vb = engine->getVBucket(vbid);
    auto& ckptMgr = *vb->checkpointManager;

    // Delete initial stream (so we can re-create after items are available
    // from backing store).
    stream.reset();

    // Add items, flush it to disk, then clear checkpoint to force backfill.
    store_item(vbid, makeStoredDocKey("key1"), "value");

    const auto openId = ckptMgr.getOpenCheckpointId();
<<<<<<< HEAD
    ckptMgr.createNewCheckpoint();
    ASSERT_GT(ckptMgr.getOpenCheckpointId(), openId);
    flushVBucketToDiskIfPersistent(vbid, 1 /*expected_num_flushed*/);
=======
    ASSERT_GT(ckptMgr.createNewCheckpoint(), openId);
    flushVBucketToDiskIfPersistent(vbid, 1);
    ASSERT_EQ(4, ckptMgr.removeClosedUnrefCheckpoints().count);
>>>>>>> 87dd4209
    ASSERT_EQ(1, ckptMgr.getNumCheckpoints());
    ASSERT_EQ(1, ckptMgr.getNumOpenChkItems());

    // Re-create producer now we have items only on disk. We want to stream up
    // to seqno 1 (our only item) to test that we get the StreamEnd message.
    stream = producer->mockActiveStreamRequest(0 /*flags*/,
                                               0 /*opaque*/,
                                               *vb,
                                               0 /*st_seqno*/,
                                               1 /*en_seqno*/,
                                               0x0 /*vb_uuid*/,
                                               0 /*snap_start_seqno*/,
                                               ~0 /*snap_end_seqno*/);
    ASSERT_TRUE(stream->isBackfilling());

    MockDcpMessageProducers producers;

    // Step to schedule our backfill
    EXPECT_EQ(cb::engine_errc::would_block, producer->step(false, producers));
    EXPECT_EQ(0, stream->public_readyQ().size());

    auto& bfm = producer->getBFM();

    ThreadGate tg1(2);
    ThreadGate tg2(2);
    std::thread t1;
    stream->setCompleteBackfillHook([this, &t1, &tg1, &tg2, &producers]() {
        // Step past our normal items to expose the race with backfill complete
        // and an empty readyQueue.

        EXPECT_EQ(1, *stream->getNumBackfillItemsRemaining());
        EXPECT_EQ(2, stream->public_readyQ().size());

        // Step snapshot marker
        EXPECT_EQ(cb::engine_errc::success, producer->step(false, producers));
        EXPECT_EQ(cb::mcbp::ClientOpcode::DcpSnapshotMarker, producers.last_op);

        // Step mutation
        EXPECT_EQ(cb::engine_errc::success, producer->step(false, producers));
        EXPECT_EQ(cb::mcbp::ClientOpcode::DcpMutation, producers.last_op);

        stream->setNextHook([&tg1, &tg2](const DcpResponse* response) {
            if (!tg1.isComplete()) {
                tg1.threadUp();

                // Wait for the completeBackfill thread to have attempted to
                // notify that the stream is ready before exiting the hook and
                // setting itemsReady.
                tg2.threadUp();
            }
        });

        // Run the step in a different thread
        t1 = std::thread{[this, &producers]() {
            // This step should produce the stream end
            EXPECT_EQ(cb::engine_errc::success,
                      producer->step(false, producers));
            EXPECT_EQ(cb::mcbp::ClientOpcode::DcpStreamEnd, producers.last_op);
        }};

        // Wait for the stepping thread to have reached the point at which it is
        // about to set itemsReady before we attempt to set itemsReady after we
        // exit this hook.
        tg1.threadUp();
    });

    // Complete the backfill to expose the race condition
    bfm.backfill();

    // Unblock the stepping thread to now find the stream end
    tg2.threadUp();

    t1.join();

    // Should have sent StreamEnd but vbucket still in queue
    EXPECT_FALSE(producer->findStream(vbid));
    EXPECT_FALSE(producer->getReadyQueue().empty());

    // Step to remove stream from queue
    EXPECT_EQ(cb::engine_errc::would_block, producer->step(false, producers));
    EXPECT_FALSE(producer->findStream(vbid));
    EXPECT_TRUE(producer->getReadyQueue().empty());
}

// MB-54591: An ActiveStream can lose a notification of a new seqno if
// the notification occurs while the frontend DCP thread is finishing processing
// the previous item(s) via ActiveStream::next(). Specifically if
// notifyStreamReady() is called before itemsReady is cleared at the end of
// ActiveStream::next().
// This results in the DCP stream not waking and not sending out the affected
// seqno(s) until another mutation for that vBucket occurs.
TEST_P(SingleThreadedActiveStreamTest,
       RaceBetweenNotifyAndProcessingExistingItems) {
    // Replace initial stream with one registered with DCP producer.
    setupProducer({}, true);

    auto vb = engine->getVBucket(vbid);
<<<<<<< HEAD
    producer->scheduleCheckpointProcessorTask();
=======
>>>>>>> 87dd4209
    stream = producer->mockActiveStreamRequest(0,
                                               /*opaque*/ 0,
                                               *vb,
                                               /*st_seqno*/ 0,
                                               /*en_seqno*/ ~0,
                                               /*vb_uuid*/ 0xabcd,
                                               /*snap_start_seqno*/ 0,
                                               /*snap_end_seqno*/ ~0);
    auto& connMap = static_cast<MockDcpConnMap&>(engine->getDcpConnMap());
    connMap.addConn(cookie, producer);
    connMap.addVBConnByVBId(*producer, vbid);

    // Add an initial item which we will correctly process.
    store_item(vbid, makeStoredDocKey("key1"), "value");

    // step() the producer to schedule ActiveStreamCheckpointProcessorTask and
    // run it once to process the items from CkptManager into the Streams'
    // readyQ.
    GMockDcpMsgProducers producers;
    ASSERT_EQ(cb::engine_errc::would_block, producer->step(false, producers));
    auto& nonIO = *task_executor->getLpTaskQ()[NONIO_TASK_IDX];
    runNextTask(nonIO,
                "Process checkpoint(s) for DCP producer "
                "test_producer->test_consumer");

    // Setup Mock Producer expectations - we should see two snapshot
    // markers with one mutation each:
    {
        ::testing::InSequence dummy;
        using ::testing::_;
        using ::testing::Return;

        EXPECT_CALL(producers, marker(_, vbid, _, _, _, _, _, _, _))
                .WillOnce(Return(cb::engine_errc::success));

        EXPECT_CALL(producers, mutation(_, _, vbid, /*seqno*/ 1, _, _, _, _))
                .WillOnce(Return(cb::engine_errc::success));

        EXPECT_CALL(producers, marker(_, vbid, _, _, _, _, _, _, _))
                .WillOnce(Return(cb::engine_errc::success));

        EXPECT_CALL(producers, mutation(_, _, vbid, /*seqno*/ 2, _, _, _, _))
                .WillOnce(Return(cb::engine_errc::success));
    }

    // Step DCP producer twice to generate the initial snapshot marker and
    // mutation to "key1"
    ASSERT_EQ(cb::engine_errc::success, producer->step(false, producers));
    ASSERT_EQ(cb::engine_errc::success, producer->step(false, producers));

    // Step again - but this time configure a callback in ActiveStream::next()
    // which will perform another front-end store(). This _should_ result in
    // ActiveStream::notifyStreamReady() notifying the Producer via
    // Producer::notifyStreamReady() and waking up the front-end again - but in
    // the case of the bug this wakeup was missed.

    // Note we must perform the store() on a different thread (instead of
    // directly inside the hook) otherwise we will encounter lock inversions.
    folly::Baton baton;
    auto frontEndThread = std::thread([&] {
        baton.wait();
        store_item(vbid, makeStoredDocKey("key2"), "value");
    });

    bool extraStoreIssued = false;
    stream->setNextHook([&](const DcpResponse* response) {
        // Only want to add one extra mutation.
        if (extraStoreIssued) {
            return;
        }
        EXPECT_FALSE(response)
                << "ActiveStream::next() hook expected to only be called for "
                   "nullptr response when all previous items processed.";

        baton.post();
        frontEndThread.join();
        extraStoreIssued = true;
    });

    // Call step - this calls ActiveStream::next() which initially returns
    // nullptr as CkptManager has no more items, but our callback above adds
    // another mutation to CM at the end of ActiveStream::next(). With the bug
    // we miss the wakeup and producer->step() returns without scheduling
    // any more work - so runNextTask below fails.
    // With the bug fixed it will call ActiveStream::next() again, spot there's
    // a new item in CM and schedule the ActiveStreamCheckpointProcessorTask.
    ASSERT_EQ(cb::engine_errc::would_block, producer->step(false, producers));

    producer->getCheckpointSnapshotTask()->run();

    // Once the task has run then it should have notified the producer again.
    EXPECT_TRUE(producer->getReadyQueue().exists(vbid));

    // Step the producer to consume the second snapshot marker and key2.
    // Should finish with would_block to indicate no more data ready.
    EXPECT_EQ(cb::engine_errc::success, producer->step(false, producers));
    EXPECT_EQ(cb::engine_errc::success, producer->step(false, producers));
    EXPECT_EQ(cb::engine_errc::would_block, producer->step(false, producers));

    // Cleanup
    connMap.removeVBConnByVBId(cookie, vbid);
    connMap.removeConn(cookie);
}

void SingleThreadedActiveStreamTest::testProducerIncludesUserXattrsInDelete(
        const std::optional<cb::durability::Requirements>& durReqs) {
    using DcpOpenFlag = cb::mcbp::request::DcpOpenPayload;

    // Test is executed also for SyncDelete
    setVBucketStateAndRunPersistTask(
            vbid,
            vbucket_state_active,
            {{"topology", nlohmann::json::array({{"active", "replica"}})}});

    auto vb = engine->getVBucket(vbid);
    // Note: we require IncludeXattr::Yes for IncludeDeletedUserXattrs::Yes
    recreateProducerAndStream(
            *vb,
            DcpOpenFlag::IncludeXattrs | DcpOpenFlag::IncludeDeletedUserXattrs);
    ASSERT_EQ(IncludeDeletedUserXattrs::Yes,
              producer->public_getIncludeDeletedUserXattrs());
    ASSERT_EQ(IncludeDeletedUserXattrs::Yes,
              stream->public_getIncludeDeletedUserXattrs());
    ASSERT_EQ(IncludeXattrs::Yes, producer->public_getIncludeXattrs());
    ASSERT_EQ(IncludeXattrs::Yes, stream->public_getIncludeXattrs());
    ASSERT_EQ(IncludeValue::Yes, producer->public_getIncludeValue());
    ASSERT_EQ(IncludeValue::Yes, stream->public_getIncludeValue());

    // Create a value that contains some user-xattrs + the "_sync" sys-xattr
    const auto value = createXattrValue("");

    const protocol_binary_datatype_t dtJsonXattr =
            PROTOCOL_BINARY_DATATYPE_JSON | PROTOCOL_BINARY_DATATYPE_XATTR;

    auto* cookie = create_mock_cookie();

    // Store a Deleted doc
    auto item = makeCommittedItem(makeStoredDocKey("keyD"), value);
    item->setDataType(dtJsonXattr);
    uint64_t cas = 0;
    const auto expectedStoreRes =
            durReqs ? cb::engine_errc::would_block : cb::engine_errc::success;
    ASSERT_EQ(expectedStoreRes,
              engine->store(*cookie,
                            *item.get(),
                            cas,
                            StoreSemantics::Set,
                            durReqs,
                            DocumentState::Deleted,
                            false));

    if (persistent()) {
        // Flush and ensure docs on disk
        flush_vbucket_to_disk(vbid, 1 /*expectedNumFlushed*/);
        auto kvstore = store->getRWUnderlying(vbid);
        const auto isPrepare = durReqs.has_value();
        const auto doc = kvstore->get(makeDiskDocKey("keyD", isPrepare), vbid);
        EXPECT_EQ(cb::engine_errc::success, doc.getStatus());
        EXPECT_TRUE(doc.item->isDeleted());
        EXPECT_EQ(isPrepare, doc.item->isPending());
        // Check that we have persisted the expected value to disk
        ASSERT_TRUE(doc.item);
        ASSERT_GT(doc.item->getNBytes(), 0);
        EXPECT_EQ(std::string_view(value.c_str(), value.size()),
                  std::string_view(doc.item->getData(), doc.item->getNBytes()));
    }

    auto& readyQ = stream->public_readyQ();
    ASSERT_EQ(0, readyQ.size());

    // Push items to the readyQ and check what we get
    stream->nextCheckpointItemTask();
    ASSERT_EQ(2, readyQ.size());

    auto resp = stream->public_nextQueuedItem(*producer);
    ASSERT_TRUE(resp);
    ASSERT_EQ(DcpResponse::Event::SnapshotMarker, resp->getEvent());

    // Inspect payload for DCP deletion

    resp = stream->public_nextQueuedItem(*producer);
    ASSERT_TRUE(resp);

    const auto& deletion = dynamic_cast<MutationResponse&>(*resp);
    if (durReqs) {
        ASSERT_EQ(DcpResponse::Event::Prepare, deletion.getEvent());
    } else {
        ASSERT_EQ(DcpResponse::Event::Deletion, deletion.getEvent());
    }

    ASSERT_TRUE(deletion.getItem()->isDeleted());
    ASSERT_EQ(IncludeValue::Yes, deletion.getIncludeValue());
    ASSERT_EQ(IncludeXattrs::Yes, deletion.getIncludeXattrs());
    ASSERT_EQ(IncludeDeletedUserXattrs::Yes,
              deletion.getIncludeDeletedUserXattrs());

    // The value must contain all xattrs (user+sys)
    ASSERT_EQ(dtJsonXattr, deletion.getItem()->getDataType());
    const auto* data = deletion.getItem()->getData();
    const auto nBytes = deletion.getItem()->getNBytes();

    const auto valueBuf = cb::char_buffer(const_cast<char*>(data), nBytes);

    // Check that we have no body (bodySize=0)
    std::string_view body{data, nBytes};
    body.remove_prefix(cb::xattr::get_body_offset(body));
    ASSERT_EQ(0, body.size());

    // Check that we have all the expected xattrs
    cb::xattr::Blob blob(valueBuf, false);
    // Must have user-xattrs
    for (uint8_t i = 1; i <= 6; ++i) {
        EXPECT_FALSE(blob.get("ABCuser" + std::to_string(i)).empty());
    }
    EXPECT_FALSE(blob.get("meta").empty());
    // Must have sys-xattr
    EXPECT_FALSE(blob.get("_sync").empty());

    destroy_mock_cookie(cookie);
}

TEST_P(SingleThreadedActiveStreamTest,
       ProducerIncludesUserXattrsInNormalDelete) {
    testProducerIncludesUserXattrsInDelete({});
}

TEST_P(SingleThreadedActiveStreamTest, ProducerIncludesUserXattrsInSyncDelete) {
    testProducerIncludesUserXattrsInDelete(cb::durability::Requirements());
}

void SingleThreadedActiveStreamTest::testProducerPrunesUserXattrsForDelete(
        uint32_t flags,
        const std::optional<cb::durability::Requirements>& durReqs) {
    using DcpOpenFlag = cb::mcbp::request::DcpOpenPayload;

    // Test is executed also for SyncDelete
    setVBucketStateAndRunPersistTask(
            vbid,
            vbucket_state_active,
            {{"topology", nlohmann::json::array({{"active", "replica"}})}});

    // Check that we are testing a valid configuration: here we want to test
    // only configurations that trigger user-xattr pruning in deletes.
    ASSERT_TRUE((flags & DcpOpenFlag::IncludeDeletedUserXattrs) == 0);

    auto& vb = *engine->getVBucket(vbid);
    recreateProducerAndStream(vb, flags);

    const auto currIncDelUserXattr =
            (flags & DcpOpenFlag::IncludeDeletedUserXattrs) != 0
                    ? IncludeDeletedUserXattrs::Yes
                    : IncludeDeletedUserXattrs::No;
    ASSERT_EQ(currIncDelUserXattr,
              producer->public_getIncludeDeletedUserXattrs());
    ASSERT_EQ(currIncDelUserXattr,
              stream->public_getIncludeDeletedUserXattrs());

    const auto currIncXattr = (flags & DcpOpenFlag::IncludeXattrs) != 0
                                      ? IncludeXattrs::Yes
                                      : IncludeXattrs::No;
    ASSERT_EQ(currIncXattr, producer->public_getIncludeXattrs());
    ASSERT_EQ(currIncXattr, stream->public_getIncludeXattrs());

    ASSERT_EQ(IncludeValue::Yes, producer->public_getIncludeValue());
    ASSERT_EQ(IncludeValue::Yes, stream->public_getIncludeValue());

    // Create a value that contains some user-xattrs + the "_sync" sys-xattr
    const auto value = createXattrValue("");

    // Note: this body DT can be any type, but I set it to something != than RAW
    // to test that if we prune everything we end up with DT RAW. See below.
    const auto bodyType = PROTOCOL_BINARY_DATATYPE_JSON;

    auto* cookie = create_mock_cookie();

    struct Sizes {
        Sizes(const Item& item) {
            value = item.getNBytes();

            cb::char_buffer valBuf{const_cast<char*>(item.getData()),
                                   item.getNBytes()};
            cb::xattr::Blob xattrBlob(valBuf, false);
            xattrs = xattrBlob.size();
            userXattrs = xattrBlob.get_user_size();
            sysXattrs = xattrBlob.get_system_size();
            body = item.getNBytes() -
                   cb::xattr::get_body_offset({valBuf.data(), valBuf.size()});
        }

        size_t value;
        size_t xattrs;
        size_t userXattrs;
        size_t sysXattrs;
        size_t body;
    };

    // Make an item..
    auto item = makeCommittedItem(makeStoredDocKey("keyD"), value);
    item->setDataType(bodyType | PROTOCOL_BINARY_DATATYPE_XATTR);
    // .. and save the payload sizes for later checks.
    const auto originalValue = value;
    const auto originalSizes = Sizes(*item);

    // Store the item as deleted
    uint64_t cas = 0;
    const auto expectedStoreRes =
            durReqs ? cb::engine_errc::would_block : cb::engine_errc::success;
    ASSERT_EQ(expectedStoreRes,
              engine->store(*cookie,
                            *item.get(),
                            cas,
                            StoreSemantics::Set,
                            durReqs,
                            DocumentState::Deleted,
                            false));

    auto& readyQ = stream->public_readyQ();
    ASSERT_EQ(0, readyQ.size());

    // Verfies that the payload pointed by the item in CM is the same as the
    // original one
    const auto checkPayloadInCM =
            [&vb, &originalValue, &originalSizes, &durReqs]() -> void {
        const auto& manager = *vb.checkpointManager;
        const auto& ckptList =
                CheckpointManagerTestIntrospector::public_getCheckpointList(
                        manager);
        // 1 checkpoint
        ASSERT_EQ(1, ckptList.size());
        const auto* ckpt = ckptList.front().get();
        ASSERT_EQ(checkpoint_state::CHECKPOINT_OPEN, ckpt->getState());
        // empty-item
        auto it = ckpt->begin();
        ASSERT_EQ(queue_op::empty, (*it)->getOperation());
        // 1 metaitem (checkpoint-start)
        it++;
        ASSERT_EQ(4, ckpt->getNumItems());
        EXPECT_EQ(queue_op::checkpoint_start, (*it)->getOperation());
        it++;
        EXPECT_EQ(queue_op::set_vbucket_state, (*it)->getOperation());
        it++;
        EXPECT_EQ(queue_op::set_vbucket_state, (*it)->getOperation());
        // 1 non-metaitem is our deletion
        it++;
        ASSERT_TRUE((*it)->isDeleted());
        const auto expectedOp =
                durReqs ? queue_op::pending_sync_write : queue_op::mutation;
        EXPECT_EQ(expectedOp, (*it)->getOperation());

        // Byte-by-byte comparison
        EXPECT_EQ(originalValue, (*it)->getValue()->to_s());

        // The latest check should already fail if even a single byte in the
        // payload has changed, but check also the sizes of the specific value
        // chunks.
        const auto cmSizes = Sizes(**it);
        EXPECT_EQ(originalSizes.value, cmSizes.value);
        EXPECT_EQ(originalSizes.xattrs, cmSizes.xattrs);
        EXPECT_EQ(originalSizes.userXattrs, cmSizes.userXattrs);
        EXPECT_EQ(originalSizes.sysXattrs, cmSizes.sysXattrs);
        ASSERT_EQ(originalSizes.body, cmSizes.body);
    };

    // Verify that the value of the item in CM has not changed
    {
        SCOPED_TRACE("");
        checkPayloadInCM();
    }

    // Push items to the readyQ and check what we get
    stream->nextCheckpointItemTask();
    ASSERT_EQ(2, readyQ.size());

    // MB-41944: The call to Stream::nextCheckpointItemTask() has removed
    // UserXattrs from the payload. Before the fix we modified the item's value
    // (which is a reference-counted object in memory) rather that a copy of it.
    // So here we check that the item's value in CM is still untouched.
    {
        SCOPED_TRACE("");
        checkPayloadInCM();
    }

    // Note: Doing this check after Stream::nextCheckpointItemTask() is another
    //  coverage for MB-41944, so I move it here.
    if (persistent()) {
        // Flush and ensure docs on disk
        flush_vbucket_to_disk(vbid, 1 /*expectedNumFlushed*/);
        auto kvstore = store->getRWUnderlying(vbid);
        const auto isPrepare = durReqs.has_value();
        const auto doc = kvstore->get(makeDiskDocKey("keyD", isPrepare), vbid);
        EXPECT_EQ(cb::engine_errc::success, doc.getStatus());
        EXPECT_TRUE(doc.item->isDeleted());
        // Check that we have persisted the expected value to disk
        ASSERT_TRUE(doc.item);
        ASSERT_GT(doc.item->getNBytes(), 0);
        EXPECT_EQ(value,
                  std::string_view(doc.item->getData(), doc.item->getNBytes()));
    }

    auto resp = stream->public_nextQueuedItem(*producer);
    ASSERT_TRUE(resp);
    ASSERT_EQ(DcpResponse::Event::SnapshotMarker, resp->getEvent());

    // Inspect payload for DCP deletion

    resp = stream->public_nextQueuedItem(*producer);
    ASSERT_TRUE(resp);

    const auto& deletion = dynamic_cast<MutationResponse&>(*resp);
    if (durReqs) {
        ASSERT_EQ(DcpResponse::Event::Prepare, deletion.getEvent());
    } else {
        ASSERT_EQ(DcpResponse::Event::Deletion, deletion.getEvent());
    }

    ASSERT_TRUE(deletion.getItem()->isDeleted());
    ASSERT_EQ(IncludeValue::Yes, deletion.getIncludeValue());
    ASSERT_EQ(currIncXattr, deletion.getIncludeXattrs());
    ASSERT_EQ(currIncDelUserXattr, deletion.getIncludeDeletedUserXattrs());

    // Check that we stream the expected value.
    // What value we stream depends on the current configuration:
    // - if the test flags=0, then we want to prune everything, so no value
    // - else if the test flags=IncludeXattr, then we want only sys-xattrs as
    //   IncludeDeleteUserXattrs::No

    const auto* data = deletion.getItem()->getData();
    const auto nBytes = deletion.getItem()->getNBytes();

    const auto valueBuf = cb::char_buffer(const_cast<char*>(data), nBytes);

    // If we have a value..
    if (valueBuf.size() > 0) {
        // Check that we have no body (bodySize=0)
        std::string_view body{data, nBytes};
        body.remove_prefix(cb::xattr::get_body_offset(body));
        ASSERT_EQ(0, body.size());
    }

    // Check that we have the expected value
    if (flags == 0) {
        ASSERT_EQ(IncludeXattrs::No, deletion.getIncludeXattrs());
        ASSERT_EQ(IncludeDeletedUserXattrs::No,
                  deletion.getIncludeDeletedUserXattrs());
        // No value
        // Note: DT for no-value must be RAW
        ASSERT_EQ(PROTOCOL_BINARY_RAW_BYTES, deletion.getItem()->getDataType());
        // Note: I would expect valueBuf.data()==nullptr, but was not the case
        //  before my see Item::setData
        ASSERT_EQ(0, valueBuf.size());
    } else {
        ASSERT_EQ(IncludeXattrs::Yes, deletion.getIncludeXattrs());
        ASSERT_EQ(IncludeDeletedUserXattrs::No,
                  deletion.getIncludeDeletedUserXattrs());

        // Only xattrs in deletion, dt must be XATTR only
        ASSERT_EQ(PROTOCOL_BINARY_DATATYPE_XATTR,
                  deletion.getItem()->getDataType());

        cb::xattr::Blob blob(valueBuf, false);
        // Must have NO user-xattrs
        for (uint8_t i = 1; i <= 6; ++i) {
            EXPECT_TRUE(blob.get("ABCuser" + std::to_string(i)).empty());
        }
        EXPECT_TRUE(blob.get("meta").empty());
        // Must have sys-xattr
        EXPECT_FALSE(blob.get("_sync").empty());
    }

    destroy_mock_cookie(cookie);
}

TEST_P(SingleThreadedActiveStreamTest,
       ProducerPrunesUserXattrsForNormalDelete_NoDeleteUserXattrs) {
    testProducerPrunesUserXattrsForDelete(
            cb::mcbp::request::DcpOpenPayload::IncludeXattrs, {});
}

TEST_P(SingleThreadedActiveStreamTest,
       ProducerPrunesUserXattrsForSyncDelete_NoDeleteUserXattrs) {
    testProducerPrunesUserXattrsForDelete(
            cb::mcbp::request::DcpOpenPayload::IncludeXattrs,
            cb::durability::Requirements());
}

TEST_P(SingleThreadedActiveStreamTest,
       ProducerPrunesUserXattrsForNormalDelete_NoXattrs) {
    testProducerPrunesUserXattrsForDelete(0, {});
}

TEST_P(SingleThreadedActiveStreamTest,
       ProducerPrunesUserXattrsForSyncDelete_NoXattrs) {
    testProducerPrunesUserXattrsForDelete(0, cb::durability::Requirements());
}

void SingleThreadedActiveStreamTest::testExpirationRemovesBody(uint32_t flags,
                                                               Xattrs xattrs) {
    using DcpOpenFlag = cb::mcbp::request::DcpOpenPayload;

    auto& vb = *engine->getVBucket(vbid);
    recreateProducerAndStream(vb, DcpOpenFlag::IncludeXattrs | flags);

    const auto currIncDelUserXattr =
            (flags & DcpOpenFlag::IncludeDeletedUserXattrs) != 0
                    ? IncludeDeletedUserXattrs::Yes
                    : IncludeDeletedUserXattrs::No;
    ASSERT_EQ(currIncDelUserXattr,
              producer->public_getIncludeDeletedUserXattrs());
    ASSERT_EQ(currIncDelUserXattr,
              stream->public_getIncludeDeletedUserXattrs());
    ASSERT_EQ(IncludeXattrs::Yes, producer->public_getIncludeXattrs());
    ASSERT_EQ(IncludeXattrs::Yes, stream->public_getIncludeXattrs());
    ASSERT_EQ(IncludeValue::Yes, producer->public_getIncludeValue());
    ASSERT_EQ(IncludeValue::Yes, stream->public_getIncludeValue());

    std::string value;
    switch (xattrs) {
    case Xattrs::None:
        value = "body";
        break;
    case Xattrs::User:
        value = createXattrValue("body", false);
        break;
    case Xattrs::UserAndSys:
        value = createXattrValue("body", true);
        break;
    }

    auto datatype = PROTOCOL_BINARY_DATATYPE_JSON;
    if (xattrs != Xattrs::None) {
        datatype |= PROTOCOL_BINARY_DATATYPE_XATTR;
    }

    // Store an item with exptime != 0
    const std::string key = "key";
    const auto docKey = DocKey{key, DocKeyEncodesCollectionId::No};
    store_item(vbid,
               docKey,
               value,
               ep_real_time() + 1 /*1 second TTL*/,
               {cb::engine_errc::success} /*expected*/,
               datatype);

    auto& manager = *vb.checkpointManager;
    const auto& list =
            CheckpointManagerTestIntrospector::public_getCheckpointList(
                    manager);
    ASSERT_EQ(1, list.size());
    auto* ckpt = list.front().get();
    ASSERT_EQ(checkpoint_state::CHECKPOINT_OPEN, ckpt->getState());
    ASSERT_EQ(3, ckpt->getNumItems());
    auto it = ckpt->begin(); // empty-item
    it++; // checkpoint-start
    it++; // set-vbstate
    it++;
    EXPECT_EQ(queue_op::mutation, (*it)->getOperation());
    EXPECT_FALSE((*it)->isDeleted());
    EXPECT_EQ(value, (*it)->getValue()->to_s());

    TimeTraveller tt(5000);

    manager.createNewCheckpoint();

    // Just need to access key for expiring
    GetValue gv = store->get(docKey, vbid, cookie, get_options_t::NONE);
    EXPECT_EQ(cb::engine_errc::no_such_key, gv.getStatus());

    // MB-41989: Expiration removes UserXattrs (if any), but it must do that on
    // a copy of the payload that is then enqueued in the new expired item. So,
    // the payload of the original mutation must be untouched here.
    // Note: 'it' still points to the original mutation in the first checkpoint
    // in CM.
    EXPECT_EQ(queue_op::mutation, (*it)->getOperation());
    EXPECT_FALSE((*it)->isDeleted());
    EXPECT_EQ(std::string_view(value.c_str(), value.size()),
              std::string_view((*it)->getData(), (*it)->getNBytes()));

    ASSERT_EQ(2, list.size());
    ckpt = list.back().get();
    ASSERT_EQ(checkpoint_state::CHECKPOINT_OPEN, ckpt->getState());
    it = ckpt->begin(); // empty-item
    it++; // checkpoint-start
    it++;
    EXPECT_EQ(queue_op::mutation, (*it)->getOperation());
    EXPECT_TRUE((*it)->isDeleted());

    // Note: I inspect the Expiration payload directly by looking at the message
    // in the ActiveStream::readyQ, see below

    auto& readyQ = stream->public_readyQ();
    ASSERT_EQ(0, readyQ.size());

    // Push items to the readyQ and check what we get
    stream->nextCheckpointItemTask();
    ASSERT_EQ(4, readyQ.size());

    auto resp = stream->public_nextQueuedItem(*producer);
    ASSERT_TRUE(resp);
    ASSERT_EQ(DcpResponse::Event::SnapshotMarker, resp->getEvent());
    resp = stream->public_nextQueuedItem(*producer);
    ASSERT_TRUE(resp);
    auto* msg = dynamic_cast<MutationResponse*>(resp.get());
    ASSERT_TRUE(msg);
    ASSERT_EQ(DcpResponse::Event::Mutation, msg->getEvent());

    // Inspect payload for DCP Expiration
    resp = stream->public_nextQueuedItem(*producer);
    ASSERT_TRUE(resp);
    ASSERT_EQ(DcpResponse::Event::SnapshotMarker, resp->getEvent());
    resp = stream->public_nextQueuedItem(*producer);
    ASSERT_TRUE(resp);
    msg = dynamic_cast<MutationResponse*>(resp.get());
    ASSERT_TRUE(msg);
    ASSERT_EQ(DcpResponse::Event::Expiration, msg->getEvent());
    ASSERT_TRUE(msg->getItem()->isDeleted());
    ASSERT_EQ(currIncDelUserXattr, msg->getIncludeDeletedUserXattrs());

    const auto& item = *msg->getItem();
    const auto* data = item.getData();
    const auto nBytes = item.getNBytes();

    if (xattrs == Xattrs::UserAndSys) {
        // No body
        EXPECT_EQ(0,
                  cb::xattr::get_body_size(item.getDataType(), {data, nBytes}));

        // Only xattrs in deletion, dt must be XATTR only
        ASSERT_EQ(PROTOCOL_BINARY_DATATYPE_XATTR, item.getDataType());
        // We must keep only SysXa
        const auto valueBuf = cb::char_buffer(const_cast<char*>(data), nBytes);
        cb::xattr::Blob blob(valueBuf, false);
        EXPECT_EQ(blob.size(), blob.get_system_size());
        // Note: "_sync" sys-xattr created by createXattrValue()
        EXPECT_FALSE(blob.get("_sync").empty());
    } else {
        // We must remove everything
        // Note: DT for no-value must be RAW
        ASSERT_EQ(PROTOCOL_BINARY_RAW_BYTES, item.getDataType());
        EXPECT_EQ(0, nBytes);
    }
}

TEST_P(SingleThreadedActiveStreamTest, ExpirationRemovesBody_Pre66) {
    testExpirationRemovesBody(0, Xattrs::None);
}

TEST_P(SingleThreadedActiveStreamTest, ExpirationRemovesBody_Pre66_UserXa) {
    testExpirationRemovesBody(0, Xattrs::User);
}

TEST_P(SingleThreadedActiveStreamTest,
       ExpirationRemovesBody_Pre66_UserXa_SysXa) {
    testExpirationRemovesBody(0, Xattrs::UserAndSys);
}

TEST_P(SingleThreadedActiveStreamTest, ExpirationRemovesBody) {
    using DcpOpenFlag = cb::mcbp::request::DcpOpenPayload;
    testExpirationRemovesBody(DcpOpenFlag::IncludeDeletedUserXattrs,
                              Xattrs::None);
}

TEST_P(SingleThreadedActiveStreamTest, ExpirationRemovesBody_UserXa) {
    using DcpOpenFlag = cb::mcbp::request::DcpOpenPayload;
    testExpirationRemovesBody(DcpOpenFlag::IncludeDeletedUserXattrs,
                              Xattrs::User);
}

TEST_P(SingleThreadedActiveStreamTest, ExpirationRemovesBody_UserXa_SysXa) {
    using DcpOpenFlag = cb::mcbp::request::DcpOpenPayload;
    testExpirationRemovesBody(DcpOpenFlag::IncludeDeletedUserXattrs,
                              Xattrs::UserAndSys);
}

/**
 * Verifies that streams that set NO_VALUE still backfill the full payload for
 * SystemEvents and succeed in making the DCP message from that.
 */
TEST_P(SingleThreadedActiveStreamTest, NoValueStreamBackfillsFullSystemEvent) {
    // We need to re-create the stream in a condition that triggers a backfill
    stream.reset();
    producer.reset();

    auto& vb = *engine->getVBucket(vbid);
    ASSERT_EQ(0, vb.getHighSeqno());
    auto& manager = *vb.checkpointManager;
    const auto& list =
            CheckpointManagerTestIntrospector::public_getCheckpointList(
                    manager);
    ASSERT_EQ(1, list.size());

    const auto key = makeStoredDocKey("key");
    const std::string value = "value";
    store_item(vbid, key, value);
    EXPECT_EQ(1, vb.getHighSeqno());

    CollectionsManifest cm;
    const auto& collection = CollectionEntry::fruit;
    cm.add(collection);
    vb.updateFromManifest(folly::SharedMutex::ReadHolder(vb.getStateLock()),
                          makeManifest(cm));
    EXPECT_EQ(2, vb.getHighSeqno());

    // Ensure backfill
    const auto openId = manager.getOpenCheckpointId();
<<<<<<< HEAD
    manager.createNewCheckpoint();
    ASSERT_GT(manager.getOpenCheckpointId(), openId);
    flushVBucketToDiskIfPersistent(vbid, 2 /*expected_num_flushed*/);
=======
    ASSERT_GT(manager.createNewCheckpoint(), openId);
    flushVBucketToDiskIfPersistent(vbid, 2);
    EXPECT_EQ(7, manager.removeClosedUnrefCheckpoints().count);
>>>>>>> 87dd4209
    ASSERT_EQ(1, manager.getNumCheckpoints());
    ASSERT_EQ(1, manager.getNumOpenChkItems());

    // Re-create producer and stream
    const std::string jsonFilter =
            fmt::format(R"({{"collections":["{}", "{}"]}})",
                        uint32_t(CollectionEntry::defaultC.getId()),
                        uint32_t(collection.getId()));
    const std::optional<std::string_view> json(jsonFilter);
    recreateProducerAndStream(
            vb, cb::mcbp::request::DcpOpenPayload::NoValue, json);
    ASSERT_TRUE(producer);
    producer->createCheckpointProcessorTask();
    ASSERT_TRUE(stream);
    ASSERT_TRUE(stream->isBackfilling());
    ASSERT_EQ(IncludeValue::No, stream->public_getIncludeValue());
    auto resp = stream->next(*producer);
    EXPECT_FALSE(resp);

    auto& bfm = producer->getBFM();
    EXPECT_EQ(1, bfm.getNumBackfills());
    // Before the fix this step throws with:
    //     Collections::VB::Manifest::verifyFlatbuffersData: getCreateEventData
    //     data invalid, .., size:0"
    EXPECT_EQ(backfill_success, bfm.backfill()); // create->scan

    const auto& readyQ = stream->public_readyQ();
    ASSERT_EQ(3, readyQ.size());
    resp = stream->next(*producer);
    ASSERT_TRUE(resp);
    EXPECT_EQ(DcpResponse::Event::SnapshotMarker, resp->getEvent());
    ASSERT_EQ(2, readyQ.size());
    resp = stream->next(*producer);
    ASSERT_TRUE(resp);
    EXPECT_EQ(DcpResponse::Event::Mutation, resp->getEvent());
    ASSERT_EQ(1, readyQ.size());
    resp = stream->next(*producer);
    ASSERT_TRUE(resp);
    EXPECT_EQ(DcpResponse::Event::SystemEvent, resp->getEvent());
    const auto& event = dynamic_cast<CollectionCreateProducerMessage&>(*resp);
    EXPECT_GT(event.getEventData().size(), 0);
}

class SingleThreadedBackfillTest : public SingleThreadedActiveStreamTest {
protected:
    void testBackfill() {
        auto vb = engine->getVBucket(vbid);
        auto& ckptMgr = *vb->checkpointManager;

        // Delete initial stream (so we can re-create after items are only
        // available from disk.
        stream.reset();

        // Store 3 items (to check backfill remaining counts).
        // Add items, flush it to disk, then clear checkpoint to force backfill.
        store_item(vbid, makeStoredDocKey("key1"), "value");
        store_item(vbid, makeStoredDocKey("key2"), "value");
        store_item(vbid, makeStoredDocKey("key3"), "value");
        ASSERT_EQ(3, vb->getHighSeqno());
        ckptMgr.createNewCheckpoint();

        const auto& stats = engine->getEpStats();
        if (isPersistent()) {
            ASSERT_EQ(0, stats.itemsRemovedFromCheckpoints);
            flushVBucketToDiskIfPersistent(vbid, 3);
        }
        // cs, vbs, 3 mut(s), ce
<<<<<<< HEAD
=======
        ASSERT_EQ(6, ckptMgr.removeClosedUnrefCheckpoints().count);
>>>>>>> 87dd4209
        ASSERT_EQ(6, stats.itemsRemovedFromCheckpoints);

        // Re-create the stream now we have items only on disk.
        stream = producer->mockActiveStreamRequest(0 /*flags*/,
                                                   0 /*opaque*/,
                                                   *vb,
                                                   0 /*st_seqno*/,
                                                   ~0 /*en_seqno*/,
                                                   0x0 /*vb_uuid*/,
                                                   0 /*snap_start_seqno*/,
                                                   ~0 /*snap_end_seqno*/);
        ASSERT_TRUE(stream->isBackfilling());

        // Should report empty itemsRemaining as that would mislead
        // ns_server if they asked for stats before the backfill task runs (they
        // would think backfill is complete).
        EXPECT_FALSE(stream->getNumBackfillItemsRemaining());

        // Run the backfill we scheduled when we transitioned to the backfilling
        // state.
        auto& bfm = producer->getBFM();

        // First item
        EXPECT_EQ(backfill_status_t::backfill_success, bfm.backfill());
        EXPECT_EQ(1, stream->getNumBackfillItems());

        // Step the snapshot marker and first mutation
        MockDcpMessageProducers producers;
        EXPECT_EQ(cb::engine_errc::success, producer->step(false, producers));
        EXPECT_EQ(cb::mcbp::ClientOpcode::DcpSnapshotMarker, producers.last_op);
        EXPECT_EQ(cb::engine_errc::success, producer->step(false, producers));
        EXPECT_EQ(cb::mcbp::ClientOpcode::DcpMutation, producers.last_op);
        EXPECT_EQ(1, producers.last_byseqno);

        // Second item
        EXPECT_EQ(backfill_status_t::backfill_success, bfm.backfill());
        EXPECT_EQ(2, stream->getNumBackfillItems());

        // Step the second mutation
        EXPECT_EQ(cb::engine_errc::success, producer->step(false, producers));
        EXPECT_EQ(cb::mcbp::ClientOpcode::DcpMutation, producers.last_op);
        EXPECT_EQ(2, producers.last_byseqno);

        // Third item
        EXPECT_EQ(backfill_status_t::backfill_success, bfm.backfill());
        EXPECT_EQ(3, stream->getNumBackfillItems());

        // Step the third mutation
        EXPECT_EQ(cb::engine_errc::success, producer->step(false, producers));
        EXPECT_EQ(cb::mcbp::ClientOpcode::DcpMutation, producers.last_op);
        EXPECT_EQ(3, producers.last_byseqno);

        // By MB-53806 backfill first pushes over the stream then yields. So,
        // we need an extra run after the last item for settling.
        EXPECT_EQ(backfill_status_t::backfill_success, bfm.backfill());

        // No more backfills
        EXPECT_EQ(backfill_status_t::backfill_finished, bfm.backfill());

        // Nothing more to step in the producer
        EXPECT_EQ(cb::engine_errc::would_block,
                  producer->step(false, producers));
    }
};

TEST_P(SingleThreadedActiveStreamTest,
       OSOBackfillResumesFromNextItemAfterPause) {
    if (ephemeral()) {
        GTEST_SKIP();
    }
    // require an OSO backfill for this test, using "auto" will skip and fail
    engine->getConfiguration().setDcpOsoBackfill("enabled");

    auto vb = engine->getVBucket(vbid);
    auto& ckptMgr = *vb->checkpointManager;
    // Get rid of set_vb_state and any other queue_op we are not interested in
    ckptMgr.clear(0 /*seqno*/);

    // Remove the initial stream, we want to force it to backfill.
    stream.reset();

    producer->setOutOfOrderSnapshots(OutOfOrderSnapshots::Yes);
    producer->setBackfillBufferSize(1);

    const auto keyA = makeStoredDocKey("keyA");
    const auto keyB = makeStoredDocKey("keyB");
    for (const auto& key : {keyA, keyB}) {
        auto item = make_item(vbid, key, "value");
        EXPECT_EQ(MutationStatus::WasClean,
                  public_processSet(
                          *vb, item, VBQueueItemCtx(CanDeduplicate::Yes)));
    }

    // Ensure mutation is on disk; no longer present in CheckpointManager.
    vb->checkpointManager->createNewCheckpoint();
    flushVBucketToDiskIfPersistent(vbid, 2);
<<<<<<< HEAD
=======
    removeCheckpoint(*vb);
>>>>>>> 87dd4209

    recreateStream(*vb);
    ASSERT_TRUE(stream->isBackfilling());

    // Run the backfill we scheduled when we transitioned to the backfilling
    // state. Only run the backfill task once because we only care about the
    // snapshot marker.
    auto& bfm = producer->getBFM();
    bfm.backfill();

    // No message processed, BufferLog empty
    ASSERT_EQ(0, producer->getBytesOutstanding());

    // readyQ must contain a OSOSnapshot message.
    // Plus, scan runs and pushes 1 item to the readyQ and yields by max scan
    // buffer full. That happens because (differently from Neo) in Trinity
    // backfill yields by OOM after processing the item at ::backfillReceived().
    ASSERT_EQ(stream->public_readyQSize(), 2);
    auto resp = stream->public_backfillPhase(*producer);
    ASSERT_TRUE(resp);
    EXPECT_EQ(DcpResponse::Event::OSOSnapshot, resp->getEvent());
    auto& marker = dynamic_cast<OSOSnapshot&>(*resp);
    EXPECT_TRUE(marker.isStart());

    ASSERT_EQ(stream->public_readyQSize(), 1);
    // Note: This call releases bytes from scan buffer. The next scan() will
    // push the next item to the readyQ
    resp = stream->public_backfillPhase(*producer);
    ASSERT_TRUE(resp);
    EXPECT_EQ(DcpResponse::Event::Mutation, resp->getEvent());
    auto* mutation = dynamic_cast<MutationResponse*>(resp.get());
    EXPECT_EQ(keyA, mutation->getItem()->getKey());

    // Resume backfill - That must resume from the next item (keyB)
    // Before the fix for MB-57106, at this step scan() pushes keyA to readyQ
    // again.
    EXPECT_EQ(backfill_success, bfm.backfill());
    EXPECT_EQ(stream->public_readyQSize(), 1);
    resp = stream->public_nextQueuedItem(*producer);
    ASSERT_TRUE(resp);
    EXPECT_EQ(DcpResponse::Event::Mutation, resp->getEvent());
    mutation = dynamic_cast<MutationResponse*>(resp.get());
    EXPECT_EQ(keyB, mutation->getItem()->getKey());

    producer->cancelCheckpointCreatorTask();
}

class SingleThreadedBackfillScanBufferTest : public SingleThreadedBackfillTest {
public:
    void SetUp() override {
        config_string += "dcp_scan_byte_limit=100";
        SingleThreadedActiveStreamTest::SetUp();
    }

    void TearDown() override {
        SingleThreadedActiveStreamTest::TearDown();
    }
};

TEST_P(SingleThreadedBackfillScanBufferTest, SingleItemScanBuffer) {
    testBackfill();
}

class SingleThreadedBackfillBufferTest : public SingleThreadedBackfillTest {
public:
    void SetUp() override {
        config_string += "dcp_backfill_byte_limit=1";
        SingleThreadedActiveStreamTest::SetUp();
    }

    void TearDown() override {
        SingleThreadedActiveStreamTest::TearDown();
    }
};

TEST_P(SingleThreadedBackfillBufferTest, SingleItemBuffer) {
    testBackfill();
}

TEST_P(SingleThreadedPassiveStreamTest, MB42780_DiskToMemoryFromPre65) {
    // Note: We need at least one cursor in the replica checkpoint to hit the
    //  issue. Given that in Ephemeral (a) there is no persistence cursor and
    //  (b) we cannot have any outbound stream / DCP cursor from replica
    //  vbuckets, then we cannot hit the issue in Ephemeral.
    if (ephemeral()) {
        return;
    }

    auto& vb = *store->getVBucket(vbid);
    auto& manager = static_cast<MockCheckpointManager&>(*vb.checkpointManager);
    const auto& ckptList = manager.getCheckpointList();
    ASSERT_EQ(1, ckptList.size());
    ASSERT_EQ(CheckpointType::Memory, ckptList.front()->getCheckpointType());
    ASSERT_EQ(0, ckptList.front()->getSnapshotStartSeqno());
    ASSERT_EQ(0, ckptList.front()->getSnapshotEndSeqno());
    // cs, vbs
    ASSERT_EQ(2, ckptList.front()->getNumItems());
    ASSERT_EQ(0, manager.getHighSeqno());

    // Replica receives a complete disk snapshot {keyA:1, keyB:2}
    const uint32_t opaque = 1;
    const uint64_t snapStart = 1;
    const uint64_t snapEnd = 2;
    EXPECT_EQ(cb::engine_errc::success,
              consumer->snapshotMarker(opaque,
                                       vbid,
                                       snapStart,
                                       snapEnd,
                                       MARKER_FLAG_DISK | MARKER_FLAG_CHK,
                                       {} /*HCS*/,
                                       {} /*maxVisibleSeqno*/));
    ASSERT_EQ(1, ckptList.size());
    ASSERT_TRUE(ckptList.front()->isDiskCheckpoint());
    ASSERT_EQ(1, ckptList.front()->getSnapshotStartSeqno());
    ASSERT_EQ(2, ckptList.front()->getSnapshotEndSeqno());
<<<<<<< HEAD
    // cs
    ASSERT_EQ(1, ckptList.front()->getNumItems());
=======
    // cs, vbs
    ASSERT_EQ(2, ckptList.front()->getNumItems());
>>>>>>> 87dd4209
    ASSERT_EQ(0, manager.getHighSeqno());

    const auto keyA = makeStoredDocKey("keyA");
    EXPECT_EQ(cb::engine_errc::success,
              consumer->mutation(opaque,
                                 keyA,
                                 {},
                                 0,
                                 0,
                                 0,
                                 vbid,
                                 0,
                                 snapStart,
                                 0,
                                 0,
                                 0,
                                 {},
                                 0));
    const auto keyB = makeStoredDocKey("keyB");
    EXPECT_EQ(cb::engine_errc::success,
              consumer->mutation(opaque,
                                 keyB,
                                 {},
                                 0,
                                 0,
                                 0,
                                 vbid,
                                 0,
                                 snapEnd,
                                 0,
                                 0,
                                 0,
                                 {},
                                 0));

    ASSERT_EQ(1, ckptList.size());
    ASSERT_TRUE(ckptList.front()->isDiskCheckpoint());
    ASSERT_EQ(1, ckptList.front()->getSnapshotStartSeqno());
    ASSERT_EQ(2, ckptList.front()->getSnapshotEndSeqno());
<<<<<<< HEAD
    ASSERT_EQ(3, ckptList.front()->getNumItems());
=======
    ASSERT_EQ(4, ckptList.front()->getNumItems());
>>>>>>> 87dd4209
    ASSERT_EQ(2, manager.getHighSeqno());

    // Move the persistence cursor to point to keyB:2.
    flush_vbucket_to_disk(vbid, 2 /*expected_num_flushed*/);
    const auto pCursorPos = manager.getPersistenceCursorPos();
    ASSERT_EQ(keyB, (*pCursorPos)->getKey());
    ASSERT_EQ(2, (*pCursorPos)->getBySeqno());

    auto openId = manager.getOpenCheckpointId();

    // Simulate a possible behaviour in pre-6.5: Producer may send a SnapMarker
    // and miss to set the MARKER_FLAG_CHK, eg MB-32862
    EXPECT_EQ(cb::engine_errc::success,
              consumer->snapshotMarker(opaque,
                                       vbid,
                                       3 /*snapStart*/,
                                       3 /*snapEnd*/,
                                       MARKER_FLAG_MEMORY,
                                       {} /*HCS*/,
                                       {} /*maxVisibleSeqno*/));

    // 6.6.1 PassiveStream is resilient to any Active misbehaviour with regard
    // to MARKER_FLAG_CHK. Even if Active missed to set the flag, Replica closes
    // the checkpoint and creates a new one for queueing the new Memory
    // snapshot.
    // This is an important step in the test. Essentially here we verify that
    // the fix eliminates one of the preconditions for hitting the issue:
    // snapshots cannot be merged into the same checkpoint if the merge involves
    // Disk snapshots.
<<<<<<< HEAD
    ASSERT_EQ(1, ckptList.size());
    ASSERT_GT(manager.getOpenCheckpointId(), openId);
    openId = manager.getOpenCheckpointId();
    ASSERT_EQ(CheckpointType::Memory, ckptList.front()->getCheckpointType());
    ASSERT_EQ(CHECKPOINT_OPEN, ckptList.front()->getState());
    ASSERT_EQ(3, ckptList.front()->getSnapshotStartSeqno());
    ASSERT_EQ(3, ckptList.front()->getSnapshotEndSeqno());
    // cs
    ASSERT_EQ(1, ckptList.front()->getNumItems());
=======
    ASSERT_EQ(2, ckptList.size());
    ASSERT_TRUE(ckptList.front()->isDiskCheckpoint());
    ASSERT_EQ(CHECKPOINT_CLOSED, ckptList.front()->getState());
    ASSERT_EQ(1, ckptList.front()->getSnapshotStartSeqno());
    ASSERT_EQ(2, ckptList.front()->getSnapshotEndSeqno());
    ASSERT_EQ(5, ckptList.front()->getNumItems());
    ASSERT_EQ(CheckpointType::Memory, ckptList.back()->getCheckpointType());
    ASSERT_EQ(CHECKPOINT_OPEN, ckptList.back()->getState());
    ASSERT_EQ(3, ckptList.back()->getSnapshotStartSeqno());
    ASSERT_EQ(3, ckptList.back()->getSnapshotEndSeqno());
    ASSERT_EQ(1, ckptList.back()->getNumItems());
>>>>>>> 87dd4209
    ASSERT_EQ(2, manager.getHighSeqno());

    // Now replica receives a doc within the new Memory snapshot.
    // Note: This step queues keyC into the checkpoint. Given that it is a
    //  Memory checkpoint, then keyC is added to the keyIndex too.
    //  That is a precondition for executing the deduplication path that throws
    //  in Checkpoint::queueDirty before the fix.
    const auto keyC = makeStoredDocKey("keyC");
    EXPECT_EQ(cb::engine_errc::success,
              consumer->mutation(opaque,
                                 keyC,
                                 {},
                                 0,
                                 0,
                                 0,
                                 vbid,
                                 0,
                                 3 /*seqno*/,
                                 0,
                                 0,
                                 0,
                                 {},
                                 0));

    ASSERT_EQ(1, ckptList.size());
    ASSERT_EQ(CheckpointType::Memory, ckptList.back()->getCheckpointType());
    ASSERT_EQ(CHECKPOINT_OPEN, ckptList.back()->getState());
    ASSERT_EQ(3, ckptList.back()->getSnapshotStartSeqno());
    ASSERT_EQ(3, ckptList.back()->getSnapshotEndSeqno());
    ASSERT_EQ(2, ckptList.back()->getNumItems());
    ASSERT_EQ(3, manager.getHighSeqno());

    // Another SnapMarker with no MARKER_FLAG_CHK
    // Note: This is not due to any pre-6.5 bug, this is legal also in 6.6.x and
    //  7.x. The active may generate multiple Memory snapshots from the same
    //  physical checkpoint. Those snapshots may contain duplicates of the same
    //  key.
    EXPECT_EQ(cb::engine_errc::success,
              consumer->snapshotMarker(opaque,
                                       vbid,
                                       4 /*snapStart*/,
                                       4 /*snapEnd*/,
                                       MARKER_FLAG_MEMORY,
                                       {} /*HCS*/,
                                       {} /*maxVisibleSeqno*/));
    // The new snapshot will be queued into the existing checkpoint.
    // Note: It is important that Memory snapshots still are queued into the
    //  same checkpoint if the active requires so. Otherwise, by generating
    //  many checkpoints we would probably hit again perf regressions already
    //  seen in the CheckpointManager.
    ASSERT_EQ(1, ckptList.size());
    ASSERT_EQ(openId, manager.getOpenCheckpointId());
    ASSERT_EQ(CheckpointType::Memory, ckptList.back()->getCheckpointType());
    ASSERT_EQ(CHECKPOINT_OPEN, ckptList.back()->getState());
    ASSERT_EQ(3, ckptList.back()->getSnapshotStartSeqno());
    ASSERT_EQ(4, ckptList.back()->getSnapshotEndSeqno());
    ASSERT_EQ(2, ckptList.back()->getNumItems());
    ASSERT_EQ(3, manager.getHighSeqno());

    // Now replica receives again keyC. KeyC is in the KeyIndex of the
    // open/Memory checkpoint and triggers deduplication checks. Note that dedup
    // checks involve accessing the key-entry in the KeyIndex for the mutation
    // pointed by cursors within that checkpoint.
    //
    // Before the fix, we merged a Disk snapshot and a Memory snapshot into the
    // same checkpoint. The persistence cursor points to a mutation that
    // was received within the Disk checkpoint, so there is no entry in the
    // KeyIndex for that mutation and we fail with:
    //
    //   libc++abi.dylib: terminating with uncaught exception of type
    //   std::logic_error: Checkpoint::queueDirty: Unable to find key in
    //   keyIndex with op:mutation seqno:2 for cursor:persistence in current
    //   checkpoint.
    //
    // At fix, the Memory snapshot is in its own checkpoint. The persistence
    // cursor is in the old (closed) checkpoint, so we don't even try to access
    // the KeyIndex for that cursor.
    EXPECT_EQ(cb::engine_errc::success,
              consumer->mutation(opaque,
                                 keyC,
                                 {},
                                 0,
                                 0,
                                 0,
                                 vbid,
                                 0,
                                 4 /*seqno*/,
                                 0,
                                 0,
                                 0,
                                 {},
                                 0));

    // Check that we have executed the deduplication path, the test is invalid
    // otherwise.
    ASSERT_EQ(1, ckptList.size());
    ASSERT_EQ(openId, manager.getOpenCheckpointId());
    ASSERT_EQ(CheckpointType::Memory, ckptList.back()->getCheckpointType());
    ASSERT_EQ(CHECKPOINT_OPEN, ckptList.back()->getState());
    ASSERT_EQ(3, ckptList.back()->getSnapshotStartSeqno());
    ASSERT_EQ(4, ckptList.back()->getSnapshotEndSeqno());
    ASSERT_EQ(2, ckptList.back()->getNumItems());
    ASSERT_EQ(4, manager.getHighSeqno());
}

/**
 * MB-38444: We fix an Ephemeral-only bug, but test covers Persistent bucket too
 */
TEST_P(SingleThreadedActiveStreamTest, BackfillRangeCoversAllDataInTheStorage) {
    // We need to re-create the stream in a condition that triggers a backfill
    stream.reset();
    producer.reset();

    auto& vb = *engine->getVBucket(vbid);
    ASSERT_EQ(0, vb.getHighSeqno());
    auto& manager = *vb.checkpointManager;
    const auto& list =
            CheckpointManagerTestIntrospector::public_getCheckpointList(
                    manager);
    ASSERT_EQ(1, list.size());

    const auto keyA = makeStoredDocKey("keyA");
    const std::string value = "value";
    store_item(vbid, keyA, value);
    EXPECT_EQ(1, vb.getHighSeqno());
    EXPECT_EQ(1, vb.getMaxVisibleSeqno());
    const auto keyB = makeStoredDocKey("keyB");
    store_item(vbid, keyB, value);
    EXPECT_EQ(2, vb.getHighSeqno());
    EXPECT_EQ(2, vb.getMaxVisibleSeqno());

    // Steps to ensure backfill when we re-create the stream in the following
    const auto openId = manager.getOpenCheckpointId();
    manager.createNewCheckpoint();
    ASSERT_GT(manager.getOpenCheckpointId(), openId);
    flushVBucketToDiskIfPersistent(vbid, 2 /*expected_num_flushed*/);
<<<<<<< HEAD
    ASSERT_EQ(1, manager.getNumCheckpoints());
=======
    ASSERT_EQ(2, list.size());
    const auto openCkptId = manager.getOpenCheckpointId();
    ASSERT_EQ(5, manager.removeClosedUnrefCheckpoints().count);
    // No new checkpoint created
    ASSERT_EQ(openCkptId, manager.getOpenCheckpointId());
    ASSERT_EQ(1, list.size());
>>>>>>> 87dd4209
    ASSERT_EQ(1, manager.getNumOpenChkItems());

    // Move high-seqno to 4
    const auto keyC = makeStoredDocKey("keyC");
    store_item(vbid, keyC, value);
    EXPECT_EQ(3, vb.getHighSeqno());
    EXPECT_EQ(3, vb.getMaxVisibleSeqno());
    const auto keyD = makeStoredDocKey("keyD");
    store_item(vbid, keyD, value);
    EXPECT_EQ(4, vb.getHighSeqno());
    EXPECT_EQ(4, vb.getMaxVisibleSeqno());

    // At this point we havehigh-seqno=4 but only seqnos 3 and 4 in the CM, so
    // we'll backfill.

    // Note: The aim here is to verify that Backfill picks up everything from
    // the storage even in the case where some seqnos are in the CM. So, we need
    // to ensure that all seqnos are on-disk for Persistent.
    flushVBucketToDiskIfPersistent(vbid, 2 /*expected_num_flushed*/);

    // Re-create producer and stream
    recreateProducerAndStream(vb, 0 /*flags*/);
    ASSERT_TRUE(producer);
    producer->createCheckpointProcessorTask();
    ASSERT_TRUE(stream);
    ASSERT_TRUE(stream->isBackfilling());
    ASSERT_TRUE(stream->public_supportSyncReplication());
    auto resp = stream->next(*producer);
    EXPECT_FALSE(resp);

    // Drive the backfill - execute
    auto& bfm = producer->getBFM();
    ASSERT_EQ(1, bfm.getNumBackfills());

    // Before the fix this steps generates SnapMarker{start:0, end:2, mvs:4},
    // while we want SnapMarker{start:0, end:4, mvs:4}
    ASSERT_EQ(backfill_success, bfm.backfill());
    const auto& readyQ = stream->public_readyQ();
    ASSERT_EQ(5, readyQ.size());
    resp = stream->next(*producer);
    ASSERT_TRUE(resp);
    EXPECT_EQ(DcpResponse::Event::SnapshotMarker, resp->getEvent());
    auto snapMarker = dynamic_cast<SnapshotMarker&>(*resp);
    EXPECT_EQ(0, snapMarker.getStartSeqno());
    EXPECT_EQ(4, snapMarker.getEndSeqno());
    EXPECT_EQ(4, *snapMarker.getMaxVisibleSeqno());

    // Verify that all seqnos are sent from the backfill
    ASSERT_EQ(4, readyQ.size());
    resp = stream->next(*producer);
    ASSERT_TRUE(resp);
    EXPECT_EQ(DcpResponse::Event::Mutation, resp->getEvent());
    EXPECT_EQ(1, *resp->getBySeqno());
    ASSERT_EQ(3, readyQ.size());
    resp = stream->next(*producer);
    ASSERT_TRUE(resp);
    EXPECT_EQ(DcpResponse::Event::Mutation, resp->getEvent());
    EXPECT_EQ(2, *resp->getBySeqno());
    ASSERT_EQ(2, readyQ.size());
    resp = stream->next(*producer);
    ASSERT_TRUE(resp);
    EXPECT_EQ(DcpResponse::Event::Mutation, resp->getEvent());
    EXPECT_EQ(3, *resp->getBySeqno());
    ASSERT_EQ(1, readyQ.size());
    resp = stream->next(*producer);
    ASSERT_TRUE(resp);
    EXPECT_EQ(DcpResponse::Event::Mutation, resp->getEvent());
    EXPECT_EQ(4, *resp->getBySeqno());
    ASSERT_EQ(0, readyQ.size());
}

TEST_P(SingleThreadedActiveStreamTest, MB_45757) {
    auto& vb = *engine->getVBucket(vbid);
    ASSERT_EQ(0, vb.getHighSeqno());
    auto& manager = *vb.checkpointManager;
    const auto& list =
            CheckpointManagerTestIntrospector::public_getCheckpointList(
                    manager);
    ASSERT_EQ(1, list.size());

    const auto key = makeStoredDocKey("key");
    const std::string value = "value";
    store_item(vbid, key, value);
    EXPECT_EQ(1, vb.getHighSeqno());

    // In the test we need to re-create streams in a condition that triggers
    // backfill. So get rid of the DCP cursor and move the persistence cursor to
    // a new checkpoint, then remove checkpoints.
    stream.reset();
    producer.reset();
    const auto openId = manager.getOpenCheckpointId();
    manager.createNewCheckpoint();
    ASSERT_GT(manager.getOpenCheckpointId(), openId);
    flushVBucketToDiskIfPersistent(vbid, 1 /*expected_num_flushed*/);
<<<<<<< HEAD
=======
    ASSERT_EQ(2, list.size());
    const auto openCkptId = manager.getOpenCheckpointId();
    ASSERT_EQ(4, manager.removeClosedUnrefCheckpoints().count);
    // No new checkpoint created
    ASSERT_EQ(openCkptId, manager.getOpenCheckpointId());
    ASSERT_EQ(1, list.size());
>>>>>>> 87dd4209
    ASSERT_EQ(1, manager.getNumCheckpoints());
    ASSERT_EQ(1, manager.getNumOpenChkItems());

    // Re-create the old producer and stream
    recreateProducerAndStream(vb, 0 /*flags*/);
    ASSERT_TRUE(producer);
    producer->createCheckpointProcessorTask();
    ASSERT_TRUE(stream);

    // Initiate disconnection of the old producer, but block it in
    // CM::removeCursor() just before it acquires the CM::lock.
    ThreadGate gate(2);
    stream->removeCursorPreLockHook = [&gate]() { gate.threadUp(); };
    auto threadCrash = std::thread(
            [stream = this->stream]() { stream->transitionStateToDead(); });

    // The same DCP client reconnects and creates a new producer, so same name
    // as the old producer.
    auto newProd = std::make_shared<MockDcpProducer>(*engine,
                                                     cookie,
                                                     producer->getName(),
                                                     0 /*flags*/,
                                                     false /*startTask*/);
    ASSERT_TRUE(newProd);
    newProd->createCheckpointProcessorTask();
    // StreamReq from the client on the same vbucket -> This stream has the same
    // name as the one that is transitioning to dead in threadCrash
    auto newStream = newProd->mockActiveStreamRequest(0 /*flags*/,
                                                      0 /*opaque*/,
                                                      vb,
                                                      0 /*st_seqno*/,
                                                      ~0 /*en_seqno*/,
                                                      0x0 /*vb_uuid*/,
                                                      0 /*snap_start_seqno*/,
                                                      ~0 /*snap_end_seqno*/);
    ASSERT_TRUE(newStream);
    ASSERT_TRUE(newStream->isBackfilling());

    // New connection backfills and registers cursor.
    // This step invalidates the old stream from the CM::cursors map as it has
    // the same name as the new stream.
    auto& bfm = newProd->getBFM();
    ASSERT_EQ(1, bfm.getNumBackfills());
    ASSERT_EQ(backfill_success, bfm.backfill());
    const auto& readyQ = newStream->public_readyQ();
    ASSERT_EQ(2, readyQ.size());
    const auto resp = newStream->next(*newProd);
    ASSERT_TRUE(resp);
    EXPECT_EQ(DcpResponse::Event::SnapshotMarker, resp->getEvent());

    // Unblock threadCrash. It tries to invalidate the old stream that is
    // already invalid. This step throws before the fix.
    gate.threadUp();

    threadCrash.join();
}

TEST_P(SingleThreadedActiveStreamTest,
       StreamTaskMovesCursorToLastItemInEmptyCheckpoint) {
    auto& vb = *engine->getVBucket(vbid);
    ASSERT_EQ(0, vb.getHighSeqno());
    auto& manager = *vb.checkpointManager;
    const auto& list =
            CheckpointManagerTestIntrospector::public_getCheckpointList(
                    manager);
    ASSERT_EQ(1, list.size());
    ASSERT_EQ(2, manager.getNumOpenChkItems()); // cs, vbs

    // Note: The first in-memory snapshot is special with regard to the CHK
    // flag.. We force nextSnapshotIsCheckpoint=true at (some) state transition
    // in ActiveStream. Given that in this test we need to verify that the CHK
    // flag is set by processing checkpoint_start messages, then here I make the
    // stream process a first snapshot for clearing nextSnapshotIsCheckpoint
    // before proceeding.
    EXPECT_TRUE(stream->public_nextSnapshotIsCheckpoint());
    store_item(vbid, makeStoredDocKey("key"), "value");
    ASSERT_EQ(1, vb.getHighSeqno());
    // Push from checkpoint to readyQ
    stream->public_nextCheckpointItemTask();
    // Drain readyQ
    auto& readyQ = stream->public_readyQ();
    while (readyQ.size() > 0) {
        readyQ.pop();
    }
    // We want just a new open checkpoint
    manager.createNewCheckpoint();
    if (isPersistent()) {
        flushVBucket(vbid);
    }
    ASSERT_EQ(1, manager.getNumCheckpoints());
    ASSERT_EQ(1, manager.getNumOpenChkItems());

    // Verify that the stream doesn't know of any checkpoint so far
    ASSERT_FALSE(stream->public_nextSnapshotIsCheckpoint());

    // Verify 1 items for cursor (checkpoint_start)
    auto cursor = stream->getCursor().lock();
    EXPECT_TRUE(manager.hasItemsForCursor(*cursor));
    EXPECT_EQ(1, cursor->getRemainingItemsInCurrentCheckpoint());

    // Run the StreamTask
    ASSERT_EQ(0, readyQ.size());
    stream->public_nextCheckpointItemTask();

    // Verify nothing in the stream readyQ yet, as no mutations in checkpoints
    ASSERT_EQ(0, readyQ.size());

    // But, cursor already moved to the last item in checkpoint (set-vbstate at
    // this point)
    EXPECT_FALSE(manager.hasItemsForCursor(*cursor));
    EXPECT_EQ(0, cursor->getRemainingItemsInCurrentCheckpoint());

    // Now we want to verify that ActiveStream has already processed the 2 meta
    // items. In particular, we need to ensure that the checkpoint_start item
    // has updates the ActiveStream state to make it ready for streaming a
    // proper SnapMarker later (ie, as soon as a mutation is queued and
    // streamed). Here "proper" means that the CHK_FLAG must be set in the
    // marker.

    // checkpoint_start already processed
    EXPECT_TRUE(stream->public_nextSnapshotIsCheckpoint());

    // So now queue some mutations
    store_item(vbid, makeStoredDocKey("key"), "value");
    store_item(vbid, makeStoredDocKey("other-key"), "value");
    EXPECT_EQ(3, vb.getHighSeqno());

    // Run the StreamTask again
    stream->public_nextCheckpointItemTask();

    // Verify that we have two items in the readyQ (SnapshotMarker and two
    // DcpMutations), and that the SnapshotMarker is correctly encoded (should
    // have CHK flag set and the expected seqno-range).
    ASSERT_EQ(3, readyQ.size());
    ASSERT_EQ(DcpResponse::Event::SnapshotMarker, readyQ.front()->getEvent());
    auto& snapMarker = dynamic_cast<SnapshotMarker&>(*readyQ.front());
    EXPECT_EQ(MARKER_FLAG_MEMORY | MARKER_FLAG_CHK, snapMarker.getFlags());
    EXPECT_EQ(2, snapMarker.getStartSeqno());
    EXPECT_EQ(3, snapMarker.getEndSeqno());
    EXPECT_EQ(DcpResponse::Event::Mutation, readyQ.back()->getEvent());
}

TEST_P(SingleThreadedActiveStreamTest, MB_53806) {
    auto& vb = *engine->getVBucket(vbid);
    ASSERT_EQ(0, vb.getHighSeqno());

    const auto keyA = makeStoredDocKey("keyA");
    const auto keyB = makeStoredDocKey("keyB");
    const auto keyC = makeStoredDocKey("keyC");
    for (const auto& key : {keyA, keyB, keyC}) {
        store_item(vbid, key, "value");
    }
    ASSERT_EQ(3, vb.getHighSeqno());

    // In the test we need to re-create streams in a condition that triggers
    // backfill. So get rid of the DCP cursor and move the persistence cursor to
    // a new checkpoint, that removes the old checkpoint that contains items.
    stream.reset();
    producer.reset();
    auto& manager = *vb.checkpointManager;
    ASSERT_EQ(5, manager.getNumOpenChkItems()); // cs, vbs, 3 muts
    manager.createNewCheckpoint();
    flushVBucketToDiskIfPersistent(vbid, 3 /*expected_num_flushed*/);
    ASSERT_EQ(1, manager.getNumCheckpoints());
    ASSERT_EQ(1, manager.getNumOpenChkItems());

    // We need backfill flowing in the DiskCallback path, so ensure no cache hit
    // by ejecting everything from the HashTable
    if (persistent()) {
        for (const auto& key : {keyA, keyB, keyC}) {
            evict_key(vbid, key);
        }
    }

    // Re-create the old producer and stream
    recreateProducerAndStream(vb, 0 /*flags*/);
    ASSERT_TRUE(producer);
    producer->createCheckpointProcessorTask();
    ASSERT_TRUE(stream);
    ASSERT_TRUE(stream->isBackfilling());

    // Simulate backfill buffer full for triggering backfill-yield
    auto& bfm = dynamic_cast<MockDcpBackfillManager&>(producer->getBFM());
    ASSERT_EQ(1, bfm.getNumBackfills());
    bfm.setBackfillBufferSize(1);

    // Run backfill.
    // First call pushes the SnapMarker + Mut:1, then the backfill yields.
    // Note: Backfill buffer guarantees that the first item is always pushed to
    //   the readyQ. See BackfillManager for details.
    ASSERT_EQ(backfill_success, bfm.backfill());
    const auto& readyQ = stream->public_readyQ();
    ASSERT_EQ(2, readyQ.size());
    auto resp = stream->next(*producer);
    ASSERT_TRUE(resp);
    EXPECT_EQ(DcpResponse::Event::SnapshotMarker, resp->getEvent());
    EXPECT_EQ(1, readyQ.size());
    resp = stream->next(*producer);
    ASSERT_TRUE(resp);
    EXPECT_EQ(DcpResponse::Event::Mutation, resp->getEvent());
    EXPECT_EQ(1, resp->getBySeqno());
    EXPECT_EQ(0, readyQ.size());

    // Time to run again for the backfill.
    // We expect Mut:2 and Mut:3 pushed to the stream.
    // Before the fix we skip seqno:2 and proceed to seqno:3.
    bfm.setBackfillBufferSize(1024 * 1024);
    ASSERT_EQ(backfill_success, bfm.backfill());

    EXPECT_EQ(2, readyQ.size());
    resp = stream->next(*producer);
    ASSERT_TRUE(resp);
    EXPECT_EQ(DcpResponse::Event::Mutation, resp->getEvent());
    EXPECT_EQ(2, resp->getBySeqno());

    EXPECT_EQ(1, readyQ.size());
    resp = stream->next(*producer);
    ASSERT_TRUE(resp);
    EXPECT_EQ(DcpResponse::Event::Mutation, resp->getEvent());
    EXPECT_EQ(3, resp->getBySeqno());

    EXPECT_EQ(0, readyQ.size());

    EXPECT_EQ(backfill_finished, bfm.backfill());
}

TEST_P(SingleThreadedActiveStreamTest, ReadyQLimit) {
    auto& vb = *engine->getVBucket(vbid);
    ASSERT_EQ(0, vb.getHighSeqno());

    const size_t checkpointMaxSize = 1024 * 1024;
    engine->getCheckpointConfig().setCheckpointMaxSize(checkpointMaxSize);
    auto& manager = *vb.checkpointManager;
    ASSERT_EQ(checkpointMaxSize,
              manager.getCheckpointConfig().getCheckpointMaxSize());

    const auto value = std::string(checkpointMaxSize / 2, 'v');
    size_t numItems = 6;
    for (size_t i = 0; i < numItems; ++i) {
        store_item(vbid, makeStoredDocKey("key" + std::to_string(i)), value);
    }
    ASSERT_EQ(numItems, vb.getHighSeqno());
    const auto numCheckpoints = manager.getNumCheckpoints();
    ASSERT_EQ(numItems / 2, numCheckpoints);
    const size_t numMutationsPerCkpt = numItems / numCheckpoints;
    ASSERT_EQ(numMutationsPerCkpt + 1, manager.getNumOpenChkItems()); // cs + ..

    // Stream in memory and readYQ empty
    ASSERT_TRUE(stream->isInMemory());
    const auto& readyQ = stream->public_readyQ();
    ASSERT_EQ(0, readyQ.size());

    // Test - StreamTask pulls from CM and pushes into the readyQ
    // At each run the task is allowed to push checkpoint_max_size_bytes into
    // the readyQ. In the scenario under test that means 1 full checkpoint at a
    // time.
    for (size_t i = 0; i < numCheckpoints; ++i) {
        stream->nextCheckpointItemTask();

        ASSERT_EQ(3, readyQ.size());
        auto resp = stream->next(*producer);
        ASSERT_TRUE(resp);
        EXPECT_EQ(DcpResponse::Event::SnapshotMarker, resp->getEvent());

        ASSERT_EQ(2, readyQ.size());
        resp = stream->next(*producer);
        ASSERT_TRUE(resp);
        EXPECT_EQ(DcpResponse::Event::Mutation, resp->getEvent());
        EXPECT_EQ(i * numMutationsPerCkpt + 1, resp->getBySeqno());

        ASSERT_EQ(1, readyQ.size());
        resp = stream->next(*producer);
        ASSERT_TRUE(resp);
        EXPECT_EQ(DcpResponse::Event::Mutation, resp->getEvent());
        EXPECT_EQ(i * numMutationsPerCkpt + 2, resp->getBySeqno());

        ASSERT_EQ(0, readyQ.size());
    }

    // All streamed
    stream->nextCheckpointItemTask();
    ASSERT_EQ(0, readyQ.size());
}

/// Check handling of Checkpoint Cursors if a Cursor is not successfully
/// assigned to ActiveStream - e.g. due to an exception being thrown.
/// In the original bug this resulted in the cursor being orphaned - it existed
/// in CheckpointManager but was not associated with any Stream, and hence
/// was not advanced (via getItemsForCursor) - but also was not subject to
/// cursor-dropping so resulted in the CheckpointManager getting stuck at the
/// checkpoint high watermark.
TEST_P(SingleThreadedActiveStreamTest,
       MB55391_DcpStepExceptionShouldRemoveCursor) {
    // Setup to require backfill, which involves re-registering a cursor in
    // ActiveStream::scheduleBackfill_UNLOCKED. To do this we reset the
    // initially created producer and stream, store an item then flush and
    // create new checkpoint, then re-create the stream.

    stream.reset();
    producer->closeStream(0, vbid);

    auto& vb = *engine->getVBucket(vbid);
    const auto initialCursors = vb.checkpointManager->getNumCursors();

    // Ensure mutation is on disk and  no longer present in CheckpointManager so
    // stream will trigger backfill.
    store_item(vbid, makeStoredDocKey("key"), "value");
    vb.checkpointManager->createNewCheckpoint();
    flushVBucketToDiskIfPersistent(vbid, 1);
    ASSERT_EQ(1, vb.checkpointManager->getNumCheckpoints());

    // Re-create the stream, but using the preSetActiveHook to set a callback
    // to run in ActiveStream::scheduleBackfill after the cursor is registered.
    struct TestException : public std::invalid_argument {
        using std::invalid_argument::invalid_argument;
    };

    auto throwExceptionFn = []() {
        throw TestException("Injecting exception");
    };
    try {
        stream = producer->mockActiveStreamRequest(
                0, 0, vb, 0, ~0, 0x0, 0, ~0, {}, {}, {}, {}, [&](auto& stream) {
                    stream.scheduleBackfillRegisterCursorHook =
                            throwExceptionFn;
                });
    } catch (TestException&) {
        // In full-stack, exception thown from DcpProducer::step() will tear
        // down the connection, including destroying the DcpProducer. Simulate
        // that here.
        stream.reset();
        producer.reset();

        // Test: We _should_ be back to the original number of cursors.
        EXPECT_EQ(initialCursors, vb.checkpointManager->getNumCursors());
        return;
    }

    FAIL() << "Expected TestException to be thrown during "
              "mockActiveStreamRequest";
}

// Each cycle of stream create/stream closed (when the stream needs a backfill)
// creates a DCPBackfill and leaves it in the backfill manager. MB-57772 showed
// that there can be conditions (high memory) where the path to deleting the
// orphaned DCPBackfill (from the closed stream) is blocked. In the case where
// the backfill queues themselves are the dominant user of memory leaves the
// system live-locked and way way over quota. The fix is to have closeStream
// (or ~ActiveStream) directly free the DCPBackfill it created.
TEST_P(SingleThreadedActiveStreamTest, MB_57772) {
    store_item(vbid, makeStoredDocKey("key"), "value");
    flushVBucketToDiskIfPersistent(vbid);
    auto& vb = *engine->getVBucket(vbid);
    vb.checkpointManager->clear();

    auto& bfm = producer->getBFM();
    EXPECT_EQ(0, bfm.getNumBackfills());
    EXPECT_EQ(0, store->getKVStoreScanTracker().getNumRunningBackfills());
    stream.reset();
    recreateStream(vb);
    ASSERT_TRUE(stream->isBackfilling());

    EXPECT_EQ(1, bfm.getNumBackfills());
    // backfill makes it into the initializing list, classed as running
    EXPECT_EQ(1, store->getKVStoreScanTracker().getNumRunningBackfills());

    for (int cycles = 0; cycles < 2; ++cycles) {
        // In MB-57772 it doesn't look like a cycle of streamRequest/closeStream
        // grew the backfill queues (we don't actually know the true sequence),
        // but for this test closeStream reproduces an ever growing backfill
        // queue.
        stream.reset(); // we want the ActiveStream to destruct
        producer->closeStream(0, vbid);

        // closeStream has explicitly removed the backfill, no need to wait for
        // an I/O task to run.
        EXPECT_EQ(0, bfm.getNumBackfills());
        EXPECT_EQ(0, store->getKVStoreScanTracker().getNumRunningBackfills());

        recreateStream(vb);
        ASSERT_TRUE(stream->isBackfilling());

        // Now expect only 1 backfill in the queue (this would keep increasing
        // prior to fixing the issue).
        EXPECT_EQ(1, bfm.getNumBackfills());
        // backfill makes it into the initializing list, classed as running
        EXPECT_EQ(1, store->getKVStoreScanTracker().getNumRunningBackfills());
    }

    // Force close - now the stream will remove its backfill without the task
    // needing to run.
    stream.reset(); // we want the ActiveStream to destruct
    producer->closeStream(0, vbid);

    EXPECT_EQ(0, store->getKVStoreScanTracker().getNumRunningBackfills());
    EXPECT_EQ(0, bfm.getNumBackfills());
}

TEST_P(SingleThreadedActiveStreamTest,
       StreamTaskMovesCursorToLastItemInEmptyCheckpoint) {
    auto& vb = *engine->getVBucket(vbid);
    ASSERT_EQ(0, vb.getHighSeqno());
    auto& manager = *vb.checkpointManager;
    const auto& list =
            CheckpointManagerTestIntrospector::public_getCheckpointList(
                    manager);
    ASSERT_EQ(1, list.size());
    ASSERT_EQ(2, manager.getNumOpenChkItems()); // cs, vbs

    // Note: The first in-memory snapshot is special with regard to the CHK
    // flag. We force nextSnapshotIsCheckpoint=true at (some) state transition
    // in ActiveStream. Given that in this test we need to verify that the CHK
    // flag is set by processing checkpoint_start messages, then here I make the
    // stream process a first snapshot for clearing nextSnapshotIsCheckpoint
    // before proceeding.
    EXPECT_TRUE(stream->public_nextSnapshotIsCheckpoint());
    store_item(vbid, makeStoredDocKey("key"), "value");
    ASSERT_EQ(1, vb.getHighSeqno());
    // Push from checkpoint to readyQ
    stream->public_nextCheckpointItemTask();
    // Drain readyQ
    auto& readyQ = stream->public_readyQ();
    while (readyQ.size() > 0) {
        readyQ.pop();
    }
    // We want just a new open checkpoint
    manager.createNewCheckpoint();
    if (isPersistent()) {
        flushVBucket(vbid);
    }
    ASSERT_EQ(2, manager.getNumCheckpoints());
    ASSERT_EQ(1, manager.getNumOpenChkItems());

    // Verify that the stream doesn't know of any checkpoint so far
    ASSERT_FALSE(stream->public_nextSnapshotIsCheckpoint());

    // Verify 1 item for cursor (checkpoint_start)
    auto cursor = stream->getCursor().lock();
    EXPECT_TRUE(manager.hasItemsForCursor(*cursor));
    EXPECT_EQ(1, cursor->getRemainingItemsInCurrentCheckpoint());

    // Run the StreamTask
    ASSERT_EQ(0, readyQ.size());
    stream->public_nextCheckpointItemTask();

    // Verify nothing in the stream readyQ yet, as no mutations in checkpoints
    ASSERT_EQ(0, readyQ.size());

    // But, cursor already moved to the last item in checkpoint (set-vbstate at
    // this point)
    EXPECT_FALSE(manager.hasItemsForCursor(*cursor));
    EXPECT_EQ(0, cursor->getRemainingItemsInCurrentCheckpoint());

    // Now we want to verify that ActiveStream has already processed the 2 meta
    // items. In particular, we need to ensure that the checkpoint_start item
    // has updated the ActiveStream state to make it ready for streaming a
    // proper SnapMarker later (ie, as soon as a mutation is queued and
    // streamed). Here "proper" means that the CHK_FLAG must be set in the
    // marker.

    // checkpoint_start already processed
    EXPECT_TRUE(stream->public_nextSnapshotIsCheckpoint());

    // So now queue some mutations
    store_item(vbid, makeStoredDocKey("key"), "value");
    store_item(vbid, makeStoredDocKey("other-key"), "value");
    EXPECT_EQ(3, vb.getHighSeqno());

    // Run the StreamTask again
    stream->public_nextCheckpointItemTask();

    // Verify that we have two items in the readyQ (SnapshotMarker and two
    // DcpMutations), and that the SnapshotMarker is correctly encoded (should
    // have CHK flag set and the expected seqno-range).
    ASSERT_EQ(3, readyQ.size());
    ASSERT_EQ(DcpResponse::Event::SnapshotMarker, readyQ.front()->getEvent());
    auto& snapMarker = dynamic_cast<SnapshotMarker&>(*readyQ.front());
    EXPECT_EQ(MARKER_FLAG_MEMORY | MARKER_FLAG_CHK, snapMarker.getFlags());
    EXPECT_EQ(2, snapMarker.getStartSeqno());
    EXPECT_EQ(3, snapMarker.getEndSeqno());
    EXPECT_EQ(DcpResponse::Event::Mutation, readyQ.back()->getEvent());
}

INSTANTIATE_TEST_SUITE_P(AllBucketTypes,
                         SingleThreadedActiveStreamTest,
                         STParameterizedBucketTest::allConfigValues(),
                         STParameterizedBucketTest::PrintToStringParamName);

INSTANTIATE_TEST_SUITE_P(
        AllBucketTypes,
        SingleThreadedPassiveStreamTest,
        STParameterizedBucketTest::persistentAllBackendsConfigValues(),
        STParameterizedBucketTest::PrintToStringParamName);

INSTANTIATE_TEST_SUITE_P(
        AllBucketTypes,
        SingleThreadedActiveToPassiveStreamTest,
        STParameterizedBucketTest::persistentAllBackendsConfigValues(),
        STParameterizedBucketTest::PrintToStringParamName);

INSTANTIATE_TEST_SUITE_P(AllBucketTypes,
                         SingleThreadedBackfillScanBufferTest,
                         STParameterizedBucketTest::allConfigValues(),
                         STParameterizedBucketTest::PrintToStringParamName);

INSTANTIATE_TEST_SUITE_P(AllBucketTypes,
                         SingleThreadedBackfillBufferTest,
                         STParameterizedBucketTest::allConfigValues(),
                         STParameterizedBucketTest::PrintToStringParamName);

void STPassiveStreamPersistentTest::SetUp() {
    // Test class is not specific for SyncRepl, but some tests check SR
    // quantities too.
    enableSyncReplication = true;
    SingleThreadedPassiveStreamTest::SetUp();
    ASSERT_TRUE(consumer->isSyncReplicationEnabled());
}

#ifdef EP_USE_MAGMA
// Test that we issue Magma insert operations for items streamed in initial disk
// snapshot.
TEST_P(STPassiveStreamMagmaTest, InsertOpForInitialDiskSnapshot) {
    const std::string value("value");

    // Receive initial disk snapshot. Expect inserts for items in this snapshot.
    SnapshotMarker marker(0 /*opaque*/,
                          vbid,
                          0 /*snapStart*/,
                          3 /*snapEnd*/,
                          dcp_marker_flag_t::MARKER_FLAG_DISK | MARKER_FLAG_CHK,
                          0 /*HCS*/,
                          {} /*maxVisibleSeqno*/,
                          {}, // timestamp
                          {} /*streamId*/);

    stream->processMarker(&marker);
    auto vb = engine->getVBucket(vbid);
    ASSERT_TRUE(vb->checkpointManager->isOpenCheckpointInitialDisk());

    for (uint64_t seqno = 1; seqno <= 2; seqno++) {
        auto ret = stream->messageReceived(
                makeMutationConsumerMessage(seqno, vbid, value, 0));
        ASSERT_EQ(cb::engine_errc::success, ret);
    }

    flushVBucketToDiskIfPersistent(vbid, 2);
    EXPECT_EQ(vb->getNumItems(), 2);

    size_t inserts = 0;
    size_t upserts = 0;
    store->getKVStoreStat("magma_NInserts", inserts);
    store->getKVStoreStat("magma_NSets", upserts);
    EXPECT_EQ(inserts, 2);
    EXPECT_EQ(upserts, 0);

    // Simulate backfill interruption. Reconnect and receive a disk snapshot
    // with snap_start_seqno=0. However this is not an initial disk snapshot as
    // we've already received items before i.e. vb->getHighSeqno() > 0. Hence
    // expect upserts for items in this snapshot.
    stream->reconnectStream(vb, 0, 2);
    stream->processMarker(&marker);

    ASSERT_FALSE(vb->checkpointManager->isOpenCheckpointInitialDisk());
    auto ret = stream->messageReceived(
            makeMutationConsumerMessage(3, vbid, value, 0));
    ASSERT_EQ(cb::engine_errc::success, ret);

    flushVBucketToDiskIfPersistent(vbid, 1);
    EXPECT_EQ(vb->getNumItems(), 3);

    inserts = 0;
    upserts = 0;
    store->getKVStoreStat("magma_NInserts", inserts);
    store->getKVStoreStat("magma_NSets", upserts);
    EXPECT_EQ(inserts, 2);
    EXPECT_EQ(upserts, 1);

    // Receive next disk snapshot. Expect upserts for items in this snapshot.
    marker = SnapshotMarker(
            0 /*opaque*/,
            vbid,
            4 /*snapStart*/,
            6 /*snapEnd*/,
            dcp_marker_flag_t::MARKER_FLAG_DISK | MARKER_FLAG_CHK,
            0 /*HCS*/,
            {} /*maxVisibleSeqno*/,
            {}, // timestamp
            {} /*streamId*/);

    stream->processMarker(&marker);
    ASSERT_FALSE(vb->checkpointManager->isOpenCheckpointInitialDisk());

    for (uint64_t seqno = 4; seqno <= 6; seqno++) {
        auto ret = stream->messageReceived(
                makeMutationConsumerMessage(seqno, vbid, value, 0));
        ASSERT_EQ(cb::engine_errc::success, ret);
    }

    flushVBucketToDiskIfPersistent(vbid, 3);
    EXPECT_EQ(vb->getNumItems(), 6);

    inserts = 0;
    upserts = 0;
    store->getKVStoreStat("magma_NInserts", inserts);
    store->getKVStoreStat("magma_NSets", upserts);
    EXPECT_EQ(inserts, 2);
    EXPECT_EQ(upserts, 4);
}
#endif /*EP_USE_MAGMA*/

/**
 * The test checks that we do not lose any SnapRange information when at Replica
 * we re-attempt the flush of Disk Snapshot after a storage failure.
 */
TEST_P(STPassiveStreamPersistentTest, VBStateNotLostAfterFlushFailure) {
    using namespace testing;
    // Gmock helps us with simulating a flush failure.
    // In the test we want that the first attempt to flush fails, while the
    // second attempts succeeds (forwards the call on to the real KVStore).
    // The purpose of the test is to check that we have stored all the SnapRange
    // info (together with items) when the second flush succeeds.
    auto& mockKVStore = MockKVStore::replaceRWKVStoreWithMock(*store, 0);
    EXPECT_CALL(mockKVStore, commit(_, _))
            .WillOnce(Return(false))
            .WillRepeatedly(DoDefault());

    // Replica receives Snap{{1, 3, Disk}, {PRE:1, M:2, D:3}}
    // Note that the shape of the snapshot is just functional to testing
    // that we write to disk all the required vbstate entries at flush

    // snapshot-marker [1, 3]
    uint32_t opaque = 0;
    SnapshotMarker snapshotMarker(opaque,
                                  vbid,
                                  1 /*snapStart*/,
                                  3 /*snapEnd*/,
                                  dcp_marker_flag_t::MARKER_FLAG_DISK,
                                  std::optional<uint64_t>(1) /*HCS*/,
                                  {} /*maxVisibleSeqno*/,
                                  {}, // timestamp
                                  {} /*streamId*/);
    stream->processMarker(&snapshotMarker);

    // PRE:1
    const std::string value("value");
    using namespace cb::durability;
    ASSERT_EQ(cb::engine_errc::success,
              stream->messageReceived(makeMutationConsumerMessage(
                      1 /*seqno*/,
                      vbid,
                      value,
                      opaque,
                      {},
                      Requirements(Level::Majority, Timeout::Infinity()))));

    // M:2 - Logic Commit for PRE:1
    // Note: implicit revSeqno=1
    ASSERT_EQ(cb::engine_errc::success,
              stream->messageReceived(makeMutationConsumerMessage(
                      2 /*seqno*/, vbid, value, opaque)));

    // D:3
    ASSERT_EQ(cb::engine_errc::success,
              stream->messageReceived(
                      makeMutationConsumerMessage(3 /*seqno*/,
                                                  vbid,
                                                  value,
                                                  opaque,
                                                  {},
                                                  {} /*DurReqs*/,
                                                  true /*deletion*/,
                                                  2 /*revSeqno*/)));

    auto& kvStore = *store->getRWUnderlying(vbid);
    auto& vbs = *kvStore.getCachedVBucketState(vbid);
    // Check the vbstate entries that are set by SnapRange info
    const auto checkVBState = [&vbs](uint64_t lastSnapStart,
                                     uint64_t lastSnapEnd,
                                     CheckpointType type,
                                     uint64_t hps,
                                     uint64_t hcs,
                                     uint64_t maxDelRevSeqno) {
        EXPECT_EQ(lastSnapStart, vbs.lastSnapStart);
        EXPECT_EQ(lastSnapEnd, vbs.lastSnapEnd);
        EXPECT_EQ(type, vbs.checkpointType);
        EXPECT_EQ(hps, vbs.highPreparedSeqno);
        EXPECT_EQ(hcs, vbs.persistedCompletedSeqno);
        EXPECT_EQ(maxDelRevSeqno, vbs.maxDeletedSeqno);
    };

    auto& vb = *store->getVBucket(vbid);
    EXPECT_EQ(3, vb.dirtyQueueSize);

    // This flush fails, we have not written HCS to disk
    auto& epBucket = dynamic_cast<EPBucket&>(*store);
    EXPECT_EQ(FlushResult(MoreAvailable::Yes, 0), epBucket.flushVBucket(vbid));
    EXPECT_EQ(3, vb.dirtyQueueSize);
    {
        SCOPED_TRACE("");
        checkVBState(0 /*lastSnapStart*/,
                     0 /*lastSnapEnd*/,
                     CheckpointType::Memory,
                     0 /*HPS*/,
                     0 /*HCS*/,
                     0 /*maxDelRevSeqno*/);
    }

    // This flush succeeds, we must write all the expected SnapRange info in
    // vbstate on disk
    EXPECT_EQ(FlushResult(MoreAvailable::No, 3), epBucket.flushVBucket(vbid));
    EXPECT_EQ(0, vb.dirtyQueueSize);
    {
        SCOPED_TRACE("");
        // Notes:
        //   1) expected (snapStart = snapEnd) for complete snap flushed
        //   2) expected (HPS = snapEnd) for complete Disk snap flushed
        checkVBState(3 /*lastSnapStart*/,
                     3 /*lastSnapEnd*/,
                     CheckpointType::InitialDisk,
                     3 /*HPS*/,
                     1 /*HCS*/,
                     2 /*maxDelRevSeqno*/);
    }

    // MB-41747: Make sure that we don't have a an on-disk-prepare as
    // part of the internal database handle used by the underlying storage
    // which will be written to disk (and purged as part of commit)
    auto res = store->getLockedVBucket(vbid);
    ASSERT_TRUE(res.owns_lock());
    auto& underlying = *store->getRWUnderlying(vbid);

    CompactionConfig cc;
    auto context =
            std::make_shared<CompactionContext>(store->getVBucket(vbid), cc, 1);
    underlying.compactDB(res.getLock(), context);
    EXPECT_EQ(0, underlying.getCachedVBucketState(vbid)->onDiskPrepares);
}

/**
 * MB-37948: Flusher wrongly computes the new persisted snapshot by using the
 * last persisted vbstate info.
 */
TEST_P(STPassiveStreamPersistentTest, MB_37948) {
    // Set vbucket active on disk
    // Note: TransferVB::Yes is just to prevent that the existing passive stream
    // is released. We sporadically segfault when we access this->stream below
    // otherwise.
    setVBucketStateAndRunPersistTask(
            vbid, vbucket_state_active, {}, TransferVB::Yes);

    // VBucket state changes to replica.
    // Note: The new state is not persisted yet.
    EXPECT_EQ(cb::engine_errc::success,
              store->setVBucketState(vbid, vbucket_state_replica));

    // Replica receives a partial Snap{1, 3, Memory}
    uint32_t opaque = 0;
    SnapshotMarker snapshotMarker(opaque,
                                  vbid,
                                  1 /*snapStart*/,
                                  3 /*snapEnd*/,
                                  dcp_marker_flag_t::MARKER_FLAG_MEMORY,
                                  {} /*HCS*/,
                                  {} /*maxVisibleSeqno*/,
                                  {}, // timestamp
                                  {} /*streamId*/);
    stream->processMarker(&snapshotMarker);
    // M:1
    const std::string value("value");
    ASSERT_EQ(cb::engine_errc::success,
              stream->messageReceived(makeMutationConsumerMessage(
                      1 /*seqno*/, vbid, value, opaque)));
    // M:2
    ASSERT_EQ(cb::engine_errc::success,
              stream->messageReceived(makeMutationConsumerMessage(
                      2 /*seqno*/, vbid, value, opaque)));
    // Note: snap is partial, seqno:3 not received yet

    auto& vb = *store->getVBucket(vbid);
    const auto checkPersistedSnapshot = [&vb](uint64_t lastSnapStart,
                                              uint64_t lastSnapEnd) {
        const auto snap = vb.getPersistedSnapshot();
        EXPECT_EQ(lastSnapStart, snap.getStart());
        EXPECT_EQ(lastSnapEnd, snap.getEnd());
    };

    // We have not persisted any item yet
    checkPersistedSnapshot(0, 0);

    // Flush. The new state=replica is not persisted yet; this is where
    // the flusher wrongly uses the state on disk (state=active) for computing
    // the new snapshot range to be persisted.
    auto& epBucket = dynamic_cast<EPBucket&>(*store);
    EXPECT_EQ(FlushResult(MoreAvailable::No, 2), epBucket.flushVBucket(vbid));

    // Before the fix this fails because we have persisted snapEnd=2
    // Note: We have persisted a partial snapshot at replica, snapStart must
    //  still be 0
    checkPersistedSnapshot(1, 3);

    // The core of the test has been already executed, just check that
    // everything behaves as expected when the full snapshot is persisted.

    // M:3 (snap-end mutation)
    ASSERT_EQ(cb::engine_errc::success,
              stream->messageReceived(makeMutationConsumerMessage(
                      3 /*seqno*/, vbid, value, opaque)));

    EXPECT_EQ(FlushResult(MoreAvailable::No, 1), epBucket.flushVBucket(vbid));

    checkPersistedSnapshot(3, 3);
}

// Check stream-id and sync-repl cannot be enabled
TEST_P(StreamTest, multi_stream_control_denied) {
    setup_dcp_stream();
    EXPECT_EQ(cb::engine_errc::success,
              producer->control(0, "enable_sync_writes", "true"));
    EXPECT_TRUE(producer->isSyncWritesEnabled());
    EXPECT_FALSE(producer->isMultipleStreamEnabled());

    EXPECT_EQ(cb::engine_errc::not_supported,
              producer->control(0, "enable_stream_id", "true"));
    EXPECT_TRUE(producer->isSyncWritesEnabled());
    EXPECT_FALSE(producer->isMultipleStreamEnabled());
    EXPECT_EQ(cb::engine_errc::no_such_key, destroy_dcp_stream());
}

TEST_P(StreamTest, sync_writes_denied) {
    setup_dcp_stream();
    EXPECT_EQ(cb::engine_errc::success,
              producer->control(0, "enable_stream_id", "true"));
    EXPECT_FALSE(producer->isSyncWritesEnabled());
    EXPECT_TRUE(producer->isMultipleStreamEnabled());

    EXPECT_EQ(cb::engine_errc::not_supported,
              producer->control(0, "enable_sync_writes", "true"));
    EXPECT_FALSE(producer->isSyncWritesEnabled());
    EXPECT_TRUE(producer->isMultipleStreamEnabled());
    EXPECT_EQ(cb::engine_errc::dcp_streamid_invalid, destroy_dcp_stream());
}

/**
 * Test to ensure that V7 dcp status codes are returned when they have
 * been enabled.
 */
TEST_P(STPassiveStreamPersistentTest, enusre_extended_dcp_status_work) {
    uint32_t opaque = 0;
    const std::string keyStr("key");
    DocKey key(keyStr, DocKeyEncodesCollectionId::No);

    // check error code when stream isn't present for vbucket 99
    EXPECT_EQ(
            cb::engine_errc::no_such_key,
            consumer->mutation(
                    opaque, key, {}, 0, 0, 0, Vbid(99), 0, 1, 0, 0, 0, {}, 0));
    // check error code when using a non matching opaque
    opaque = 99999;
    EXPECT_EQ(cb::engine_errc::key_already_exists,
              consumer->mutation(
                      opaque, key, {}, 0, 0, 0, vbid, 0, 1, 0, 0, 0, {}, 0));

    // enable V7 dcp status codes
    consumer->enableV7DcpStatus();
    // check error code when stream isn't present for vbucket 99
    opaque = 0;
    EXPECT_EQ(
            cb::engine_errc::stream_not_found,
            consumer->mutation(
                    opaque, key, {}, 0, 0, 0, Vbid(99), 0, 1, 0, 0, 0, {}, 0));
    // check error code when using a non matching opaque
    opaque = 99999;
    EXPECT_EQ(cb::engine_errc::opaque_no_match,
              consumer->mutation(
                      opaque, key, {}, 0, 0, 0, vbid, 0, 1, 0, 0, 0, {}, 0));
}

void STPassiveStreamPersistentTest::checkVBState(uint64_t lastSnapStart,
                                                 uint64_t lastSnapEnd,
                                                 CheckpointType type,
                                                 uint64_t hps,
                                                 uint64_t hcs,
                                                 uint64_t maxDelRevSeqno) {
    auto& kvStore = *store->getRWUnderlying(vbid);
    auto& vbs = *kvStore.getCachedVBucketState(vbid);
    EXPECT_EQ(lastSnapStart, vbs.lastSnapStart);
    EXPECT_EQ(lastSnapEnd, vbs.lastSnapEnd);
    EXPECT_EQ(type, vbs.checkpointType);
    EXPECT_EQ(hps, vbs.highPreparedSeqno);
    EXPECT_EQ(hcs, vbs.persistedCompletedSeqno);
    EXPECT_EQ(maxDelRevSeqno, vbs.maxDeletedSeqno);
}

/**
 * Test that the HPS value on disk is set appropriately when we receive a Disk
 * snapshot that does not contain a prepare.
 *
 * This tests the scenario as described in MB-51639, an active sending a disk
 * snapshot for the following items: [1:Pre, 2:Pre, 3:Commit, 4:Commit] which
 * is received as [3:Mutation, 4:Mutation] as completed prepares are not sent
 * and commits are stored as mutations on disk. Whilst the in-memory HPS value
 * is set to an appropriate value (4 - the snapshot end) the on disk HPS value
 * was left at 0 before the change for MB-51639 was made. This meant that after
 * a restart the HPS value was loaded from disk as 0, rather than 4, and it was
 * possible for ns_server to select a replica having only received [1:Pre as the
 * new active (resulting in a loss of committed prepare 2:Pre).
 */
TEST_P(STPassiveStreamPersistentTest, DiskSnapWithoutPrepareSetsDiskHPS) {
    uint32_t opaque = 0;
    SnapshotMarker snapshotMarker(opaque,
                                  vbid,
                                  1 /*snapStart*/,
                                  4 /*snapEnd*/,
                                  dcp_marker_flag_t::MARKER_FLAG_DISK,
                                  std::optional<uint64_t>(2) /*HCS*/,
                                  {} /*maxVisibleSeqno*/,
                                  {}, // timestamp
                                  {} /*streamId*/);
    stream->processMarker(&snapshotMarker);

    const std::string value("value");

    // M:3 - Logic Commit for PRE:1
    ASSERT_EQ(cb::engine_errc::success,
              stream->messageReceived(makeMutationConsumerMessage(
                      3 /*seqno*/, vbid, value, opaque)));

    // M:4 - Logic Commit for PRE:2
    ASSERT_EQ(cb::engine_errc::success,
              stream->messageReceived(makeMutationConsumerMessage(
                      4 /*seqno*/, vbid, value, opaque)));

    flushVBucketToDiskIfPersistent(vbid, 2);

    // Notes: HPS would ideally equal the highest logically completed prepare
    // (2) in this case, but that is not possible without a protocol change to
    // send it from the active. We instead move the HPS to the snapshot end
    // (both on disk and in memory) which is 4 in this case due to changes made
    // as part of MB-34873.
    {
        SCOPED_TRACE("");
        checkVBState(4 /*lastSnapStart*/,
                     4 /*lastSnapEnd*/,
                     CheckpointType::InitialDisk,
                     4 /*HPS*/,
                     2 /*HCS*/,
                     0 /*maxDelRevSeqno*/);
    }

    EXPECT_EQ(4, store->getVBucket(vbid)->getHighPreparedSeqno());

    ASSERT_NE(cb::engine_errc::disconnect,
              consumer->closeStream(0 /*opaque*/, vbid));
    consumer.reset();

    resetEngineAndWarmup();
    setupConsumerAndPassiveStream();

    EXPECT_EQ(4, store->getVBucket(vbid)->getHighPreparedSeqno());
}

/**
 * Test that the HPS value on disk is set appropriately when we receive a Disk
 * snapshot that does contain a prepare.
 *
 * This tests the scenario:
 * [1:Pre, 2:Pre, 3:Commit, 4:Commit, 5:Pre, 6:Mutation]
 *
 * Whilst one might expect that that HPS value is set to 5, it is in fact set to
 * the snapshot end (6) due to the changes made for MB-34873.
 */
TEST_P(STPassiveStreamPersistentTest, DiskSnapWithPrepareSetsHPSToSnapEnd) {
    uint32_t opaque = 0;
    SnapshotMarker snapshotMarker(opaque,
                                  vbid,
                                  1 /*snapStart*/,
                                  6 /*snapEnd*/,
                                  dcp_marker_flag_t::MARKER_FLAG_DISK,
                                  std::optional<uint64_t>(2) /*HCS*/,
                                  {} /*maxVisibleSeqno*/,
                                  {}, // timestamp
                                  {} /*streamId*/);
    stream->processMarker(&snapshotMarker);

    const std::string value("value");

    // M:3 - Logic Commit for PRE:1
    ASSERT_EQ(cb::engine_errc::success,
              stream->messageReceived(makeMutationConsumerMessage(
                      3 /*seqno*/, vbid, value, opaque)));

    // M:4 - Logic Commit for PRE:2
    ASSERT_EQ(cb::engine_errc::success,
              stream->messageReceived(makeMutationConsumerMessage(
                      4 /*seqno*/, vbid, value, opaque)));

    // PRE:5
    using namespace cb::durability;
    ASSERT_EQ(cb::engine_errc::success,
              stream->messageReceived(makeMutationConsumerMessage(
                      5 /*seqno*/,
                      vbid,
                      value,
                      opaque,
                      {},
                      Requirements(Level::Majority, Timeout::Infinity()))));

    // M:6
    ASSERT_EQ(cb::engine_errc::success,
              stream->messageReceived(makeMutationConsumerMessage(
                      6 /*seqno*/, vbid, value, opaque)));

    flushVBucketToDiskIfPersistent(vbid, 4);

    {
        SCOPED_TRACE("");
        checkVBState(6 /*lastSnapStart*/,
                     6 /*lastSnapEnd*/,
                     CheckpointType::InitialDisk,
                     6 /*HPS*/,
                     2 /*HCS*/,
                     0 /*maxDelRevSeqno*/);
    }
}

INSTANTIATE_TEST_SUITE_P(Persistent,
                         STPassiveStreamPersistentTest,
                         STParameterizedBucketTest::persistentConfigValues(),
                         STParameterizedBucketTest::PrintToStringParamName);

#ifdef EP_USE_MAGMA
INSTANTIATE_TEST_SUITE_P(Persistent,
                         STPassiveStreamMagmaTest,
                         STParameterizedBucketTest::magmaConfigValues(),
                         STParameterizedBucketTest::PrintToStringParamName);

void CDCActiveStreamTest::SetUp() {
    if (!config_string.empty()) {
        config_string += ";";
    }
    // Enable history retention
    config_string +=
            "history_retention_bytes=10485760;history_retention_seconds=3600";
    STActiveStreamPersistentTest::SetUp();

    // @todo CDC: Can remove as soon as magma enables history
    replaceMagmaKVStore();

    manifest.add(CollectionEntry::historical,
                 cb::NoExpiryLimit,
                 true /*history*/,
                 ScopeEntry::defaultS);

    setVBucketState(vbid, vbucket_state_active);
    auto vb = store->getVBucket(vbid);
    vb->updateFromManifest(folly::SharedMutex::ReadHolder(vb->getStateLock()),
                           Collections::Manifest{std::string{manifest}});
    ASSERT_EQ(1, vb->getHighSeqno());

    ASSERT_TRUE(producer);
    ASSERT_FALSE(producer->areChangeStreamsEnabled());
    ASSERT_EQ(cb::engine_errc::success,
              producer->control(0, DcpControlKeys::ChangeStreams, "true"));
    ASSERT_TRUE(producer->areChangeStreamsEnabled());
    producer->public_enableSyncReplication();

    recreateStream(*vb,
                   true,
                   fmt::format(R"({{"collections":["{:x}"]}})",
                               uint32_t(CollectionEntry::historical.uid)));
    ASSERT_TRUE(stream);
    ASSERT_TRUE(stream->areChangeStreamsEnabled());

    // Control data: Add some mutations into the non-CDC collection
    for (size_t i : {1, 2, 3}) {
        store_item(vbid,
                   makeStoredDocKey("key" + std::to_string(i),
                                    CollectionEntry::defaultC),
                   "value");
    }

    ASSERT_EQ(4, vb->getHighSeqno());
}

void CDCActiveStreamTest::clearCMAndPersistenceAndReplication() {
    auto& vb = *store->getVBucket(vbid);
    auto& manager = *vb.checkpointManager;
    manager.createNewCheckpoint();

    // Move the persistence and stream cursor to the end of the open checkpoint
    const auto& readyQ = stream->public_readyQ();
    const auto cursor = stream->getCursor().lock();
    while (manager.getNumCheckpoints() > 1) {
        stream->nextCheckpointItemTask();
        while (readyQ.size() > 0) {
            stream->public_nextQueuedItem(*producer);
        }
        flushVBucket(vbid);
    }

    // Eager checkpoint removal ensures 1 empty checkpoint at this point
    ASSERT_EQ(1, manager.getNumCheckpoints());
<<<<<<< HEAD
    ASSERT_EQ(1, manager.getNumOpenChkItems()); // cs
=======
    ASSERT_EQ(1, manager.getNumOpenChkItems());
>>>>>>> 87dd4209
}

TEST_P(CDCActiveStreamTest, CollectionNotDeduped_InMemory) {
    auto& vb = *store->getVBucket(vbid);
    const auto initHighSeqno = vb.getHighSeqno();
    ASSERT_GT(initHighSeqno, 0); // From SetUp

    // Mutate the same key some times into the CDC collection
    const auto key = makeStoredDocKey("key", CollectionEntry::historical);
    for (size_t i : {1, 2, 3}) {
        store_item(vbid, key, "value" + std::to_string(i));
    }
    ASSERT_EQ(initHighSeqno + 3, vb.getHighSeqno());

    // Stream must send 3 snapshots, 1 per mutation

    const auto& readyQ = stream->public_readyQ();
    ASSERT_EQ(0, readyQ.size());

    stream->nextCheckpointItemTask();
    ASSERT_EQ(7, readyQ.size());

    // Marker + Sysevent + Mutation
    auto resp = stream->public_nextQueuedItem(*producer);
    ASSERT_TRUE(resp);
    EXPECT_EQ(DcpResponse::Event::SnapshotMarker, resp->getEvent());
    auto* marker = dynamic_cast<SnapshotMarker*>(resp.get());
    const uint32_t expectedMarkerFlags =
            MARKER_FLAG_MEMORY | MARKER_FLAG_CHK | MARKER_FLAG_HISTORY;
    EXPECT_EQ(expectedMarkerFlags, marker->getFlags());
    EXPECT_EQ(0, marker->getStartSeqno());
    EXPECT_EQ(initHighSeqno + 1, marker->getEndSeqno());

    resp = stream->public_nextQueuedItem(*producer);
    ASSERT_TRUE(resp);
    EXPECT_EQ(DcpResponse::Event::SystemEvent, resp->getEvent());
    EXPECT_EQ(1, resp->getBySeqno());

    resp = stream->public_nextQueuedItem(*producer);
    ASSERT_TRUE(resp);
    EXPECT_EQ(DcpResponse::Event::Mutation, resp->getEvent());
    EXPECT_EQ(initHighSeqno + 1, resp->getBySeqno());
    auto* mut = dynamic_cast<const MutationResponse*>(resp.get());
    EXPECT_EQ(key, mut->getItem()->getKey());

    // Marker + Mutation
    resp = stream->public_nextQueuedItem(*producer);
    ASSERT_TRUE(resp);
    EXPECT_EQ(DcpResponse::Event::SnapshotMarker, resp->getEvent());
    marker = dynamic_cast<SnapshotMarker*>(resp.get());
    EXPECT_EQ(expectedMarkerFlags, marker->getFlags());
    EXPECT_EQ(initHighSeqno + 2, marker->getStartSeqno());
    EXPECT_EQ(initHighSeqno + 2, marker->getEndSeqno());

    resp = stream->public_nextQueuedItem(*producer);
    ASSERT_TRUE(resp);
    EXPECT_EQ(DcpResponse::Event::Mutation, resp->getEvent());
    EXPECT_EQ(initHighSeqno + 2, resp->getBySeqno());
    mut = dynamic_cast<const MutationResponse*>(resp.get());
    EXPECT_EQ(key, mut->getItem()->getKey());

    // Marker + Mutation
    resp = stream->public_nextQueuedItem(*producer);
    ASSERT_TRUE(resp);
    EXPECT_EQ(DcpResponse::Event::SnapshotMarker, resp->getEvent());
    marker = dynamic_cast<SnapshotMarker*>(resp.get());
    EXPECT_EQ(expectedMarkerFlags, marker->getFlags());
    EXPECT_EQ(initHighSeqno + 3, marker->getStartSeqno());
    EXPECT_EQ(initHighSeqno + 3, marker->getEndSeqno());

    resp = stream->public_nextQueuedItem(*producer);
    ASSERT_TRUE(resp);
    EXPECT_EQ(DcpResponse::Event::Mutation, resp->getEvent());
    EXPECT_EQ(initHighSeqno + 3, resp->getBySeqno());
    mut = dynamic_cast<const MutationResponse*>(resp.get());
    EXPECT_EQ(key, mut->getItem()->getKey());

    EXPECT_EQ(0, readyQ.size());
}

TEST_P(CDCActiveStreamTest, MarkerHistoryFlagClearIfCheckpointNotHistorical) {
    auto& config = engine->getConfiguration();
    config.setHistoryRetentionBytes(0);
    config.setHistoryRetentionSeconds(0);
    ASSERT_FALSE(store->isHistoryRetentionEnabled());

    auto& vb = *store->getVBucket(vbid);
    const auto initHighSeqno = vb.getHighSeqno();
    ASSERT_GT(initHighSeqno, 0); // From SetUp

    // Move the stream cursor to the end of checkpoint
    clearCMAndPersistenceAndReplication();

    auto& manager = *vb.checkpointManager;
    ASSERT_EQ(1, manager.getNumCheckpoints());
<<<<<<< HEAD
    ASSERT_EQ(1, manager.getNumOpenChkItems()); // cs
=======
    ASSERT_EQ(1, manager.getNumOpenChkItems());
>>>>>>> 87dd4209
    // Main precondition
    ASSERT_EQ(CheckpointHistorical::No, manager.getOpenCheckpointHistorical());

    // Write a doc into the historical collection
    const auto key = makeStoredDocKey("key", CollectionEntry::historical);
    store_item(vbid, key, "value");
    ASSERT_EQ(initHighSeqno + 1, vb.getHighSeqno());

    // Check the outbound stream
    const auto& readyQ = stream->public_readyQ();
    ASSERT_EQ(0, readyQ.size());

    stream->nextCheckpointItemTask();
    ASSERT_EQ(2, readyQ.size()); // Marker + Mutation

    auto resp = stream->public_nextQueuedItem(*producer);
    ASSERT_TRUE(resp);
    EXPECT_EQ(DcpResponse::Event::SnapshotMarker, resp->getEvent());
    auto* marker = dynamic_cast<SnapshotMarker*>(resp.get());
    // Core of the test: MARKER_FLAG_HISTORY isn't set in the marker
    const uint32_t expectedMarkerFlags = MARKER_FLAG_MEMORY | MARKER_FLAG_CHK;
    EXPECT_EQ(expectedMarkerFlags, marker->getFlags());
    EXPECT_EQ(initHighSeqno + 1, marker->getStartSeqno());
    EXPECT_EQ(initHighSeqno + 1, marker->getEndSeqno());

    // Verify the rest of the stream for completeness
    resp = stream->public_nextQueuedItem(*producer);
    ASSERT_TRUE(resp);
    EXPECT_EQ(DcpResponse::Event::Mutation, resp->getEvent());
    EXPECT_EQ(initHighSeqno + 1, resp->getBySeqno());
    auto* mut = dynamic_cast<const MutationResponse*>(resp.get());
    EXPECT_EQ(key, mut->getItem()->getKey());

    EXPECT_EQ(0, readyQ.size());
}

void CDCActiveStreamTest::testResilientToRetentionConfigChanges(
        HistoryRetentionMetric metric) {
    // SetUp enables history (both bytes/seconds > 0) and creates an historical
    // collection.
    // Here we need to test bytes/seconds selectively for ensuring the correct
    // behaviour of each.
    auto& config = engine->getConfiguration();
    switch (metric) {
    case HistoryRetentionMetric::BYTES: {
        ASSERT_GT(store->getHistoryRetentionBytes(), 0);
        config.setHistoryRetentionSeconds(0);
        break;
    }
    case HistoryRetentionMetric::SECONDS: {
        ASSERT_GT(store->getHistoryRetentionSeconds().count(), 0);
        config.setHistoryRetentionBytes(0);
        break;
    }
    }
    ASSERT_TRUE(store->isHistoryRetentionEnabled());

    clearCMAndPersistenceAndReplication();

    // Now we write a doc into the historical collection
    auto& vb = *store->getVBucket(vbid);
    const auto initHighSeqno = vb.getHighSeqno();
    ASSERT_GT(initHighSeqno, 0); // From SetUp
    const auto key = makeStoredDocKey("key", CollectionEntry::historical);
    const auto value = "value";
    store_item(vbid, key, value);
    ASSERT_EQ(initHighSeqno + 1, vb.getHighSeqno());
    // 1 historical checkpoint contains the mutation
    const auto& manager = *vb.checkpointManager;
    ASSERT_EQ(1, manager.getNumCheckpoints());
<<<<<<< HEAD
    ASSERT_EQ(2, manager.getNumOpenChkItems()); // cs, m
=======
    ASSERT_EQ(2, manager.getNumOpenChkItems());
>>>>>>> 87dd4209
    ASSERT_EQ(CheckpointHistorical::Yes, manager.getOpenCheckpointHistorical());
    // Save the current checkpoint id for later in the test
    const auto prevCkptId = manager.getOpenCheckpointId();
    // The the stream makes a History snapshot from that checkpoint
    const auto& readyQ = stream->public_readyQ();
    ASSERT_EQ(0, readyQ.size());
    stream->nextCheckpointItemTask();
    ASSERT_EQ(2, readyQ.size()); // Marker + Mutation
    // Marker
    auto resp = stream->public_nextQueuedItem(*producer);
    ASSERT_TRUE(resp);
    EXPECT_EQ(DcpResponse::Event::SnapshotMarker, resp->getEvent());
    auto* marker = dynamic_cast<SnapshotMarker*>(resp.get());
    // Core test: MARKER_FLAG_HISTORY is set in the marker
    EXPECT_EQ(MARKER_FLAG_MEMORY | MARKER_FLAG_CHK | MARKER_FLAG_HISTORY,
              marker->getFlags());
    EXPECT_EQ(initHighSeqno + 1, marker->getStartSeqno());
    EXPECT_EQ(initHighSeqno + 1, marker->getEndSeqno());
    // Mutation
    resp = stream->public_nextQueuedItem(*producer);
    ASSERT_TRUE(resp);
    EXPECT_EQ(DcpResponse::Event::Mutation, resp->getEvent());
    EXPECT_EQ(initHighSeqno + 1, resp->getBySeqno());
    auto* mut = dynamic_cast<const MutationResponse*>(resp.get());
    EXPECT_EQ(key, mut->getItem()->getKey());
    // readyQ drained
    ASSERT_EQ(0, readyQ.size());

    // Move persistence to the end of checkpoint
    flushVBucket(vbid);

    // Now the user disables history retention
    switch (metric) {
    case HistoryRetentionMetric::BYTES: {
        config.setHistoryRetentionBytes(0);
        break;
    }
    case HistoryRetentionMetric::SECONDS: {
        config.setHistoryRetentionSeconds(0);
        break;
    }
    }
    ASSERT_FALSE(store->isHistoryRetentionEnabled());

    // Core test: The existing historical checkpoint is closed and a new open
    // non-historical checkpoint must be created
    ASSERT_EQ(1, manager.getNumCheckpoints());
    ASSERT_GT(manager.getOpenCheckpointId(), prevCkptId);
    ASSERT_EQ(1, manager.getNumOpenChkItems());
    ASSERT_EQ(CheckpointHistorical::No, manager.getOpenCheckpointHistorical());

    // Now store another mutation into the historical collection
    store_item(vbid, key, value);

    // This time DCP produces a non-historical snapshot from the non-historical
    // checkpoint
    ASSERT_EQ(0, readyQ.size());
    stream->nextCheckpointItemTask();
    ASSERT_EQ(2, readyQ.size()); // Marker + Mutation
    // Marker
    resp = stream->public_nextQueuedItem(*producer);
    ASSERT_TRUE(resp);
    EXPECT_EQ(DcpResponse::Event::SnapshotMarker, resp->getEvent());
    marker = dynamic_cast<SnapshotMarker*>(resp.get());
    // Core test: MARKER_FLAG_HISTORY isn't set in the marker
    EXPECT_EQ(MARKER_FLAG_MEMORY | MARKER_FLAG_CHK, marker->getFlags());
    EXPECT_EQ(initHighSeqno + 2, marker->getStartSeqno());
    EXPECT_EQ(initHighSeqno + 2, marker->getEndSeqno());
    // Mutation
    resp = stream->public_nextQueuedItem(*producer);
    ASSERT_TRUE(resp);
    EXPECT_EQ(DcpResponse::Event::Mutation, resp->getEvent());
    EXPECT_EQ(initHighSeqno + 2, resp->getBySeqno());
    mut = dynamic_cast<const MutationResponse*>(resp.get());
    EXPECT_EQ(key, mut->getItem()->getKey());
    // readyQ drained
    ASSERT_EQ(0, readyQ.size());
}

TEST_P(CDCActiveStreamTest, ResilientToRetentionConfigChanges_Bytes) {
    testResilientToRetentionConfigChanges(HistoryRetentionMetric::BYTES);
}

TEST_P(CDCActiveStreamTest, ResilientToRetentionConfigChanges_Seconds) {
    testResilientToRetentionConfigChanges(HistoryRetentionMetric::SECONDS);
}

TEST_P(CDCActiveStreamTest, SnapshotAndSeqnoAdvanceCorrectHistoryFlag) {
    ASSERT_TRUE(store->isHistoryRetentionEnabled());

    // The SetUp step creates the historical collection and stores a bunch of
    // items into the default collection. In this particular test we just need
    // to start from a clean CM and stream.
    manifest.remove(CollectionEntry::historical);
    auto& vb = *store->getVBucket(vbid);
    vb.updateFromManifest(folly::SharedMutex::ReadHolder(vb.getStateLock()),
                          Collections::Manifest{std::string{manifest}});
    clearCMAndPersistenceAndReplication();

    producer->closeStream(0, vbid, stream->getStreamId());

    // Open a stream directly in a in-memory state
    const auto highSeqno = vb.getHighSeqno();
    stream = producer->mockActiveStreamRequest(
            0 /*flags*/,
            0 /*opaque*/,
            vb,
            highSeqno /*start_seqno*/,
            ~0 /*end_seqno*/,
            0x0 /*vb_uuid*/,
            highSeqno /*snap_start_seqno*/,
            ~0 /*snap_end_seqno*/,
            producer->public_getIncludeValue(),
            producer->public_getIncludeXattrs(),
            producer->public_getIncludeDeletedUserXattrs(),
            std::string_view{} /*jsonFilter*/);
    ASSERT_TRUE(stream->isInMemory());

    // FlatBuffers disabled makes the test flow in the path that is under
    // verification in this test. Ie, at some point a SysEvent(modify) is
    // generated, but the stream receives a SeqnoAdvance in place of the
    // SysEvent.
    ASSERT_TRUE(stream->areChangeStreamsEnabled());
    ASSERT_FALSE(stream->isFlatBuffersSystemEventEnabled());

    // Add a collection
    manifest.add(CollectionEntry::historical,
                 cb::NoExpiryLimit,
                 true /*history*/,
                 ScopeEntry::defaultS);
    vb.updateFromManifest(folly::SharedMutex::ReadHolder(vb.getStateLock()),
                          Collections::Manifest{std::string{manifest}});

    const auto& readyQ = stream->public_readyQ();
    ASSERT_EQ(0, readyQ.size());
    stream->nextCheckpointItemTask();
    ASSERT_EQ(2, readyQ.size()); // SnapshotMarker + SysEvent

    auto resp = stream->public_nextQueuedItem(*producer);
    ASSERT_TRUE(resp);
    EXPECT_EQ(DcpResponse::Event::SnapshotMarker, resp->getEvent());
    auto* marker = dynamic_cast<SnapshotMarker*>(resp.get());
    // MARKER_FLAG_HISTORY is set in the marker
    EXPECT_EQ(MARKER_FLAG_MEMORY | MARKER_FLAG_CHK | MARKER_FLAG_HISTORY,
              marker->getFlags());
    resp = stream->public_nextQueuedItem(*producer);
    ASSERT_TRUE(resp);
    EXPECT_EQ(DcpResponse::Event::SystemEvent, resp->getEvent());
    EXPECT_EQ(vb.getHighSeqno(), resp->getBySeqno());

    EXPECT_EQ(0, readyQ.size());

    // Modify the collection
    manifest.update(CollectionEntry::historical,
                    cb::NoExpiryLimit,
                    {} /*history*/,
                    ScopeEntry::defaultS);
    vb.updateFromManifest(folly::SharedMutex::ReadHolder(vb.getStateLock()),
                          Collections::Manifest{std::string{manifest}});

    stream->nextCheckpointItemTask();
    ASSERT_EQ(2, readyQ.size()); // SnapshotMarker + SeqnoAdvance

    resp = stream->public_nextQueuedItem(*producer);
    ASSERT_TRUE(resp);
    EXPECT_EQ(DcpResponse::Event::SnapshotMarker, resp->getEvent());
    marker = dynamic_cast<SnapshotMarker*>(resp.get());
    // Core of the test: MARKER_FLAG_HISTORY is set in the marker
    EXPECT_EQ(MARKER_FLAG_MEMORY | MARKER_FLAG_CHK | MARKER_FLAG_HISTORY,
              marker->getFlags());
    // Verify the string representation of marker's flags
    EXPECT_EQ("[MEMORY,CHK,HISTORY]",
              dcpMarkerFlagsToString(marker->getFlags()));
    // SeqnoAdvance in place of SysEvent(modify), as flatbuffers sys-events are
    // disabled
    resp = stream->public_nextQueuedItem(*producer);
    ASSERT_TRUE(resp);
    EXPECT_EQ(DcpResponse::Event::SeqnoAdvanced, resp->getEvent());
    EXPECT_EQ(vb.getHighSeqno(), resp->getBySeqno());

    EXPECT_EQ(0, readyQ.size());
}

TEST_P(CDCActiveStreamTest, DeduplicationDisabledForAbort) {
    ASSERT_TRUE(store->isHistoryRetentionEnabled());
    ASSERT_TRUE(stream->public_supportSyncReplication());

    setVBucketState(
            vbid,
            vbucket_state_active,
            {{"topology", nlohmann::json::array({{"active", "replica"}})}});

    auto& vb = *store->getVBucket(vbid);
    const auto initHighSeqno = vb.getHighSeqno();
    ASSERT_GT(initHighSeqno, 0); // From SetUp

    clearCMAndPersistenceAndReplication();
    // Note: stream filters on historical collection, so only the CreateColl
    // sysevent has been processed so far. See SetUp for details.
    ASSERT_EQ(1, stream->getLastSentSeqno());

    // Sequence of pre, abr, pre, cmt for the same key
    const auto key = makeStoredDocKey("key", CollectionEntry::historical);

    // PRE
    using namespace cb::durability;
    const auto reqs = Requirements{Level::Majority, Timeout()};
    const auto pre1 = store_item(vbid,
                                 key,
                                 "value_p1",
                                 0,
                                 {cb::engine_errc::sync_write_pending},
                                 PROTOCOL_BINARY_RAW_BYTES,
                                 reqs);
    EXPECT_EQ(initHighSeqno + 1, vb.getHighSeqno());

    // ABORT
    {
        folly::SharedMutex::ReadHolder rlh(vb.getStateLock());
        ASSERT_EQ(cb::engine_errc::success,
                  vb.abort(rlh,
                           pre1.getKey(),
                           pre1.getBySeqno(),
                           {},
                           vb.lockCollections(pre1.getKey()),
                           nullptr));
    }
    EXPECT_EQ(initHighSeqno + 2, vb.getHighSeqno());

    // PRE
    const auto pre2 = store_item(vbid,
                                 key,
                                 "value_p2",
                                 0,
                                 {cb::engine_errc::sync_write_pending},
                                 PROTOCOL_BINARY_RAW_BYTES,
                                 reqs);
    EXPECT_EQ(initHighSeqno + 3, vb.getHighSeqno());

    // COMMIT
    {
        folly::SharedMutex::ReadHolder rlh(vb.getStateLock());
        ASSERT_EQ(cb::engine_errc::success,
                  vb.commit(rlh,
                            pre2.getKey(),
                            pre2.getBySeqno(),
                            {},
                            vb.lockCollections(pre2.getKey()),
                            nullptr));
    }
    EXPECT_EQ(initHighSeqno + 4, vb.getHighSeqno());

    // Note: First step where checks begin to fail before the fix for MB-55919.
    // Before the fix, only 3 items are persisted as the Abort is wrongly
    // deduplicated.
    flush_vbucket_to_disk(vbid, 4);

    // Force stream to backfilling from disk
    stream->handleSlowStream();
    GMockDcpMsgProducers producers;
    EXPECT_EQ(cb::engine_errc::would_block, producer->step(false, producers));
    EXPECT_TRUE(stream->isBackfilling());

    // Note this test was added for MB-55919, but has been modified to account
    // for changes made by /MB-56654, there is still value in this test so it
    // remains but with modified expectations.
    //
    // Must see 1 historical snapshot with [abr, cmt]
    // Before the fix for MB-55919 we get only [pre, pre, cmt].
    const auto& readyQ = stream->public_readyQ();
    EXPECT_EQ(0, readyQ.size());
    runBackfill();
    EXPECT_EQ(3, readyQ.size());

    auto resp = stream->public_nextQueuedItem(*producer);
    EXPECT_TRUE(resp);
    EXPECT_EQ(DcpResponse::Event::SnapshotMarker, resp->getEvent());
    auto* marker = dynamic_cast<SnapshotMarker*>(resp.get());
    const uint32_t expectedMarkerFlags = MARKER_FLAG_DISK | MARKER_FLAG_CHK |
                                         MARKER_FLAG_HISTORY |
                                         MARKER_FLAG_MAY_CONTAIN_DUPLICATE_KEYS;
    EXPECT_EQ(expectedMarkerFlags, marker->getFlags());
    EXPECT_EQ(initHighSeqno + 1, marker->getStartSeqno());
    EXPECT_EQ(initHighSeqno + 4, marker->getEndSeqno());

    resp = stream->public_nextQueuedItem(*producer);
    ASSERT_TRUE(resp);
    EXPECT_EQ(DcpResponse::Event::Abort, resp->getEvent());
    EXPECT_EQ(initHighSeqno + 2, resp->getBySeqno());

    resp = stream->public_nextQueuedItem(*producer);
    ASSERT_TRUE(resp);
    EXPECT_EQ(DcpResponse::Event::Mutation, resp->getEvent());
    EXPECT_EQ(initHighSeqno + 4, resp->getBySeqno());
}

INSTANTIATE_TEST_SUITE_P(Persistent,
                         CDCActiveStreamTest,
                         STParameterizedBucketTest::magmaConfigValues(),
                         STParameterizedBucketTest::PrintToStringParamName);

void CDCPassiveStreamTest::SetUp() {
    if (!config_string.empty()) {
        config_string += ";";
    }
    // Enable history retention
    config_string += "history_retention_bytes=10485760";

    STPassiveStreamPersistentTest::SetUp();
}

void CDCPassiveStreamTest::createHistoricalCollection(CheckpointType snapType,
                                                      uint64_t snapStart,
                                                      uint64_t snapEnd) {
    const uint8_t snapSource = snapType == CheckpointType::Memory
                                       ? MARKER_FLAG_MEMORY
                                       : MARKER_FLAG_DISK;

    const uint32_t opaque = 1;
    ASSERT_EQ(cb::engine_errc::success,
              consumer->snapshotMarker(
                      opaque,
                      vbid,
                      snapStart,
                      snapEnd,
                      snapSource | MARKER_FLAG_CHK | MARKER_FLAG_HISTORY,
                      {0},
                      {}));

    const auto& vb = *store->getVBucket(vbid);
    auto& manager = *vb.checkpointManager;
    ASSERT_EQ(CheckpointHistorical::Yes, manager.getOpenCheckpointHistorical());
    switch (snapType) {
    case CheckpointType::Memory:
        ASSERT_EQ(snapType, manager.getOpenCheckpointType());
        break;
    case CheckpointType::Disk:
    case CheckpointType::InitialDisk:
        ASSERT_EQ((vb.getHighSeqno() == 0 ? CheckpointType::InitialDisk
                                          : CheckpointType::Disk),
                  manager.getOpenCheckpointType());
        break;
    }

    flatbuffers::FlatBufferBuilder fb;
    Collections::ManifestUid manifestUid;
    const auto collection = CollectionEntry::historical;
    auto fbPayload = Collections::VB::CreateCollection(
            fb,
            manifestUid,
            uint32_t(ScopeEntry::defaultS.getId()),
            uint32_t(collection.getId()),
            false,
            0,
            fb.CreateString(collection.name.data(), collection.name.size()),
            true /*history*/);
    fb.Finish(fbPayload);
    ASSERT_EQ(cb::engine_errc::success,
              consumer->systemEvent(
                      1 /*opaque*/,
                      vbid,
                      mcbp::systemevent::id::CreateCollection,
                      snapStart,
                      mcbp::systemevent::version::version2,
                      {reinterpret_cast<const uint8_t*>(collection.name.data()),
                       collection.name.size()},
                      {fb.GetBufferPointer(), fb.GetSize()}));

    ASSERT_EQ(0, vb.getNumTotalItems());
    ASSERT_EQ(snapStart, vb.getHighSeqno());
<<<<<<< HEAD
    ASSERT_EQ(2, manager.getNumOpenChkItems());
=======
>>>>>>> 87dd4209
}

/*
 * HistorySnapshotReceived tests verify (on different scenarios) that:
 * - replica stream is resilient to duplicates on disk snapshot
 * - duplicates are queued in checkpoint (ie, not deduplicated)
 * - duplicates are persisted on disk (again, not deduplicated)
 * - stats (eg item-count) are updated correctly
 */

TEST_P(CDCPassiveStreamTest, HistorySnapshotReceived_Disk) {
    // Replica receives Snap{start, end, Disk|History}, with start->end
    // mutations for the same key.

    createHistoricalCollection(CheckpointType::Disk, 1, 1);
    flush_vbucket_to_disk(vbid, 1);

    // Clear CM
    const auto& vb = *store->getVBucket(vbid);
    const auto initialHighSeqno = vb.getHighSeqno();
    ASSERT_EQ(1, initialHighSeqno);
    auto& manager = *vb.checkpointManager;
    manager.createNewCheckpoint();
    ASSERT_EQ(1, manager.getNumCheckpoints());
    ASSERT_EQ(1, manager.getNumOpenChkItems());

    const uint32_t opaque = 1;
    SnapshotMarker snapshotMarker(
            opaque,
            vbid,
            initialHighSeqno + 1 /*start*/,
            initialHighSeqno + 3 /*end*/,
            MARKER_FLAG_CHK | MARKER_FLAG_DISK | MARKER_FLAG_HISTORY,
            std::optional<uint64_t>(0), /*HCS*/
            {}, /*maxVisibleSeqno*/
            {}, /*timestamp*/
            {} /*streamId*/);
    stream->processMarker(&snapshotMarker);
<<<<<<< HEAD
    ASSERT_EQ(2, manager.getNumCheckpoints());
=======
    ASSERT_EQ(1, manager.getNumCheckpoints());
>>>>>>> 87dd4209
    ASSERT_EQ(1, manager.getNumOpenChkItems());
    ASSERT_EQ(CheckpointType::Disk, manager.getOpenCheckpointType());
    ASSERT_EQ(CheckpointHistorical::Yes, manager.getOpenCheckpointHistorical());

    const auto collection = CollectionEntry::historical;
    const std::string key("key");
    const std::string value("value");
    const size_t numItems = 3;
    for (size_t seqno = initialHighSeqno + 1;
         seqno <= initialHighSeqno + numItems;
         ++seqno) {
        EXPECT_EQ(
                cb::engine_errc::success,
                stream->messageReceived(makeMutationConsumerMessage(
                        opaque, seqno, vbid, value, key, collection.getId())));
    }

    EXPECT_EQ(initialHighSeqno + numItems, vb.getHighSeqno());
<<<<<<< HEAD
    EXPECT_EQ(2, manager.getNumCheckpoints());
    EXPECT_EQ(1 + numItems, manager.getNumOpenChkItems());
=======
    EXPECT_EQ(1, manager.getNumCheckpoints());
    EXPECT_EQ(numItems + 1, manager.getNumOpenChkItems()); // +1 cs
>>>>>>> 87dd4209

    // All duplicates persisted
    flush_vbucket_to_disk(vbid, numItems);

    // Item count doesn't account for historical revisions
    EXPECT_EQ(1, vb.getNumTotalItems());
}

TEST_P(CDCPassiveStreamTest, HistorySnapshotReceived_InitialDisk) {
    // Replica receives Snap{start, end, InitialDisk|History}, with start->end
    // mutations for the same key.

    createHistoricalCollection(CheckpointType::Disk, 1, 10);
    flush_vbucket_to_disk(vbid, 1);

    const auto& vb = *store->getVBucket(vbid);
    const auto initialHighSeqno = vb.getHighSeqno();
    ASSERT_EQ(1, initialHighSeqno);
    auto& manager = *vb.checkpointManager;
    ASSERT_EQ(1, manager.getNumCheckpoints());
<<<<<<< HEAD
    ASSERT_EQ(2, manager.getNumOpenChkItems());
=======
    ASSERT_EQ(3, manager.getNumOpenChkItems());
>>>>>>> 87dd4209

    // Historical items received within the same snapshot
    const auto collection = CollectionEntry::historical;
    const std::string key("key");
    const std::string value("value");
    const size_t numItems = 3;
    for (size_t seqno = initialHighSeqno + 1;
         seqno <= initialHighSeqno + numItems;
         ++seqno) {
        EXPECT_EQ(cb::engine_errc::success,
                  stream->messageReceived(
                          makeMutationConsumerMessage(1 /*opaque*/,
                                                      seqno,
                                                      vbid,
                                                      value,
                                                      key,
                                                      collection.getId())));
    }

    // Important: In this scenario historical mutations are queued into the
    // Initial disk checkpoint
    ASSERT_EQ(CheckpointType::InitialDisk, manager.getOpenCheckpointType());
    ASSERT_EQ(CheckpointHistorical::Yes, manager.getOpenCheckpointHistorical());

    EXPECT_EQ(initialHighSeqno + numItems, vb.getHighSeqno());
    EXPECT_EQ(1, manager.getNumCheckpoints());
<<<<<<< HEAD
    EXPECT_EQ(1 + initialHighSeqno + numItems, manager.getNumOpenChkItems());
=======
    // +2 for cs, vbs
    EXPECT_EQ(initialHighSeqno + numItems + 2, manager.getNumOpenChkItems());
>>>>>>> 87dd4209

    // All duplicates persisted
    flush_vbucket_to_disk(vbid, numItems);

    // Item count doesn't account for historical revisions
    EXPECT_EQ(1, vb.getNumTotalItems());
}

TEST_P(CDCPassiveStreamTest, MemorySnapshotTransitionToHistory) {
    const auto& vb = *store->getVBucket(vbid);
    ASSERT_EQ(0, vb.getHighSeqno());
    auto& manager = *vb.checkpointManager;
    ASSERT_EQ(1, manager.getNumCheckpoints());
<<<<<<< HEAD
    ASSERT_EQ(2, manager.getNumOpenChkItems()); // cs + vbs
=======
    ASSERT_EQ(2, manager.getNumOpenChkItems());
>>>>>>> 87dd4209
    ASSERT_EQ(CheckpointType::Memory, manager.getOpenCheckpointType());
    // Note: 7.2 vbucket sets itself to History mode when created.
    ASSERT_EQ(CheckpointHistorical::Yes, manager.getOpenCheckpointHistorical());

    // Replica receives a Snap{Memory}.
    const uint32_t opaque = 1;
    SnapshotMarker snapshotMarker(opaque,
                                  vbid,
                                  1 /*start*/,
                                  1 /*end*/,
                                  MARKER_FLAG_CHK | MARKER_FLAG_MEMORY,
                                  std::optional<uint64_t>(0), /*HCS*/
                                  {}, /*maxVisibleSeqno*/
                                  {}, /*timestamp*/
                                  {} /*streamId*/);
    stream->processMarker(&snapshotMarker);
    ASSERT_EQ(cb::engine_errc::success,
              stream->messageReceived(makeMutationConsumerMessage(
                      opaque,
                      1 /*seqno*/,
                      vbid,
                      "some-value",
                      "some-key",
                      CollectionEntry::defaultC.getId())));
    ASSERT_EQ(1, manager.getNumCheckpoints());
<<<<<<< HEAD
    ASSERT_EQ(2, manager.getNumOpenChkItems());
=======
    ASSERT_EQ(3, manager.getNumOpenChkItems());
>>>>>>> 87dd4209
    ASSERT_EQ(CheckpointType::Memory, manager.getOpenCheckpointType());
    ASSERT_EQ(CheckpointHistorical::No, manager.getOpenCheckpointHistorical());
    ASSERT_EQ(1, vb.getHighSeqno());

    // Replica receives a Snap{Memory|History}.
    createHistoricalCollection(CheckpointType::Memory, 2, 10);
    ASSERT_EQ(2, manager.getNumCheckpoints());
<<<<<<< HEAD
    ASSERT_EQ(2, manager.getNumOpenChkItems()); // cs + sysevent
=======
    ASSERT_EQ(2, manager.getNumOpenChkItems()); // sysevent
>>>>>>> 87dd4209
    ASSERT_EQ(CheckpointType::Memory, manager.getOpenCheckpointType());
    ASSERT_EQ(CheckpointHistorical::Yes, manager.getOpenCheckpointHistorical());
    ASSERT_EQ(2, vb.getHighSeqno()); // sysevent bumped the seqno

    // Historical items received within the same snapshot
    const auto collection = CollectionEntry::historical;
    EXPECT_EQ(cb::engine_errc::success,
              stream->messageReceived(
                      makeMutationConsumerMessage(opaque,
                                                  3 /*seqno*/,
                                                  vbid,
                                                  "value",
                                                  "key",
                                                  collection.getId())));

    EXPECT_EQ(3, vb.getHighSeqno());
    EXPECT_EQ(3, manager.getNumOpenChkItems());
    EXPECT_EQ(2, manager.getNumCheckpoints());

    // Test: The flusher must process one checkpoint at a time, as we can't
    // merge checkpoints with different history configuration
    std::vector<queued_item> items;
    auto res = manager.getItemsForPersistence(
            items, std::numeric_limits<size_t>::max());
    EXPECT_EQ(1, res.ranges.size());

    // Coverage for MB-55337 from now on.

    // Note: The previous step simulates the flusher in the middle of execution,
    // the backup cursor is still registered into the first (closed) checkpoint.
    EXPECT_EQ(CHECKPOINT_CLOSED,
              (*manager.getBackupPersistenceCursor()->getCheckpoint())
                      ->getState());
    EXPECT_EQ(2, manager.getNumCheckpoints());

    // Simulate a new DCP Producer connection
    const auto outboundDcpCursor =
            manager.registerCursorBySeqno(
                           "dcp-cursor", 0, CheckpointCursor::Droppable::Yes)
                    .takeCursor()
                    .lock();
    // Registered into the first/closed checkpoint
    EXPECT_EQ(CHECKPOINT_CLOSED,
              (*outboundDcpCursor->getCheckpoint())->getState());

    // Flusher completes and removes the backup cursor from the first
    res.flushHandle.reset();

    // State here is
    // [ .. ] [ .. )
    // ^      ^
    // dcp    persistence

    // Now move the dcp cursor.
    // Before the fix for MB-55337:
    //  1. The DCP cursor is moved to the open checkpoint
    //  2. The closed checkpoint becomes unreferenced and it's removed (detached
    //     to the CheckpointDestroyer.
    //  3. Our code tries to access the removed checkpoint by
    //     std::prev(CM::checkpointList::begin()), which is undefined behaviour.
    items.clear();
    manager.getItemsForCursor(*outboundDcpCursor, items, 1000, 1000);
}

INSTANTIATE_TEST_SUITE_P(Persistent,
                         CDCPassiveStreamTest,
                         STParameterizedBucketTest::magmaConfigValues(),
                         STParameterizedBucketTest::PrintToStringParamName);

#endif /*EP_USE_MAGMA*/<|MERGE_RESOLUTION|>--- conflicted
+++ resolved
@@ -1584,14 +1584,7 @@
                                                  flags,
                                                  false /*startTask*/);
     producer->createCheckpointProcessorTask();
-<<<<<<< HEAD
-
-    if (startCheckpointProcessorTask) {
-        producer->scheduleCheckpointProcessorTask();
-    }
-=======
     producer->scheduleCheckpointProcessorTask();
->>>>>>> 87dd4209
 
     for (const auto& c : controls) {
         EXPECT_EQ(cb::engine_errc::success,
@@ -1776,11 +1769,7 @@
     // Ensure mutation is on disk; no longer present in CheckpointManager.
     vb->checkpointManager->createNewCheckpoint();
     flushVBucketToDiskIfPersistent(vbid, 1);
-<<<<<<< HEAD
     ASSERT_EQ(1, vb->checkpointManager->getNumCheckpoints());
-=======
-    removeCheckpoint(*vb);
->>>>>>> 87dd4209
 
     recreateStream(*vb);
     ASSERT_TRUE(stream->isBackfilling());
@@ -1824,21 +1813,12 @@
     store_item(vbid, makeStoredDocKey("key2"), "value");
     store_item(vbid, makeStoredDocKey("key3"), "value");
 
-<<<<<<< HEAD
     const auto openId = manager.getOpenCheckpointId();
     manager.createNewCheckpoint();
     ASSERT_GT(manager.getOpenCheckpointId(), openId);
     flushVBucketToDiskIfPersistent(vbid, 3 /*expected_num_flushed*/);
     ASSERT_EQ(1, manager.getNumCheckpoints());
     ASSERT_EQ(1, manager.getNumOpenChkItems());
-=======
-    const auto openId = ckptMgr.getOpenCheckpointId();
-    ASSERT_GT(ckptMgr.createNewCheckpoint(), openId);
-    flushVBucketToDiskIfPersistent(vbid, 3 /*expected_num_flushed*/);
-    ASSERT_EQ(6, ckptMgr.removeClosedUnrefCheckpoints().count);
-    ASSERT_EQ(1, ckptMgr.getNumCheckpoints());
-    ASSERT_EQ(1, ckptMgr.getNumOpenChkItems());
->>>>>>> 87dd4209
 
     // Re-create producer now we have items only on disk.
     setupProducer();
@@ -1921,22 +1901,12 @@
         store_item(vbid, makeStoredDocKey("key1"), "value");
         store_item(vbid, makeStoredDocKey("key2"), "value");
 
-<<<<<<< HEAD
         const auto openId = manager.getOpenCheckpointId();
         manager.createNewCheckpoint();
         ASSERT_GT(manager.getOpenCheckpointId(), openId);
         flushVBucketToDiskIfPersistent(vbid, 2 /*expected_num_flushed*/);
         ASSERT_EQ(1, manager.getNumCheckpoints());
         ASSERT_EQ(1, manager.getNumOpenChkItems());
-=======
-        const auto openId = ckptMgr.getOpenCheckpointId();
-        ASSERT_GT(ckptMgr.createNewCheckpoint(), openId);
-        flushVBucketToDiskIfPersistent(vbid, 2 /*expected_num_flushed*/);
-        // Close the now unreferenced checkpoint so DCP stream must go to disk.
-        ASSERT_EQ(5, ckptMgr.removeClosedUnrefCheckpoints().count);
-        ASSERT_EQ(1, ckptMgr.getNumCheckpoints());
-        ASSERT_EQ(1, ckptMgr.getNumOpenChkItems());
->>>>>>> 87dd4209
     }
 
     auto* kvstore = engine->getKVBucket()->getRWUnderlying(vbid);
@@ -2007,21 +1977,12 @@
         // To ensure that a backfill is required, must ensure items are no
         // longer present in CheckpointManager. Achieve this by creating a
         // new checkpoint, flushing the (now-closed) one and removing it.
-<<<<<<< HEAD
         const auto openId = manager.getOpenCheckpointId();
         manager.createNewCheckpoint();
         ASSERT_GT(manager.getOpenCheckpointId(), openId);
         flushVBucketToDiskIfPersistent(vbid, 2 /*expected_num_flushed*/);
         ASSERT_EQ(1, manager.getNumCheckpoints());
         ASSERT_EQ(1, manager.getNumOpenChkItems());
-=======
-        const auto openId = ckptMgr.getOpenCheckpointId();
-        ASSERT_GT(ckptMgr.createNewCheckpoint(), openId);
-        flushVBucketToDiskIfPersistent(vbid, 2 /*expected_num_flushed*/);
-        ASSERT_EQ(5, ckptMgr.removeClosedUnrefCheckpoints().count);
-        ASSERT_EQ(1, ckptMgr.getNumCheckpoints());
-        ASSERT_EQ(1, ckptMgr.getNumOpenChkItems());
->>>>>>> 87dd4209
     }
 
     // Re-create producer now we have items only on disk, setting a scan buffer
@@ -2129,57 +2090,6 @@
     ASSERT_EQ(backfill_finished, bfm.backfill());
 }
 
-<<<<<<< HEAD
-=======
-/**
- * Unit test for MB-36146 to ensure that CheckpointCursor do not try to
- * use the currentCheckpoint member variable if its not point to a valid
- * object.
- *
- * 1. Create an item
- * 2. Perform a SET on the item
- * 3. Create a new open checkpoint
- * 4. For persistent vbuckets flush data to disk to move all cursors to the
- * next checkpoint.
- * 5. Create a lamda function that will allow use to mimic the race condition
- * 6. Transition stream state to dead which will call removeCheckpointCursor()
- * 7. Once the CheckpointManager has removed all cursors to the checkpoint
- * call removeClosedUnrefCheckpoints() to delete the checkpoint in memory
- * 8. call getNumItemsForCursor() using the cursor we removed and make sure
- * we don't access the deleted memory
- */
-TEST_P(SingleThreadedActiveStreamTest, MB36146) {
-    auto vb = engine->getVBucket(vbid);
-    auto& ckptMgr = *vb->checkpointManager;
-
-    const auto key = makeStoredDocKey("key");
-    const std::string value = "value";
-    auto item = make_item(vbid, key, value);
-
-    {
-        auto cHandle = vb->lockCollections(item.getKey());
-        EXPECT_EQ(cb::engine_errc::success,
-                  vb->set(item, cookie, *engine, {}, cHandle));
-    }
-    EXPECT_EQ(2, ckptMgr.createNewCheckpoint());
-
-    if (persistent()) {
-        flush_vbucket_to_disk(vbid);
-    }
-
-    ckptMgr.runGetItemsHook = [this, &ckptMgr](const CheckpointCursor* cursor,
-                                               Vbid vbid) {
-        EXPECT_EQ(4, ckptMgr.removeClosedUnrefCheckpoints().count);
-        size_t numberOfItemsInCursor = 0;
-        EXPECT_NO_THROW(numberOfItemsInCursor =
-                                ckptMgr.getNumItemsForCursor(cursor));
-        EXPECT_EQ(0, numberOfItemsInCursor);
-    };
-
-    stream->transitionStateToDead();
-}
-
->>>>>>> 87dd4209
 TEST_P(SingleThreadedActiveStreamTest, BackfillSkipsScanIfStreamInWrongState) {
     auto vb = engine->getVBucket(vbid);
     auto& ckptMgr = *vb->checkpointManager;
@@ -2202,11 +2112,7 @@
     }
     producer->closeStream(stream->getOpaque(), vbid, stream->getStreamId());
     stream.reset();
-<<<<<<< HEAD
     ASSERT_EQ(1, vb->checkpointManager->getNumCheckpoints());
-=======
-    removeCheckpoint(*vb);
->>>>>>> 87dd4209
 
     auto& bfm = dynamic_cast<MockDcpBackfillManager&>(producer->getBFM());
     // Normal flow if stream in correct state
@@ -3516,7 +3422,7 @@
 TEST_P(SingleThreadedActiveStreamTest,
        FirstSnapshotHasRequestedStartSnapSeqno) {
     // Replace initial stream with one registered with DCP producer.
-    setupProducer({}, true);
+    setupProducer({});
 
     auto& vb = *store->getVBucket(vbid);
     auto& cm = *vb.checkpointManager;
@@ -3569,7 +3475,7 @@
  */
 TEST_P(SingleThreadedActiveStreamTest, MetaOnlyCheckpointsSkipped) {
     // Replace initial stream with one registered with DCP producer.
-    setupProducer({}, true);
+    setupProducer({});
 
     auto& vb = *store->getVBucket(vbid);
     auto& cm = *vb.checkpointManager;
@@ -3746,15 +3652,9 @@
     store_item(vbid, makeStoredDocKey("key1"), "value");
 
     const auto openId = ckptMgr.getOpenCheckpointId();
-<<<<<<< HEAD
     ckptMgr.createNewCheckpoint();
     ASSERT_GT(ckptMgr.getOpenCheckpointId(), openId);
     flushVBucketToDiskIfPersistent(vbid, 1 /*expected_num_flushed*/);
-=======
-    ASSERT_GT(ckptMgr.createNewCheckpoint(), openId);
-    flushVBucketToDiskIfPersistent(vbid, 1);
-    ASSERT_EQ(4, ckptMgr.removeClosedUnrefCheckpoints().count);
->>>>>>> 87dd4209
     ASSERT_EQ(1, ckptMgr.getNumCheckpoints());
     ASSERT_EQ(1, ckptMgr.getNumOpenChkItems());
 
@@ -3848,14 +3748,7 @@
 // seqno(s) until another mutation for that vBucket occurs.
 TEST_P(SingleThreadedActiveStreamTest,
        RaceBetweenNotifyAndProcessingExistingItems) {
-    // Replace initial stream with one registered with DCP producer.
-    setupProducer({}, true);
-
     auto vb = engine->getVBucket(vbid);
-<<<<<<< HEAD
-    producer->scheduleCheckpointProcessorTask();
-=======
->>>>>>> 87dd4209
     stream = producer->mockActiveStreamRequest(0,
                                                /*opaque*/ 0,
                                                *vb,
@@ -4560,15 +4453,9 @@
 
     // Ensure backfill
     const auto openId = manager.getOpenCheckpointId();
-<<<<<<< HEAD
     manager.createNewCheckpoint();
     ASSERT_GT(manager.getOpenCheckpointId(), openId);
     flushVBucketToDiskIfPersistent(vbid, 2 /*expected_num_flushed*/);
-=======
-    ASSERT_GT(manager.createNewCheckpoint(), openId);
-    flushVBucketToDiskIfPersistent(vbid, 2);
-    EXPECT_EQ(7, manager.removeClosedUnrefCheckpoints().count);
->>>>>>> 87dd4209
     ASSERT_EQ(1, manager.getNumCheckpoints());
     ASSERT_EQ(1, manager.getNumOpenChkItems());
 
@@ -4636,10 +4523,6 @@
             flushVBucketToDiskIfPersistent(vbid, 3);
         }
         // cs, vbs, 3 mut(s), ce
-<<<<<<< HEAD
-=======
-        ASSERT_EQ(6, ckptMgr.removeClosedUnrefCheckpoints().count);
->>>>>>> 87dd4209
         ASSERT_EQ(6, stats.itemsRemovedFromCheckpoints);
 
         // Re-create the stream now we have items only on disk.
@@ -4736,10 +4619,6 @@
     // Ensure mutation is on disk; no longer present in CheckpointManager.
     vb->checkpointManager->createNewCheckpoint();
     flushVBucketToDiskIfPersistent(vbid, 2);
-<<<<<<< HEAD
-=======
-    removeCheckpoint(*vb);
->>>>>>> 87dd4209
 
     recreateStream(*vb);
     ASSERT_TRUE(stream->isBackfilling());
@@ -4855,13 +4734,8 @@
     ASSERT_TRUE(ckptList.front()->isDiskCheckpoint());
     ASSERT_EQ(1, ckptList.front()->getSnapshotStartSeqno());
     ASSERT_EQ(2, ckptList.front()->getSnapshotEndSeqno());
-<<<<<<< HEAD
     // cs
     ASSERT_EQ(1, ckptList.front()->getNumItems());
-=======
-    // cs, vbs
-    ASSERT_EQ(2, ckptList.front()->getNumItems());
->>>>>>> 87dd4209
     ASSERT_EQ(0, manager.getHighSeqno());
 
     const auto keyA = makeStoredDocKey("keyA");
@@ -4901,11 +4775,7 @@
     ASSERT_TRUE(ckptList.front()->isDiskCheckpoint());
     ASSERT_EQ(1, ckptList.front()->getSnapshotStartSeqno());
     ASSERT_EQ(2, ckptList.front()->getSnapshotEndSeqno());
-<<<<<<< HEAD
     ASSERT_EQ(3, ckptList.front()->getNumItems());
-=======
-    ASSERT_EQ(4, ckptList.front()->getNumItems());
->>>>>>> 87dd4209
     ASSERT_EQ(2, manager.getHighSeqno());
 
     // Move the persistence cursor to point to keyB:2.
@@ -4935,7 +4805,6 @@
     // the fix eliminates one of the preconditions for hitting the issue:
     // snapshots cannot be merged into the same checkpoint if the merge involves
     // Disk snapshots.
-<<<<<<< HEAD
     ASSERT_EQ(1, ckptList.size());
     ASSERT_GT(manager.getOpenCheckpointId(), openId);
     openId = manager.getOpenCheckpointId();
@@ -4945,19 +4814,6 @@
     ASSERT_EQ(3, ckptList.front()->getSnapshotEndSeqno());
     // cs
     ASSERT_EQ(1, ckptList.front()->getNumItems());
-=======
-    ASSERT_EQ(2, ckptList.size());
-    ASSERT_TRUE(ckptList.front()->isDiskCheckpoint());
-    ASSERT_EQ(CHECKPOINT_CLOSED, ckptList.front()->getState());
-    ASSERT_EQ(1, ckptList.front()->getSnapshotStartSeqno());
-    ASSERT_EQ(2, ckptList.front()->getSnapshotEndSeqno());
-    ASSERT_EQ(5, ckptList.front()->getNumItems());
-    ASSERT_EQ(CheckpointType::Memory, ckptList.back()->getCheckpointType());
-    ASSERT_EQ(CHECKPOINT_OPEN, ckptList.back()->getState());
-    ASSERT_EQ(3, ckptList.back()->getSnapshotStartSeqno());
-    ASSERT_EQ(3, ckptList.back()->getSnapshotEndSeqno());
-    ASSERT_EQ(1, ckptList.back()->getNumItems());
->>>>>>> 87dd4209
     ASSERT_EQ(2, manager.getHighSeqno());
 
     // Now replica receives a doc within the new Memory snapshot.
@@ -5094,16 +4950,7 @@
     manager.createNewCheckpoint();
     ASSERT_GT(manager.getOpenCheckpointId(), openId);
     flushVBucketToDiskIfPersistent(vbid, 2 /*expected_num_flushed*/);
-<<<<<<< HEAD
     ASSERT_EQ(1, manager.getNumCheckpoints());
-=======
-    ASSERT_EQ(2, list.size());
-    const auto openCkptId = manager.getOpenCheckpointId();
-    ASSERT_EQ(5, manager.removeClosedUnrefCheckpoints().count);
-    // No new checkpoint created
-    ASSERT_EQ(openCkptId, manager.getOpenCheckpointId());
-    ASSERT_EQ(1, list.size());
->>>>>>> 87dd4209
     ASSERT_EQ(1, manager.getNumOpenChkItems());
 
     // Move high-seqno to 4
@@ -5198,15 +5045,6 @@
     manager.createNewCheckpoint();
     ASSERT_GT(manager.getOpenCheckpointId(), openId);
     flushVBucketToDiskIfPersistent(vbid, 1 /*expected_num_flushed*/);
-<<<<<<< HEAD
-=======
-    ASSERT_EQ(2, list.size());
-    const auto openCkptId = manager.getOpenCheckpointId();
-    ASSERT_EQ(4, manager.removeClosedUnrefCheckpoints().count);
-    // No new checkpoint created
-    ASSERT_EQ(openCkptId, manager.getOpenCheckpointId());
-    ASSERT_EQ(1, list.size());
->>>>>>> 87dd4209
     ASSERT_EQ(1, manager.getNumCheckpoints());
     ASSERT_EQ(1, manager.getNumOpenChkItems());
 
@@ -5603,91 +5441,6 @@
 
     EXPECT_EQ(0, store->getKVStoreScanTracker().getNumRunningBackfills());
     EXPECT_EQ(0, bfm.getNumBackfills());
-}
-
-TEST_P(SingleThreadedActiveStreamTest,
-       StreamTaskMovesCursorToLastItemInEmptyCheckpoint) {
-    auto& vb = *engine->getVBucket(vbid);
-    ASSERT_EQ(0, vb.getHighSeqno());
-    auto& manager = *vb.checkpointManager;
-    const auto& list =
-            CheckpointManagerTestIntrospector::public_getCheckpointList(
-                    manager);
-    ASSERT_EQ(1, list.size());
-    ASSERT_EQ(2, manager.getNumOpenChkItems()); // cs, vbs
-
-    // Note: The first in-memory snapshot is special with regard to the CHK
-    // flag. We force nextSnapshotIsCheckpoint=true at (some) state transition
-    // in ActiveStream. Given that in this test we need to verify that the CHK
-    // flag is set by processing checkpoint_start messages, then here I make the
-    // stream process a first snapshot for clearing nextSnapshotIsCheckpoint
-    // before proceeding.
-    EXPECT_TRUE(stream->public_nextSnapshotIsCheckpoint());
-    store_item(vbid, makeStoredDocKey("key"), "value");
-    ASSERT_EQ(1, vb.getHighSeqno());
-    // Push from checkpoint to readyQ
-    stream->public_nextCheckpointItemTask();
-    // Drain readyQ
-    auto& readyQ = stream->public_readyQ();
-    while (readyQ.size() > 0) {
-        readyQ.pop();
-    }
-    // We want just a new open checkpoint
-    manager.createNewCheckpoint();
-    if (isPersistent()) {
-        flushVBucket(vbid);
-    }
-    ASSERT_EQ(2, manager.getNumCheckpoints());
-    ASSERT_EQ(1, manager.getNumOpenChkItems());
-
-    // Verify that the stream doesn't know of any checkpoint so far
-    ASSERT_FALSE(stream->public_nextSnapshotIsCheckpoint());
-
-    // Verify 1 item for cursor (checkpoint_start)
-    auto cursor = stream->getCursor().lock();
-    EXPECT_TRUE(manager.hasItemsForCursor(*cursor));
-    EXPECT_EQ(1, cursor->getRemainingItemsInCurrentCheckpoint());
-
-    // Run the StreamTask
-    ASSERT_EQ(0, readyQ.size());
-    stream->public_nextCheckpointItemTask();
-
-    // Verify nothing in the stream readyQ yet, as no mutations in checkpoints
-    ASSERT_EQ(0, readyQ.size());
-
-    // But, cursor already moved to the last item in checkpoint (set-vbstate at
-    // this point)
-    EXPECT_FALSE(manager.hasItemsForCursor(*cursor));
-    EXPECT_EQ(0, cursor->getRemainingItemsInCurrentCheckpoint());
-
-    // Now we want to verify that ActiveStream has already processed the 2 meta
-    // items. In particular, we need to ensure that the checkpoint_start item
-    // has updated the ActiveStream state to make it ready for streaming a
-    // proper SnapMarker later (ie, as soon as a mutation is queued and
-    // streamed). Here "proper" means that the CHK_FLAG must be set in the
-    // marker.
-
-    // checkpoint_start already processed
-    EXPECT_TRUE(stream->public_nextSnapshotIsCheckpoint());
-
-    // So now queue some mutations
-    store_item(vbid, makeStoredDocKey("key"), "value");
-    store_item(vbid, makeStoredDocKey("other-key"), "value");
-    EXPECT_EQ(3, vb.getHighSeqno());
-
-    // Run the StreamTask again
-    stream->public_nextCheckpointItemTask();
-
-    // Verify that we have two items in the readyQ (SnapshotMarker and two
-    // DcpMutations), and that the SnapshotMarker is correctly encoded (should
-    // have CHK flag set and the expected seqno-range).
-    ASSERT_EQ(3, readyQ.size());
-    ASSERT_EQ(DcpResponse::Event::SnapshotMarker, readyQ.front()->getEvent());
-    auto& snapMarker = dynamic_cast<SnapshotMarker&>(*readyQ.front());
-    EXPECT_EQ(MARKER_FLAG_MEMORY | MARKER_FLAG_CHK, snapMarker.getFlags());
-    EXPECT_EQ(2, snapMarker.getStartSeqno());
-    EXPECT_EQ(3, snapMarker.getEndSeqno());
-    EXPECT_EQ(DcpResponse::Event::Mutation, readyQ.back()->getEvent());
 }
 
 INSTANTIATE_TEST_SUITE_P(AllBucketTypes,
@@ -6309,11 +6062,7 @@
 
     // Eager checkpoint removal ensures 1 empty checkpoint at this point
     ASSERT_EQ(1, manager.getNumCheckpoints());
-<<<<<<< HEAD
     ASSERT_EQ(1, manager.getNumOpenChkItems()); // cs
-=======
-    ASSERT_EQ(1, manager.getNumOpenChkItems());
->>>>>>> 87dd4209
 }
 
 TEST_P(CDCActiveStreamTest, CollectionNotDeduped_InMemory) {
@@ -6409,11 +6158,7 @@
 
     auto& manager = *vb.checkpointManager;
     ASSERT_EQ(1, manager.getNumCheckpoints());
-<<<<<<< HEAD
     ASSERT_EQ(1, manager.getNumOpenChkItems()); // cs
-=======
-    ASSERT_EQ(1, manager.getNumOpenChkItems());
->>>>>>> 87dd4209
     // Main precondition
     ASSERT_EQ(CheckpointHistorical::No, manager.getOpenCheckpointHistorical());
 
@@ -6484,11 +6229,7 @@
     // 1 historical checkpoint contains the mutation
     const auto& manager = *vb.checkpointManager;
     ASSERT_EQ(1, manager.getNumCheckpoints());
-<<<<<<< HEAD
     ASSERT_EQ(2, manager.getNumOpenChkItems()); // cs, m
-=======
-    ASSERT_EQ(2, manager.getNumOpenChkItems());
->>>>>>> 87dd4209
     ASSERT_EQ(CheckpointHistorical::Yes, manager.getOpenCheckpointHistorical());
     // Save the current checkpoint id for later in the test
     const auto prevCkptId = manager.getOpenCheckpointId();
@@ -6859,10 +6600,7 @@
 
     ASSERT_EQ(0, vb.getNumTotalItems());
     ASSERT_EQ(snapStart, vb.getHighSeqno());
-<<<<<<< HEAD
     ASSERT_EQ(2, manager.getNumOpenChkItems());
-=======
->>>>>>> 87dd4209
 }
 
 /*
@@ -6901,11 +6639,7 @@
             {}, /*timestamp*/
             {} /*streamId*/);
     stream->processMarker(&snapshotMarker);
-<<<<<<< HEAD
     ASSERT_EQ(2, manager.getNumCheckpoints());
-=======
-    ASSERT_EQ(1, manager.getNumCheckpoints());
->>>>>>> 87dd4209
     ASSERT_EQ(1, manager.getNumOpenChkItems());
     ASSERT_EQ(CheckpointType::Disk, manager.getOpenCheckpointType());
     ASSERT_EQ(CheckpointHistorical::Yes, manager.getOpenCheckpointHistorical());
@@ -6924,13 +6658,8 @@
     }
 
     EXPECT_EQ(initialHighSeqno + numItems, vb.getHighSeqno());
-<<<<<<< HEAD
     EXPECT_EQ(2, manager.getNumCheckpoints());
     EXPECT_EQ(1 + numItems, manager.getNumOpenChkItems());
-=======
-    EXPECT_EQ(1, manager.getNumCheckpoints());
-    EXPECT_EQ(numItems + 1, manager.getNumOpenChkItems()); // +1 cs
->>>>>>> 87dd4209
 
     // All duplicates persisted
     flush_vbucket_to_disk(vbid, numItems);
@@ -6951,11 +6680,7 @@
     ASSERT_EQ(1, initialHighSeqno);
     auto& manager = *vb.checkpointManager;
     ASSERT_EQ(1, manager.getNumCheckpoints());
-<<<<<<< HEAD
     ASSERT_EQ(2, manager.getNumOpenChkItems());
-=======
-    ASSERT_EQ(3, manager.getNumOpenChkItems());
->>>>>>> 87dd4209
 
     // Historical items received within the same snapshot
     const auto collection = CollectionEntry::historical;
@@ -6982,12 +6707,7 @@
 
     EXPECT_EQ(initialHighSeqno + numItems, vb.getHighSeqno());
     EXPECT_EQ(1, manager.getNumCheckpoints());
-<<<<<<< HEAD
     EXPECT_EQ(1 + initialHighSeqno + numItems, manager.getNumOpenChkItems());
-=======
-    // +2 for cs, vbs
-    EXPECT_EQ(initialHighSeqno + numItems + 2, manager.getNumOpenChkItems());
->>>>>>> 87dd4209
 
     // All duplicates persisted
     flush_vbucket_to_disk(vbid, numItems);
@@ -7001,11 +6721,7 @@
     ASSERT_EQ(0, vb.getHighSeqno());
     auto& manager = *vb.checkpointManager;
     ASSERT_EQ(1, manager.getNumCheckpoints());
-<<<<<<< HEAD
     ASSERT_EQ(2, manager.getNumOpenChkItems()); // cs + vbs
-=======
-    ASSERT_EQ(2, manager.getNumOpenChkItems());
->>>>>>> 87dd4209
     ASSERT_EQ(CheckpointType::Memory, manager.getOpenCheckpointType());
     // Note: 7.2 vbucket sets itself to History mode when created.
     ASSERT_EQ(CheckpointHistorical::Yes, manager.getOpenCheckpointHistorical());
@@ -7031,11 +6747,7 @@
                       "some-key",
                       CollectionEntry::defaultC.getId())));
     ASSERT_EQ(1, manager.getNumCheckpoints());
-<<<<<<< HEAD
     ASSERT_EQ(2, manager.getNumOpenChkItems());
-=======
-    ASSERT_EQ(3, manager.getNumOpenChkItems());
->>>>>>> 87dd4209
     ASSERT_EQ(CheckpointType::Memory, manager.getOpenCheckpointType());
     ASSERT_EQ(CheckpointHistorical::No, manager.getOpenCheckpointHistorical());
     ASSERT_EQ(1, vb.getHighSeqno());
@@ -7043,11 +6755,7 @@
     // Replica receives a Snap{Memory|History}.
     createHistoricalCollection(CheckpointType::Memory, 2, 10);
     ASSERT_EQ(2, manager.getNumCheckpoints());
-<<<<<<< HEAD
     ASSERT_EQ(2, manager.getNumOpenChkItems()); // cs + sysevent
-=======
-    ASSERT_EQ(2, manager.getNumOpenChkItems()); // sysevent
->>>>>>> 87dd4209
     ASSERT_EQ(CheckpointType::Memory, manager.getOpenCheckpointType());
     ASSERT_EQ(CheckpointHistorical::Yes, manager.getOpenCheckpointHistorical());
     ASSERT_EQ(2, vb.getHighSeqno()); // sysevent bumped the seqno
