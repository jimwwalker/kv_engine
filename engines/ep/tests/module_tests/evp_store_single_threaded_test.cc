/* -*- Mode: C++; tab-width: 4; c-basic-offset: 4; indent-tabs-mode: nil -*- */
/*
 *     Copyright 2013-Present Couchbase, Inc.
 *
 *   Use of this software is governed by the Business Source License included
 *   in the file licenses/BSL-Couchbase.txt.  As of the Change Date specified
 *   in that file, in accordance with the Business Source License, use of this
 *   software will be governed by the Apache License, Version 2.0, included in
 *   the file licenses/APL2.txt.
 */

#include "evp_store_single_threaded_test.h"

#include "../couchstore/src/internal.h"
#include "../mock/mock_checkpoint_manager.h"
#include "../mock/mock_couch_kvstore.h"
#include "../mock/mock_dcp.h"
#include "../mock/mock_dcp_conn_map.h"
#include "../mock/mock_dcp_consumer.h"
#include "../mock/mock_dcp_producer.h"
#include "../mock/mock_ep_bucket.h"
#include "../mock/mock_item_freq_decayer.h"
#include "../mock/mock_kvstore.h"
#include "../mock/mock_stream.h"
#include "../mock/mock_synchronous_ep_engine.h"
#include "bgfetcher.h"
#include "checkpoint_manager.h"
#include "checkpoint_remover.h"
#include "checkpoint_utils.h"
#include "collections/vbucket_manifest_handles.h"
#include "dcp/active_stream_checkpoint_processor_task.h"
#include "dcp/backfill-manager.h"
#include "dcp/response.h"
#include "ep_bucket.h"
#include "ep_time.h"
#include "ep_vb.h"
#include "ephemeral_bucket.h"
#include "ephemeral_tombstone_purger.h"
#include "ephemeral_vb.h"
#include "failover-table.h"
#include "flusher.h"
#include "item_freq_decayer_visitor.h"
#include "kvstore/couch-kvstore/couch-kvstore-config.h"
#include "kvstore/couch-kvstore/couch-kvstore.h"
#include "kvstore/kvstore_transaction_context.h"
#include "paging_visitor.h"
#include "programs/engine_testapp/mock_cookie.h"
#include "programs/engine_testapp/mock_server.h"
#include "tests/module_tests/collections/collections_test_helpers.h"
#include "tests/module_tests/kvstore_test.h"
#include "tests/module_tests/test_helpers.h"
#include "tests/module_tests/test_task.h"
#include "tests/module_tests/thread_gate.h"
#include "tests/test_fileops.h"
#include "vb_commit.h"
#include "vbucket_state.h"
#include "vbucket_utils.h"
#include "warmup.h"

#include <boost/algorithm/string/replace.hpp>
#include <executor/fake_executorpool.h>
#include <executor/task_type.h>
#include <folly/synchronization/Baton.h>
#include <platform/cb_arena_malloc.h>
#include <platform/dirutils.h>
#include <platform/semaphore.h>
#include <string_utilities.h>
#include <utilities/test_manifest.h>
#include <xattr/blob.h>
#include <xattr/utils.h>

#include <regex>
#include <thread>

using FlushResult = EPBucket::FlushResult;
using MoreAvailable = EPBucket::MoreAvailable;

std::chrono::steady_clock::time_point SingleThreadedKVBucketTest::runNextTask(
        TaskQueue& taskQ, const std::string& expectedTaskName) {
    CheckedExecutor executor(task_executor, taskQ);

    // Run the task
    executor.runCurrentTask(expectedTaskName);
    return executor.completeCurrentTask();
}

std::chrono::steady_clock::time_point SingleThreadedKVBucketTest::runNextTask(
        TaskQueue& taskQ) {
    CheckedExecutor executor(task_executor, taskQ);

    // Run the task
    executor.runCurrentTask();
    return executor.completeCurrentTask();
}

void SingleThreadedKVBucketTest::SetUp() {
    {
        NonBucketAllocationGuard guard;
        ExecutorPool::create(ExecutorPool::Backend::Fake);
    }

    // Disable warmup - we don't want to have to run/wait for the Warmup tasks
    // to complete (and there's nothing to warmup from anyways).
    if (!config_string.empty()) {
        config_string += ";";
    }
    config_string += "warmup=false";
    config_string += ";couchstore_midpoint_rollback_optimisation=false";

    KVBucketTest::SetUp();

    task_executor = reinterpret_cast<SingleThreadedExecutorPool*>
    (ExecutorPool::get());
}

void SingleThreadedKVBucketTest::TearDown() {
    // Can only reliably do these checks when running with jemalloc as the
    // allocator
#if defined(HAVE_JEMALLOC)
    if (hasMagma()) {
        // Expect something in the secondary domain - what cannot be predicted
        EXPECT_NE(0,
                  cb::ArenaMalloc::getPreciseAllocated(
                          engine->getArenaMallocClient(),
                          cb::MemoryDomain::Secondary));
    } else {
        // Expect nothing in the secondary domain if we're not using magma
        EXPECT_EQ(0,
                  cb::ArenaMalloc::getPreciseAllocated(
                          engine->getArenaMallocClient(),
                          cb::MemoryDomain::Secondary));
    }
    // Something in primary for all backends
    EXPECT_NE(
            0,
            cb::ArenaMalloc::getPreciseAllocated(engine->getArenaMallocClient(),
                                                 cb::MemoryDomain::Primary));
#endif
    shutdownAndPurgeTasks(engine.get());
    KVBucketTest::TearDown();
}

void SingleThreadedKVBucketTest::setVBucketState(Vbid vbid,
                                                 vbucket_state_t newState,
                                                 const nlohmann::json& meta,
                                                 TransferVB transfer) {
    const auto* metaPtr = meta.empty() ? nullptr : &meta;
    EXPECT_EQ(cb::engine_errc::success,
              store->setVBucketState(vbid, newState, metaPtr, transfer));
}

void SingleThreadedKVBucketTest::setVBucketStateAndRunPersistTask(
        Vbid vbid,
        vbucket_state_t newState,
        const nlohmann::json& meta,
        TransferVB transfer) {
    setVBucketState(vbid, newState, meta, transfer);

    if (isPersistent()) {
        // Trigger the flusher to flush state to disk.
        const auto res = dynamic_cast<EPBucket&>(*store).flushVBucket(vbid);
        EXPECT_EQ(MoreAvailable::No, res.moreAvailable);
        EXPECT_EQ(0, res.numFlushed);
    }
}

void SingleThreadedKVBucketTest::setVBucketToActiveWithValidTopology(
        nlohmann::json topology) {
    setVBucketStateAndRunPersistTask(
            vbid, vbucket_state_active, {{"topology", topology}});
}

void SingleThreadedKVBucketTest::shutdownAndPurgeTasks(
        EventuallyPersistentEngine* ep) {
    ep->getEpStats().isShutdown = true;
    task_executor->cancelAndClearAll();

    for (task_type_t t :
         {WRITER_TASK_IDX, READER_TASK_IDX, AUXIO_TASK_IDX, NONIO_TASK_IDX}) {

        // Define a lambda to drive all tasks from the queue, if hpTaskQ
        // is implemented then trivial to add a second call to runTasks.
        auto runTasks = [=](TaskQueue& queue) {
            while (queue.getFutureQueueSize() > 0 || queue.getReadyQueueSize() > 0) {
                runNextTask(queue);
            }
        };
        runTasks(*task_executor->getLpTaskQ()[t]);
    }
}

size_t SingleThreadedKVBucketTest::loadUpToOOM(VbucketOp op) {
    size_t numLoaded = 0;
    auto ret = cb::engine_errc::success;
    const auto value = std::string(1024 * 1024, 'x');
    do {
        auto item = make_item(
                vbid,
                makeStoredDocKey("key_" + std::to_string(++numLoaded)),
                value,
                0 /*exp*/,
                PROTOCOL_BINARY_RAW_BYTES);
        switch (op) {
        case VbucketOp::Set:
            ret = store->set(item, cookie);
            break;
        case VbucketOp::Add:
            ret = store->add(item, cookie);
            // Allow running on magma/FE where there's no EP bloomfilter
            if (ret == cb::engine_errc::would_block) {
                runBGFetcherTask();
                ret = store->add(item, cookie);
                EXPECT_NE(cb::engine_errc::would_block, ret);
            }
            break;
        }
    } while (ret != cb::engine_errc::no_memory);

    return numLoaded;
}

void SingleThreadedKVBucketTest::cancelAndPurgeTasks() {
    task_executor->cancelAll();
    for (task_type_t t :
        {WRITER_TASK_IDX, READER_TASK_IDX, AUXIO_TASK_IDX, NONIO_TASK_IDX}) {

        // Define a lambda to drive all tasks from the queue, if hpTaskQ
        // is implemented then trivial to add a second call to runTasks.
        auto runTasks = [=](TaskQueue& queue) {
            while (queue.getFutureQueueSize() > 0 || queue.getReadyQueueSize() > 0) {
                runNextTask(queue);
            }
        };
        runTasks(*task_executor->getLpTaskQ()[t]);
    }
}

void SingleThreadedKVBucketTest::runReadersUntilWarmedUp() {
    auto& readerQueue = *task_executor->getLpTaskQ()[READER_TASK_IDX];
    while (engine->getKVBucket()->isWarmupLoadingData()) {
        runNextTask(readerQueue);
    }
}

std::string SingleThreadedKVBucketTest::buildNewWarmupConfig(
        std::string new_config) {
    std::string config = config_string;

    // check if warmup=false needs replacing with warmup=true
    size_t pos;
    std::string warmupT = "warmup=true";
    std::string warmupF = "warmup=false";
    if ((pos = config.find(warmupF)) != std::string::npos) {
        config.replace(pos, warmupF.size(), warmupT);
    } else {
        config += warmupT;
    }

    if (new_config.length() > 0) {
        config += ";";
        config += new_config;
    }
    return config;
}

void SingleThreadedKVBucketTest::resetEngine(std::string new_config,
                                             bool force) {
    shutdownAndPurgeTasks(engine.get());
    reinitialise(buildNewWarmupConfig(new_config), force);
}

/**
 * Destroy engine and replace it with a new engine that can be warmed up.
 * Finally, run warmup.
 */
void SingleThreadedKVBucketTest::resetEngineAndEnableWarmup(
        std::string new_config, bool force) {
    resetEngine(new_config, force);

    if (isPersistent()) {
        static_cast<EPBucket*>(engine->getKVBucket())->initializeWarmupTask();
        static_cast<EPBucket*>(engine->getKVBucket())->startWarmupTask();
    }
}

/**
 * Destroy engine and replace it with a new engine that can be warmed up.
 * Finally, run warmup.
 */
void SingleThreadedKVBucketTest::resetEngineAndWarmup(std::string new_config,
                                                      bool force) {
    resetEngineAndEnableWarmup(new_config, force);

    // Now get the engine warmed up
    runReadersUntilWarmedUp();
}

std::shared_ptr<MockDcpProducer> SingleThreadedKVBucketTest::createDcpProducer(
        CookieIface* cookie,
        IncludeDeleteTime deleteTime,
        bool flatBuffersSystemEvents) {
    int flags = cb::mcbp::request::DcpOpenPayload::IncludeXattrs;
    if (deleteTime == IncludeDeleteTime::Yes) {
        flags |= cb::mcbp::request::DcpOpenPayload::IncludeDeleteTimes;
    }
    auto newProducer = std::make_shared<MockDcpProducer>(*engine,
                                                         cookie,
                                                         "test_producer",
                                                         flags,
                                                         false /*startTask*/);

    // Create the task object, but don't schedule
    newProducer->createCheckpointProcessorTask();

    // Need to enable NOOP for XATTRS (and collections).
    newProducer->setNoopEnabled(true);
    if (flatBuffersSystemEvents) {
        EXPECT_EQ(cb::engine_errc::success,
                  newProducer->control(
                          1, DcpControlKeys::FlatBuffersSystemEvents, "true"));
    }
    return newProducer;
}

void SingleThreadedKVBucketTest::runBackfill() {
    // Run the backfill task, which has a number of steps to complete
    auto& lpAuxioQ = *task_executor->getLpTaskQ()[AUXIO_TASK_IDX];
    // backfill:create()->scan->complete all in one run.
    // we'd only need extra runs when a backfill yields for memory pressure
    runNextTask(lpAuxioQ);
}

void SingleThreadedKVBucketTest::notifyAndRunToCheckpoint(
        MockDcpProducer& producer,
        MockDcpMessageProducers& producers,
        bool fromMemory) {
    auto vb = store->getVBucket(vbid);
    ASSERT_NE(nullptr, vb.get());

    if (fromMemory) {
        producer.notifySeqnoAvailable(vbid, SyncWriteOperation::No);
        runCheckpointProcessor(producer, producers);
    } else {
        runBackfill();
    }
}

void SingleThreadedKVBucketTest::notifyAndStepToCheckpoint(
        MockDcpProducer& producer,
        MockDcpMessageProducers& producers,
        cb::mcbp::ClientOpcode expectedOp,
        bool fromMemory,
        bool diskSnapshotFromMemory) {
    notifyAndRunToCheckpoint(producer, producers, fromMemory);

    // Next step which will process a snapshot marker and then the caller
    // should now be able to step through the checkpoint
    if (expectedOp != cb::mcbp::ClientOpcode::Invalid) {
        EXPECT_EQ(cb::engine_errc::success,
                  producer.stepWithBorderGuard(producers));
        EXPECT_EQ(expectedOp, producers.last_op);
        if (expectedOp == cb::mcbp::ClientOpcode::DcpSnapshotMarker) {
            if (fromMemory && !diskSnapshotFromMemory) {
                EXPECT_EQ(MARKER_FLAG_MEMORY,
                          producers.last_flags & MARKER_FLAG_MEMORY);
            } else {
                EXPECT_EQ(MARKER_FLAG_DISK,
                          producers.last_flags & MARKER_FLAG_DISK);
            }
        }
    } else {
        EXPECT_EQ(cb::engine_errc::would_block,
                  producer.stepWithBorderGuard(producers));
    }
}

void SingleThreadedKVBucketTest::runCheckpointProcessor(
        MockDcpProducer& producer, DcpMessageProducersIface& producers) {
    // Step which will notify the snapshot task
    EXPECT_EQ(cb::engine_errc::would_block, producer.step(false, producers));

    EXPECT_EQ(1, producer.getCheckpointSnapshotTask()->queueSize());

    // Now call run on the snapshot task to move checkpoint into DCP
    // stream
    producer.getCheckpointSnapshotTask()->run();
}

static cb::engine_errc dcpAddFailoverLog(
        const std::vector<vbucket_failover_t>&) {
    return cb::engine_errc::success;
}
void SingleThreadedKVBucketTest::createDcpStream(MockDcpProducer& producer) {
    createDcpStream(producer, vbid);
}

void SingleThreadedKVBucketTest::createDcpStream(MockDcpProducer& producer,
                                                 Vbid vbid) {
    uint64_t rollbackSeqno;
    ASSERT_EQ(cb::engine_errc::success,
              producer.streamRequest(0, // flags
                                     1, // opaque
                                     vbid,
                                     0, // start_seqno
                                     ~0ull, // end_seqno
                                     0, // vbucket_uuid,
                                     0, // snap_start_seqno,
                                     0, // snap_end_seqno,
                                     &rollbackSeqno,
                                     &dcpAddFailoverLog,
                                     {}));
}

void SingleThreadedKVBucketTest::runCompaction(Vbid id,
                                               uint64_t purgeBeforeSeq,
                                               bool dropDeletes) {
    CompactionConfig compactConfig;
    compactConfig.purge_before_seq = purgeBeforeSeq;
    compactConfig.drop_deletes = dropDeletes;
    auto* epBucket = dynamic_cast<EPBucket*>(store);
    if (epBucket) {
        // Ensure the current thread-local engine is set to this bucket -
        // some tests do not have this set beforehand; and on a 'real'
        // setup the bucket would be switched to on the background thread
        // when the CompactTask runs (see below)...
        BucketAllocationGuard guard{engine.get()};

        // Invoke compaction via the synchronous doCompact method, instead
        // of scheduling on a bg thread via scheduleCompaction(); as that
        // requires running an AuxIO task which is difficult to order
        // correctly if other AuxIO tasks (e.g. Backfill) are also
        // scheduled.
        std::vector<CookieIface*> emptyCookies;
        epBucket->doCompact(id, compactConfig, emptyCookies);
    }
}

void SingleThreadedKVBucketTest::scheduleAndRunCollectionsEraser(
        Vbid id, bool expectSuccess) {
    if (isPersistent()) {
        auto failures = engine->getEpStats().compactionFailed;

        runCompaction(id, 0, false);

        if (expectSuccess) {
            auto [status, dropped] = store->getVBucket(id)
                                             ->getShard()
                                             ->getRWUnderlying()
                                             ->getDroppedCollections(id);
            ASSERT_TRUE(status);
            if (!isPitrEnabled()) {
                // We are trying to check if the dropped collections are
                // still present on disk. The document is typically deleted
                // during compaction but with PiTR we have some extra
                // criteria to hit that we don't in this test (the compacting
                // headers must be older than the max history age). As such,
                // the dropped collections (and the data that belongs to them)
                // are still present on disk for PiTR tests.
                EXPECT_TRUE(dropped.empty());
            }
            EXPECT_EQ(failures, engine->getEpStats().compactionFailed);
        } else {
            EXPECT_LT(failures, engine->getEpStats().compactionFailed);
        }
    } else {
        auto* bucket = dynamic_cast<EphemeralBucket*>(store);
        bucket->scheduleTombstonePurgerTask();
        bucket->attemptToFreeMemory(); // this wakes up the HTCleaner task

        auto& lpAuxioQ = *task_executor->getLpTaskQ()[NONIO_TASK_IDX];
        // 2 tasks to run to complete a purge
        // EphTombstoneHTCleaner
        // EphTombstoneStaleItemDeleter
        runNextTask(lpAuxioQ, "Eph tombstone hashtable cleaner");
        runNextTask(lpAuxioQ, "Eph tombstone stale item deleter");
    }
}

void SingleThreadedKVBucketTest::runCollectionsEraser(Vbid id,
                                                      bool expectSuccess) {
    // Check that the task has already been scheduled by the caller
    if (isPersistent()) {
        auto* mockEPBucket = dynamic_cast<MockEPBucket*>(store);
        Expects(mockEPBucket);
        auto task = mockEPBucket->getCompactionTask(id);
        if (!task) {
            throw std::logic_error("No compaction scheduled for " +
                                   id.to_string());
        }
    }

    // Collection's eraser gets scheduled when we persist a drop with a
    // multi-second delay. We don't want to wait around for it so kick it
    // into action by rescheduling without delay.
    scheduleAndRunCollectionsEraser(id, expectSuccess);
}

void SingleThreadedKVBucketTest::runCheckpointDestroyer(Vbid id) {
    getCkptDestroyerTask(id)->run();
}

bool SingleThreadedKVBucketTest::isBloomFilterEnabled() const {
    return engine->getConfiguration().isBfilterEnabled();
}

bool SingleThreadedKVBucketTest::isFullEviction() const {
    return engine->getConfiguration().getItemEvictionPolicy() ==
           "full_eviction";
}

bool SingleThreadedKVBucketTest::isPersistent() const {
    return engine->getConfiguration().getBucketType() == "persistent";
}

bool SingleThreadedKVBucketTest::isNexus() const {
    return engine->getConfiguration().getBackend() == "nexus";
}

/// @returns true if this is a magma bucket
bool SingleThreadedKVBucketTest::isMagma() const {
    return engine->getConfiguration().getBackend() == "magma" ||
           isNexusMagmaPrimary();
}

bool SingleThreadedKVBucketTest::isCouchstore() const {
    return engine->getConfiguration().getBackend() == "couchdb";
}

bool SingleThreadedKVBucketTest::isNexusMagmaPrimary() const {
    return engine->getConfiguration().getBackend() == "nexus" &&
           engine->getConfiguration().getNexusPrimaryBackend() == "magma";
}

size_t SingleThreadedKVBucketTest::getFutureQueueSize(task_type_t type) const {
    return (*task_executor->getLpTaskQ()[type]).getFutureQueueSize();
}

size_t SingleThreadedKVBucketTest::getReadyQueueSize(task_type_t type) const {
    return (*task_executor->getLpTaskQ()[type]).getReadyQueueSize();
}

void SingleThreadedKVBucketTest::replaceCouchKVStoreWithMock() {
    ASSERT_EQ(engine->getConfiguration().getBucketType(), "persistent");
    ASSERT_EQ(engine->getConfiguration().getBackend(), "couchdb");
    auto old = store->takeRW(0);
    auto& config = const_cast<CouchKVStoreConfig&>(
            dynamic_cast<const CouchKVStoreConfig&>(old->getConfig()));
    auto rw = std::make_unique<MockCouchKVStore>(config);
    store->setRW(0, std::move(rw));
}

void SingleThreadedKVBucketTest::purgeTombstonesBefore(uint64_t purgeSeqno) {
    if (persistent()) {
        TimeTraveller jordan(
                engine->getConfiguration().getPersistentMetadataPurgeAge() + 1);
        runCompaction(vbid, purgeSeqno);
    } else {
        EphemeralVBucket::HTTombstonePurger purger(0);
        auto vbptr = store->getVBucket(vbid);
        auto* evb = dynamic_cast<EphemeralVBucket*>(vbptr.get());
        purger.setCurrentVBucket(*evb);
        evb->ht.visit(purger);
        evb->purgeStaleItems();
    }
}

void SingleThreadedKVBucketTest::runEphemeralHTCleaner() {
    auto& bucket = dynamic_cast<EphemeralBucket&>(*store);
    bucket.enableTombstonePurgerTask();
    auto& queue = *task_executor->getLpTaskQ()[NONIO_TASK_IDX];
    bucket.attemptToFreeMemory(); // This wakes up the HTCleaner
    runNextTask(queue, "Eph tombstone hashtable cleaner");
    // Scheduled by HTCleaner
    runNextTask(queue, "Eph tombstone stale item deleter");
}

std::optional<failover_entry_t>
SingleThreadedKVBucketTest::getLatestFailoverTableEntry() const {
    auto vb = engine->getVBucket(vbid);
    if (vb) {
        return {vb->failovers->getLatestEntry()};
    }
    return {};
}

cb::engine_errc SingleThreadedKVBucketTest::setCollections(
        CookieIface* c,
        const CollectionsManifest& manifest,
        cb::engine_errc status1) {
    std::string json{manifest};

    auto status = engine->set_collection_manifest(*c, json);
    if (!isPersistent()) {
        return status;
    }
    EXPECT_EQ(status1, status);

    if (status != cb::engine_errc::would_block) {
        return status;
    }

    auto& lpWriterQ = *task_executor->getLpTaskQ()[WRITER_TASK_IDX];

    runNextTask(lpWriterQ);

    // Cookie now success
    EXPECT_EQ(cb::engine_errc::success, mock_waitfor_cookie(c));

    status = engine->set_collection_manifest(*c, json);
    EXPECT_EQ(cb::engine_errc::success, status);
    return status;
}

void STParameterizedBucketTest::SetUp() {
    if (!config_string.empty()) {
        config_string += ";";
    }
    config_string += sanitizeTestParamConfigString(GetParam());
    SingleThreadedKVBucketTest::SetUp();
}

bool STParameterizedBucketTest::fullEviction() const {
    return persistent() && engine->getConfiguration().getItemEvictionPolicy() ==
                                   "full_eviction";
}

bool STParameterizedBucketTest::ephemeralFailNewData() const {
    return ephemeral() && engine->getConfiguration().getEphemeralFullPolicy() ==
                                  "fail_new_data";
}

bool STParameterizedBucketTest::isRocksDB() const {
    return engine->getConfiguration().getBackend() == "rocksdb";
}

bool STParameterizedBucketTest::isMagma() const {
    return engine->getConfiguration().getBackend() == "magma" ||
           isNexusMagmaPrimary();
}

bool STParameterizedBucketTest::isSnappyCompressedAtPersistence() const {
    return isCouchstore() ||
           (isMagma() &&
            engine->getConfiguration().isMagmaPerDocumentCompressionEnabled());
}

bool STParameterizedBucketTest::isNexusMagmaPrimary() const {
    return engine->getConfiguration().getBackend() == "nexus" &&
           engine->getConfiguration().getNexusPrimaryBackend() == "magma";
}

bool STParameterizedBucketTest::isNexus() const {
    return engine->getConfiguration().getBackend() == "nexus";
}

bool STParameterizedBucketTest::bloomFilterEnabled() const {
    return engine->getConfiguration().isBfilterEnabled();
}

bool SingleThreadedKVBucketTest ::isPitrEnabled() const {
    return engine->getConfiguration().isPitrEnabled();
}

/// @returns a string representing this tests' parameters.
std::string STParameterizedBucketTest::PrintToStringParamName(
        const ::testing::TestParamInfo<ParamType>& info) {
    auto config = info.param;

    // GTest does not like "=" or ":" symbols in these param name strings
    // so we have to remove them. We'll also remove some redundant config
    // names while we're at it to make reading the param names easier.
    std::replace(config.begin(), config.end(), ':', '_');
    boost::replace_all(config, "bucket_type=", "");
    boost::replace_all(config, "ephemeral_full_policy=", "");
    boost::replace_all(config, "item_eviction_policy=", "");
    boost::replace_all(config, "nexus_primary_backend=", "");
    boost::replace_all(config, "nexus_secondary_backend=", "");
    boost::replace_all(config, "backend=", "");
    boost::replace_all(config, "bfilter_enabled=", "bfilter_");
    boost::replace_all(config, "pitr_enabled=", "pitr_");
    boost::replace_all(config, "pitr_granularity=", "pitr_granularity_");
    boost::replace_all(
            config, "pitr_max_history_age=", "pitr_max_history_age_");
    boost::replace_all(
            config, "item_eviction_strategy=", "item_eviction_strategy_");
    boost::replace_all(
            config, "cross_bucket_ht_quota_sharing=true", "quota_sharing");
    boost::replace_all(config, "cross_bucket_ht_quota_sharing=false_", "");
    boost::replace_all(config,
                       "magma_per_document_compression_enabled=true",
                       "per_doc_comp");
    boost::replace_all(
            config, "magma_per_document_compression_enabled=false", "");
    return config;
}

TEST_F(SingleThreadedKVBucketTest, VBMapIterator) {
    // verify that iterating the vbmap correctly finds only valid vbuckets
    ASSERT_EQ(cb::engine_errc::success,
              store->setVBucketState(Vbid(1), vbucket_state_active));
    ASSERT_EQ(cb::engine_errc::success,
              store->setVBucketState(Vbid(3), vbucket_state_dead));

    using namespace ::testing;
    StrictMock<MockFunction<void(Vbid)>> cb;

    {
        InSequence s;

        // check that it skips vbid 0 correctly (mild edge case of being the
        // first vbid) finds vbid 1
        EXPECT_CALL(cb, Call(Vbid(1))).Times(1);
        // skips missing vbid 2
        // and reaches vbid 3 (mild edge case of being the last vb (test config
        // sets max 4 vbuckets)
        ASSERT_EQ(store->getVBMapSize(), 4);
        EXPECT_CALL(cb, Call(Vbid(3))).Times(1);

        for (auto& vbucket : store->getVBuckets()) {
            cb.Call(vbucket.getId());
        }
    }

    // and again binding to a const Vbucket&, just for rigour.
    {
        InSequence s;

        EXPECT_CALL(cb, Call(Vbid(1))).Times(1);
        EXPECT_CALL(cb, Call(Vbid(3))).Times(1);

        for (const auto& vbucket : store->getVBuckets()) {
            cb.Call(vbucket.getId());
        }
    }
}

/**
 * Regression test for MB-45255 - a crash due to a dereference of a null
 * DcpProducer::backfillMgr if a streamRequest occurs during bucket shutdown:
 *
 * 1. Start with 1 producer and an existing stream (so DcpProducer is not
 *    paused).
 * 2. DcpProducer::streamRequest starts, succeeds but _doesn’t get as far as
 *    adding to DCP conn map.
 * 3. DcpConnMap::closeStreams (due to bucket shutdown)
 *    1. closes all streams for each producer via DcpProducer::closeAllStreams
 *    2. which resets backfillMgr ptr.
 * 4. DcpProducer::streamRequest continues; adds new stream into map.
 * 5. DcpConnMap::disconnect called, calls DcpProducer::closeAllStreams again
 *    - which calls ActiveStream::setDead; attempts to dereference null
 *    backfillMgr ptr (if in backfilling state).
 *
 * This is a similar issue to MB-37702 and MB-38521 - the difference being
 * exactly when the streamRequest occurs relative to closeAllStreams.
 */
TEST_P(STParameterizedBucketTest,
       MB45255_StreamRequestDuringShutdownNullBackfillMgr) {
    // Setup /////////////////////////////////////////////////////////////////

    // 1) Create Producer and ensure it is in the ConnMap so that we can
    // emulate the shutdown
    auto producer =
            std::make_shared<MockDcpProducer>(*engine, cookie, "MB_45255", 0);
    producer->createCheckpointProcessorTask();
    auto& mockConnMap = static_cast<MockDcpConnMap&>(engine->getDcpConnMap());
    mockConnMap.addConn(cookie, producer);

    // 2) (Implementation detail) Get the Dcp Producer into a non-paused state,
    // so when we later call DcpConnMap::manageConnections (via
    // DcpConnMap::shutdownAllConnections) we don't notify the connection. This
    // doesn't directly matter for the bug in question, but if we notify
    // then we need to acquire the cookie mutex which will deadlock the test.
    //
    // Do this by:
    //     storing some items into vb:0
    //     creating a stream on that vb:0
    //     advancing producer so it is no longer paused.
    auto& kvBucket = *engine->getKVBucket();
    kvBucket.setVBucketState(vbid, vbucket_state_active);
    store_item(vbid, makeStoredDocKey("key1"), "value");

    uint64_t rollbackSeqno;
    auto result = producer->streamRequest(0,
                                          0,
                                          Vbid{0},
                                          0,
                                          ~0,
                                          0,
                                          0,
                                          0,
                                          &rollbackSeqno,
                                          mock_dcp_add_failover_log,
                                          {});
    ASSERT_EQ(cb::engine_errc::success, result);

    auto stream = producer->findStream(Vbid{0});
    auto nextItem = stream->next(*producer);
    ASSERT_FALSE(nextItem);
    ASSERT_TRUE(stream->isInMemory())
            << vbid << " should be state:in-memory at start";

    MockDcpMessageProducers mockMsgProducers;
    runCheckpointProcessor(*producer, mockMsgProducers);
    producer->step(false, mockMsgProducers);
    ASSERT_FALSE(producer->isPaused());

    // 3) Setup second stream - we need to perform a second streamRequest which
    // must be backfilling (to backfillMgr is attempted to be accessed, so add
    // one item to vb:1, then flush and remove checkpoint so required to
    // backfill from disk.
    const auto vbid1 = Vbid{1};
    kvBucket.setVBucketState(vbid1, vbucket_state_active);
    store_item(vbid1, makeStoredDocKey("key"), "value");
    flushVBucketToDiskIfPersistent(vbid1, 1);
    removeCheckpoint(*kvBucket.getVBucket(vbid1));

    // 4) Configure hook in updateStreamsMap so just before our 2nd
    // DcpProducer::streamRequest (below) adds the created stream to
    // DcpProducer::streams, shutdownAllConnections runs.
    folly::Baton shutdownAllConnectionsStart;
    folly::Baton shutdownAllConnectionsFinished;
    producer->updateStreamsMapHook = [&] {
        // Post to allow shutdownAllConnections to begin (cannot set
        // DcpProducer disconnect = true before streamRequest has constructed
        // stream and about to add to map).
        shutdownAllConnectionsStart.post();

        // Wait until shutdownAllCollections has finished, and
        // DcpProducer::disconnect has been set (and backfillMgr set
        // to nullptr.
        shutdownAllConnectionsFinished.wait();
    };

    // 5. Create parallel thread which will perform the streamRequest
    // concurrently with shutdownAllConnections.
    std::thread frontend_thread_streamRequest{[&]() {
        // Frontend thread always runs with the cookie locked, so
        // lock here to match.
        auto* mockCookie = cookie_to_mock_cookie(cookie);
        Expects(mockCookie);
        mockCookie->lock();

        uint64_t rollbackSeqno;
        auto result = producer->streamRequest(0,
                                              0,
                                              vbid1,
                                              0,
                                              ~0,
                                              0,
                                              0,
                                              0,
                                              &rollbackSeqno,
                                              mock_dcp_add_failover_log,
                                              {});
        EXPECT_EQ(cb::engine_errc::success, result);
        mockCookie->unlock();

        auto stream = producer->findStream(vbid1);
        ASSERT_TRUE(stream->isBackfilling());

        mockCookie->lock();
        engine->handleDisconnect(*cookie);
        mockCookie->unlock();
    }};

    // TEST: Trigger a shutdown. In original bug (with the sequence of
    // operations setup above) this would result in a nullptr dereference of
    // backfillMgr.
    shutdownAllConnectionsStart.wait();
    mockConnMap.shutdownAllConnections();
    shutdownAllConnectionsFinished.post();

    frontend_thread_streamRequest.join();
}

/**
 * MB-37702 highlighted a potential race condition during bucket shutdown. This
 * race condition is as follows:
 *
 * 1) Bucket shutdown starts (due to hard failover has we need DcpConsumers to
 *    still consider KV to be "up". This has to then reach the point where it
 *    starts to tear down DCP connections.
 *
 * 2) In DcpProducer we need to set all of our streams to dead but not yet
 *    destroy the backfill manager.
 *
 * 3) A stream request now needs to come in and enter a backfilling state.
 *
 * 4) Bucket shutdown continues and destroys the backfill manager object for the
 *    DcpProducer.
 *
 * 5) Memcached attempts to disconnect the DcpProducer again as we will tell it
 *    to step the connection (but bucket shutdown is in progress) and then we
 *    will seg fault as we attempt to destroy the stream because the backfill
 *    manager has been reset.
 */
TEST_P(STParameterizedBucketTest, StreamReqAcceptedAfterBucketShutdown) {
    auto& mockConnMap =
            static_cast<MockDcpConnMap&>(engine->getDcpConnMap());
    engine->getKVBucket()->setVBucketState(vbid, vbucket_state_active);
    auto vb = engine->getKVBucket()->getVBucket(vbid);

    // 1) Store an item and ensure it isn't in the CheckpointManager so that our
    // stream will enter backfilling state later
    store_item(vbid, makeStoredDocKey("key"), "value");
    flushVBucketToDiskIfPersistent(vbid, 1);
    removeCheckpoint(*vb);

    // 2) Create Producer and ensure it is in the ConnMap so that we can emulate
    // the shutdown
    auto producer = std::make_shared<MockDcpProducer>(*engine,
                                                      cookie,
                                                      "test_producer",
                                                      /*flags*/ 0);
    producer->createCheckpointProcessorTask();
    mockConnMap.addConn(cookie, producer);

    // 3) Set our hook to perform a StreamRequest after we remove the streams
    // from the Producer but before we reset the backfillMgr.
    producer->setCloseAllStreamsHook([this, &producer]() {
        producer->createCheckpointProcessorTask();
        uint64_t rollbackSeqno;
        EXPECT_EQ(cb::engine_errc::disconnect,
                  producer->streamRequest(/*flags*/ 0,
                                          /*opaque*/ 0,
                                          vbid,
                                          /*st_seqno*/ 0,
                                          /*en_seqno*/ ~0,
                                          /*vb_uuid*/ 0xabcd,
                                          /*snap_start_seqno*/ 0,
                                          /*snap_end_seqno*/ ~0,
                                          &rollbackSeqno,
                                          fakeDcpAddFailoverLog,
                                          {}));

        // Stream should not have been created
        auto stream = std::dynamic_pointer_cast<ActiveStream>(
                producer->findStream(vbid));
        ASSERT_FALSE(stream);
    });

    // 4) Emulate the shutdown
    mockConnMap.shutdownAllConnections();

    // 5) Emulate memcached disconnecting the connection. Before the bug-fix we
    // would segfault at this line in ActiveStream::endStream() when we call
    // BackfillManager::bytesSent(...)
    mockConnMap.disconnect(cookie);

    producer->cancelCheckpointCreatorTask();
    producer.reset();
    mockConnMap.manageConnections();
}

TEST_P(STParameterizedBucketTest, ConcurrentProducerCloseAllStreams) {
    auto& mockConnMap = static_cast<MockDcpConnMap&>(engine->getDcpConnMap());
    engine->getKVBucket()->setVBucketState(vbid, vbucket_state_active);
    auto vb = engine->getKVBucket()->getVBucket(vbid);

    // 1) Store an item and ensure it isn't in the CheckpointManager so that our
    // stream will enter backfilling state later
    store_item(vbid, makeStoredDocKey("key"), "value");
    flushVBucketToDiskIfPersistent(vbid, 1);
    removeCheckpoint(*vb);

    // 2) Create Producer and ensure it is in the ConnMap so that we can emulate
    // the shutdown
    auto producer = std::make_shared<MockDcpProducer>(*engine,
                                                      cookie,
                                                      "test_producer",
                                                      /*flags*/ 0);
    producer->createCheckpointProcessorTask();
    mockConnMap.addConn(cookie, producer);

    // Break in closeAllStreams after we have taken the lock
    // of the first vBucket.
    std::thread thread1;
    ThreadGate tg1{2};

    producer->setCloseAllStreamsPostLockHook(
            [this, &producer, &mockConnMap, &thread1, &tg1]() {
                if (!tg1.isComplete()) {
                    producer->setCloseAllStreamsPreLockHook(
                            [&tg1] { tg1.threadUp(); });

                    // First hit of this will spawn a second thread that will
                    // call disconnect and try to enter the same block of code
                    // concurrently.
                    thread1 = std::thread{[this, &mockConnMap]() {
                        mockConnMap.disconnect(cookie);
                    }};

                    tg1.threadUp();
                } else {
                    // Before the fix we would fail here
                    EXPECT_FALSE(producer->getBFMPtr());
                }
            });

    // 3) Segfault would normally happen here as we exit
    // DcpProducer::closeAllStreams (for the second time).
    mockConnMap.shutdownAllConnections();

    thread1.join();

    // Reset the hook or we will call it again when we disconnect our cookie as
    // part of TearDown
    producer->setCloseAllStreamsPostLockHook([]() {});

    producer->cancelCheckpointCreatorTask();
    producer.reset();
    mockConnMap.manageConnections();
}

/**
 * MB-37827 highlighted a potential race condition during bucket shutdown. This
 * race condition is as follows:
 *
 * 1) Bucket shutdown starts but has not yet destroyed streams of our given
 *    producer.
 *
 * 2) A seqno ack comes in and gets partially processed. We find the stream in
 *    the producer but not yet process the ack.
 *
 * 3) Bucket shutdown continues and destroys the stream object by removing the
 *    owning shared_ptr in DcpProducer::closeALlStreams
 *
 * 4) Seqno ack processing continues and segfaults when attempting to access the
 *    stream.
 */
TEST_P(STParameterizedBucketTest, SeqnoAckAfterBucketShutdown) {
    auto& mockConnMap = static_cast<MockDcpConnMap&>(engine->getDcpConnMap());
    engine->getKVBucket()->setVBucketState(vbid, vbucket_state_active);
    auto vb = engine->getKVBucket()->getVBucket(vbid);

    // 1) Create Producer and ensure it is in the ConnMap so that we can emulate
    // the shutdown
    auto producer = std::make_shared<MockDcpProducer>(*engine,
                                                      cookie,
                                                      "test_producer",
                                                      /*flags*/ 0);
    mockConnMap.addConn(cookie, producer);

    // 2) Need to enable sync rep for seqno acking and create our stream
    producer->control(0, "consumer_name", "consumer");
    producer->setSyncReplication(SyncReplication::SyncReplication);

    uint64_t rollbackSeqno;
    EXPECT_EQ(cb::engine_errc::success,
              producer->streamRequest(/*flags*/ 0,
                                      /*opaque*/ 0,
                                      vbid,
                                      /*st_seqno*/ 0,
                                      /*en_seqno*/ ~0,
                                      /*vb_uuid*/ 0xabcd,
                                      /*snap_start_seqno*/ 0,
                                      /*snap_end_seqno*/ ~0,
                                      &rollbackSeqno,
                                      fakeDcpAddFailoverLog,
                                      {}));

    // 3) Set our hook, we just need to simulate bucket shutdown in the hook
    producer->setSeqnoAckHook(
            [&mockConnMap]() { mockConnMap.shutdownAllConnections(); });

    // 4) Seqno ack. Previously this would segfault due to the stream being
    // destroyed mid seqno ack.
    EXPECT_EQ(cb::engine_errc::success,
              producer->seqno_acknowledged(0, vbid, 0));

    mockConnMap.disconnect(cookie);
    mockConnMap.manageConnections();
    producer.reset();
}

cb::engine_errc STParameterizedBucketTest::checkKeyExists(
        StoredDocKey& key, Vbid vbid, get_options_t options) {
    auto rc = store->get(key, vbid, cookie, options).getStatus();
    if (needBGFetch(rc)) {
        rc = store->get(key, vbid, cookie, options).getStatus();
    }
    return rc;
}

cb::engine_errc STParameterizedBucketTest::setItem(Item& itm,
                                                   CookieIface* cookie) {
    auto rc = store->set(itm, cookie);
    if (needBGFetch(rc)) {
        rc = store->set(itm, cookie);
    }
    return rc;
}

cb::engine_errc STParameterizedBucketTest::addItem(Item& itm,
                                                   CookieIface* cookie) {
    auto rc = store->add(itm, cookie);
    if (needBGFetch(rc)) {
        rc = store->add(itm, cookie);
    }
    return rc;
}

/*
 * MB-31175
 * The following test checks to see that when we call handleSlowStream in an
 * in memory state and drop the cursor/schedule a backfill as a result, the
 * resulting backfill checks the purgeSeqno and tells the stream to rollback
 * if purgeSeqno > startSeqno.
 */
TEST_P(STParameterizedBucketTest, SlowStreamBackfillPurgeSeqnoCheck) {
    // Make vbucket active.
    setVBucketStateAndRunPersistTask(vbid, vbucket_state_active);
    auto vb = store->getVBuckets().getBucket(vbid);
    ASSERT_TRUE(vb.get());

    // Store two items
    std::array<std::string, 2> initialKeys = {{"k1", "k2"}};
    for (const auto& key : initialKeys) {
        store_item(vbid, makeStoredDocKey(key), key);
    }
    flushVBucketToDiskIfPersistent(vbid, initialKeys.size());

    // Delete the items so that we can advance the purgeSeqno using
    // compaction later
    for (const auto& key : initialKeys) {
        delete_item(vbid, makeStoredDocKey(key));
    }
    flushVBucketToDiskIfPersistent(vbid, initialKeys.size());

    auto& ckpt_mgr =
            *(static_cast<MockCheckpointManager*>(vb->checkpointManager.get()));

    // Create a Mock Dcp producer
    // Create the Mock Active Stream with a startSeqno of 1
    // as a startSeqno is always valid
    auto producer = std::make_shared<MockDcpProducer>(*engine,
                                                      cookie,
                                                      "test_producer",
                                                      /*flags*/ 0);
    producer->createCheckpointProcessorTask();
    producer->scheduleCheckpointProcessorTask();

    // Create a Mock Active Stream
    auto mock_stream = producer->mockActiveStreamRequest(/*flags*/ 0,
                                                         /*opaque*/ 0,
                                                         *vb,
                                                         /*st_seqno*/ 1,
                                                         /*en_seqno*/ ~0,
                                                         /*vb_uuid*/ 0xabcd,
                                                         /*snap_start_seqno*/ 0,
                                                         /*snap_end_seqno*/ ~0,
                                                         IncludeValue::Yes,
                                                         IncludeXattrs::Yes);

    ASSERT_TRUE(mock_stream->isInMemory())
    << "stream state should have transitioned to InMemory";

    // Check number of expected cursors (might not have persistence cursor)
    int expectedCursors = persistent() ? 2 : 1;
    EXPECT_EQ(expectedCursors, ckpt_mgr.getNumOfCursors());

    EXPECT_TRUE(mock_stream->handleSlowStream());
    EXPECT_TRUE(mock_stream->public_getPendingBackfill());

    // Might not have persistence cursor
    expectedCursors = persistent() ? 1 : 0;
    EXPECT_EQ(expectedCursors, ckpt_mgr.getNumOfCursors())
    << "stream cursor should have been dropped";

    // Remove checkpoint, forcing the stream to Backfill.
    removeCheckpoint(*vb);

    // This will schedule the backfill
    mock_stream->transitionStateToBackfilling();
    ASSERT_TRUE(mock_stream->isBackfilling());

    // Advance the purgeSeqno
    purgeTombstonesBefore(3);
    ASSERT_EQ(3, vb->getPurgeSeqno());

    // Run the backfill we scheduled when we transitioned to the backfilling
    // state
    auto& bfm = producer->getBFM();
    bfm.backfill();

    // The backfill should have set the stream state to dead because
    // purgeSeqno > startSeqno
    EXPECT_TRUE(mock_stream->isDead());

    // Stop Producer checkpoint processor task
    producer->cancelCheckpointCreatorTask();

    cancelAndPurgeTasks();
}

/**
 * The following test checks to see that if a cursor drop (and subsequent
 * re-registration) is a safe operation in that the background checkpoint
 * processor task cannot advance the streams cursor whilst backfilling is
 * occurring.
 *
 * Check to see that cursor dropping correctly handles the following scenario:
 *
 * 1. vBucket is state:in-memory. Cursor dropping occurs
 *    (ActiveStream::handleSlowStream)
 *   a. Cursor is removed
 *   b. pendingBackfill is set to true.
 * 2. However, assume that ActiveStreamCheckpointProcessorTask has a pending
 *    task for this vbid.
 * 3. ActiveStream changes from state:in-memory to state:backfilling.
 * 4. Backfill starts, re-registers cursor (ActiveStream::markDiskSnapshot) to
 *    resume from after the end of the backfill.
 * 5. ActiveStreamCheckpointProcessorTask wakes up, and finds the pending task
 *    for this vb. At this point the newly woken task should be blocked from
 *    doing any work (and return early).
 */
class MB29369_SingleThreadedEPBucketTest : public SingleThreadedEPBucketTest {
protected:
    MB29369_SingleThreadedEPBucketTest() {
        // Need dcp_producer_snapshot_marker_yield_limit + 1 (11) vBuckets for
        // this test.
        config_string = "max_vbuckets=11";
    }
};

// @TODO get working for magma
TEST_F(MB29369_SingleThreadedEPBucketTest,
       CursorDroppingPendingCkptProcessorTask) {
    // Create a Mock Dcp producer and schedule on executorpool.
    auto producer = createDcpProducer(cookie, IncludeDeleteTime::Yes);
    producer->scheduleCheckpointProcessorTask();

    auto& lpNonIoQ = *task_executor->getLpTaskQ()[NONIO_TASK_IDX];
    EXPECT_EQ(1, lpNonIoQ.getFutureQueueSize())
            << "Expected to have ActiveStreamCheckpointProcessorTask in NonIO "
               "Queue";

    // Create dcp_producer_snapshot_marker_yield_limit + 1 streams -
    // this means that we don't process all pending vBuckets on a single
    // execution of ActiveStreamCheckpointProcessorTask - which can result
    // in vBIDs being "left over" in ActiveStreamCheckpointProcessorTask::queue
    // after an execution.
    // This means that subsequently when we drop the cursor for this vb,
    // there's a "stale" job queued for it.
    const auto iterationLimit =
            engine->getConfiguration().getDcpProducerSnapshotMarkerYieldLimit();
    std::shared_ptr<MockActiveStream> stream;
    auto key1 = makeStoredDocKey("key1");
    for (size_t id = 0; id < iterationLimit + 1; id++) {
        Vbid vbid = Vbid(id);
        setVBucketStateAndRunPersistTask(vbid, vbucket_state_active);
        auto vb = store->getVBucket(vbid);
        stream = producer->mockActiveStreamRequest(/*flags*/ 0,
                                                   /*opaque*/ 0,
                                                   *vb,
                                                   /*st_seqno*/ 0,
                                                   /*en_seqno*/ ~0,
                                                   /*vb_uuid*/ 0xabcd,
                                                   /*snap_start_seqno*/ 0,
                                                   /*snap_end_seqno*/ ~0);

        // Request an item from each stream, so they all advance from
        // backfilling to in-memory
        auto result = stream->next(*producer);
        EXPECT_FALSE(result);
        EXPECT_TRUE(stream->isInMemory())
                << vbid << " should be state:in-memory at start";

        // Create an item, create a new checkpoint and then flush to disk.
        // This ensures that:
        // a) ActiveStream::nextCheckpointItem will have data available when
        //    call next() - and will add vb to
        //    ActiveStreamCheckpointProcessorTask's queue.
        // b) After cursor is dropped we can remove the previously closed and
        //    flushed checkpoint to force ActiveStream into backfilling state.
        EXPECT_TRUE(queueNewItem(*vb, key1));
        vb->checkpointManager->createNewCheckpoint();
        EXPECT_EQ(FlushResult(MoreAvailable::No, 1),
                  getEPBucket().flushVBucket(vbid));

        // And then request another item, to add the VBID to
        // ActiveStreamCheckpointProcessorTask's queue.
        result = stream->next(*producer);
        EXPECT_FALSE(result);
        EXPECT_EQ(id + 1, producer->getCheckpointSnapshotTask()->queueSize())
                << "Should have added " << vbid << " to ProcessorTask queue";
    }

    // Should now have dcp_producer_snapshot_marker_yield_limit + 1 items
    // in ActiveStreamCheckpointProcessorTask's pending VBs.
    EXPECT_EQ(iterationLimit + 1,
              producer->getCheckpointSnapshotTask()->queueSize())
            << "Should have all vBuckets in ProcessorTask queue";

    // Use last Stream as the one we're going to drop the cursor on (this is
    // also at the back of the queue).
    auto vb = store->getVBuckets().getBucket(Vbid(iterationLimit));
    auto& ckptMgr = *(
            static_cast<MockCheckpointManager*>(vb->checkpointManager.get()));

    // 1. Now trigger cursor dropping for this stream.
    EXPECT_TRUE(stream->handleSlowStream());
    EXPECT_TRUE(stream->isInMemory())
            << "should be state:in-memory immediately after handleSlowStream";
    EXPECT_EQ(1, ckptMgr.getNumOfCursors()) << "Should only have persistence "
                                               "cursor registered after "
                                               "cursor dropping.";

    // Ensure closed checkpoint were removed to force stream to backfill.
    ASSERT_GT(engine->getEpStats().itemsRemovedFromCheckpoints, 0);

    // 2. Request next item from stream. Will transition to backfilling as part
    // of this.
    auto result = stream->next(*producer);
    EXPECT_FALSE(result);
    EXPECT_TRUE(stream->isBackfilling()) << "should be state:backfilling "
                                            "after next() following "
                                            "handleSlowStream";

    // *Key point*:
    //
    // ActiveStreamCheckpointProcessorTask and Backfilling task are both
    // waiting to run. However, ActiveStreamCheckpointProcessorTask
    // has more than iterationLimit VBs in it, so when it runs it won't
    // handle them all; and will sleep with the last VB remaining.
    // If the Backfilling task then runs, which returns a disk snapshot and
    // re-registers the cursor; we still have an
    // ActiveStreamCheckpointProcessorTask outstanding with the vb in the queue.
    EXPECT_EQ(1, lpNonIoQ.getFutureQueueSize());
    auto& lpAuxioQ = *task_executor->getLpTaskQ()[AUXIO_TASK_IDX];
    EXPECT_EQ(1, lpAuxioQ.getFutureQueueSize());

    // Run the ActiveStreamCheckpointProcessorTask; which should re-schedule
    // due to having items outstanding.
    runNextTask(lpNonIoQ,
                "Process checkpoint(s) for DCP producer test_producer");

    // Now run backfilling task.
    runNextTask(lpAuxioQ, "Backfilling items for MockDcpBackfillManager");

    // After Backfilltask scheduled create(); should have received a disk
    // snapshot; which in turn calls markDiskShapshot to re-register cursor.
    EXPECT_EQ(2, ckptMgr.getNumOfCursors()) << "Expected both persistence and "
                                               "replication cursors after "
                                               "markDiskShapshot";

    result = stream->next(*producer);
    ASSERT_TRUE(result);
    EXPECT_EQ(DcpResponse::Event::SnapshotMarker, result->getEvent())
            << "Expected Snapshot marker after running backfill task.";

    // Add another item to the VBucket; after the cursor has been re-registered.
    auto key2 = makeStoredDocKey("key2");
    EXPECT_TRUE(queueNewItem(*vb, key2));

    // Now run chkptProcessorTask to complete it's queue. With the bug, this
    // results in us discarding the last item we just added to vBucket.
    runNextTask(lpNonIoQ,
                "Process checkpoint(s) for DCP producer test_producer");

    // Let the backfill task complete running (it requires multiple steps to
    // complete).
    runNextTask(lpAuxioQ, "Backfilling items for MockDcpBackfillManager");

    // Validate. We _should_ get two mutations: key1 & key2, but we have to
    // respin the checkpoint task for key2
    result = stream->next(*producer);
    if (result && result->getEvent() == DcpResponse::Event::Mutation) {
        auto* mutation = dynamic_cast<MutationResponse*>(result.get());
        EXPECT_EQ(key1, mutation->getItem()->getKey());
    } else {
        FAIL() << "Expected Event::Mutation named 'key1'";
    }

    // No items ready, but this should of rescheduled vb10
    EXPECT_EQ(nullptr, stream->next(*producer));
    EXPECT_EQ(1, producer->getCheckpointSnapshotTask()->queueSize())
            << "Should have 1 vBucket in ProcessorTask queue";

    // Now run chkptProcessorTask to complete it's queue, this will now be able
    // to access the checkpoint and get key2
    runNextTask(lpNonIoQ,
                "Process checkpoint(s) for DCP producer test_producer");

    result = stream->next(*producer);
    ASSERT_TRUE(result);
    EXPECT_EQ(DcpResponse::Event::SnapshotMarker, result->getEvent())
            << "Expected Snapshot marker after running snapshot task.";
    result = stream->next(*producer);

    if (result && result->getEvent() == DcpResponse::Event::Mutation) {
        auto* mutation = dynamic_cast<MutationResponse*>(result.get());
        EXPECT_EQ(key2, mutation->getItem()->getKey());
    } else {
        FAIL() << "Expected second Event::Mutation named 'key2'";
    }

    result = stream->next(*producer);
    EXPECT_FALSE(result) << "Expected no more than 2 mutatons.";

    // Stop Producer checkpoint processor task
    producer->cancelCheckpointCreatorTask();
}

// Test is demonstrating that if a checkpoint processor scheduled by a stream
// that is subsequently closed/re-created, if that checkpoint processor runs
// whilst the new stream is backfilling, it can't interfere with the new stream.
// This issue was raised by MB-29585 but is fixed by MB-29369
TEST_P(STParamPersistentBucketTest, MB29585_backfilling_whilst_snapshot_runs) {
    auto producer = createDcpProducer(cookie, IncludeDeleteTime::Yes);
    producer->scheduleCheckpointProcessorTask();
    setVBucketStateAndRunPersistTask(vbid, vbucket_state_active);

    auto& lpAuxioQ = *task_executor->getLpTaskQ()[AUXIO_TASK_IDX];
    auto& lpNonIoQ = *task_executor->getLpTaskQ()[NONIO_TASK_IDX];
    EXPECT_EQ(1, lpNonIoQ.getFutureQueueSize())
            << "Expected to have ActiveStreamCheckpointProcessorTask in NonIO "
               "Queue";

    // Create first stream
    auto vb = store->getVBucket(vbid);
    auto stream = producer->mockActiveStreamRequest(/*flags*/ 0,
                                                    /*opaque*/ 0,
                                                    *vb,
                                                    /*st_seqno*/ 0,
                                                    /*en_seqno*/ ~0,
                                                    /*vb_uuid*/ 0xabcd,
                                                    /*snap_start_seqno*/ 0,
                                                    /*snap_end_seqno*/ ~0);

    // Write an item
    auto key1 = makeStoredDocKey("key1");
    EXPECT_TRUE(queueNewItem(*vb, key1));
    EXPECT_EQ(FlushResult(MoreAvailable::No, 1),
              getEPBucket().flushVBucket(vbid));

    // Request an item from the stream, so it advances from to in-memory
    auto result = stream->next(*producer);
    EXPECT_FALSE(result);
    EXPECT_TRUE(stream->isInMemory());

    // Now step the in-memory stream to schedule the checkpoint task
    result = stream->next(*producer);
    EXPECT_FALSE(result);
    EXPECT_EQ(1, producer->getCheckpointSnapshotTask()->queueSize());

    // Now close the stream
    EXPECT_EQ(cb::engine_errc::success,
              producer->closeStream(0 /*opaque*/, vbid));

    // Next we to ensure the recreated stream really does a backfill, so drop
    // in-memory items
    auto& manager = *vb->checkpointManager;
    auto openId = manager.getOpenCheckpointId();
    const auto& stats = engine->getEpStats();
    ASSERT_EQ(0, stats.itemsRemovedFromCheckpoints);
    manager.createNewCheckpoint();
    EXPECT_GT(manager.getOpenCheckpointId(), openId);
    // cs, vbs, mut, ce
    EXPECT_EQ(4, stats.itemsRemovedFromCheckpoints);
    // Force persistence into new CP
    auto key2 = makeStoredDocKey("key2");
    queueNewItem(*vb, key2);
    EXPECT_EQ(FlushResult(MoreAvailable::No, 1),
              getEPBucket().flushVBucket(vbid));

    // Now store another item, without MB-29369 fix we would lose this item
    auto key3 = makeStoredDocKey("key3");
    store_item(vbid, key3, "value");

    // Re-create the new stream
    stream = producer->mockActiveStreamRequest(/*flags*/ 0,
                                               /*opaque*/ 0,
                                               *vb,
                                               /*st_seqno*/ 0,
                                               /*en_seqno*/ ~0,
                                               /*vb_uuid*/ 0xabcd,
                                               /*snap_start_seqno*/ 0,
                                               /*snap_end_seqno*/ ~0);

    // Step the stream which will now schedule a backfill
    result = stream->next(*producer);
    EXPECT_FALSE(result);
    EXPECT_TRUE(stream->isBackfilling());

    // Next we must deque, but not run the snapshot task, we will interleave it
    // with backfill later
    CheckedExecutor checkpointTask(task_executor, lpNonIoQ);
    EXPECT_STREQ("Process checkpoint(s) for DCP producer test_producer",
                 checkpointTask.getTaskName().data());

    // Now start the backfilling task.
    runNextTask(lpAuxioQ, "Backfilling items for MockDcpBackfillManager");

    // After Backfilltask scheduled create(); should have received a disk
    // snapshot; which in turn calls markDiskShapshot to re-register cursor.
    auto* checkpointManager =
            static_cast<MockCheckpointManager*>(vb->checkpointManager.get());

    EXPECT_EQ(2, checkpointManager->getNumOfCursors())
            << "Expected persistence + replication cursors after "
               "markDiskShapshot";

    result = stream->next(*producer);
    ASSERT_TRUE(result);
    EXPECT_EQ(DcpResponse::Event::SnapshotMarker, result->getEvent())
            << "Expected Snapshot marker after running backfill task.";

    // Let the backfill task complete running through its various states
    runBackfill();

    // Now run the checkpoint processor task, whilst still backfilling
    // With MB-29369 this should be safe
    checkpointTask.runCurrentTask(
            "Process checkpoint(s) for DCP producer test_producer");
    checkpointTask.completeCurrentTask();

    // Poke another item in
    auto key4 = makeStoredDocKey("key4");
    store_item(vbid, key4, "value");

    // Finally read back all the items and we should get two snapshots and
    // key1/key2 key3/key4
    result = stream->next(*producer);
    if (result && result->getEvent() == DcpResponse::Event::Mutation) {
        auto* mutation = dynamic_cast<MutationResponse*>(result.get());
        EXPECT_EQ(key1, mutation->getItem()->getKey());
    } else {
        FAIL() << "Expected Event::Mutation named 'key1'";
    }

    result = stream->next(*producer);
    if (result && result->getEvent() == DcpResponse::Event::Mutation) {
        auto* mutation = dynamic_cast<MutationResponse*>(result.get());
        EXPECT_EQ(key2, mutation->getItem()->getKey());
    } else {
        FAIL() << "Expected Event::Mutation named 'key2'";
    }

    runNextTask(lpNonIoQ,
                "Process checkpoint(s) for DCP producer test_producer");

    result = stream->next(*producer);
    ASSERT_TRUE(result);
    EXPECT_EQ(DcpResponse::Event::SnapshotMarker, result->getEvent())
            << "Expected Snapshot marker after running snapshot task.";

    result = stream->next(*producer);
    if (result && result->getEvent() == DcpResponse::Event::Mutation) {
        auto* mutation = dynamic_cast<MutationResponse*>(result.get());
        EXPECT_EQ(key3, mutation->getItem()->getKey());
    } else {
        FAIL() << "Expected Event::Mutation named 'key3'";
    }

    result = stream->next(*producer);
    if (result && result->getEvent() == DcpResponse::Event::Mutation) {
        auto* mutation = dynamic_cast<MutationResponse*>(result.get());
        EXPECT_EQ(key4, mutation->getItem()->getKey());
    } else {
        FAIL() << "Expected Event::Mutation named 'key4'";
    }

    // Stop Producer checkpoint processor task
    producer->cancelCheckpointCreatorTask();
}

/*
 * The following test checks to see if data is lost after a cursor is
 * re-registered after being dropped.
 *
 * It first sets-up an active stream associated with the active vbucket 0.  We
 * then move the stream into a StreamInMemory state, which results in creating
 * a DCP cursor (in addition to the persistence cursor created on construction
 * of the stream).
 *
 * We then add two documents closing the previous checkpoint and opening a new
 * one after each add.  This means that after adding 2 documents we have 3
 * checkpoints, (and 2 cursors).
 *
 * We then call handleSlowStream which results in the DCP cursor being dropped,
 * the steam being moved into the StreamBackfilling state and, the
 * pendingBackfill flag being set.
 *
 * As the DCP cursor is dropped we can remove the first checkpoint which the
 * persistence cursor has moved past.  As the DCP stream no longer has its own
 * cursor it will use the persistence cursor.  Therefore we need to schedule a
 * backfill task, which clears the pendingBackfill flag.
 *
 * The key part of the test is that we now move the persistence cursor on by
 * adding two more documents, and again closing the previous checkpoint and
 * opening a new one after each add.
 *
 * Now that the persistence cursor has moved on we can remove the earlier
 * checkpoints.
 *
 * We now run the backfill task that we scheduled for the active stream.
 * And the key result of the test is whether it backfills all 4 documents.
 * If it does then we have demonstrated that data is not lost.
 *
 */

// This callback function is called every time a backfill is performed on
// test MB22960_cursor_dropping_data_loss.
void MB22960callbackBeforeRegisterCursor(
        EPBucket* store,
        MockActiveStreamWithOverloadedRegisterCursor& mock_stream,
        VBucketPtr vb,
        size_t& registerCursorCount) {
    EXPECT_LE(registerCursorCount, 1);
    // The test performs two backfills, and the callback is only required
    // on the first, so that it can test what happens when checkpoints are
    // moved forward during a backfill.
    if (registerCursorCount == 0) {
        auto& ckpt_mgr =
                *(static_cast<MockCheckpointManager*>(vb->checkpointManager.get()));

        //pendingBackfill has now been cleared
        EXPECT_FALSE(mock_stream.public_getPendingBackfill())
                << "pendingBackfill is not false";
        // we are now in backfill mode
        EXPECT_TRUE(mock_stream.public_isBackfillTaskRunning())
                << "isBackfillRunning is not true";

        // This method is bypassing store->set to avoid a test only lock
        // inversion with collections read locks
        queued_item qi1(new Item(makeStoredDocKey("key3"),
                                 0,
                                 0,
                                 "v",
                                 1,
                                 PROTOCOL_BINARY_RAW_BYTES,
                                 0,
                                 -1,
                                 vb->getId()));
        qi1->setQueuedTime();

        // queue an Item and close previous checkpoint
        vb->checkpointManager->queueDirty(qi1,
                                          GenerateBySeqno::Yes,
                                          GenerateCas::Yes,
                                          /*preLinkDocCtx*/ nullptr);

        EXPECT_EQ(FlushResult(MoreAvailable::No, 1),
                  store->flushVBucket(vb->getId()));
        // The next step removes the current open checkpoint
        auto openId = ckpt_mgr.getOpenCheckpointId();
        ckpt_mgr.createNewCheckpoint();
        EXPECT_GT(ckpt_mgr.getOpenCheckpointId(), openId);
        EXPECT_EQ(1, ckpt_mgr.getNumCheckpoints());
        EXPECT_EQ(1, ckpt_mgr.getNumOfCursors());

        queued_item qi2(new Item(makeStoredDocKey("key3"),
                                 0,
                                 0,
                                 "v",
                                 1,
                                 PROTOCOL_BINARY_RAW_BYTES,
                                 0,
                                 -1,
                                 vb->getId()));
        qi2->setQueuedTime();

        // queue an Item and close previous checkpoint
        vb->checkpointManager->queueDirty(qi2,
                                          GenerateBySeqno::Yes,
                                          GenerateCas::Yes,
                                          /*preLinkDocCtx*/ nullptr);

        EXPECT_EQ(FlushResult(MoreAvailable::No, 1),
                  store->flushVBucket(vb->getId()));
        // The next step removes the current open checkpoint
        openId = ckpt_mgr.getOpenCheckpointId();
        ckpt_mgr.createNewCheckpoint();
        EXPECT_GT(ckpt_mgr.getOpenCheckpointId(), openId);
        EXPECT_EQ(1, ckpt_mgr.getNumCheckpoints());
        EXPECT_EQ(1, ckpt_mgr.getNumOfCursors());
    }
}

TEST_P(STParamPersistentBucketTest, MB22960_cursor_dropping_data_loss) {
    // Records the number of times ActiveStream::registerCursor is invoked.
    size_t registerCursorCount = 0;
    // Make vbucket active.
    setVBucketStateAndRunPersistTask(vbid, vbucket_state_active);
    auto vb = store->getVBuckets().getBucket(vbid);
    ASSERT_NE(nullptr, vb.get());
    auto& ckpt_mgr =
            *(static_cast<MockCheckpointManager*>(vb->checkpointManager.get()));
    EXPECT_EQ(1, ckpt_mgr.getNumCheckpoints());
    EXPECT_EQ(1, ckpt_mgr.getNumOfCursors());

    // Create a Mock Dcp producer
    auto producer = std::make_shared<MockDcpProducer>(*engine,
                                                      cookie,
                                                      "test_producer",
                                                      /*flags*/ 0);

    // Since we are creating a mock active stream outside of
    // DcpProducer::streamRequest(), and we want the checkpt processor task,
    // create it explicitly here
    producer->createCheckpointProcessorTask();
    producer->scheduleCheckpointProcessorTask();

    // Create a Mock Active Stream
    auto mock_stream =
            std::make_shared<MockActiveStreamWithOverloadedRegisterCursor>(
                    static_cast<EventuallyPersistentEngine*>(engine.get()),
                    producer,
                    /*flags*/ 0,
                    /*opaque*/ 0,
                    *vb,
                    /*st_seqno*/ 0,
                    /*en_seqno*/ ~0,
                    /*vb_uuid*/ 0xabcd,
                    /*snap_start_seqno*/ 0,
                    /*snap_end_seqno*/ ~0,
                    IncludeValue::Yes,
                    IncludeXattrs::Yes);

    auto& mockStreamObj = *mock_stream;
    mock_stream->setCallbackBeforeRegisterCursor(
            [this, &mockStreamObj, vb, &registerCursorCount]() {
                MB22960callbackBeforeRegisterCursor(
                        &getEPBucket(), mockStreamObj, vb, registerCursorCount);
            });

    mock_stream->setCallbackAfterRegisterCursor(
            [&mock_stream, &registerCursorCount]() {
                // This callback is called every time a backfill is performed.
                // It is called immediately after completing
                // ActiveStream::registerCursor.
                registerCursorCount++;
                if (registerCursorCount == 1) {
                    EXPECT_TRUE(mock_stream->public_getPendingBackfill());
                } else {
                    EXPECT_EQ(2, registerCursorCount);
                    EXPECT_FALSE(mock_stream->public_getPendingBackfill());
                }
            });

    EXPECT_EQ(1, ckpt_mgr.getNumOfCursors());
    mock_stream->transitionStateToBackfilling();
    EXPECT_EQ(2, ckpt_mgr.getNumOfCursors());
    // When we call transitionStateToBackfilling going from a StreamPending
    // state to a StreamBackfilling state, we end up calling
    // scheduleBackfill_UNLOCKED and as no backfill is required we end-up in a
    // StreamInMemory state.
    EXPECT_TRUE(mock_stream->isInMemory())
        << "stream state should have transitioned to StreamInMemory";

    store_item(vbid, makeStoredDocKey("key1"), "value");
    EXPECT_EQ(FlushResult(MoreAvailable::No, 1),
              getEPBucket().flushVBucket(vbid));
    ckpt_mgr.createNewCheckpoint();
    EXPECT_EQ(2, ckpt_mgr.getNumCheckpoints());

    store_item(vbid, makeStoredDocKey("key2"), "value");
    EXPECT_EQ(FlushResult(MoreAvailable::No, 1),
              getEPBucket().flushVBucket(vbid));
    ckpt_mgr.createNewCheckpoint();
    EXPECT_EQ(3, ckpt_mgr.getNumCheckpoints());
    EXPECT_EQ(2, ckpt_mgr.getNumOfCursors());

    // Dropping cursor removes 2 closed checkpoints
    mock_stream->handleSlowStream();
    EXPECT_EQ(1, ckpt_mgr.getNumCheckpoints());
    EXPECT_EQ(1, ckpt_mgr.getNumOfCursors());
    EXPECT_TRUE(mock_stream->isInMemory())
        << "stream state should not have changed";
    EXPECT_TRUE(mock_stream->public_getPendingBackfill())
        << "pendingBackfill is not true";

    //schedule a backfill
    mock_stream->next(*producer);

    // MB-37150: cursors are now registered before deciding if a backfill is
    // needed. to retain the original intent of this test, manually drop the
    // cursor _again_, to return the stream to the desired state: about to
    // backfill, without a cursor. The test can then check that the cursor is
    // registered again at the correct seqno, defending the original change as
    // intended.
    ckpt_mgr.removeCursor(*mock_stream->getCursor().lock());

    auto& lpAuxioQ = *task_executor->getLpTaskQ()[AUXIO_TASK_IDX];
    EXPECT_EQ(1, lpAuxioQ.getFutureQueueSize());
    auto& lpNonIoQ = *task_executor->getLpTaskQ()[NONIO_TASK_IDX];
    EXPECT_EQ(1, lpNonIoQ.getFutureQueueSize());
    // backfill:create()
    runNextTask(lpAuxioQ);
    // backfill:scan()
    runNextTask(lpAuxioQ);

    // inMemoryPhase and pendingBackfill is true and so transitions to
    // backfillPhase
    // take snapshot marker off the ReadyQ
    auto resp = mock_stream->next(*producer);
    // backfillPhase() - take doc "key1" off the ReadyQ
    resp = mock_stream->next(*producer);
    // backfillPhase - take doc "key2" off the ReadyQ
    resp = mock_stream->next(*producer);
    runNextTask(lpAuxioQ);
    runNextTask(lpAuxioQ);
    // Assert that the callback (and hence backfill) was only invoked twice
    ASSERT_EQ(2, registerCursorCount);
    // take snapshot marker off the ReadyQ
    resp = mock_stream->next(*producer);
    // backfillPhase - take doc "key3" off the ReadyQ
    resp = mock_stream->next(*producer);
    // backfillPhase() - take doc "key4" off the ReadyQ
    // isBackfillTaskRunning is not running and ReadyQ is now empty so also
    // transitionState from StreamBackfilling to StreamInMemory
    resp = mock_stream->next(*producer);
    EXPECT_TRUE(mock_stream->isInMemory())
        << "stream state should have transitioned to StreamInMemory";
    // inMemoryPhase.  ReadyQ is empty and pendingBackfill is false and so
    // return NULL
    resp = mock_stream->next(*producer);
    EXPECT_EQ(nullptr, resp);
    EXPECT_EQ(1, ckpt_mgr.getNumCheckpoints());
    EXPECT_EQ(2, ckpt_mgr.getNumOfCursors());

    // Stop Producer checkpoint processor task
    producer->cancelCheckpointCreatorTask();
}

/* The following is a regression test for MB25056, which came about due the fix
 * for MB22960 having a bug where it is set pendingBackfill to true too often.
 *
 * To demonstrate the issue we need:
 *
 * 1. vbucket state to be replica
 *
 * 2. checkpoint state to be similar to the following:
 * CheckpointManager[0x10720d908] with numItems:3 checkpoints:1
 *   Checkpoint[0x10723d2a0] with seqno:{2,4} state:CHECKPOINT_OPEN items:[
 *   {1,empty,dummy_key}
 *   {2,checkpoint_start,checkpoint_start}
 *   {2,set,key2}
 *   {4,set,key3}
 * ]
 *   cursors:[
 *       persistence: CheckpointCursor[0x7fff5ca0cf98] with name:persistence
 *       currentCkpt:{id:1 state:CHECKPOINT_OPEN} currentPos:2 offset:2
 *       ckptMetaItemsRead:1
 *
 *       test_producer: CheckpointCursor[0x7fff5ca0cf98] with name:test_producer
 *       currentCkpt:{id:1 state:CHECKPOINT_OPEN} currentPos:1 offset:0
 *       ckptMetaItemsRead:0
 *   ]
 *
 * 3. active stream to the vbucket requesting start seqno=0 and end seqno=4
 *
 * The test behaviour is that we perform a backfill.  In markDiskSnapshot (which
 * is invoked when we perform a backfill) we merge items in the open checkpoint.
 * In the test below this means the snapshot {start, end} is originally {0, 2}
 * but is extended to {0, 4}.
 *
 * We then call registerCursor with the lastProcessedSeqno of 2, which then
 * calls through to registerCursorBySeqno and returns 4.  Given that
 * 4 - 1 > 2 in the original fix for MB25056 we incorrectly set pendingBackfill
 * to true.  However by checking if the seqno returned is the first in the
 * checkpoint we can confirm whether a backfill is actually required, and hence
 * whether pendingBackfill should be set to true.
 *
 * In this test the result is not the first seqno in the checkpoint and so
 * pendingBackfill should be false.
 */

TEST_P(STParamPersistentBucketTest,
       MB25056_do_not_set_pendingBackfill_to_true) {
    // Records the number of times registerCursor is invoked.
    size_t registerCursorCount = 0;
    // Make vbucket a replica.
    setVBucketStateAndRunPersistTask(vbid, vbucket_state_replica);
    auto vb = store->getVBuckets().getBucket(vbid);
    ASSERT_NE(nullptr, vb.get());
    auto& ckpt_mgr =
            *(static_cast<MockCheckpointManager*>(vb->checkpointManager.get()));
    EXPECT_EQ(1, ckpt_mgr.getNumCheckpoints());
    EXPECT_EQ(1, ckpt_mgr.getNumOfCursors());

    // Add an item and flush to vbucket
    auto key1 = makeStoredDocKey("key1");
    auto item = make_item(vbid, key1, "value");
    item.setCas(1);
    uint64_t seqno;
    store->setWithMeta(std::ref(item),
                       0,
                       &seqno,
                       cookie,
                       {vbucket_state_replica},
                       CheckConflicts::No,
                       /*allowExisting*/ true);
    getEPBucket().flushVBucket(vbid);

    // Close the first checkpoint and create a second one - That will also
    // remove the first
    ckpt_mgr.createNewCheckpoint();
    ASSERT_EQ(1, ckpt_mgr.getNumCheckpoints());

    // Add a second item and flush to bucket
    auto key2 = makeStoredDocKey("key2");
    auto item2 = make_item(vbid, key2, "value");
    item2.setCas(1);
    store->setWithMeta(std::ref(item2),
                       0,
                       &seqno,
                       cookie,
                       {vbucket_state_replica},
                       CheckConflicts::No,
                       /*allowExisting*/ true);
    getEPBucket().flushVBucket(vbid);

    // Add 2 further items to the second checkpoint.  As both have the key
    // "key3" the first of the two items will be de-duplicated away.
    // Do NOT flush to vbucket.
    for (int ii = 0; ii < 2; ii++) {
        auto tmpItem = make_item(vbid, makeStoredDocKey("key3"), "value");
        tmpItem.setCas(1);
        store->setWithMeta(std::ref(tmpItem),
                           0,
                           &seqno,
                           cookie,
                           {vbucket_state_replica},
                           CheckConflicts::No,
                           /*allowExisting*/ true);
    }

    // Create a Mock Dcp producer
    const std::string testName("test_producer");
    auto producer = std::make_shared<MockDcpProducer>(*engine,
                                                      cookie,
                                                      testName,
                                                      /*flags*/ 0);

    // Since we are creating a mock active stream outside of
    // DcpProducer::streamRequest(), and we want the checkpt processor task,
    // create it explicitly here
    producer->createCheckpointProcessorTask();
    producer->scheduleCheckpointProcessorTask();

    // Create a Mock Active Stream
    auto mock_stream =
            std::make_shared<MockActiveStreamWithOverloadedRegisterCursor>(
                    static_cast<EventuallyPersistentEngine*>(engine.get()),
                    producer,
                    /*flags*/ 0,
                    /*opaque*/ 0,
                    *vb,
                    /*st_seqno*/ 0,
                    /*en_seqno*/ 4,
                    /*vb_uuid*/ 0xabcd,
                    /*snap_start_seqno*/ 0,
                    /*snap_end_seqno*/ ~0,
                    IncludeValue::Yes,
                    IncludeXattrs::Yes);

    mock_stream->setCallbackBeforeRegisterCursor(
            [vb, &registerCursorCount]() {
                // This callback function is called every time a backfill is
                // performed. It is called immediately prior to executing
                // ActiveStream::registerCursor.
                EXPECT_EQ(0, registerCursorCount);
            });

    mock_stream->setCallbackAfterRegisterCursor(
            [&mock_stream, &registerCursorCount]() {
                // This callback function is called every time a backfill is
                // performed. It is called immediately after completing
                // ActiveStream::registerCursor.
                // The key point of the test is pendingBackfill is set to false
                registerCursorCount++;
                EXPECT_EQ(1, registerCursorCount);
                EXPECT_FALSE(mock_stream->public_getPendingBackfill());
            });

    // transitioning to Backfilling results in calling
    // scheduleBackfill_UNLOCKED(false)
    mock_stream->transitionStateToBackfilling();
    // schedule the backfill
    mock_stream->next(*producer);

    auto& lpAuxioQ = *task_executor->getLpTaskQ()[AUXIO_TASK_IDX];
    EXPECT_EQ(1, lpAuxioQ.getFutureQueueSize());
    auto& lpNonIoQ = *task_executor->getLpTaskQ()[NONIO_TASK_IDX];
    EXPECT_EQ(1, lpNonIoQ.getFutureQueueSize());
    runBackfill();

    // inMemoryPhase and pendingBackfill is true and so transitions to
    // backfillPhase
    // take snapshot marker off the ReadyQ
    std::unique_ptr<DcpResponse> resp =
            static_cast<std::unique_ptr<DcpResponse>>(
                    mock_stream->next(*producer));
    EXPECT_EQ(DcpResponse::Event::SnapshotMarker, resp->getEvent());

    // backfillPhase() - take doc "key1" off the ReadyQ
    resp = mock_stream->next(*producer);
    EXPECT_EQ(DcpResponse::Event::Mutation, resp->getEvent());
    EXPECT_EQ(key1,
              dynamic_cast<MutationResponse*>(resp.get())->getItem()->getKey());

    // backfillPhase - take doc "key2" off the ReadyQ
    resp = mock_stream->next(*producer);
    EXPECT_EQ(DcpResponse::Event::Mutation, resp->getEvent());
    EXPECT_EQ(key2,
              dynamic_cast<MutationResponse*>(resp.get())->getItem()->getKey());

    EXPECT_TRUE(mock_stream->isInMemory())
            << "stream state should have transitioned to StreamInMemory";

    resp = mock_stream->next(*producer);
    EXPECT_FALSE(resp);

    EXPECT_EQ(1, ckpt_mgr.getNumCheckpoints());
    EXPECT_EQ(2, ckpt_mgr.getNumOfCursors());
    // Assert that registerCursor (and hence backfill) was only invoked once
    ASSERT_EQ(1, registerCursorCount);

    // ActiveStreamCheckpointProcessorTask
    runNextTask(lpNonIoQ, "Process checkpoint(s) for DCP producer " + testName);
    // BackfillManagerTask
    runNextTask(lpAuxioQ, "Backfilling items for MockDcpBackfillManager");

    // Stop Producer checkpoint processor task
    producer->cancelCheckpointCreatorTask();
}

/**
 * Regression test for MB-22451: When handleSlowStream is called and in
 * StreamBackfilling state and currently have a backfill scheduled (or running)
 * ensure that when the backfill completes pendingBackfill remains true,
 * isBackfillTaskRunning is false and, the stream state remains set to
 * StreamBackfilling.
 */
TEST_P(STParamPersistentBucketTest, test_mb22451) {
    // Make vbucket active.
    setVBucketStateAndRunPersistTask(vbid, vbucket_state_active);
    // Store a single Item
    store_item(vbid, makeStoredDocKey("key"), "value");
    // Ensure that it has persisted to disk
    flush_vbucket_to_disk(vbid);

    // Create a Mock Dcp producer
    auto producer = std::make_shared<MockDcpProducer>(*engine,
                                                      cookie,
                                                      "test_producer",
                                                      /*flags*/ 0);
    // Create a Mock Active Stream
    auto vb = store->getVBucket(vbid);
    ASSERT_NE(nullptr, vb.get());
    auto mock_stream = std::make_shared<MockActiveStream>(
            static_cast<EventuallyPersistentEngine*>(engine.get()),
            producer,
            /*flags*/ 0,
            /*opaque*/ 0,
            *vb,
            /*st_seqno*/ 0,
            /*en_seqno*/ ~0,
            /*vb_uuid*/ 0xabcd,
            /*snap_start_seqno*/ 0,
            /*snap_end_seqno*/ ~0,
            IncludeValue::Yes,
            IncludeXattrs::Yes);

    /**
      * The core of the test follows:
      * Call completeBackfill whilst we are in the state of StreamBackfilling
      * and the pendingBackfill flag is set to true.
      * We expect that on leaving completeBackfill the isBackfillRunning flag is
      * set to true.
      */
    mock_stream->public_setBackfillTaskRunning(true);
    mock_stream->transitionStateToBackfilling();
    mock_stream->handleSlowStream();
    // The call to handleSlowStream should result in setting pendingBackfill
    // flag to true
    EXPECT_TRUE(mock_stream->public_getPendingBackfill())
        << "handleSlowStream should set pendingBackfill to True";
    mock_stream->completeBackfill(std::chrono::seconds(1), {});
    EXPECT_FALSE(mock_stream->public_isBackfillTaskRunning())
        << "completeBackfill should set isBackfillTaskRunning to False";
    EXPECT_TRUE(mock_stream->isBackfilling())
        << "stream state should not have changed";
    // Required to ensure that the backfillMgr is deleted
    producer->closeAllStreams();

    // MB-41332 notifyBackfillManager is safe to call after closeAllStreams
    producer->notifyBackfillManager();

    // Stop Producer checkpoint processor task
    producer->cancelCheckpointCreatorTask();
}

/* Regression / reproducer test for MB-19815 - an exception is thrown
 * (and connection disconnected) if a couchstore file hasn't been re-created
 * yet when doDcpVbTakeoverStats() is called.
 */
TEST_P(STParamPersistentBucketTest, MB19815_doDcpVbTakeoverStats) {
    auto* task_executor = reinterpret_cast<SingleThreadedExecutorPool*>
        (ExecutorPool::get());

    // Should start with no tasks registered on any queues.
    for (auto& queue : task_executor->getLpTaskQ()) {
        ASSERT_EQ(0, queue->getFutureQueueSize());
        ASSERT_EQ(0, queue->getReadyQueueSize());
    }

    // [[1] Set our state to replica.
    setVBucketStateAndRunPersistTask(vbid, vbucket_state_replica);

    // [[2]] Perform a vbucket reset. This will perform some work synchronously,
    // but also creates the task that will delete the VB.
    //   * vbucket memory and disk deletion (AUXIO)
    // MB-19695: If we try to get the number of persisted deletes between
    // steps [[2]] and [[3]] running then an exception is thrown (and client
    // disconnected).
    EXPECT_TRUE(store->resetVBucket(vbid));
    auto& lpAuxioQ = *task_executor->getLpTaskQ()[AUXIO_TASK_IDX];
    runNextTask(lpAuxioQ, "Removing (dead) vb:0 from memory and disk");

    // [[3]] Ok, let's see if we can get DCP takeover stats.
    // Dummy callback to pass into the stats function below.
    auto dummy_cb = [](std::string_view key,
                       std::string_view value,
                       CookieIface& ctx) {};
    std::string key{"MB19815_doDCPVbTakeoverStats"};
    auto* cookie = create_mock_cookie();
    // We can't call stats with a nullptr as the cookie. Given that
    // the callback don't use the cookie "at all" we can just use the key
    // as the cookie
    EXPECT_NO_THROW(
            engine->public_doDcpVbTakeoverStats(*cookie, dummy_cb, key, vbid));
    destroy_mock_cookie(cookie);

    // Cleanup - run flusher.
    EXPECT_EQ(FlushResult(MoreAvailable::No, 0),
              getEPBucket().flushVBucket(vbid));
}

/*
 * Test that
 * 1. We cannot create a stream against a dead vb (MB-17230)
 * 2. No tasks are scheduled as a side-effect of the streamRequest attempt.
 */
TEST_P(STParamPersistentBucketTest, MB19428_no_streams_against_dead_vbucket) {
    setVBucketStateAndRunPersistTask(vbid, vbucket_state_active);

    store_item(vbid, makeStoredDocKey("key"), "value");

    // Directly flush the vbucket
    EXPECT_EQ(FlushResult(MoreAvailable::No, 1),
              getEPBucket().flushVBucket(vbid));

    setVBucketStateAndRunPersistTask(vbid, vbucket_state_dead);
    auto& lpNonIoQ = *task_executor->getLpTaskQ()[NONIO_TASK_IDX];

    {
        // Create a Mock Dcp producer
        auto producer = std::make_shared<MockDcpProducer>(*engine,
                                                          cookie,
                                                          "test_producer",
                                                          /*flags*/ 0);

        // Creating a producer will not create an
        // ActiveStreamCheckpointProcessorTask until a stream is created.
        EXPECT_EQ(0, lpNonIoQ.getFutureQueueSize());

        uint64_t rollbackSeqno;
        auto err = producer->streamRequest(
                /*flags*/ 0,
                /*opaque*/ 0,
                /*vbucket*/ vbid,
                /*start_seqno*/ 0,
                /*end_seqno*/ -1,
                /*vb_uuid*/ 0,
                /*snap_start*/ 0,
                /*snap_end*/ 0,
                &rollbackSeqno,
                SingleThreadedEPBucketTest::fakeDcpAddFailoverLog,
                {});

        EXPECT_EQ(cb::engine_errc::not_my_vbucket, err)
                << "Unexpected error code";

        // The streamRequest failed and should not of created anymore tasks than
        // ActiveStreamCheckpointProcessorTask.
        EXPECT_EQ(1, lpNonIoQ.getFutureQueueSize());

        // Stop Producer checkpoint processor task
        producer->cancelCheckpointCreatorTask();
    }
}

// Check that in-progress disk backfills (`CouchKVStore::backfill`) are
// correctly deleted when we delete a bucket. If not then we leak vBucket file
// descriptors, which can prevent ns_server from cleaning up old vBucket files
// and consequently re-adding a node to the cluster.
//
TEST_P(STParamPersistentBucketTest, MB19892_BackfillNotDeleted) {
    // Make vbucket active.
    setVBucketStateAndRunPersistTask(vbid, vbucket_state_active);

    // Perform one SET, then close it's checkpoint. This means that we no
    // longer have all sequence numbers in memory checkpoints, forcing the
    // DCP stream request to go to disk (backfill).
    store_item(vbid, makeStoredDocKey("key"), "value");

    // Force a new checkpoint.
    auto vb = store->getVBuckets().getBucket(vbid);
    auto& ckpt_mgr = *vb->checkpointManager;
    ckpt_mgr.createNewCheckpoint();

    // Directly flush the vbucket, ensuring data is on disk.
    // That also removes the closed checkpoint
    const auto& stats = engine->getEpStats();
    ASSERT_EQ(0, stats.itemsRemovedFromCheckpoints);
    EXPECT_EQ(FlushResult(MoreAvailable::No, 1),
              getEPBucket().flushVBucket(vbid));
    // cs, vbs, mut, ce
    ASSERT_EQ(4, stats.itemsRemovedFromCheckpoints);

    // Create a DCP producer, and start a stream request.
    std::string name{"test_producer"};
    EXPECT_EQ(cb::engine_errc::success,
              engine->dcpOpen(*cookie,
                              /*opaque:unused*/ {},
                              /*seqno:unused*/ {},
                              cb::mcbp::request::DcpOpenPayload::Producer,
                              name,
                              {}));

    uint64_t rollbackSeqno;

    // Actual stream request method (EvpDcpStreamReq) is static, so access via
    // the engine_interface.
    EXPECT_EQ(cb::engine_errc::success,
              engine.get()->stream_req(
                      *cookie,
                      /*flags*/ 0,
                      /*opaque*/ 0,
                      /*vbucket*/ vbid,
                      /*start_seqno*/ 0,
                      /*end_seqno*/ -1,
                      /*vb_uuid*/ 0,
                      /*snap_start*/ 0,
                      /*snap_end*/ 0,
                      &rollbackSeqno,
                      [](const std::vector<vbucket_failover_t>&) {
                          return cb::engine_errc::success;
                      },
                      {}));
}

/**
 * MB-29861: Ensure that a delete time is generated for a document
 * that is received on the consumer side as a result of a disk
 * backfill
 */
TEST_P(STParamPersistentBucketTest, MB_29861) {
    // We need a replica VB
    setVBucketStateAndRunPersistTask(vbid, vbucket_state_replica);

    // Create a MockDcpConsumer
    auto consumer = std::make_shared<MockDcpConsumer>(*engine, cookie, "test");

    // Add the stream
    EXPECT_EQ(cb::engine_errc::success,
              consumer->addStream(/*opaque*/ 0, vbid, /*flags*/ 0));

    // 1. Add the first message, a snapshot marker to ensure that the
    //    vbucket goes to the backfill state
    consumer->snapshotMarker(/*opaque*/ 1,
                             vbid,
                             /*startseq*/ 0,
                             /*endseq*/ 2,
                             /*flags*/ MARKER_FLAG_DISK,
                             /*HCS*/ 0,
                             /*maxVisibleSeqno*/ {});

    // 2. Now add a deletion.
    consumer->deletion(/*opaque*/ 1,
                       {"key1", DocKeyEncodesCollectionId::No},
                       /*value*/ {},
                       /*priv_bytes*/ 0,
                       /*datatype*/ PROTOCOL_BINARY_RAW_BYTES,
                       /*cas*/ 0,
                       /*vbucket*/ vbid,
                       /*bySeqno*/ 1,
                       /*revSeqno*/ 0,
                       /*meta*/ {});

    EXPECT_EQ(FlushResult(MoreAvailable::No, 1),
              getEPBucket().flushVBucket(vbid));

    // Drop the stream
    consumer->closeStream(/*opaque*/ 0, vbid);

    setVBucketStateAndRunPersistTask(vbid, vbucket_state_active);
    // Now read back and verify key1 has a non-zero delete time
    ItemMetaData metadata;
    uint32_t deleted = 0;
    uint8_t datatype = 0;
    EXPECT_EQ(cb::engine_errc::would_block,
              store->getMetaData(makeStoredDocKey("key1"),
                                 vbid,
                                 cookie,
                                 metadata,
                                 deleted,
                                 datatype));

    runBGFetcherTask();
    EXPECT_EQ(cb::engine_errc::success,
              store->getMetaData(makeStoredDocKey("key1"),
                                 vbid,
                                 cookie,
                                 metadata,
                                 deleted,
                                 datatype));
    EXPECT_EQ(1, deleted);
    EXPECT_EQ(PROTOCOL_BINARY_RAW_BYTES, datatype);
    EXPECT_NE(0, metadata.exptime); // A locally created deleteTime
}

/*
 * Test that the consumer will use the delete time given, and that
 * a delete time far in the future is handled correctly.
 */
TEST_P(STParameterizedBucketTest, MB_27457_ReplicateDeleteTimeFuture) {
    // Choose a delete time in the future (2032-01-24T23:52:45).
    time_t futureTime = 1958601165;
    struct timeval now;
    ASSERT_EQ(0, cb_get_timeofday(&now));
    ASSERT_LT(now.tv_sec, futureTime);
    test_replicateDeleteTime(futureTime);
}

/*
 * Test that the consumer will use the delete time given, and that
 * a delete time before this node started is handled correctly (for example
 * a replica node started after the active node's item was deleted.
 */
TEST_P(STParameterizedBucketTest, MB_39993_ReplicateDeleteTimePast) {
    // Choose a delete time in the past, but less than the metadata purge
    // interval (so tombstone isn't immediately purged).
    struct timeval now;
    ASSERT_EQ(0, cb_get_timeofday(&now));
    // 6 hours in the past.
    time_t pastTime = now.tv_sec - (6 * 60 * 60);
    test_replicateDeleteTime(pastTime);
}

void STParameterizedBucketTest::test_replicateDeleteTime(time_t deleteTime) {
    // We need a replica VB
    setVBucketStateAndRunPersistTask(vbid, vbucket_state_replica);

    // Create a MockDcpConsumer
    auto consumer = std::make_shared<MockDcpConsumer>(*engine, cookie, "test");

    // Bump forwards by 1 hour so ep_current_time cannot be 0
    TimeTraveller biff(3600);

    // Add the stream
    EXPECT_EQ(cb::engine_errc::success,
              consumer->addStream(/*opaque*/ 0, vbid, /*flags*/ 0));

    // 1. Add the first message, a snapshot marker.
    consumer->snapshotMarker(/*opaque*/ 1,
                             vbid,
                             /*startseq*/ 0,
                             /*endseq*/ 2,
                             /*flags*/ 0,
                             /*HCS*/ {},
                             /*maxVisibleSeqno*/ {});
    // 2. Now add two deletions, one without deleteTime, one with
    consumer->deletionV2(/*opaque*/ 1,
                         {"key1", DocKeyEncodesCollectionId::No},
                         /*values*/ {},
                         /*priv_bytes*/ 0,
                         /*datatype*/ PROTOCOL_BINARY_RAW_BYTES,
                         /*cas*/ 1,
                         /*vbucket*/ vbid,
                         /*bySeqno*/ 1,
                         /*revSeqno*/ 0,
                         /*deleteTime*/ 0);

    consumer->deletionV2(/*opaque*/ 1,
                         {"key2", DocKeyEncodesCollectionId::No},
                         /*value*/ {},
                         /*priv_bytes*/ 0,
                         /*datatype*/ PROTOCOL_BINARY_RAW_BYTES,
                         /*cas*/ 2,
                         /*vbucket*/ vbid,
                         /*bySeqno*/ 2,
                         /*revSeqno*/ 0,
                         deleteTime);

    flushVBucketToDiskIfPersistent(vbid, 2);

    // Drop the stream
    consumer->closeStream(/*opaque*/ 0, vbid);

    setVBucketStateAndRunPersistTask(vbid, vbucket_state_active);
    // Now read back and verify key2 has our test deleteTime of 10
    ItemMetaData metadata;
    uint32_t deleted = 0;
    uint8_t datatype = 0;
    time_t tombstoneTime;
    if (persistent()) {
        EXPECT_EQ(cb::engine_errc::would_block,
                  store->getMetaData(makeStoredDocKey("key1"),
                                     vbid,
                                     cookie,
                                     metadata,
                                     deleted,
                                     datatype));
        runBGFetcherTask();
        EXPECT_EQ(cb::engine_errc::success,
                  store->getMetaData(makeStoredDocKey("key1"),
                                     vbid,
                                     cookie,
                                     metadata,
                                     deleted,
                                     datatype));
        tombstoneTime = metadata.exptime;
    } else {
        //  Ephemeral tombstone time is not in the expiry field, we can only
        // check the value by directly peeking at the StoredValue
        auto vb = store->getVBucket(vbid);
        auto ro = vb->ht.findForRead(makeStoredDocKey("key1"),
                                     TrackReference::No,
                                     WantsDeleted::Yes);
        auto* sv = ro.storedValue;
        ASSERT_NE(nullptr, sv);
        deleted = sv->isDeleted();
        tombstoneTime = sv->toOrderedStoredValue()->getCompletedOrDeletedTime();
    }

    EXPECT_EQ(1, deleted);
    EXPECT_EQ(PROTOCOL_BINARY_RAW_BYTES, datatype);
    EXPECT_GE(tombstoneTime, biff.get())
            << "Expected a tombstone to have been set which is equal or "
               "greater than our time traveller jump";

    deleted = 0;
    datatype = 0;
    if (persistent()) {
        EXPECT_EQ(cb::engine_errc::would_block,
                  store->getMetaData(makeStoredDocKey("key2"),
                                     vbid,
                                     cookie,
                                     metadata,
                                     deleted,
                                     datatype));
        runBGFetcherTask();
        EXPECT_EQ(cb::engine_errc::success,
                  store->getMetaData(makeStoredDocKey("key2"),
                                     vbid,
                                     cookie,
                                     metadata,
                                     deleted,
                                     datatype));

        tombstoneTime = metadata.exptime;
    } else {
        auto vb = store->getVBucket(vbid);
        auto ro = vb->ht.findForRead(makeStoredDocKey("key2"),
                                     TrackReference::No,
                                     WantsDeleted::Yes);
        auto* sv = ro.storedValue;
        ASSERT_NE(nullptr, sv);
        deleted = sv->isDeleted();
        tombstoneTime = sv->toOrderedStoredValue()->getCompletedOrDeletedTime();
    }
    EXPECT_EQ(1, deleted);
    EXPECT_EQ(PROTOCOL_BINARY_RAW_BYTES, datatype);
    EXPECT_EQ(deleteTime, tombstoneTime)
            << "key2 did not have our replicated deleteTime:" << deleteTime;
}

/*
 * Background thread used by MB20054_onDeleteItem_during_bucket_deletion
 */
static void MB20054_run_backfill_task(EventuallyPersistentEngine* engine,
                                      CheckedExecutor& backfill,
                                      bool& backfill_signaled,
                                      SyncObject& backfill_cv,
                                      bool& destroy_signaled,
                                      SyncObject& destroy_cv,
                                      TaskQueue* lpAuxioQ) {
    std::unique_lock<std::mutex> destroy_lh(destroy_cv);
    ObjectRegistry::onSwitchThread(engine);

    // Run the BackfillManagerTask task to push items to readyQ. In sherlock
    // upwards this runs multiple times - so should return true.
    backfill.runCurrentTask("Backfilling items for eq_dcpq:test_producer");

    // Notify the main thread that it can progress with destroying the
    // engine [A].
    {
        // if we can get the lock, then we know the main thread is waiting
        std::lock_guard<std::mutex> backfill_lock(backfill_cv);
        backfill_signaled = true;
        backfill_cv.notify_one(); // move the main thread along
    }

    // Now wait ourselves for destroy to be completed [B].
    destroy_cv.wait(destroy_lh,
                    [&destroy_signaled]() { return destroy_signaled; });

    // This is the only "hacky" part of the test - we need to somehow
    // keep the DCPBackfill task 'running' - i.e. not call
    // completeCurrentTask - until the main thread is in
    // ExecutorPool::_stopTaskGroup. However we have no way from the test
    // to properly signal that we are *inside* _stopTaskGroup -
    // called from EVPStore's destructor.
    // Best we can do is spin on waiting for the DCPBackfill task to be
    // set to 'dead' - and only then completeCurrentTask; which will
    // cancel the task.
    while (!backfill.getCurrentTask()->isdead()) {
        // spin.
    }
    backfill.completeCurrentTask();
}

static cb::engine_errc dummy_dcp_add_failover_cb(
        const std::vector<vbucket_failover_t>&) {
    return cb::engine_errc::success;
}

// Test performs engine deletion interleaved with tasks so redefine TearDown
// for this tests needs.
class MB20054_SingleThreadedEPStoreTest : public STParamPersistentBucketTest {
public:
    void SetUp() override {
        STParameterizedBucketTest::SetUp();
        engine->initializeConnmap();
    }

    void TearDown() override {
        // Cannot use base class TearDown as this test has already partially
        // destroyed the engine. Therefore manually call the parts we do need.
        engine.reset();
        ExecutorPool::shutdown();
        // Cleanup any files we created.
        std::filesystem::remove_all(test_dbname);
    }
};

// Check that if onDeleteItem() is called during bucket deletion, we do not
// abort due to not having a valid thread-local 'engine' pointer. This
// has been observed when we have a DCPBackfill task which is deleted during
// bucket shutdown, which has a non-zero number of Items which are destructed
// (and call onDeleteItem).
TEST_P(MB20054_SingleThreadedEPStoreTest,
       MB20054_onDeleteItem_during_bucket_deletion) {
    // [[1] Set our state to active.
    setVBucketStateAndRunPersistTask(vbid, vbucket_state_active);

    // Perform one SET, then close it's checkpoint. This means that we no
    // longer have all sequence numbers in memory checkpoints, forcing the
    // DCP stream request to go to disk (backfill).
    store_item(vbid, makeStoredDocKey("key"), "value");

    // Force a new checkpoint.
    VBucketPtr vb = store->getVBuckets().getBucket(vbid);
    CheckpointManager& ckpt_mgr = *vb->checkpointManager;
    ckpt_mgr.createNewCheckpoint();
    auto lpWriterQ = task_executor->getLpTaskQ()[WRITER_TASK_IDX];
    EXPECT_EQ(0, lpWriterQ->getFutureQueueSize());
    EXPECT_EQ(0, lpWriterQ->getReadyQueueSize());

    auto lpAuxioQ = task_executor->getLpTaskQ()[AUXIO_TASK_IDX];
    EXPECT_EQ(0, lpAuxioQ->getFutureQueueSize());
    EXPECT_EQ(0, lpAuxioQ->getReadyQueueSize());

    auto lpNonIoQ = task_executor->getLpTaskQ()[NONIO_TASK_IDX];
    // Initially one ConnManagerTask on NonIO queue.
    const size_t numInitialNonIoTasks = 1;
    EXPECT_EQ(numInitialNonIoTasks, lpNonIoQ->getFutureQueueSize());
    EXPECT_EQ(0, lpNonIoQ->getReadyQueueSize());

    // Directly flush the vbucket, ensuring data is on disk.
    // Cursor move also allows to remove the closed checkpoint.
    const auto& stats = engine->getEpStats();
    ASSERT_EQ(0, stats.itemsRemovedFromCheckpoints);
    EXPECT_EQ(FlushResult(MoreAvailable::No, 1),
              getEPBucket().flushVBucket(vbid));
    // cs, vbs, mut, ce
    ASSERT_EQ(4, stats.itemsRemovedFromCheckpoints);
    vb.reset();

    EXPECT_EQ(0, lpAuxioQ->getFutureQueueSize());
    EXPECT_EQ(0, lpAuxioQ->getReadyQueueSize());

    // Create a DCP producer, and start a stream request.
    std::string name("test_producer");
    EXPECT_EQ(cb::engine_errc::success,
              engine->dcpOpen(*cookie,
                              /*opaque:unused*/ {},
                              /*seqno:unused*/ {},
                              cb::mcbp::request::DcpOpenPayload::Producer,
                              name,
                              {}));

    // ActiveStreamCheckpointProcessorTask and DCPBackfill task are created
    // when the first DCP stream is created.
    EXPECT_EQ(0, lpAuxioQ->getFutureQueueSize());
    EXPECT_EQ(0, lpAuxioQ->getReadyQueueSize());

    uint64_t rollbackSeqno;
    // Actual stream request method (EvpDcpStreamReq) is static, so access via
    // the engine_interface.
    EXPECT_EQ(cb::engine_errc::success,
              engine->stream_req(*cookie,
                                 /*flags*/ 0,
                                 /*opaque*/ 0,
                                 /*vbucket*/ vbid,
                                 /*start_seqno*/ 0,
                                 /*end_seqno*/ -1,
                                 /*vb_uuid*/ 0,
                                 /*snap_start*/ 0,
                                 /*snap_end*/ 0,
                                 &rollbackSeqno,
                                 dummy_dcp_add_failover_cb,
                                 {}));

    // FutureQ should now have an additional DCPBackfill task /
    // ActiveStreamCheckpointProcessorTask.
    EXPECT_EQ(1, lpAuxioQ->getFutureQueueSize());
    EXPECT_EQ(0, lpAuxioQ->getReadyQueueSize());
    EXPECT_EQ(numInitialNonIoTasks + 1, lpNonIoQ->getFutureQueueSize());
    EXPECT_EQ(0, lpNonIoQ->getReadyQueueSize());

    // Create an executor 'thread' to obtain shared ownership of the next
    // AuxIO task (which should be BackfillManagerTask). As long as this
    // object has it's currentTask set to BackfillManagerTask, the task
    // will not be deleted.
    // Essentially we are simulating a concurrent thread running this task.
    CheckedExecutor backfill(task_executor, *lpAuxioQ);

    // This is the one action we really need to perform 'concurrently' - delete
    // the engine while a DCPBackfill task is still running. We spin up a
    // separate thread which will run the DCPBackfill task
    // concurrently with destroy - specifically DCPBackfill must start running
    // (and add items to the readyQ) before destroy(), it must then continue
    // running (stop after) _stopTaskGroup is invoked.
    // To achieve this we use a couple of condition variables to synchronise
    // between the two threads - the timeline needs to look like:
    //
    //  auxIO thread:  [------- DCPBackfill ----------]
    //   main thread:          [destroy()]       [ExecutorPool::_stopTaskGroup]
    //
    //  --------------------------------------------------------> time
    //
    SyncObject backfill_cv;
    bool backfill_signaled = false;
    SyncObject destroy_cv;
    bool destroy_signaled = false;
    std::thread concurrent_task_thread;

    {
        // scope for the backfill lock
        std::unique_lock<std::mutex> backfill_lh(backfill_cv);

        concurrent_task_thread = std::thread(MB20054_run_backfill_task,
                                             engine.get(),
                                             std::ref(backfill),
                                             std::ref(backfill_signaled),
                                             std::ref(backfill_cv),
                                             std::ref(destroy_signaled),
                                             std::ref(destroy_cv),
                                             lpAuxioQ);
        // [A] Wait for DCPBackfill to complete.
        backfill_cv.wait(backfill_lh,
                         [&backfill_signaled]() { return backfill_signaled; });
    }

    ObjectRegistry::onSwitchThread(engine.get());
    // Shutdown connections, marks streams as dead etc.
    engine->initiate_shutdown();

    {
        // If we can get the lock we know the thread is waiting for destroy.
        std::lock_guard<std::mutex> lh(destroy_cv);
        // suppress clang static analyzer false positive as destroy_signaled
        // is used after its written to in another thread.
#ifndef __clang_analyzer__
        destroy_signaled = true;
#endif
        destroy_cv.notify_one(); // move the thread on.
    }

    // Force all tasks to cancel (so we can shutdown)
    cancelAndPurgeTasks();

    // Mark the connection as dead for clean shutdown
    destroy_mock_cookie(cookie);
    engine->getDcpConnMap().manageConnections();

    // Nullify TLS engine and reset the smart pointer to force destruction.
    // We need null as the engine to stop ~CheckedExecutor path from trying
    // to touch the engine
    ObjectRegistry::onSwitchThread(nullptr);

    // Call unregisterTaskable which will call _stopTaskGroup, but we keep the
    // engine alive to ensure it is deleted after all tasks (CheckedExecutor is
    // holding the backfill task)
    ExecutorPool::get()->unregisterTaskable(engine->getTaskable(), false);
    concurrent_task_thread.join();
}

class XattrSystemUserTest : public SingleThreadedEPBucketTest,
                            public ::testing::WithParamInterface<bool> {
};

TEST_P(XattrSystemUserTest, pre_expiry_xattrs) {
    auto& kvbucket = *engine->getKVBucket();

    setVBucketStateAndRunPersistTask(vbid, vbucket_state_active);

    auto xattr_data = createXattrValue("value", GetParam());

    auto itm = store_item(vbid,
                          makeStoredDocKey("key"),
                          xattr_data,
                          1,
                          {cb::engine_errc::success},
                          PROTOCOL_BINARY_DATATYPE_XATTR);

    ItemMetaData metadata;
    uint32_t deleted;
    uint8_t datatype;
    kvbucket.getMetaData(makeStoredDocKey("key"), vbid, cookie, metadata,
                         deleted, datatype);
    auto prev_revseqno = metadata.revSeqno;
    EXPECT_EQ(1, prev_revseqno) << "Unexpected revision sequence number";
    itm.setRevSeqno(1);
    kvbucket.processExpiredItem(itm, ep_real_time() + 1, ExpireBy::Pager);

    auto options = static_cast<get_options_t>(QUEUE_BG_FETCH |
                                                       HONOR_STATES |
                                                       TRACK_REFERENCE |
                                                       DELETE_TEMP |
                                                       HIDE_LOCKED_CAS |
                                                       TRACK_STATISTICS |
                                                       GET_DELETED_VALUE);
    GetValue gv = kvbucket.get(makeStoredDocKey("key"), vbid, cookie, options);
    EXPECT_EQ(cb::engine_errc::success, gv.getStatus());

    auto get_itm = gv.item.get();
    auto get_data = const_cast<char*>(get_itm->getData());

    cb::char_buffer value_buf{get_data, get_itm->getNBytes()};
    cb::xattr::Blob new_blob(value_buf, false);

    // If testing with system xattrs
    if (GetParam()) {
        const std::string& cas_str{R"({"cas":"0xdeadbeefcafefeed"})"};
        const std::string& sync_str = to_string(new_blob.get("_sync"));

        EXPECT_EQ(cas_str, sync_str) << "Unexpected system xattrs";
    }
    EXPECT_TRUE(new_blob.get("user").empty())
            << "The user attribute should be gone";
    EXPECT_TRUE(new_blob.get("meta").empty())
            << "The meta attribute should be gone";

    kvbucket.getMetaData(makeStoredDocKey("key"), vbid, cookie, metadata,
                         deleted, datatype);
    EXPECT_EQ(prev_revseqno + 1, metadata.revSeqno) <<
             "Unexpected revision sequence number";

}

// Test that we can push a DCP_DELETION which pretends to be from a delete
// with xattrs, i.e. the delete has a value containing only system xattrs
// The MB was created because this code would actually trigger an exception
TEST_P(STParamPersistentBucketTest, mb25273) {
    // We need a replica VB
    setVBucketStateAndRunPersistTask(vbid, vbucket_state_replica);

    auto consumer =
            std::make_shared<MockDcpConsumer>(*engine, cookie, "test_consumer");
    int opaque = 1;
    ASSERT_EQ(cb::engine_errc::success,
              consumer->addStream(opaque, vbid, /*flags*/ 0));

    std::string key = "key";
    std::string body = "body";

    // Manually manage the xattr blob - later we will prune user keys
    cb::xattr::Blob blob;

    blob.set("key1", R"({"author":"bubba"})");
    blob.set("_sync", R"({"cas":"0xdeadbeefcafefeed"})");

    auto xattr_value = blob.finalize();

    std::string data;
    std::copy(xattr_value.begin(), xattr_value.end(), std::back_inserter(data));
    std::copy(
            body.c_str(), body.c_str() + body.size(), std::back_inserter(data));

    const DocKey docKey{key, DocKeyEncodesCollectionId::No};
    cb::const_byte_buffer value{reinterpret_cast<const uint8_t*>(data.data()),
                                data.size()};

    // Send mutation in a single seqno snapshot
    int64_t bySeqno = 1;
    EXPECT_EQ(cb::engine_errc::success,
              consumer->snapshotMarker(opaque,
                                       vbid,
                                       bySeqno,
                                       bySeqno,
                                       MARKER_FLAG_CHK,
                                       {} /*HCS*/,
                                       {} /*maxVisibleSeqno*/));
    EXPECT_EQ(cb::engine_errc::success,
              consumer->mutation(opaque,
                                 docKey,
                                 value,
                                 0, // priv bytes
                                 PROTOCOL_BINARY_DATATYPE_XATTR,
                                 2, // cas
                                 vbid,
                                 0xf1a95, // flags
                                 bySeqno,
                                 0, // rev seqno
                                 0, // exptime
                                 0, // locktime
                                 {}, // meta
                                 0)); // nru
    EXPECT_EQ(FlushResult(MoreAvailable::No, 1),
              getEPBucket().flushVBucket(vbid));
    bySeqno++;

    // Send deletion in a single seqno snapshot and send a doc with only system
    // xattrs to simulate what an active would send
    blob.prune_user_keys();
    auto finalizedXttr = blob.finalize();
    value = {reinterpret_cast<const uint8_t*>(finalizedXttr.data()),
             finalizedXttr.size()};
    EXPECT_NE(0, value.size());
    EXPECT_EQ(cb::engine_errc::success,
              consumer->snapshotMarker(opaque,
                                       vbid,
                                       bySeqno,
                                       bySeqno,
                                       MARKER_FLAG_CHK,
                                       {} /*HCS*/,
                                       {} /*maxVisibleSeqno*/));
    EXPECT_EQ(cb::engine_errc::success,
              consumer->deletion(opaque,
                                 docKey,
                                 value,
                                 /*priv_bytes*/ 0,
                                 PROTOCOL_BINARY_DATATYPE_XATTR,
                                 /*cas*/ 3,
                                 vbid,
                                 bySeqno,
                                 /*revSeqno*/ 0,
                                 /*meta*/ {}));
    EXPECT_EQ(FlushResult(MoreAvailable::No, 1),
              getEPBucket().flushVBucket(vbid));
    /* Close stream before deleting the connection */
    ASSERT_EQ(cb::engine_errc::success, consumer->closeStream(opaque, vbid));

    setVBucketStateAndRunPersistTask(vbid, vbucket_state_active);

    auto options = static_cast<get_options_t>(
            QUEUE_BG_FETCH | HONOR_STATES | TRACK_REFERENCE | DELETE_TEMP |
            HIDE_LOCKED_CAS | TRACK_STATISTICS | GET_DELETED_VALUE);
    auto gv = store->get(docKey, vbid, cookie, options);
    EXPECT_EQ(cb::engine_errc::would_block, gv.getStatus());

    runBGFetcherTask();
    gv = store->get(docKey, vbid, cookie, GET_DELETED_VALUE);
    ASSERT_EQ(cb::engine_errc::success, gv.getStatus());

    // check it's there and deleted with the expected value length
    EXPECT_TRUE(gv.item->isDeleted());
    EXPECT_EQ(0, gv.item->getFlags()); // flags also still zero
    EXPECT_EQ(3, gv.item->getCas());
    EXPECT_EQ(value.size(), gv.item->getValue()->valueSize());
}

TEST_P(STParameterizedBucketTest, GetUpdatesGetOpsStat) {
    setVBucketStateAndRunPersistTask(vbid, vbucket_state_active);

    ASSERT_EQ(0, engine->getEpStats().numOpsGet);

    auto key = makeStoredDocKey("key");
    engine->get(*cookie, key, vbid, DocStateFilter::Alive);
    EXPECT_EQ(0, engine->getEpStats().numOpsGet);

    auto item = makeCommittedItem(key, "value");
    ASSERT_EQ(cb::engine_errc::success, store->set(*item, cookie));

    engine->get(*cookie, key, vbid, DocStateFilter::Alive);
    EXPECT_EQ(1, engine->getEpStats().numOpsGet);
}

TEST_P(STParameterizedBucketTest, DeleteExpiredItem) {
    setVBucketStateAndRunPersistTask(vbid, vbucket_state_active);
    auto key = makeStoredDocKey("key");
    auto item = makeCommittedItem(key, "value");
    item->setExpTime(5);
    EXPECT_EQ(cb::engine_errc::success, store->set(*item, cookie));

    mutation_descr_t delInfo;
    uint64_t cas = item->getCas();
    using namespace cb::durability;
    EXPECT_EQ(cb::engine_errc::no_such_key,
              store->deleteItem(key, cas, vbid, cookie, {}, nullptr, delInfo));

    auto vb = store->getVBucket(vbid);
    EXPECT_EQ(1, vb->numExpiredItems);
}

// MB-26907
TEST_P(STParameterizedBucketTest, enable_expiry_output) {
    setVBucketStateAndRunPersistTask(vbid, vbucket_state_active);

    auto cookie = create_mock_cookie(engine.get());
    auto producer = createDcpProducer(cookie, IncludeDeleteTime::Yes);
    MockDcpMessageProducers producers;

    createDcpStream(*producer);

    // noop off as we will play with time travel
    producer->setNoopEnabled(false);
    // Enable DCP Expiry opcodes
    producer->setDCPExpiry(true);

    auto step = [this, producer, &producers](bool inMemory) {
        notifyAndStepToCheckpoint(*producer,
                                  producers,
                                  cb::mcbp::ClientOpcode::DcpSnapshotMarker,
                                  inMemory);

        // Now step the producer to transfer the delete/tombstone
        EXPECT_EQ(cb::engine_errc::success,
                  producer->stepWithBorderGuard(producers));
    };

    // Finally expire a key and check that the delete_time we receive is not the
    // expiry time, the delete time should always be re-created by the server to
    // ensure old/future expiry times don't disrupt tombstone purging (MB-33919)
    auto expiryTime = ep_real_time() + 32000;
    store_item(
            vbid, {"KEY3", DocKeyEncodesCollectionId::No}, "value", expiryTime);

    // Trigger a flush to disk (ensure full-eviction numItems stat is
    // up-to-date).
    flushVBucketToDiskIfPersistent(vbid, 1);

    step(true);
    size_t expectedBytes =
            SnapshotMarker::baseMsgBytes +
            sizeof(cb::mcbp::request::DcpSnapshotMarkerV1Payload) +
            MutationResponse::mutationBaseMsgBytes + (sizeof("value") - 1) +
            (sizeof("KEY3") - 1);
    EXPECT_EQ(expectedBytes, producer->getBytesOutstanding());
    EXPECT_EQ(1, store->getVBucket(vbid)->getNumItems());
    EXPECT_EQ(cb::mcbp::ClientOpcode::DcpMutation, producers.last_op);
    TimeTraveller arron(64000);

    // Trigger expiry on a GET
    auto gv = store->get(
            {"KEY3", DocKeyEncodesCollectionId::No}, vbid, cookie, NONE);
    EXPECT_EQ(cb::engine_errc::no_such_key, gv.getStatus());

    // Trigger a flush to disk (ensure full-eviction numItems stat is
    // up-to-date).
    flushVBucketToDiskIfPersistent(vbid, 1);

    step(true);

    EXPECT_NE(expiryTime, producers.last_delete_time);
    EXPECT_EQ(cb::mcbp::ClientOpcode::DcpExpiration, producers.last_op);
    EXPECT_EQ("KEY3", producers.last_key);
    expectedBytes += SnapshotMarker::baseMsgBytes +
                     sizeof(cb::mcbp::request::DcpSnapshotMarkerV1Payload) +
                     MutationResponse::deletionV2BaseMsgBytes +
                     (sizeof("KEY3") - 1);
    EXPECT_EQ(expectedBytes, producer->getBytesOutstanding());
    EXPECT_EQ(0, store->getVBucket(vbid)->getNumItems());

    destroy_mock_cookie(cookie);
    producer->closeAllStreams();
    producer->cancelCheckpointCreatorTask();
    producer.reset();
}

TEST_P(XattrSystemUserTest, MB_29040) {
    auto& kvbucket = *engine->getKVBucket();
    setVBucketStateAndRunPersistTask(vbid, vbucket_state_active);
    store_item(vbid,
               {"key", DocKeyEncodesCollectionId::No},
               createXattrValue("{}", GetParam()),
               ep_real_time() + 1 /*1 second TTL*/,
               {cb::engine_errc::success},

               PROTOCOL_BINARY_DATATYPE_XATTR | PROTOCOL_BINARY_DATATYPE_JSON);

    EXPECT_EQ(FlushResult(MoreAvailable::No, 1),
              getEPBucket().flushVBucket(vbid));
    TimeTraveller ted(64000);
    runCompaction(vbid);
    // An expired item should of been pushed to the checkpoint
    EXPECT_EQ(FlushResult(MoreAvailable::No, 1),
              getEPBucket().flushVBucket(vbid));
    auto options = static_cast<get_options_t>(
            QUEUE_BG_FETCH | HONOR_STATES | TRACK_REFERENCE | DELETE_TEMP |
            HIDE_LOCKED_CAS | TRACK_STATISTICS | GET_DELETED_VALUE);
    GetValue gv = kvbucket.get(
            {"key", DocKeyEncodesCollectionId::No}, vbid, cookie, options);
    EXPECT_EQ(cb::engine_errc::would_block, gv.getStatus());

    runBGFetcherTask();

    gv = kvbucket.get(
            {"key", DocKeyEncodesCollectionId::No}, vbid, cookie, options);
    ASSERT_EQ(cb::engine_errc::success, gv.getStatus());

    auto get_itm = gv.item.get();
    auto get_data = const_cast<char*>(get_itm->getData());

    cb::char_buffer value_buf{get_data, get_itm->getNBytes()};
    cb::xattr::Blob new_blob(value_buf, false);

    // If testing with system xattrs
    if (GetParam()) {
        const std::string& cas_str{R"({"cas":"0xdeadbeefcafefeed"})"};
        const std::string& sync_str = to_string(new_blob.get("_sync"));

        EXPECT_EQ(cas_str, sync_str) << "Unexpected system xattrs";
        EXPECT_EQ(PROTOCOL_BINARY_DATATYPE_XATTR, get_itm->getDataType())
                << "Wrong datatype Item:" << *get_itm;
    } else {
        EXPECT_EQ(PROTOCOL_BINARY_RAW_BYTES, get_itm->getDataType())
                << "Wrong datatype Item:" << *get_itm;
    }

    // Non-system xattrs should be removed
    EXPECT_TRUE(new_blob.get("user").empty())
            << "The user attribute should be gone";
    EXPECT_TRUE(new_blob.get("meta").empty())
            << "The meta attribute should be gone";
}

class MB_29287 : public SingleThreadedEPBucketTest {
public:
    void SetUp() override {
        SingleThreadedEPBucketTest::SetUp();
        cookie = create_mock_cookie(engine.get());
        setVBucketStateAndRunPersistTask(vbid, vbucket_state_active);

        // 1. Mock producer
        producer = std::make_shared<MockDcpProducer>(
                *engine, cookie, "test_producer", 0);
        producer->createCheckpointProcessorTask();

        producers = std::make_unique<MockDcpMessageProducers>();
        auto vb = store->getVBuckets().getBucket(vbid);
        ASSERT_NE(nullptr, vb.get());
        // 2. Mock active stream
        producer->mockActiveStreamRequest(0, // flags
                                          1, // opaque
                                          *vb,
                                          0, // start_seqno
                                          ~0, // end_seqno
                                          0, // vbucket_uuid,
                                          0, // snap_start_seqno,
                                          0); // snap_end_seqno,

        store_item(vbid, makeStoredDocKey("1"), "value1");
        store_item(vbid, makeStoredDocKey("2"), "value2");
        store_item(vbid, makeStoredDocKey("3"), "value3");
        flush_vbucket_to_disk(vbid, 3);
        notifyAndStepToCheckpoint(*producer, *producers);

        for (int i = 0; i < 3; i++) { // 1, 2 and 3
            EXPECT_EQ(cb::engine_errc::success,
                      producer->step(false, *producers));
            EXPECT_EQ(cb::mcbp::ClientOpcode::DcpMutation, producers->last_op);
        }

        store_item(vbid, makeStoredDocKey("4"), "value4");

        auto stream = producer->findStream(vbid);
        auto* mockStream = static_cast<MockActiveStream*>(stream.get());
        mockStream->preGetOutstandingItemsCallback = [this] {
            closeAndRecreateStream();
        };

        // call next - get success (nothing ready, but task has been scheduled)
        EXPECT_EQ(cb::engine_errc::would_block,
                  producer->step(false, *producers));

        // Run the snapshot task and step (triggering
        // preGetOutstandingItemsCallback)
        notifyAndStepToCheckpoint(*producer, *producers);
    }

    void TearDown() override {
        destroy_mock_cookie(cookie);
        producer->closeAllStreams();
        producer->cancelCheckpointCreatorTask();
        producer.reset();
        SingleThreadedEPBucketTest::TearDown();
    }

    void closeAndRecreateStream() {
        // Without the fix, 5 will be lost
        store_item(vbid, makeStoredDocKey("5"), "don't lose me");
        producer->closeStream(1, Vbid(0));
        auto vb = store->getVBuckets().getBucket(vbid);
        ASSERT_NE(nullptr, vb.get());
        producer->mockActiveStreamRequest(DCP_ADD_STREAM_FLAG_TAKEOVER,
                                          1, // opaque
                                          *vb,
                                          3, // start_seqno
                                          ~0, // end_seqno
                                          vb->failovers->getLatestUUID(),
                                          3, // snap_start_seqno
                                          ~0); // snap_end_seqno
    }

    CookieIface* cookie = nullptr;
    std::shared_ptr<MockDcpProducer> producer;
    std::unique_ptr<MockDcpMessageProducers> producers;
};

// NEXT two test are TEMP disabled as this commit will cause a deadlock
// because the same thread is calling back with streamMutex held onto a function
// which wants to acquire...

// Stream takeover with no more writes
TEST_F(MB_29287, DISABLED_dataloss_end) {
    auto stream = producer->findStream(vbid);
    auto* as = static_cast<ActiveStream*>(stream.get());

    EXPECT_TRUE(as->isTakeoverSend());
    EXPECT_EQ(cb::engine_errc::success, producer->step(false, *producers));
    EXPECT_EQ(cb::mcbp::ClientOpcode::DcpMutation, producers->last_op);
    producers->last_op = cb::mcbp::ClientOpcode::Invalid;
    EXPECT_EQ("4", producers->last_key);

    EXPECT_EQ(cb::engine_errc::success, producer->step(false, *producers));
    EXPECT_EQ(cb::mcbp::ClientOpcode::DcpMutation, producers->last_op);
    producers->last_op = cb::mcbp::ClientOpcode::Invalid;
    EXPECT_EQ("5", producers->last_key);

    // Snapshot received
    as->snapshotMarkerAckReceived();

    // set-vb-state now underway
    EXPECT_EQ(cb::engine_errc::success, producer->step(false, *producers));
    EXPECT_EQ(cb::mcbp::ClientOpcode::DcpSetVbucketState, producers->last_op);

    // Move stream to pending and vb to dead
    as->setVBucketStateAckRecieved(*producer);

    // Cannot store anymore items
    store_item(vbid,
               makeStoredDocKey("K6"),
               "value6",
               0,
               {cb::engine_errc::not_my_vbucket});

    EXPECT_EQ(cb::engine_errc::success, producer->step(false, *producers));
    EXPECT_EQ(cb::mcbp::ClientOpcode::DcpSetVbucketState, producers->last_op);
    as->setVBucketStateAckRecieved(*producer);
    EXPECT_TRUE(!stream->isActive());

    auto vb = store->getVBuckets().getBucket(vbid);
    ASSERT_NE(nullptr, vb.get());
    // Have persistence cursor only (dcp now closed down)
    auto* checkpointManager =
            static_cast<MockCheckpointManager*>(vb->checkpointManager.get());
    EXPECT_EQ(1, checkpointManager->getNumOfCursors());
}

// takeover when more writes occur
TEST_F(MB_29287, DISABLED_dataloss_hole) {
    auto stream = producer->findStream(vbid);
    auto* as = static_cast<ActiveStream*>(stream.get());

    store_item(vbid, makeStoredDocKey("6"), "value6");

    EXPECT_TRUE(as->isTakeoverSend());
    EXPECT_EQ(cb::engine_errc::success, producer->step(false, *producers));
    EXPECT_EQ(cb::mcbp::ClientOpcode::DcpMutation, producers->last_op);
    producers->last_op = cb::mcbp::ClientOpcode::Invalid;
    EXPECT_EQ("4", producers->last_key);

    EXPECT_EQ(cb::engine_errc::success, producer->step(false, *producers));
    EXPECT_EQ(cb::mcbp::ClientOpcode::DcpMutation, producers->last_op);
    producers->last_op = cb::mcbp::ClientOpcode::Invalid;
    EXPECT_EQ("5", producers->last_key);

    // Snapshot received
    as->snapshotMarkerAckReceived();

    // More data in the checkpoint (key 6)

    // call next - get success (nothing ready, but task has been scheduled)
    EXPECT_EQ(cb::engine_errc::would_block, producer->step(false, *producers));

    // Run the snapshot task and step
    notifyAndStepToCheckpoint(*producer, *producers);

    EXPECT_EQ(cb::engine_errc::success, producer->step(false, *producers));
    EXPECT_EQ(cb::mcbp::ClientOpcode::DcpMutation, producers->last_op);
    EXPECT_EQ("6", producers->last_key);

    // Snapshot received
    as->snapshotMarkerAckReceived();

    // Now send
    EXPECT_TRUE(as->isTakeoverSend());

    // set-vb-state now underway
    EXPECT_EQ(cb::engine_errc::success, producer->step(false, *producers));
    EXPECT_EQ(cb::mcbp::ClientOpcode::DcpSetVbucketState, producers->last_op);
    producers->last_op = cb::mcbp::ClientOpcode::Invalid;

    // Move stream to pending and vb to dead
    as->setVBucketStateAckRecieved(*producer);

    // Cannot store anymore items
    store_item(vbid,
               makeStoredDocKey("K6"),
               "value6",
               0,
               {cb::engine_errc::not_my_vbucket});

    EXPECT_EQ(cb::engine_errc::success, producer->step(false, *producers));
    EXPECT_EQ(cb::mcbp::ClientOpcode::DcpSetVbucketState, producers->last_op);
    as->setVBucketStateAckRecieved(*producer);
    EXPECT_TRUE(!stream->isActive());

    auto vb = store->getVBuckets().getBucket(vbid);
    ASSERT_NE(nullptr, vb.get());
    // Have persistence cursor only (dcp now closed down)
    auto* checkpointManager =
            static_cast<MockCheckpointManager*>(vb->checkpointManager.get());
    EXPECT_EQ(1, checkpointManager->getNumOfCursors());
}

class XattrCompressedTest
    : public SingleThreadedEPBucketTest,
      public ::testing::WithParamInterface<::testing::tuple<bool, bool>> {
public:
    bool isXattrSystem() const {
        return ::testing::get<0>(GetParam());
    }
    bool isSnappy() const {
        return ::testing::get<1>(GetParam());
    }
};

// Create a replica VB and consumer, then send it an xattr value which should
// of been stripped at the source, but wasn't because of MB29040. Then check
// the consumer sanitises the document. Run the test with user/system xattrs
// and snappy on/off
TEST_P(XattrCompressedTest, MB_29040_sanitise_input) {
    setVBucketStateAndRunPersistTask(vbid, vbucket_state_replica);

    auto consumer = std::make_shared<MockDcpConsumer>(
            *engine, cookie, "MB_29040_sanitise_input");
    int opaque = 1;
    ASSERT_EQ(cb::engine_errc::success,
              consumer->addStream(opaque, vbid, /*flags*/ 0));

    // MB-37374: Since 6.6, the validation covered in this test is enforce only
    // for producers that don't enable IncludeDeletedUserXattrs. So we need to
    // simulate the related Consumer negotiation before proceeding.
    consumer->public_setIncludeDeletedUserXattrs(IncludeDeletedUserXattrs::No);

    std::string body;
    if (!isXattrSystem()) {
        body.assign("value");
    }
    auto value = createXattrValue(body, isXattrSystem(), isSnappy());

    // Send deletion in a single seqno snapshot
    int64_t bySeqno = 1;
    EXPECT_EQ(cb::engine_errc::success,
              consumer->snapshotMarker(opaque,
                                       vbid,
                                       bySeqno,
                                       bySeqno,
                                       MARKER_FLAG_CHK,
                                       {} /*HCS*/,
                                       {} /*maxVisibleSeqno*/));

    cb::const_byte_buffer valueBuf{
            reinterpret_cast<const uint8_t*>(value.data()), value.size()};
    EXPECT_EQ(
            cb::engine_errc::success,
            consumer->deletion(
                    opaque,
                    {"key", DocKeyEncodesCollectionId::No},
                    valueBuf,
                    /*priv_bytes*/ 0,
                    PROTOCOL_BINARY_DATATYPE_XATTR |
                            (isSnappy() ? PROTOCOL_BINARY_DATATYPE_SNAPPY : 0),
                    /*cas*/ 3,
                    vbid,
                    bySeqno,
                    /*revSeqno*/ 0,
                    /*meta*/ {}));

    EXPECT_EQ(FlushResult(MoreAvailable::No, 1),
              getEPBucket().flushVBucket(vbid));

    ASSERT_EQ(cb::engine_errc::success, consumer->closeStream(opaque, vbid));

    // Switch to active
    setVBucketStateAndRunPersistTask(vbid, vbucket_state_active);

    auto options = static_cast<get_options_t>(
            QUEUE_BG_FETCH | HONOR_STATES | TRACK_REFERENCE | DELETE_TEMP |
            HIDE_LOCKED_CAS | TRACK_STATISTICS | GET_DELETED_VALUE);
    auto gv = store->get(
            {"key", DocKeyEncodesCollectionId::No}, vbid, cookie, options);
    EXPECT_EQ(cb::engine_errc::would_block, gv.getStatus());

    runBGFetcherTask();
    gv = store->get({"key", DocKeyEncodesCollectionId::No},
                    vbid,
                    cookie,
                    GET_DELETED_VALUE);
    ASSERT_EQ(cb::engine_errc::success, gv.getStatus());

    // This is the only system key test_helpers::createXattrValue gives us
    cb::xattr::Blob blob;
    blob.set("_sync", R"({"cas":"0xdeadbeefcafefeed"})");

    EXPECT_TRUE(gv.item->isDeleted());
    EXPECT_EQ(0, gv.item->getFlags());
    EXPECT_EQ(3, gv.item->getCas());
    EXPECT_EQ(isXattrSystem() ? blob.size() : 0,
              gv.item->getValue()->valueSize());
    EXPECT_EQ(isXattrSystem() ? PROTOCOL_BINARY_DATATYPE_XATTR
                              : PROTOCOL_BINARY_RAW_BYTES,
              gv.item->getDataType());
}

// Create a replica VB and consumer, then send it an delete with value which
// should never of been created on the source.
TEST_P(STParamPersistentBucketTest, MB_31141_sanitise_input) {
    setVBucketStateAndRunPersistTask(vbid, vbucket_state_replica);

    auto consumer = std::make_shared<MockDcpConsumer>(
            *engine, cookie, "MB_31141_sanitise_input");
    int opaque = 1;
    ASSERT_EQ(cb::engine_errc::success,
              consumer->addStream(opaque, vbid, /*flags*/ 0));

    std::string body = "value";

    // Send deletion in a single seqno snapshot
    int64_t bySeqno = 1;
    EXPECT_EQ(cb::engine_errc::success,
              consumer->snapshotMarker(opaque,
                                       vbid,
                                       bySeqno,
                                       bySeqno,
                                       MARKER_FLAG_CHK,
                                       {} /*HCS*/,
                                       {} /*maxVisibleSeqno*/));

    EXPECT_EQ(cb::engine_errc::success,
              consumer->deletion(opaque,
                                 {"key", DocKeyEncodesCollectionId::No},
                                 {reinterpret_cast<const uint8_t*>(body.data()),
                                  body.size()},
                                 /*priv_bytes*/ 0,
                                 PROTOCOL_BINARY_DATATYPE_SNAPPY |
                                         PROTOCOL_BINARY_RAW_BYTES,
                                 /*cas*/ 3,
                                 vbid,
                                 bySeqno,
                                 /*revSeqno*/ 0,
                                 /*meta*/ {}));

    EXPECT_EQ(FlushResult(MoreAvailable::No, 1),
              getEPBucket().flushVBucket(vbid));

    ASSERT_EQ(cb::engine_errc::success, consumer->closeStream(opaque, vbid));

    // Switch to active
    setVBucketStateAndRunPersistTask(vbid, vbucket_state_active);

    auto options = static_cast<get_options_t>(
            QUEUE_BG_FETCH | HONOR_STATES | TRACK_REFERENCE | DELETE_TEMP |
            HIDE_LOCKED_CAS | TRACK_STATISTICS | GET_DELETED_VALUE);
    auto gv = store->get(
            {"key", DocKeyEncodesCollectionId::No}, vbid, cookie, options);
    EXPECT_EQ(cb::engine_errc::would_block, gv.getStatus());

    runBGFetcherTask();
    gv = store->get({"key", DocKeyEncodesCollectionId::No},
                    vbid,
                    cookie,
                    GET_DELETED_VALUE);
    ASSERT_EQ(cb::engine_errc::success, gv.getStatus());

    EXPECT_TRUE(gv.item->isDeleted());
    EXPECT_EQ(0, gv.item->getFlags());
    EXPECT_EQ(3, gv.item->getCas());
    EXPECT_EQ(0, gv.item->getValue()->valueSize());
    EXPECT_EQ(PROTOCOL_BINARY_RAW_BYTES, gv.item->getDataType());
}

// Test highlighting MB_29480 - this is not demonstrating the issue is fixed.
TEST_P(STParamPersistentBucketTest, MB_29480) {
    // Make vbucket active.
    setVBucketStateAndRunPersistTask(vbid, vbucket_state_active);
    auto vb = store->getVBuckets().getBucket(vbid);
    ASSERT_NE(nullptr, vb.get());

    // Create a Mock Dcp producer
    auto producer = std::make_shared<MockDcpProducer>(*engine,
                                                      cookie,
                                                      "test_producer",
                                                      /*flags*/ 0);

    producer->createCheckpointProcessorTask();

    MockDcpMessageProducers producers;

    producer->mockActiveStreamRequest(0, // flags
                                      1, // opaque
                                      *vb,
                                      0, // start_seqno
                                      ~0, // end_seqno
                                      0, // vbucket_uuid,
                                      0, // snap_start_seqno,
                                      0); // snap_end_seqno,

    // 1) First store 5 keys
    std::array<std::string, 2> initialKeys = {{"k1", "k2"}};
    for (const auto& key : initialKeys) {
        store_item(vbid, makeStoredDocKey(key), key);
    }
    flush_vbucket_to_disk(vbid, initialKeys.size());

    // 2) And receive them, client knows of k1,k2,k3,k4,k5
    notifyAndStepToCheckpoint(*producer, producers);
    for (const auto& key : initialKeys) {
        EXPECT_EQ(cb::engine_errc::success, producer->step(false, producers));
        EXPECT_EQ(cb::mcbp::ClientOpcode::DcpMutation, producers.last_op);
        EXPECT_EQ(key, producers.last_key);
        producers.last_op = cb::mcbp::ClientOpcode::Invalid;
    }

    auto stream = producer->findStream(vbid);
    auto* mock_stream = static_cast<MockActiveStream*>(stream.get());

    // 3) Next delete k1/k2, compact (purging the tombstone)
    // NOTE: compaction will not purge a tombstone if it is the highest item
    // in the seqno index, hence why k1 will be purged but k2 won't
    for (const auto& key : initialKeys) {
        delete_item(vbid, makeStoredDocKey(key));
    }

    // create a new checkpoint to allow the current one to be removed
    // after flushing
    auto& ckpt_mgr = *vb->checkpointManager;
    ckpt_mgr.createNewCheckpoint();
    flush_vbucket_to_disk(vbid, initialKeys.size());

    // 4) Compact drop tombstones less than time=maxint and below seqno 3
    // as per earlier comment, only seqno 1 will be purged...
    TimeTraveller blair(
            engine->getConfiguration().getPersistentMetadataPurgeAge() + 1);
    runCompaction(vbid, 3);

    // 5) Begin cursor dropping - that allows backfill later in the test
    const auto& stats = engine->getEpStats();
    ASSERT_EQ(0, stats.itemsRemovedFromCheckpoints);
    mock_stream->handleSlowStream();
    // cs, vbs, del , del, ce
    ASSERT_EQ(5, stats.itemsRemovedFromCheckpoints);

    // Kick the stream into backfill
    EXPECT_EQ(cb::engine_errc::would_block, producer->step(false, producers));

    // 6) Store more items (don't flush these)
    std::array<std::string, 2> extraKeys = {{"k3", "k4"}};
    for (const auto& key : extraKeys) {
        store_item(vbid, makeStoredDocKey(key), key);
    }

    auto vb0Stream = producer->findStream(Vbid(0));
    ASSERT_NE(nullptr, vb0Stream.get());

    auto* as0 = static_cast<ActiveStream*>(vb0Stream.get());
    EXPECT_TRUE(as0->isBackfilling());

    // 7) Backfill now starts up, but should quickly cancel
    runNextTask(*task_executor->getLpTaskQ()[AUXIO_TASK_IDX]);

    // Stream is now dead
    EXPECT_FALSE(vb0Stream->isActive());

    EXPECT_EQ(cb::engine_errc::success, producer->step(false, producers));
    EXPECT_EQ(cb::mcbp::ClientOpcode::DcpStreamEnd, producers.last_op);

    // Stop Producer checkpoint processor task
    producer->cancelCheckpointCreatorTask();
}

// MB-29512: Ensure if compaction ran in between stream-request and backfill
// starting, we don't backfill from before the purge-seqno.
TEST_P(STParameterizedBucketTest, PurgeSeqnoAdvancesAfterStreamRequest) {
    testPurgeSeqnoAdvancesAfterStreamRequest(false);
}

// Similar to the above test, but checks that if the stream request used the
// DCP_ADD_STREAM_FLAG_IGNORE_PURGED_TOMBSTONES flag, the backfill _does_ run
// and purgeSeqno is essentially ignored.
TEST_P(STParameterizedBucketTest,
       PurgeSeqnoAdvancesAfterStreamRequest_IgnorePurgedTombstones) {
    testPurgeSeqnoAdvancesAfterStreamRequest(true);
}

void STParameterizedBucketTest::testPurgeSeqnoAdvancesAfterStreamRequest(
        bool ignorePurgedTombstones) {
    // Make vbucket active.
    setVBucketStateAndRunPersistTask(vbid, vbucket_state_active);
    auto vb = store->getVBuckets().getBucket(vbid);
    ASSERT_NE(nullptr, vb.get());

    // Create a Mock Dcp producer
    auto producer = std::make_shared<MockDcpProducer>(*engine,
                                                      cookie,
                                                      "test_producer",
                                                      /*flags*/ 0);

    producer->createCheckpointProcessorTask();

    MockDcpMessageProducers producers;

    // 1) First store k1/k2 (creating seq 1 and seq 2)
    std::array<std::string, 2> initialKeys = {{"k1", "k2"}};
    for (const auto& key : initialKeys) {
        store_item(vbid, makeStoredDocKey(key), key);
    }
    flushVBucketToDiskIfPersistent(vbid, initialKeys.size());

    // Assume the DCP client connects here and receives seq 1 and 2 then drops

    // 2) delete k1/k2 (creating seq 3 and seq 4)
    for (const auto& key : initialKeys) {
        delete_item(vbid, makeStoredDocKey(key));
    }
    flushVBucketToDiskIfPersistent(vbid, initialKeys.size());

    // Disk index now has two items, seq3 and seq4 (deletes of k1/k2)

    // 3) Force all memory items out so DCP will definitely go to disk and
    //    not memory.
    const auto& stats = engine->getEpStats();
    ASSERT_EQ(0, stats.itemsRemovedFromCheckpoints);
    vb->checkpointManager->createNewCheckpoint();
    // cs, vbs, del, del, ce
    ASSERT_EQ(5, stats.itemsRemovedFromCheckpoints);
    // Force persistence into new CP
    store_item(vbid, makeStoredDocKey("k3"), "k3");
    flushVBucketToDiskIfPersistent(vbid, 1);

    // 4) Stream request picking up where we left off.
    const uint32_t flags =
            ignorePurgedTombstones
                    ? DCP_ADD_STREAM_FLAG_IGNORE_PURGED_TOMBSTONES
                    : 0;
    uint64_t rollbackSeqno = 0;
    EXPECT_EQ(cb::engine_errc::success,
              producer->streamRequest(flags,
                                      1, // opaque
                                      vb->getId(),
                                      2, // start_seqno
                                      5, // end_seqno
                                      vb->failovers->getLatestUUID(),
                                      0, // snap_start_seqno,
                                      2,
                                      &rollbackSeqno,
                                      &dcpAddFailoverLog,
                                      {})); // snap_end_seqno,

    // 5) Now purge the deletes of k1/k2 setting the purgeSeqno to seq 4
    // (the last purged seqno)
    purgeTombstonesBefore(4);
    ASSERT_EQ(vb->getPurgeSeqno(), 4);

    auto vb0Stream = producer->findStream(Vbid(0));
    ASSERT_NE(nullptr, vb0Stream.get());

    auto* as0 = static_cast<ActiveStream*>(vb0Stream.get());
    EXPECT_TRUE(as0->isBackfilling());

    // 6) Backfill now starts up, but should quickly cancel if
    //    ignorePurgedTombstones is false - but should be valid if
    //    ignorePurgedTombstones is true.
    auto& lpAuxioQ = *task_executor->getLpTaskQ()[AUXIO_TASK_IDX];
    runNextTask(lpAuxioQ);

    EXPECT_EQ(ignorePurgedTombstones, vb0Stream->isActive());

    EXPECT_EQ(cb::engine_errc::success, producer->step(false, producers));
    if (ignorePurgedTombstones) {
        // Should successfully fetch the Snapshot and mutations.
        EXPECT_EQ(cb::mcbp::ClientOpcode::DcpSnapshotMarker, producers.last_op);

        // Need to run backfill task again to scan items.
        runNextTask(lpAuxioQ);
        EXPECT_EQ(cb::engine_errc::success, producer->step(false, producers));
        EXPECT_EQ(cb::mcbp::ClientOpcode::DcpMutation, producers.last_op);
        EXPECT_EQ(5, producers.last_byseqno);

        // Note: This is a non-history scan. DCPBackfillBySeqnoDisk::scan has
        // a short-path for pushing the backfill to completion without requiring
        // any other task run.

        // So we must get a StreamEnd message at this point.
        EXPECT_EQ(cb::engine_errc::success, producer->step(false, producers));
        EXPECT_EQ(cb::mcbp::ClientOpcode::DcpStreamEnd, producers.last_op);

        // Stream settled
        EXPECT_EQ(cb::engine_errc::would_block,
                  producer->step(false, producers));
    } else {
        // Stream should have been ended.
        EXPECT_EQ(cb::mcbp::ClientOpcode::DcpStreamEnd, producers.last_op);
    }

    // Stop Producer checkpoint processor task
    producer->cancelCheckpointCreatorTask();
    producer->closeAllStreams();
}

TEST_P(STParamPersistentBucketTest, MB_29541) {
    setVBucketStateAndRunPersistTask(vbid, vbucket_state_active);

    // 1) First store 2 keys which we will backfill
    std::array<std::string, 2> keys = {{"k1", "k2"}};
    for (const auto& key : keys) {
        store_item(vbid, makeStoredDocKey(key), key);
    }
    flush_vbucket_to_disk(vbid, keys.size());

    // Simplest way to ensure DCP has todo a backfill - 'wipe memory'
    resetEngineAndWarmup();

    // Setup DCP, 1 producer and we will do a takeover of the vbucket
    auto producer = std::make_shared<MockDcpProducer>(*engine,
                                                      cookie,
                                                      "mb-29541",
                                                      /*flags*/ 0);

    producer->createCheckpointProcessorTask();

    MockDcpMessageProducers producers;

    uint64_t rollbackSeqno = 0;
    auto vb = store->getVBuckets().getBucket(vbid);
    ASSERT_NE(nullptr, vb.get());
    EXPECT_EQ(cb::engine_errc::success,
              producer->streamRequest(DCP_ADD_STREAM_FLAG_TAKEOVER, // flags
                                      1, // opaque
                                      vbid,
                                      0, // start_seqno
                                      vb->getHighSeqno(), // end_seqno
                                      vb->failovers->getLatestUUID(),
                                      0, // snap_start_seqno
                                      vb->getHighSeqno(), // snap_end_seqno
                                      &rollbackSeqno,
                                      &dcpAddFailoverLog,
                                      {}));

    // This MB also relies on the consumer draining the stream as the backfill
    // runs, rather than running the backfill then sequentially then draining
    // the readyQ, basically when backfill complete occurs we should have
    // shipped all items to ensure the state transition to takeover-send would
    // indeed block (unless we have the fix applied...)

    runBackfill();

    // Now drain all items before we proceed to complete
    EXPECT_EQ(cb::engine_errc::success, producer->step(false, producers));
    EXPECT_EQ(cb::mcbp::ClientOpcode::DcpSnapshotMarker, producers.last_op);
    for (const auto& key : keys) {
        EXPECT_EQ(cb::engine_errc::success, producer->step(false, producers));
        EXPECT_EQ(cb::mcbp::ClientOpcode::DcpMutation, producers.last_op);
        EXPECT_EQ(key, producers.last_key);
    }

    producers.last_op = cb::mcbp::ClientOpcode::Invalid;

    // Next the backfill should switch to takeover-send and progress to close
    // with the correct sequence of step/ack

    auto vb0Stream = producer->findStream(Vbid(0));
    ASSERT_NE(nullptr, vb0Stream.get());

    // MB-52276: items_for_cursor accounts meta-items too now. At the next call
    // to prod::step(), the stream finds a checkpoint_start + set_vbstate in
    // checkpoint, schedules the StreamTask and set the connection to EWB.
    // Thus, we need to overcome all that for putting the stream in the state
    // described below, as the original test requires.
    runCheckpointProcessor(*producer, producers);

    // However without the fix from MB-29541 this would return success, meaning
    // the front-end thread should sleep until notified the stream is ready.
    // However no notify will ever come if MB-29541 is not applied
    EXPECT_EQ(cb::engine_errc::success, producer->step(false, producers));
    EXPECT_EQ(cb::mcbp::ClientOpcode::DcpSetVbucketState, producers.last_op);

    auto* as0 = static_cast<ActiveStream*>(vb0Stream.get());
    EXPECT_TRUE(as0->isTakeoverWait());

    // For completeness step to end
    // we must ack the VB state
    cb::mcbp::Response message{};
    message.setMagic(cb::mcbp::Magic::ClientResponse);
    message.setOpcode(cb::mcbp::ClientOpcode::DcpSetVbucketState);
    message.setOpaque(1);
    EXPECT_TRUE(producer->handleResponse(message));

    // Producer has received a SetVBStateAck and it has queued a
    // SetVBState(dead) in checkpoint. We need another StreamTask run to unblock
    // the connection.
    runCheckpointProcessor(*producer, producers);

    EXPECT_EQ(cb::engine_errc::success, producer->step(false, producers));
    EXPECT_EQ(cb::mcbp::ClientOpcode::DcpSetVbucketState, producers.last_op);

    EXPECT_TRUE(producer->handleResponse(message));
    EXPECT_FALSE(vb0Stream->isActive());
    // Stop Producer checkpoint processor task
    producer->cancelCheckpointCreatorTask();
}

/* When a backfill is activated along with a slow stream trigger,
 * the stream end message gets stuck in the readyQ as the stream is
 * never notified as ready to send it. As the stream transitions state
 * to InMemory as well as having sent all requested sequence numbers,
 * the stream is meant to end but Stream::itemsReady can cause this
 * to never trigger. This means that DCP consumers can hang waiting
 * for this closure message.
 * This test checks that the DCP stream actually sends the end stream
 * message when triggering this problematic sequence.
 */
TEST_P(STParamPersistentBucketTest, MB_31481) {
    setVBucketStateAndRunPersistTask(vbid, vbucket_state_active);

    // 1) First store 2 keys which we will backfill
    std::array<std::string, 2> keys = {{"k1", "k2"}};
    store_item(vbid, makeStoredDocKey(keys[0]), keys[0]);
    store_item(vbid, makeStoredDocKey(keys[1]), keys[1]);

    flush_vbucket_to_disk(vbid, keys.size());

    // Simplest way to ensure DCP has to do a backfill - 'wipe memory'
    resetEngineAndWarmup();

    // Setup DCP, 1 producer and we will do a takeover of the vbucket
    auto producer = std::make_shared<MockDcpProducer>(*engine,
                                                      cookie,
                                                      "mb-31481",
                                                      /*flags*/ 0);

    MockDcpMessageProducers producers;

    ASSERT_TRUE(producer->getReadyQueue().empty());

    uint64_t rollbackSeqno = 0;
    auto vb = store->getVBuckets().getBucket(vbid);
    ASSERT_NE(nullptr, vb.get());
    EXPECT_EQ(cb::engine_errc::success,
              producer->streamRequest(0, // flags
                                      1, // opaque
                                      vbid,
                                      0, // start_seqno
                                      vb->getHighSeqno(), // end_seqno
                                      vb->failovers->getLatestUUID(),
                                      0, // snap_start_seqno
                                      vb->getHighSeqno(), // snap_end_seqno
                                      &rollbackSeqno,
                                      &dcpAddFailoverLog,
                                      {}));

    auto vb0Stream =
            dynamic_cast<ActiveStream*>(producer->findStream(vbid).get());
    ASSERT_NE(nullptr, vb0Stream);

    // Trigger slow stream handle
    ASSERT_TRUE(vb0Stream->handleSlowStream());

    // Backfill. This will create and run the scan (which completes)
    runBackfill();

    ASSERT_TRUE(producer->getReadyQueue().exists(vbid));

    // Now drain all items before we proceed to complete, which triggers disk
    // snapshot.
    ASSERT_EQ(cb::engine_errc::success, producer->step(false, producers));
    ASSERT_EQ(cb::mcbp::ClientOpcode::DcpSnapshotMarker, producers.last_op);
    for (const auto& key : keys) {
        ASSERT_EQ(cb::engine_errc::success, producer->step(false, producers));
        ASSERT_EQ(cb::mcbp::ClientOpcode::DcpMutation, producers.last_op);
        ASSERT_EQ(key, producers.last_key);
    }

    // stream-end is queued
    EXPECT_EQ(1, producer->getReadyQueue().size());

    // Notified to allow stream to transition to in-memory phase.
    EXPECT_TRUE(producer->getReadyQueue().exists(vbid));

    // Step should cause stream closed message, previously this would
    // keep the "cb::engine_errc::would_block" response due to the itemsReady
    // flag, which is not expected with that message already being in the
    // readyQ.
    EXPECT_EQ(cb::engine_errc::success, producer->step(false, producers));
    EXPECT_EQ(cb::mcbp::ClientOpcode::DcpStreamEnd, producers.last_op);

    // Stream object was removed when it transitioned to dead
    EXPECT_FALSE(producer->findStream(vbid));

    // Stepping forward should now show that stream end message has been
    // completed and no more messages are needed to send.
    EXPECT_EQ(cb::engine_errc::would_block, producer->step(false, producers));

    // Similarly, the readyQ should be empty again
    EXPECT_TRUE(producer->getReadyQueue().empty());

    // Stop Producer checkpoint processor task
    producer->cancelCheckpointCreatorTask();
}

void STParamPersistentBucketTest::backfillExpiryOutput(bool xattr) {
    auto flags = xattr ? cb::mcbp::request::DcpOpenPayload::IncludeXattrs : 0;

    setVBucketStateAndRunPersistTask(vbid, vbucket_state_active);
    // Expire a key;
    auto expiryTime = ep_real_time() + 256;

    std::string value;
    if (xattr) {
        value = createXattrValue("body");
        store_item(vbid,
                   {"KEY3", DocKeyEncodesCollectionId::No},
                   value,
                   expiryTime,
                   {cb::engine_errc::success},
                   PROTOCOL_BINARY_DATATYPE_XATTR);
    } else {
        value = "value";
        store_item(vbid,
                   {"KEY3", DocKeyEncodesCollectionId::No},
                   value,
                   expiryTime);
    }

    // Trigger expiry on the stored item
    TimeTraveller arron(1024);

    // Trigger expiry on a GET
    auto gv = store->get(
            {"KEY3", DocKeyEncodesCollectionId::No}, vbid, cookie, NONE);
    EXPECT_EQ(cb::engine_errc::no_such_key, gv.getStatus());

    // Now flush to disk and wipe memory to ensure that DCP will have to do
    // a backfill
    flush_vbucket_to_disk(vbid, 1);
    resetEngineAndWarmup();

    // Setup DCP, 1 producer and we will do a takeover of the vbucket
    auto producer = std::make_shared<MockDcpProducer>(
            *engine, cookie, "mb-26907", flags);

    MockDcpMessageProducers producers;

    ASSERT_TRUE(producer->getReadyQueue().empty());

    // noop on as could be using xattr's
    producer->setNoopEnabled(true);

    // Enable DCP Expiry opcodes
    producer->setDCPExpiry(true);

    // Clear last_op to make sure it isn't just carried over
    producers.clear_dcp_data();

    uint64_t rollbackSeqno = 0;
    auto vb = store->getVBuckets().getBucket(vbid);
    ASSERT_NE(nullptr, vb.get());
    EXPECT_EQ(cb::engine_errc::success,
              producer->streamRequest(0, // flags
                                      1, // opaque
                                      vbid,
                                      0, // start_seqno
                                      vb->getHighSeqno(), // end_seqno
                                      vb->failovers->getLatestUUID(),
                                      0, // snap_start_seqno
                                      vb->getHighSeqno(), // snap_end_seqno
                                      &rollbackSeqno,
                                      &dcpAddFailoverLog,
                                      {}));

    notifyAndStepToCheckpoint(*producer,
                              producers,
                              cb::mcbp::ClientOpcode::DcpSnapshotMarker,
                              false);

    // Now step the producer to transfer the delete/tombstone
    EXPECT_EQ(cb::engine_errc::success, producer->step(false, producers));

    // The delete time should always be re-created by the server to
    // ensure old/future expiry times don't disrupt tombstone purging (MB-33919)
    EXPECT_NE(expiryTime, producers.last_delete_time);
    EXPECT_EQ(cb::mcbp::ClientOpcode::DcpExpiration, producers.last_op);
    EXPECT_EQ("KEY3", producers.last_key);

    producer->closeAllStreams();
    producer->cancelCheckpointCreatorTask();
    producer.reset();
}
// MB-26907
TEST_P(STParamPersistentBucketTest, backfill_expiry_output) {
    backfillExpiryOutput(false);
}

// MB-26907
TEST_P(STParamPersistentBucketTest, backfill_expiry_output_xattr) {
    backfillExpiryOutput(true);
}
// MB-26907
// This tests the success of expiry opcodes being sent over DCP
// during a backfill after a slow stream request on any type of bucket.
TEST_P(STParameterizedBucketTest, slow_stream_backfill_expiry) {
    setVBucketStateAndRunPersistTask(vbid, vbucket_state_active);

    // Expire a key;
    auto expiryTime = ep_real_time() + 32000;
    store_item(
            vbid, {"KEY3", DocKeyEncodesCollectionId::No}, "value", expiryTime);

    // Trigger expiry on the stored item
    TimeTraveller arron(64000);

    // Trigger expiry on a GET
    auto gv = store->get(
            {"KEY3", DocKeyEncodesCollectionId::No}, vbid, cookie, NONE);
    ASSERT_EQ(cb::engine_errc::no_such_key, gv.getStatus());

    // Now flush to disk
    flushVBucketToDiskIfPersistent(vbid, 1);

    auto vb = store->getVBuckets().getBucket(vbid);

    // Clear all checkpoints so that backfill will take place
    vb->checkpointManager->clear();

    // Setup DCP
    auto producer = std::make_shared<MockDcpProducer>(*engine,
                                                      cookie,
                                                      "mb-26907",
                                                      /*flags*/ 0);

    MockDcpMessageProducers producers;

    ASSERT_TRUE(producer->getReadyQueue().empty());

    // Enable DCP Expiry opcodes
    producer->setDCPExpiry(true);

    uint64_t rollbackSeqno = 0;
    ASSERT_NE(nullptr, vb.get());
    ASSERT_EQ(cb::engine_errc::success,
              producer->streamRequest(0, // flags
                                      1, // opaque
                                      vbid,
                                      0, // start_seqno
                                      vb->getHighSeqno(), // end_seqno
                                      vb->failovers->getLatestUUID(),
                                      0, // snap_start_seqno
                                      vb->getHighSeqno(), // snap_end_seqno
                                      &rollbackSeqno,
                                      &dcpAddFailoverLog,
                                      {}));

    auto vb0Stream =
            dynamic_cast<ActiveStream*>(producer->findStream(vbid).get());
    ASSERT_NE(nullptr, vb0Stream);

    ASSERT_TRUE(vb0Stream->handleSlowStream());

    // Clear last_op to make sure it isn't just carried over
    producers.clear_dcp_data();

    // Run a backfill
    runBackfill();

    EXPECT_EQ(cb::engine_errc::success, producer->step(false, producers));
    EXPECT_EQ(cb::mcbp::ClientOpcode::DcpSnapshotMarker, producers.last_op);

    EXPECT_EQ(cb::engine_errc::success, producer->step(false, producers));

    // The delete time should always be re-created by the server to
    // ensure old/future expiry times don't disrupt tombstone purging (MB-33919)
    EXPECT_NE(expiryTime, producers.last_delete_time);
    EXPECT_EQ(cb::mcbp::ClientOpcode::DcpExpiration, producers.last_op);
    EXPECT_EQ("KEY3", producers.last_key);

    producer->closeAllStreams();
    producer->cancelCheckpointCreatorTask();
    producer.reset();
}

EPBucket& STParamPersistentBucketTest::getEPBucket() {
    return dynamic_cast<EPBucket&>(*store);
}

/*
 * Test to verify that if retain_erroneous_tombstones is set to
 * true, then the compactor will retain the tombstones, and if
 * it is set to false, they get purged
 */
TEST_P(STParamPersistentBucketTest, testRetainErroneousTombstones) {
    // Make vbucket active.
    setVBucketStateAndRunPersistTask(vbid, vbucket_state_active);

    auto& epstore = getEPBucket();
    epstore.setRetainErroneousTombstones(true);
    ASSERT_TRUE(epstore.isRetainErroneousTombstones());

    auto key1 = makeStoredDocKey("key1");
    store_item(vbid, key1, "value");
    flush_vbucket_to_disk(vbid);

    delete_item(vbid, key1);
    flush_vbucket_to_disk(vbid);

    // In order to simulate an erroneous tombstone, use the
    // KVStore layer to set the delete time to 0.
    auto* kvstore = epstore.getVBucket(vbid)->getShard()
                                            ->getRWUnderlying();
    {
        GetValue gv = kvstore->get(DiskDocKey{key1}, Vbid(0));
        std::unique_ptr<Item> itm = std::move(gv.item);
        ASSERT_EQ(cb::engine_errc::success, gv.getStatus());
        ASSERT_TRUE(itm->isDeleted());
        itm->setExpTime(0);
        auto seqno = itm->getBySeqno() + 1;
        itm->setBySeqno(seqno);

        auto ctx =
                kvstore->begin(vbid, std::make_unique<PersistenceCallback>());
        // Release the item (from the unique ptr) as the queued_item we create
        // will destroy it later
        kvstore->del(*ctx, queued_item(std::move(itm)));
        VB::Commit f(epstore.getVBucket(vbid)->getManifest());
        f.proposedVBState.lastSnapStart = seqno;
        f.proposedVBState.lastSnapEnd = seqno;
        kvstore->commit(std::move(ctx), f);
    }

    // Add another item to ensure that seqno of the deleted item
    // gets purged. KV-engine doesn't purge a deleted item with
    // the highest seqno
    {
        auto key2 = makeStoredDocKey("key2");
        auto itm = makeCommittedItem(key2, "value");
        auto seqno = 4;
        itm->setBySeqno(4);
        auto ctx =
                kvstore->begin(vbid, std::make_unique<PersistenceCallback>());
        kvstore->del(*ctx, itm);
        VB::Commit f(epstore.getVBucket(vbid)->getManifest());
        f.proposedVBState.lastSnapStart = seqno;
        f.proposedVBState.lastSnapEnd = seqno;
        kvstore->commit(std::move(ctx), f);
    }

    // Now read back and verify key1 has a non-zero delete time
    ItemMetaData metadata;
    uint32_t deleted = 0;
    uint8_t datatype = 0;
    ASSERT_EQ(cb::engine_errc::would_block,
              store->getMetaData(
                      key1, vbid, cookie, metadata, deleted, datatype));

    auto vb = store->getVBucket(vbid);

    runBGFetcherTask();
    ASSERT_EQ(cb::engine_errc::success,
              store->getMetaData(
                      key1, vbid, cookie, metadata, deleted, datatype));
    ASSERT_EQ(1, deleted);
    ASSERT_EQ(0, metadata.exptime);

    // Run compaction. Ensure that compaction hasn't purged the tombstone
    runCompaction(vbid, 3);
    EXPECT_EQ(0, vb->getPurgeSeqno());

    // Now, make sure erroneous tombstones get purged by the compactor
    epstore.setRetainErroneousTombstones(false);
    ASSERT_FALSE(epstore.isRetainErroneousTombstones());

    // Run compaction and verify that the tombstone is purged
    runCompaction(vbid, 3);

    size_t expected;
    if (isMagma()) {
        // Magma doesn't susuffer from MB-30015 so doesn't retain these
        // tombstones
        expected = 0;
    } else {
        expected = 3;
    }

    EXPECT_EQ(expected, vb->getPurgeSeqno());
}

/**
 * Test to verify that in case retain_erroneous_tombstones is set to true, then
 * a tombstone with a valid expiry time will get purged
 */
TEST_P(STParamPersistentBucketTest,
       testValidTombstonePurgeOnRetainErroneousTombstones) {
    // Make vbucket active.
    setVBucketStateAndRunPersistTask(vbid, vbucket_state_active);

    auto& epstore = getEPBucket();
    epstore.setRetainErroneousTombstones(true);
    ASSERT_TRUE(epstore.isRetainErroneousTombstones());

    auto key1 = makeStoredDocKey("key1");
    store_item(vbid, key1, "value");
    flush_vbucket_to_disk(vbid);

    delete_item(vbid, key1);
    flush_vbucket_to_disk(vbid);

    // Add another item to ensure that seqno of the deleted item
    // gets purged. KV-engine doesn't purge a deleted item with
    // the highest seqno
    auto key2 = makeStoredDocKey("key2");
    store_item(vbid, key2, "value");
    flush_vbucket_to_disk(vbid);

    // Now read back and verify key1 has a non-zero delete time
    ItemMetaData metadata;
    uint32_t deleted = 0;
    uint8_t datatype = 0;
    ASSERT_EQ(cb::engine_errc::would_block,
              store->getMetaData(
                      key1, vbid, cookie, metadata, deleted, datatype));

    runBGFetcherTask();
    ASSERT_EQ(cb::engine_errc::success,
              store->getMetaData(
                      key1, vbid, cookie, metadata, deleted, datatype));
    ASSERT_EQ(1, deleted);
    ASSERT_NE(0, metadata.exptime); // A locally created deleteTime

    // deleted key1 should be purged
    TimeTraveller jamie(
            engine->getConfiguration().getPersistentMetadataPurgeAge() + 1);
    runCompaction(vbid, 3);

    EXPECT_EQ(2, store->getVBucket(vbid)->getPurgeSeqno());
}

TEST_P(STParameterizedBucketTest, produce_delete_times) {
    setVBucketStateAndRunPersistTask(vbid, vbucket_state_active);
    auto t1 = ep_real_time();
    storeAndDeleteItem(vbid, {"KEY1", DocKeyEncodesCollectionId::No}, "value");
    auto t2 = ep_real_time();

    // Clear checkpoint so DCP will goto backfill
    auto vb = engine->getKVBucket()->getVBucket(vbid);
    vb->checkpointManager->clear(2);

    auto cookie = create_mock_cookie(engine.get());
    auto producer = createDcpProducer(cookie, IncludeDeleteTime::Yes);
    MockDcpMessageProducers producers;

    createDcpStream(*producer);

    // noop off as we will play with time travel
    producer->setNoopEnabled(false);

    auto step = [this, producer, &producers](bool inMemory) {
        notifyAndStepToCheckpoint(*producer,
                                  producers,
                                  cb::mcbp::ClientOpcode::DcpSnapshotMarker,
                                  inMemory);

        // Now step the producer to transfer the delete/tombstone.
        EXPECT_EQ(cb::engine_errc::success,
                  producer->stepWithBorderGuard(producers));
    };

    step(false);
    EXPECT_NE(0, producers.last_delete_time);
    EXPECT_GE(producers.last_delete_time, t1);
    EXPECT_LE(producers.last_delete_time, t2);
    EXPECT_EQ(cb::mcbp::ClientOpcode::DcpDeletion, producers.last_op);
    EXPECT_EQ("KEY1", producers.last_key);
    size_t expectedBytes =
            SnapshotMarker::baseMsgBytes +
            sizeof(cb::mcbp::request::DcpSnapshotMarkerV1Payload) +
            MutationResponse::deletionV2BaseMsgBytes + (sizeof("KEY1") - 1);
    EXPECT_EQ(expectedBytes, producer->getBytesOutstanding());

    // Now a new delete, in-memory will also have a delete time
    t1 = ep_real_time();
    storeAndDeleteItem(vbid, {"KEY2", DocKeyEncodesCollectionId::No}, "value");
    t2 = ep_real_time();

    step(true);

    EXPECT_NE(0, producers.last_delete_time);
    EXPECT_GE(producers.last_delete_time, t1);
    EXPECT_LE(producers.last_delete_time, t2);
    EXPECT_EQ(cb::mcbp::ClientOpcode::DcpDeletion, producers.last_op);
    EXPECT_EQ("KEY2", producers.last_key);
    expectedBytes += SnapshotMarker::baseMsgBytes +
                     sizeof(cb::mcbp::request::DcpSnapshotMarkerV1Payload) +
                     MutationResponse::deletionV2BaseMsgBytes +
                     (sizeof("KEY2") - 1);
    EXPECT_EQ(expectedBytes, producer->getBytesOutstanding());

    // Finally expire a key and check that the delete_time we receive is the
    // expiry time, not actually the time it was deleted.
    auto expiryTime = ep_real_time() + 32000;
    store_item(
            vbid, {"KEY3", DocKeyEncodesCollectionId::No}, "value", expiryTime);

    step(true);
    expectedBytes += SnapshotMarker::baseMsgBytes +
                     sizeof(cb::mcbp::request::DcpSnapshotMarkerV1Payload) +
                     MutationResponse::mutationBaseMsgBytes +
                     (sizeof("value") - 1) + (sizeof("KEY3") - 1);
    EXPECT_EQ(expectedBytes, producer->getBytesOutstanding());

    EXPECT_EQ(cb::mcbp::ClientOpcode::DcpMutation, producers.last_op);
    TimeTraveller arron(64000);

    // Trigger expiry on a GET
    auto gv = store->get(
            {"KEY3", DocKeyEncodesCollectionId::No}, vbid, cookie, NONE);
    EXPECT_EQ(cb::engine_errc::no_such_key, gv.getStatus());

    step(true);

    // The delete time should always be re-created by the server to
    // ensure old/future expiry times don't disrupt tombstone purging (MB-33919)
    EXPECT_NE(expiryTime, producers.last_delete_time);
    EXPECT_EQ(cb::mcbp::ClientOpcode::DcpDeletion, producers.last_op);
    EXPECT_EQ("KEY3", producers.last_key);
    expectedBytes += SnapshotMarker::baseMsgBytes +
                     sizeof(cb::mcbp::request::DcpSnapshotMarkerV1Payload) +
                     MutationResponse::deletionV2BaseMsgBytes +
                     (sizeof("KEY3") - 1);
    EXPECT_EQ(expectedBytes, producer->getBytesOutstanding());

    destroy_mock_cookie(cookie);
    producer->closeAllStreams();
    producer->cancelCheckpointCreatorTask();
    producer.reset();
}

// Test simulates a simplified set of steps that demonstrate MB-34380, that is
// in a no traffic situation and some state changes we can end up with no
// vbucket file on disk.
TEST_P(STParameterizedBucketTest, MB_34380) {
    if (!persistent()) {
        return;
    }
    // 1) Create replica VB and simulate the replica connecting to it's active
    // and having the failover table replaced (via stream_request response)
    EXPECT_EQ(cb::engine_errc::success,
              store->setVBucketState(vbid, vbucket_state_replica, {}));

    // 1.1) force the failover to a specific value
    nlohmann::json failover = {{{"id", 101}, {"seq", 0}}};

    {
        auto vb = engine->getKVBucket()->getVBucket(vbid);
        vb->failovers = std::make_unique<FailoverTable>(failover, 5, 0);

        // 2) Now flush so the vbstate cache is updated and the file is created
        flushVBucketToDiskIfPersistent(vbid, 0);

        // 2.1) We should be able to call this method with no exception.
        EXPECT_NO_THROW(vb->getShard()->getRWUnderlying()->getDbFileInfo(vbid));
    }
    // 3) Delete the vbucket, the cached vbstate will remain untouched
    EXPECT_EQ(cb::engine_errc::success, store->deleteVBucket(vbid));

    // 4) Re-create the vbucket, and again simulate the connection to active,
    // forcing the failover table to the specific value.
    EXPECT_EQ(cb::engine_errc::success,
              store->setVBucketState(vbid, vbucket_state_replica, {}));

    auto vb = engine->getKVBucket()->getVBucket(vbid);
    vb->failovers = std::make_unique<FailoverTable>(failover, 5, 0);

    // The bug...
    // 5) Flush the state change, without the fix the flush is skipped because
    // the cached vbstate matches the current state
    flushVBucketToDiskIfPersistent(vbid, 0);

    // Now simulate the bug, do something which requires the file, with the bug
    // this will throw.
    EXPECT_NO_THROW(vb->getShard()->getRWUnderlying()->getDbFileInfo(vbid));
}

// Test that an evicted xattr value can be deleted by DCP
TEST_P(STParameterizedBucketTest, MB_41255_evicted_xattr) {
    // Make vbucket replica so can add passive stream
    setVBucketStateAndRunPersistTask(vbid, vbucket_state_replica);

    auto* cookie = create_mock_cookie();
    auto consumer =
            std::make_shared<MockDcpConsumer>(*engine, cookie, "test_consumer");

    // Add passive stream
    ASSERT_EQ(cb::engine_errc::success,
              consumer->addStream(/*opaque*/ 0,
                                  vbid,
                                  /*flags*/ 0));

    consumer->snapshotMarker(/*opaque*/ 1,
                             /*vbucket*/ vbid,
                             /*start_seqno*/ 1,
                             /*end_seqno*/ 1,
                             /*flags set to MARKER_FLAG_MEMORY*/ 0x5,
                             {},
                             {});

    // Store value with an xattr
    auto key = makeStoredDocKey("k1");
    auto data = createXattrValue(R"({"json":"yes"})");
    cb::const_byte_buffer value{reinterpret_cast<const uint8_t*>(data.data()),
                                data.size()};
    consumer->mutation(1, // opaque
                       key,
                       value,
                       0, // priv bytes
                       PROTOCOL_BINARY_DATATYPE_XATTR,
                       1, // cas
                       vbid, // vbucket
                       0, // flags
                       1, // by_seqno
                       0, // rev seqno
                       0, // expiration
                       0, // lock time
                       {}, // meta
                       0); // nru

    // flush and evict
    flushVBucketToDiskIfPersistent(vbid, 1);

    if (persistent()) {
        auto replicaVB = engine->getKVBucket()->getVBucket(vbid);
        const char* msg;
        folly::SharedMutex::ReadHolder rlh(replicaVB->getStateLock());
        auto cHandle = replicaVB->lockCollections(key);
        EXPECT_EQ(cb::engine_errc::success,
                  replicaVB->evictKey(&msg, rlh, cHandle));
    }

    // now delete the key
    consumer->snapshotMarker(/*opaque*/ 1,
                             /*vbucket*/ vbid,
                             /*start_seqno*/ 2,
                             /*end_seqno*/ 2,
                             /*flags*/ 5,
                             {},
                             {});

    // With MB-41255 this would error with 'would block' (for value eviction)
    EXPECT_EQ(cb::engine_errc::success,
              consumer->deletion(/*opaque*/ 1,
                                 /*key*/ key,
                                 /*value*/ {},
                                 /*priv_bytes*/ 0,
                                 /*datatype*/ PROTOCOL_BINARY_RAW_BYTES,
                                 /*cas*/ 1,
                                 /*vbucket*/ vbid,
                                 /*bySeqno*/ 2,
                                 /*revSeqno*/ 0,
                                 /*meta*/ {}));
    // Close stream
    ASSERT_EQ(cb::engine_errc::success,
              consumer->closeStream(/*opaque*/ 0, vbid));
    destroy_mock_cookie(cookie);
}

void STParameterizedBucketTest::testValidateDatatypeForEmptyPayload(
        EngineOp op) {
    setVBucketStateAndRunPersistTask(vbid, vbucket_state_active);

    auto& vb = *store->getVBucket(vbid);
    auto& manager = *vb.checkpointManager;
    manager.createNewCheckpoint();
<<<<<<< HEAD
    ASSERT_EQ(1, manager.getNumOpenChkItems());
    ASSERT_EQ(0, vb.getHighSeqno());
=======
    const auto& ckptList =
            CheckpointManagerTestIntrospector::public_getCheckpointList(
                    manager);
    ASSERT_EQ(2, ckptList.size());
>>>>>>> a3069b1b

    // Try to store an empty value with (datatype != raw)
    const auto key = makeStoredDocKey("key");
    auto item = make_item(vbid,
                          key,
                          {} /*value*/,
                          0 /*exptime*/,
                          PROTOCOL_BINARY_DATATYPE_XATTR);

    try {
        uint64_t cas = 0;
        switch (op) {
        case EngineOp::Store: {
            engine->store(*cookie,
                          item,
                          cas,
                          StoreSemantics::Set,
                          {},
                          DocumentState::Alive,
                          false);
            break;
        }
        case EngineOp::StoreIf: {
            const cb::StoreIfPredicate predicate =
                    [](const std::optional<item_info>&, cb::vbucket_info) {
                        return cb::StoreIfStatus::Continue;
                    };
            engine->store_if(*cookie,
                             item,
                             0 /*cas*/,
                             StoreSemantics::Set,
                             predicate,
                             {},
                             DocumentState::Alive,
                             false);
            break;
        }
        case EngineOp::Remove: {
            throw std::invalid_argument(
                    "Operation Remove not covered by the test");
            break;
        }
        }
    } catch (const std::invalid_argument& e) {
        EXPECT_THAT(std::string(e.what()),
                    ::testing::HasSubstr("Invalid datatype for empty payload"));
        EXPECT_EQ(0, vb.getHighSeqno());

        // Verify not in HashTable
        {
            const auto res = vb.ht.findOnlyCommitted(key);
            EXPECT_FALSE(res.storedValue);
        }

        // Verify not in Checkpoint
        const auto& ckptList =
                CheckpointManagerTestIntrospector::public_getCheckpointList(
                        manager);
        const auto* ckpt = ckptList.back().get();
        EXPECT_EQ(checkpoint_state::CHECKPOINT_OPEN, ckpt->getState());
        auto it = ckpt->begin();
        EXPECT_EQ(queue_op::empty, (*it)->getOperation());
        it++;
        EXPECT_EQ(1, ckpt->getNumItems());
        EXPECT_EQ(queue_op::checkpoint_start, (*it)->getOperation());
        it++;

        // Verify not in the storage
        if (persistent()) {
            const auto res = dynamic_cast<EPBucket&>(*store).flushVBucket(vbid);
            EXPECT_EQ(0, res.numFlushed);
            EXPECT_EQ(MoreAvailable ::No, res.moreAvailable);

            auto* kvstore = store->getRWUnderlyingByShard(
                    store->getVBucket(vbid)->getShard()->getId());
            auto gv = kvstore->get(makeDiskDocKey("key"), vbid);
            EXPECT_EQ(cb::engine_errc::no_such_key, gv.getStatus());
        } else {
            EXPECT_EQ(0,
                      dynamic_cast<const EphemeralVBucket&>(vb)
                              .getSeqListNumItems());
        }

        return;
    }
    FAIL();
}

TEST_P(STParameterizedBucketTest, ValidateDatatypeForEmptyPayload_Store) {
    testValidateDatatypeForEmptyPayload(EngineOp::Store);
}

TEST_P(STParameterizedBucketTest, ValidateDatatypeForEmptyPayload_StoreIf) {
    testValidateDatatypeForEmptyPayload(EngineOp::StoreIf);
}

void STParameterizedBucketTest::testCheckpointMemThresholdEnforced(
        VbucketOp op) {
    setVBucketStateAndRunPersistTask(vbid, vbucket_state_active);

    const auto ckptMemRatio = store->getCheckpointMemoryRatio();
    size_t initialNumItems = 0;
    {
        auto vb = store->getVBucket(vbid);
        ASSERT_TRUE(vb);
        ASSERT_EQ(0, vb->getNumItems());

        ASSERT_GT(store->getCheckpointMemoryRatio(), 0);

        // Note: need to plant a cursor for preventing checkpoint removal and
        // pushing to OOM
        std::shared_ptr<CheckpointCursor> cursor;
        if (ephemeral()) {
            cursor = vb->checkpointManager
                             ->registerCursorBySeqno(
                                     "cursor",
                                     0,
                                     CheckpointCursor::Droppable::Yes)
                             .takeCursor()
                             .lock();
        }
        initialNumItems = loadUpToOOM(op);
        ASSERT_GT(initialNumItems, 0);
    }
    ASSERT_GT(initialNumItems, 0);

    store->deleteVBucket(vbid);
    ASSERT_FALSE(store->getVBucket(vbid));
    setVBucketState(vbid, vbucket_state_active);
    auto vb = store->getVBucket(vbid);
    ASSERT_TRUE(vb);
    ASSERT_EQ(0, vb->getNumItems());

    // Set ratio to something lower
    store->setCheckpointMemoryRatio(ckptMemRatio / 2);

    std::shared_ptr<CheckpointCursor> cursor;
    if (ephemeral()) {
        cursor = vb->checkpointManager
                         ->registerCursorBySeqno(
                                 "cursor", 0, CheckpointCursor::Droppable::Yes)
                         .takeCursor()
                         .lock();
    }
    const auto numItems = loadUpToOOM(op);
    ASSERT_GT(numItems, 0);
    EXPECT_LT(numItems, initialNumItems);
}

TEST_P(STParameterizedBucketTest, CheckpointMemThresholdEnforced_Set) {
    testCheckpointMemThresholdEnforced(VbucketOp::Set);
}

TEST_P(STParameterizedBucketTest, CheckpointMemThresholdEnforced_Add) {
    testCheckpointMemThresholdEnforced(VbucketOp::Add);
}

INSTANTIATE_TEST_SUITE_P(XattrSystemUserTest,
                         XattrSystemUserTest,
                         ::testing::Bool());

INSTANTIATE_TEST_SUITE_P(XattrCompressedTest,
                         XattrCompressedTest,
                         ::testing::Combine(::testing::Bool(),
                                            ::testing::Bool()));

// Test cases which run for persistent and ephemeral buckets
INSTANTIATE_TEST_SUITE_P(EphemeralOrPersistent,
                         STParameterizedBucketTest,
                         STParameterizedBucketTest::allConfigValues(),
                         STParameterizedBucketTest::PrintToStringParamName);

using FlushResult = EPBucket::FlushResult;

void STParamPersistentBucketTest::testAbortDoesNotIncrementOpsDelete(
        bool flusherDedup) {
    setVBucketStateAndRunPersistTask(
            vbid,
            vbucket_state_active,
            {{"topology", nlohmann::json::array({{"active", "replica"}})}});

    auto& vb = *engine->getKVBucket()->getVBucket(vbid);
    EXPECT_EQ(0, vb.getNumTotalItems());
    EXPECT_EQ(0, vb.opsDelete);

    // Active receives PRE:1
    const auto key = makeStoredDocKey("key");
    store_item(vbid,
               key,
               "value",
               0 /*exptime*/,
               {cb::engine_errc::sync_write_pending} /*expected*/,
               PROTOCOL_BINARY_RAW_BYTES,
               {cb::durability::Requirements()});

    const auto& manager = *vb.checkpointManager;
    if (!flusherDedup) {
        // Flush PRE now (avoid Flush dedup)
        EXPECT_EQ(1, manager.getNumItemsForPersistence());
        flush_vbucket_to_disk(vbid, 1);
        EXPECT_EQ(0, manager.getNumItemsForPersistence());
        EXPECT_EQ(0, vb.getNumTotalItems());
        EXPECT_EQ(0, vb.opsDelete);
    }

    // ABORT:2
    ASSERT_EQ(1, manager.getHighSeqno());
    {
        folly::SharedMutex::ReadHolder rlh(vb.getStateLock());
        EXPECT_EQ(cb::engine_errc::success,
                  vb.abort(rlh,
                           key,
                           1 /*prepareSeqno*/,
                           {} /*abortSeqno*/,
                           vb.lockCollections(key)));
    }

    // Flush ABORT
    EXPECT_EQ(flusherDedup ? 4 : 2, manager.getNumItemsForPersistence());
    flush_vbucket_to_disk(vbid, 1);
    EXPECT_EQ(0, manager.getNumItemsForPersistence());
    EXPECT_EQ(0, vb.getNumTotalItems());
    EXPECT_EQ(0, vb.opsDelete);
}

TEST_P(STParamPersistentBucketTest, CleanShutdown) {
    setVBucketStateAndRunPersistTask(vbid, vbucket_state_active);
    auto vb = engine->getKVBucket()->getVBucket(vbid);

    auto initialUuid = vb->failovers->getLatestUUID();

    vb.reset();
    resetEngineAndWarmup();
    vb = engine->getKVBucket()->getVBucket(vbid);

    EXPECT_EQ(initialUuid, vb->failovers->getLatestUUID());
}

TEST_P(STParamPersistentBucketTest, UncleanShutdown) {
    setVBucketStateAndRunPersistTask(vbid, vbucket_state_active);
    auto vb = engine->getKVBucket()->getVBucket(vbid);

    auto initialUuid = vb->failovers->getLatestUUID();

    vb.reset();
    resetEngineAndWarmup("", true /* force shutdown*/);
    vb = engine->getKVBucket()->getVBucket(vbid);

    EXPECT_NE(initialUuid, vb->failovers->getLatestUUID());
}

/**
 * Test for MB-43744 in which a race condition was spotted during warmup that
 * could cause us to lose a FailoverTable entry in the following scenario.
 *
 * 1) Unclean shutdown
 * 2) Warmup and generate new FailoverTable entry in CreateVBucket phase
 * 3) Queue into CkptMgr <- The issue was here as the flusher wasn't notified
 *                          and couldn't run until PopulateVBucketMap phase
 * 4) Do no other mutations
 * 5) Cleanly shutdown
 * 6) Warmup and we now don't generate a new FailoverTable entry
 *
 * This is fixed by moving the queueing of the new state into the
 * PopulateVBucketMap phase of warmup.
 */
TEST_P(STParamPersistentBucketTest,
       TestUncleanShutdownVBStateNotLostAfterCleanShutdown) {
    setVBucketStateAndRunPersistTask(vbid, vbucket_state_active);

    // 1) Make sure we have something to warmup
    auto key = makeStoredDocKey("key");
    store_item(vbid, key, "value", 1 /*expiryTime*/);
    flushVBucketToDiskIfPersistent(vbid, 1);

    auto vb = engine->getKVBucket()->getVBucket(vbid);

    // Grab initialUuid for testing
    auto initialUuid = vb->failovers->getLatestUUID();

    // 2) Restart as though we had an unclean shutdown (creating a new failover
    //    table entry) and run the warmup up to the point of completion.
    vb.reset();
    resetEngine("", true /*force*/);

    // Create warmup task and flusher
    store->initialize();

    auto& readerQueue = *task_executor->getLpTaskQ()[READER_TASK_IDX];
    auto* warmup = engine->getKVBucket()->getWarmup();
    ASSERT_TRUE(warmup);

    // Warmup - run past the PopulateVBucketMap step which is the one that
    // now triggers the flusher and persists the FailoverTable entry.
    // CheckForAccessLog is the first step common to both value and full
    // eviction.
    while (warmup->getWarmupState() != WarmupState::State::CheckForAccessLog) {
        runNextTask(readerQueue);
    }

    EXPECT_EQ(WarmupState::State::CheckForAccessLog, warmup->getWarmupState());

    auto flusher = store->getOneFlusher();
    EXPECT_EQ(0, flusher->getLPQueueSize());

    // Check that the on disk state shows a change in failover table
    auto state = store->getRWUnderlying(vbid)->getPersistedVBucketState(vbid);
    ASSERT_EQ(KVStoreIface::ReadVBStateStatus::Success, state.status);
    FailoverTable postFlushTable{state.state.transition.failovers, 5, 0};
    auto postFlushUuid = postFlushTable.getLatestUUID();
    EXPECT_NE(initialUuid, postFlushUuid);

    // Run through the rest of the warmup so that we can shutdown properly.
    // This isn't actually required in a production setup but the test will hang
    // if we don't.
    while (warmup->getWarmupState() != WarmupState::State::Done) {
        runNextTask(readerQueue);
    }

    // And once more to get it out of the queue
    runNextTask(readerQueue);

    // Final clean shutdown
    resetEngineAndWarmup();

    // And test that we persisted the new failover table entry
    vb = engine->getKVBucket()->getVBucket(vbid);
    EXPECT_NE(initialUuid, vb->failovers->getLatestUUID());
    EXPECT_EQ(postFlushUuid, vb->failovers->getLatestUUID());
}

void STParamPersistentBucketTest::testFailoverTableEntryPersistedAtWarmup(
        std::function<void()> testFunction) {
    // 1) Store something so we can expire it later
    engine->getKVBucket()->setVBucketState(vbid, vbucket_state_active);
    auto vb = engine->getKVBucket()->getVBucket(vbid);

    // Grab initialUuid for testing
    auto initialUuid = vb->failovers->getLatestUUID();

    auto key = makeStoredDocKey("key");
    store_item(vbid, key, "value", 1 /*expiryTime*/);
    flushVBucketToDiskIfPersistent(vbid, 1);
    EXPECT_EQ(1, vb->getHighSeqno());

    // 2) Restart as though we had an unclean shutdown (creating a new failover
    //    table entry) and run the warmup up to the point of completion.
    vb.reset();
    resetEngineAndEnableWarmup("", true /*unclean*/);

    auto& readerQueue = *task_executor->getLpTaskQ()[READER_TASK_IDX];
    auto* warmup = engine->getKVBucket()->getWarmup();
    ASSERT_TRUE(warmup);

    // Warmup - load everything but don't run the complete phase which schedules
    // persistence of the vBucket state (new failover entry)
    while (warmup->getWarmupState() != WarmupState::State::Done) {
        runNextTask(readerQueue);
    }

    // 3) Test
    testFunction();

    // New high seqno
    vb = engine->getKVBucket()->getVBucket(vbid);
    EXPECT_EQ(2, vb->getHighSeqno());

    // Flush the expiry
    flushVBucketToDiskIfPersistent(vbid, 1);

    // Verify that the item has been expired
    auto options = static_cast<get_options_t>(
            QUEUE_BG_FETCH | HONOR_STATES | TRACK_REFERENCE | DELETE_TEMP |
            HIDE_LOCKED_CAS | TRACK_STATISTICS);
    auto gv = store->get(key, vbid, cookie, options);

    if (gv.getStatus() == cb::engine_errc::would_block) {
        runBGFetcherTask();
        gv = store->get(key, vbid, cookie, options);
    }

    EXPECT_EQ(cb::engine_errc::no_such_key, gv.getStatus());

    // Get our new uuid now
    auto secondUuid = vb->failovers->getLatestUUID();
    ASSERT_NE(initialUuid, secondUuid);

    // "Complete" the warmup or the test will get stuck shutting down, we won't
    // actually flush the new vb state though so we're still testing as though
    // this didn't happen
    runNextTask(readerQueue);

    // 4) Restart again
    vb.reset();
    resetEngineAndWarmup();

    // 5) The test - uuid should have both of the previous entries
    vb = engine->getKVBucket()->getVBucket(vbid);

    auto failovers = vb->failovers->getFailoverLog();
    auto itr = std::find_if(failovers.begin(),
                            failovers.end(),
                            [&initialUuid](const auto& failoverEntry) {
                                return failoverEntry.uuid == initialUuid;
                            });
    EXPECT_NE(itr, failovers.end());

    itr = std::find_if(failovers.begin(),
                       failovers.end(),
                       [&secondUuid](const auto& failoverEntry) {
                           return failoverEntry.uuid == secondUuid;
                       });
    EXPECT_NE(itr, failovers.end());

    EXPECT_EQ(2, vb->getHighSeqno());
    gv = store->get(key, vbid, cookie, options);

    if (gv.getStatus() == cb::engine_errc::would_block) {
        runBGFetcherTask();
        gv = store->get(key, vbid, cookie, options);
    }
}

TEST_P(STParamPersistentBucketTest,
       TestExpiryDueToCompactionPersistsFailoverTableEntryDuringWarmup) {
    testFailoverTableEntryPersistedAtWarmup([this]() {
        CompactionConfig config;
        engine->scheduleCompaction(vbid, config, cookie);
        std::string taskDescription =
                "Compact DB file " + std::to_string(vbid.get());
        runNextTask(*task_executor->getLpTaskQ()[AUXIO_TASK_IDX],
                    taskDescription);
    });
}

TEST_P(STParamPersistentBucketTest,
       TestExpiryDueToGetPersistsFailoverTableEntryDuringWarmup) {
    testFailoverTableEntryPersistedAtWarmup([this]() {
        auto options = static_cast<get_options_t>(
                QUEUE_BG_FETCH | HONOR_STATES | TRACK_REFERENCE | DELETE_TEMP |
                HIDE_LOCKED_CAS | TRACK_STATISTICS);
        auto key = makeStoredDocKey("key");
        auto gv = store->get(key, vbid, cookie, options);

        if (gv.getStatus() == cb::engine_errc::would_block) {
            runBGFetcherTask();
            gv = store->get(key, vbid, cookie, options);
        }
    });
}

TEST_P(STParamPersistentBucketTest,
       AbortDoesNotIncrementOpsDelete_FlusherDedup) {
    auto flusherDedup = !store->getOneROUnderlying()
                                 ->getStorageProperties()
                                 .hasAutomaticDeduplication();
    if (!flusherDedup) {
        GTEST_SKIP();
    }
    testAbortDoesNotIncrementOpsDelete(true /*flusherDedup*/);
}

TEST_P(STParamPersistentBucketTest, AbortDoesNotIncrementOpsDelete) {
    testAbortDoesNotIncrementOpsDelete(false /*flusherDedup*/);
}

TEST_P(STParamPersistentBucketTest, BgFetcherMaintainsVbOrdering) {
    store->setVBucketState(vbid, vbucket_state_active);
    flushVBucketToDiskIfPersistent(vbid, 0);

    auto secondVbid = Vbid(engine->getConfiguration().getMaxNumShards());
    store->setVBucketState(secondVbid, vbucket_state_active);
    flushVBucketToDiskIfPersistent(secondVbid, 0);

    // Kill the bloom filter
    resetEngineAndWarmup();

    auto key = makeStoredDocKey("key");

    auto secondVb = store->getVBucket(secondVbid);
    ASSERT_TRUE(secondVb);
    auto options = static_cast<get_options_t>(
            QUEUE_BG_FETCH | HONOR_STATES | TRACK_REFERENCE | DELETE_TEMP |
            HIDE_LOCKED_CAS | TRACK_STATISTICS | GET_DELETED_VALUE);
    auto gv = store->get(key, secondVbid, cookie, options);
    EXPECT_EQ(cb::engine_errc::would_block, gv.getStatus());
    EXPECT_TRUE(secondVb->hasPendingBGFetchItems());

    auto newCookie = create_mock_cookie();
    auto vb = store->getVBucket(vbid);
    ASSERT_TRUE(vb);
    gv = store->get(key, vbid, newCookie, options);
    EXPECT_EQ(cb::engine_errc::would_block, gv.getStatus());
    EXPECT_TRUE(vb->hasPendingBGFetchItems());

    dynamic_cast<MockEPBucket*>(store)->completeBGFetchMultiHook =
            [this, vb, secondVb](Vbid itrVb) {
                if (itrVb == vbid) {
                    EXPECT_FALSE(secondVb->hasPendingBGFetchItems());
                }
                if (itrVb == secondVb->getId()) {
                    EXPECT_TRUE(vb->hasPendingBGFetchItems());
                }
            };

    // Add two vBuckets to the queue, the one that would typically be sorted
    // last, first.

    // Test that the insertion ordering is maintained
    runBGFetcherTask();

    destroy_mock_cookie(newCookie);
}

INSTANTIATE_TEST_SUITE_P(Persistent,
                         STParamPersistentBucketTest,
                         STParameterizedBucketTest::persistentConfigValues(),
                         STParameterizedBucketTest::PrintToStringParamName);

INSTANTIATE_TEST_SUITE_P(STParamPersistentBucketTest,
                         MB20054_SingleThreadedEPStoreTest,
                         STParameterizedBucketTest::persistentConfigValues(),
                         STParameterizedBucketTest::PrintToStringParamName);

TEST_P(STParamPersistentBucketTest, SetVBucketStateDirtyQueueAge) {
    store->setVBucketState(vbid, vbucket_state_pending);

    auto vb = store->getVBucket(vbid);
    EXPECT_NE(0, vb->dirtyQueueAge);
    EXPECT_EQ(1, vb->dirtyQueueSize);

    flushVBucketToDiskIfPersistent(vbid, 0);
    EXPECT_EQ(0, vb->dirtyQueueAge);
    EXPECT_EQ(0, vb->dirtyQueueSize);
}

TEST_P(STParamPersistentBucketTest, GetAllKeysDoesNotCountDeleted) {
    setVBucketStateAndRunPersistTask(vbid, vbucket_state_active);

    // Delete a couple of items before our alive one to check that we are
    // counting items seen in the same way for each KVStore
    store_item(vbid, makeStoredDocKey("key1"), "v");
    delete_item(vbid, makeStoredDocKey("key1"));
    flushVBucketToDiskIfPersistent(vbid, 1);

    store_item(vbid, makeStoredDocKey("key2"), "v");
    delete_item(vbid, makeStoredDocKey("key2"));
    flushVBucketToDiskIfPersistent(vbid, 1);

    store_item(vbid, makeStoredDocKey("key3"), "v");
    flushVBucketToDiskIfPersistent(vbid, 1);

    // Start searching from key1 with a limit of 1 to end in the middle of our
    // deleted keys. If we count deleted keys we'd stop before we visit the
    // alive item at key 3 and have different callbacks between the primary and
    // the secondary.
    auto cb(std::make_shared<CustomCallback<const DiskDocKey&>>());
    DiskDocKey start("key1", 0);
    store->getRWUnderlying(vbid)->getAllKeys(vbid, start, 1 /*count*/, cb);
    EXPECT_EQ(1, cb->getProcessedCount());
}

TEST_P(STParameterizedBucketTest, CkptMgrDedupeStatsCorrectSmallToLarge) {
    setVBucketStateAndRunPersistTask(vbid, vbucket_state_active);

    store_item(vbid,
               makeStoredDocKey("keyA"),
               "value",
               0 /*exptime*/,
               {cb::engine_errc::success} /*expected*/,
               PROTOCOL_BINARY_RAW_BYTES);
    store_item(vbid,
               makeStoredDocKey("keyA"),
               "biggerValue",
               0 /*exptime*/,
               {cb::engine_errc::success} /*expected*/,
               PROTOCOL_BINARY_RAW_BYTES);
    flushVBucketToDiskIfPersistent(vbid, 1);

    const auto& vb = *engine->getKVBucket()->getVBucket(vbid);
    EXPECT_EQ(0, vb.dirtyQueueSize);
    EXPECT_EQ(0, vb.dirtyQueueAge);
    EXPECT_EQ(0, vb.dirtyQueueMem);
    EXPECT_EQ(0, vb.dirtyQueuePendingWrites);
}

TEST_P(STParameterizedBucketTest, CkptMgrDedupeStatsCorrectLargeToSmall) {
    setVBucketStateAndRunPersistTask(vbid, vbucket_state_active);

    store_item(vbid,
               makeStoredDocKey("keyA"),
               "biggerValues",
               0 /*exptime*/,
               {cb::engine_errc::success} /*expected*/,
               PROTOCOL_BINARY_RAW_BYTES);
    store_item(vbid,
               makeStoredDocKey("keyA"),
               "value",
               0 /*exptime*/,
               {cb::engine_errc::success} /*expected*/,
               PROTOCOL_BINARY_RAW_BYTES);
    flushVBucketToDiskIfPersistent(vbid, 1);

    const auto& vb = *engine->getKVBucket()->getVBucket(vbid);
    EXPECT_EQ(0, vb.dirtyQueueSize);
    EXPECT_EQ(0, vb.dirtyQueueAge);
    EXPECT_EQ(0, vb.dirtyQueueMem);
    EXPECT_EQ(0, vb.dirtyQueuePendingWrites);
}

/**
 * MB-49207:
 *
 * Test that if we "pause" a bg fetch after reading the item(s) from disk but
 * before restoring them to the HashTable and update an item in this window then
 * then BgFetcher does not restore the now "old" version of the item back into
 * the HashTable.
 *
 * This particular variant tests what happens when we restore a regular value
 */
TEST_P(STParamPersistentBucketTest, RaceyFetchingValueBgFetch) {
    setVBucketStateAndRunPersistTask(vbid, vbucket_state_active);

    auto key = makeStoredDocKey("key");
    store_item(vbid,
               key,
               "ohno",
               0 /*exptime*/,
               {cb::engine_errc::success} /*expected*/,
               PROTOCOL_BINARY_RAW_BYTES);
    flushVBucketToDiskIfPersistent(vbid, 1);

    const char* msg;
    store->evictKey(key, vbid, &msg);

    auto options = static_cast<get_options_t>(
            QUEUE_BG_FETCH | HONOR_STATES | TRACK_REFERENCE | DELETE_TEMP |
            HIDE_LOCKED_CAS | TRACK_STATISTICS | GET_DELETED_VALUE);
    auto gv = store->get(key, vbid, cookie, options);

    auto* bucket = dynamic_cast<MockEPBucket*>(engine->getKVBucket());
    auto& bgFetcher = bucket->getBgFetcher(vbid);

    bgFetcher.preCompleteHook = [this, &key, &options]() {
        store_item(vbid,
                   key,
                   "newValue",
                   0 /*exptime*/,
                   {cb::engine_errc::success} /*expected*/,
                   PROTOCOL_BINARY_RAW_BYTES);
        flushVBucketToDiskIfPersistent(vbid, 1);

        const char* msg;
        store->evictKey(key, vbid, &msg);

        if (isFullEviction()) {
            // Need to make the item "temp" for the bg fetcher to consider
            // completing this fetch
            auto gv = store->get(key, vbid, cookie, options);
        } else {
            auto vb = store->getVBucket(vbid);
            ASSERT_TRUE(vb);

            auto res = vb->ht.findForUpdate(key);
            ASSERT_TRUE(res.committed);
            ASSERT_FALSE(res.committed->isResident());
        }
    };

    runBGFetcherTask();

    auto vb = store->getVBucket(vbid);
    ASSERT_TRUE(vb);

    auto res = vb->ht.findForUpdate(key);
    ASSERT_TRUE(res.committed);

    // Before the fix the bg fetch would restore the item
    EXPECT_FALSE(res.committed->isResident());
}

/**
 * MB-49207:
 *
 * Test that if we "pause" a bg fetch after reading the item(s) from disk but
 * before restoring them to the HashTable and update an item in this window then
 * then BgFetcher does not restore the now "old" version of the item back into
 * the HashTable.
 *
 * This particular variant tests what happens when we restore a deleted value
 */
TEST_P(STParamPersistentBucketTest, RaceyDeletedValueBgFetch) {
    setVBucketStateAndRunPersistTask(vbid, vbucket_state_active);

    auto key = makeStoredDocKey("key");
    store_item(vbid,
               key,
               "ohno",
               0 /*exptime*/,
               {cb::engine_errc::success} /*expected*/,
               PROTOCOL_BINARY_RAW_BYTES);
    flushVBucketToDiskIfPersistent(vbid, 1);

    delete_item(vbid, key);
    flushVBucketToDiskIfPersistent(vbid, 1);

    auto options = static_cast<get_options_t>(
            QUEUE_BG_FETCH | HONOR_STATES | TRACK_REFERENCE | DELETE_TEMP |
            HIDE_LOCKED_CAS | TRACK_STATISTICS | GET_DELETED_VALUE);
    auto gv = store->get(key, vbid, cookie, options);

    auto* bucket = dynamic_cast<EPBucket*>(engine->getKVBucket());
    auto& bgFetcher = bucket->getBgFetcher(vbid);
    bgFetcher.preCompleteHook = [this, &key, &options]() {
        store_item(vbid,
                   key,
                   "value",
                   0 /*exptime*/,
                   {cb::engine_errc::success} /*expected*/,
                   PROTOCOL_BINARY_RAW_BYTES);
        flushVBucketToDiskIfPersistent(vbid, 1);

        const char* msg;
        store->evictKey(key, vbid, &msg);

        if (isFullEviction()) {
            // Need to make the item "temp" for the bg fetcher to consider
            // completing this fetch
            auto gv = store->get(key, vbid, cookie, options);
        } else {
            auto vb = store->getVBucket(vbid);
            ASSERT_TRUE(vb);

            auto res = vb->ht.findForUpdate(key);
            ASSERT_TRUE(res.committed);
            ASSERT_FALSE(res.committed->isDeleted());
            ASSERT_FALSE(res.committed->isResident());
        }
    };

    runBGFetcherTask();

    auto vb = store->getVBucket(vbid);
    ASSERT_TRUE(vb);

    auto res = vb->ht.findForUpdate(key);
    ASSERT_TRUE(res.committed);

    // Before the fix the bgfetch would restore the old meta and make the item
    // deleted again
    EXPECT_FALSE(res.committed->isDeleted());
}

/**
 * Targetted test for MB-49022: Expiry of a committed SyncWrite with XATTRs was
 * causing us to queue a CommittedViaPrepare item without a durability context
 * which triggered an exception in VBucket::queueItem(). We need to instead set
 * the CommittedState of the item to CommittedViaMutation. We need the full
 * engine for this for expiry (ServerTimeAPI) so VBucketDurabilityTest is not
 * appropriate for this test.
 */
TEST_P(STParameterizedBucketTest, SyncWriteXattrExpiryResetsCommittedState) {
    setVBucketStateAndRunPersistTask(
            vbid,
            vbucket_state_active,
            {{"topology", nlohmann::json::array({{"active", "replica"}})}});

    auto vb = store->getVBucket(vbid);

    auto key = makeStoredDocKey("a");
    using namespace cb::durability;
    auto prepare = makeCompressibleItem(vbid,
                                        key,
                                        "" /*body*/,
                                        PROTOCOL_BINARY_DATATYPE_JSON,
                                        false, // compressed
                                        true /*xattrs*/);
    prepare->setPendingSyncWrite(Requirements{Level::Majority, {}});
    prepare->setExpTime(1);

    ASSERT_EQ(cb::engine_errc::sync_write_pending,
              store->set(*prepare, cookie));
    flushVBucketToDiskIfPersistent(vbid, 1);

    // 2) Seqno ack and commit the prepare
    vb->seqnoAcknowledged(folly::SharedMutex::ReadHolder(vb->getStateLock()),
                          "replica",
                          1 /*prepareSeqno*/);
    vb->processResolvedSyncWrites();
    flushVBucketToDiskIfPersistent(vbid, 1);

    {
        auto res = vb->ht.findForUpdate(key);
        ASSERT_TRUE(res.committed);
        ASSERT_EQ(CommittedState::CommittedViaPrepare,
                  res.committed->getCommitted());
    }

    // Expiry via get is easiest. It will not return the SV though as it's
    // deleted.
    TimeTraveller t(1000);
    {
        folly::SharedMutex::ReadHolder rlh(vb->getStateLock());
        auto res = vb->fetchValidValue(rlh,
                                       WantsDeleted::No,
                                       TrackReference::No,
                                       vb->lockCollections(key));
        EXPECT_FALSE(res.storedValue);
    }

    // So now we can check it manually
    {
        auto res = vb->ht.findForUpdate(key);
        ASSERT_TRUE(res.committed);
        EXPECT_EQ(CommittedState::CommittedViaMutation,
                  res.committed->getCommitted());
    }
}

/**
 * MB-49022:
 *
 * A streaming DCP client found that a committed SyncWrite with TTL and XATTRs
 * set in the CacheCallback (HT lookup). This triggered an expiry which caused
 * the process to crash as we hit an assert that every "Commit" should have a
 * durability context set and passed into VBucket::queueItem() correctly. The
 * root cause of this issue is that when we modyify the CommittedViaPrepare
 * StoredValue to turn it into an expired item we also need to reset the
 * CommittedState to CommittedViaMutation.
 */
TEST_P(STParamPersistentBucketTest, SyncWriteXattrExpiryViaDcp) {
    setVBucketStateAndRunPersistTask(
            vbid,
            vbucket_state_active,
            {{"topology", nlohmann::json::array({{"active", "replica"}})}});

    // 1) Store prepare with expiry and xattrs
    auto key = makeStoredDocKey("a");
    using namespace cb::durability;
    auto prepare = makeCompressibleItem(vbid,
                                        key,
                                        "" /*body*/,
                                        PROTOCOL_BINARY_DATATYPE_JSON,
                                        false, // compressed
                                        true /*xattrs*/);
    prepare->setPendingSyncWrite(Requirements{Level::Majority, {}});
    prepare->setExpTime(1);

    ASSERT_EQ(cb::engine_errc::sync_write_pending,
              store->set(*prepare, cookie));
    flushVBucketToDiskIfPersistent(vbid, 1);

    auto vb = store->getVBucket(vbid);

    // 2) Seqno ack and commit the prepare
    vb->seqnoAcknowledged(folly::SharedMutex::ReadHolder(vb->getStateLock()),
                          "replica",
                          1 /*prepareSeqno*/);
    vb->processResolvedSyncWrites();
    flushVBucketToDiskIfPersistent(vbid, 1);

    // Pre-DCP, remove checkpoint to force backfill and assert that we still
    // have the item in the HashTable (for CacheCallback later).
    removeCheckpoint(*vb);

    {
        auto res = vb->ht.findForUpdate(key);
        ASSERT_TRUE(res.committed);
        ASSERT_EQ(CommittedState::CommittedViaPrepare,
                  res.committed->getCommitted());
    }

    // Time travel - expiry should be possible now.
    TimeTraveller t(1000);

    // 3) DCP stream (and trigger expiry via CacheCallback)
    auto producer = std::make_shared<MockDcpProducer>(*engine,
                                                      cookie,
                                                      "test_producer",
                                                      /*flags*/ 0);
    producer->createCheckpointProcessorTask();
    MockDcpMessageProducers producers;
    producer->mockActiveStreamRequest(0, // flags
                                      1, // opaque
                                      *vb,
                                      0, // start_seqno
                                      ~0, // end_seqno
                                      0, // vbucket_uuid,
                                      0, // snap_start_seqno,
                                      0); // snap_end_seqno,

    // This will schedule the backfill
    auto stream = producer->findStream(vbid);
    auto* mock_stream = static_cast<MockActiveStream*>(stream.get());
    mock_stream->transitionStateToBackfilling();
    ASSERT_TRUE(mock_stream->isBackfilling());

    auto& lpAuxioQ = *task_executor->getLpTaskQ()[AUXIO_TASK_IDX];

    // Now start the backfilling task - mark disk snapshot
    runNextTask(lpAuxioQ, "Backfilling items for MockDcpBackfillManager");

    // And stream... (used to crash here in CacheCallback). Not crashing is the
    // test.
    runNextTask(lpAuxioQ, "Backfilling items for MockDcpBackfillManager");
}

void SingleThreadedKVBucketTest::testExpiryObservesCMQuota(
        std::function<void()> expiryFunc) {
    setVBucketStateAndRunPersistTask(vbid, vbucket_state_active);

    // Store and persist a doc with TTL
    auto item =
            makeCommittedItem(makeStoredDocKey("key_to_expire"), "value", vbid);
    item->setExpTime(1);
    ASSERT_EQ(cb::engine_errc::success, store->set(*item, cookie));
    flushVBucketToDiskIfPersistent(vbid, 1);
    const auto vb = store->getVBucket(vbid);
    ASSERT_EQ(1, vb->getHighSeqno());

    // Load and hit the CM Quota
    // Note: need to plant a cursor for preventing checkpoint removal and
    // pushing to OOM
    std::shared_ptr<CheckpointCursor> cursor;
    if (!isPersistent()) {
        cursor = vb->checkpointManager
                         ->registerCursorBySeqno(
                                 "cursor", 0, CheckpointCursor::Droppable::Yes)
                         .takeCursor()
                         .lock();
        ASSERT_TRUE(cursor);
    }
    ASSERT_EQ(KVBucket::CheckpointMemoryState::Available,
              store->getCheckpointMemoryState());
    EXPECT_GT(loadUpToOOM(VbucketOp::Add), 1);
    EXPECT_TRUE(KVBucket::isCheckpointMemoryStateFull(
            store->getCheckpointMemoryState()));

    // Time travel, needed for triggering expiration at compaction
    TimeTraveller tt(1000);

    ASSERT_EQ(0, vb->numExpiredItems);

    // CM Quota full, can't expire docs
    expiryFunc();
    EXPECT_EQ(0, vb->numExpiredItems);

    // CM memory recovery
    ASSERT_TRUE(KVBucket::isCheckpointMemoryStateFull(
            store->getCheckpointMemoryState()));
    // Release all the releasable from checkpoints
    if (!isPersistent()) {
        std::vector<queued_item> items;
        vb->checkpointManager->getItemsForCursor(
                *cursor, items, 1000, std::numeric_limits<size_t>::max());
    }
    flushAndRemoveCheckpoints(vbid);
    flushAndExpelFromCheckpoints(vbid);
    runCheckpointDestroyer(vbid);
    EXPECT_EQ(KVBucket::CheckpointMemoryState::Available,
              store->getCheckpointMemoryState());

    // Now we can expire docs
    expiryFunc();
    EXPECT_EQ(1, vb->numExpiredItems);
}

TEST_P(STParamPersistentBucketTest,
       CheckpointMemThresholdEnforced_ExpiryByCompaction) {
    testExpiryObservesCMQuota([this]() { runCompaction(vbid); });
}

TEST_P(STParameterizedBucketTest,
       CheckpointMemThresholdEnforced_ExpiryByPager) {
    const auto runPager = [this]() -> void {
        // Let's visit all items in the HashTable to ensure that we touch the
        // item to expire
        auto& stats = engine->getEpStats();
        stats.mem_low_wat = 0;

        auto pagerSemaphore = std::make_shared<cb::Semaphore>();
        auto& config = engine->getConfiguration();
        auto evictionStrategy =
                std::make_unique<LearningAgeAndMFUBasedEviction>(
                        EvictionRatios{1.0 /*active*/, 1.0 /*replica*/},
                        config.getItemEvictionAgePercentage(),
                        config.getItemEvictionFreqCounterAgeThreshold(),
                        &engine->getEpStats());
        auto visitor = ItemPagingVisitor(*store,
                                         engine->getEpStats(),
                                         std::move(evictionStrategy),
                                         pagerSemaphore,
                                         false,
                                         VBucketFilter());
        store->visit(visitor);
        visitor.complete();
    };

    testExpiryObservesCMQuota(runPager);
}

TEST_P(STParameterizedBucketTest, CheckpointMemThresholdEnforced_ExpiryByRead) {
    // Note: This read function is executed twice in the test:
    //  - First, when CheckpointMemoryState::Full, ie we can't queue the expiry
    //  - Then, when CheckpointMemoryState::Available and we queue the expiry
    // In both cases we are expected to tell the caller the truth, ie the item
    // is logically expired and so no_such_key
    const auto read = [this]() -> void {
        const auto ret = store->get(makeStoredDocKey("key_to_expire"),
                                    vbid,
                                    cookie,
                                    get_options_t::NONE);
        ASSERT_EQ(cb::engine_errc::no_such_key, ret.getStatus());
    };

    testExpiryObservesCMQuota(read);
}

TEST_P(STParameterizedBucketTest, CheckpointMemThresholdEnforced_Del) {
    setVBucketStateAndRunPersistTask(vbid, vbucket_state_active);
    const auto vb = store->getVBucket(vbid);
    ASSERT_EQ(0, vb->getHighSeqno());

    // Load and hit the CM Quota
    // Note: need to plant a cursor for preventing checkpoint removal and
    // pushing to OOM
    std::shared_ptr<CheckpointCursor> cursor;
    if (!isPersistent()) {
        cursor = vb->checkpointManager
                         ->registerCursorBySeqno(
                                 "cursor", 0, CheckpointCursor::Droppable::Yes)
                         .takeCursor()
                         .lock();
        ASSERT_TRUE(cursor);
    }
    ASSERT_EQ(KVBucket::CheckpointMemoryState::Available,
              store->getCheckpointMemoryState());
    EXPECT_GT(loadUpToOOM(VbucketOp::Add), 1);
    EXPECT_TRUE(KVBucket::isCheckpointMemoryStateFull(
            store->getCheckpointMemoryState()));

    const auto highSeqno = vb->getHighSeqno();
    ASSERT_GT(highSeqno, 0);
    const auto& stats = engine->getEpStats();
    ASSERT_EQ(0, stats.numOpsDelete);

    // Try deleting an item -> TempOOM
    // First ensure the doc is alive
    const auto key = makeStoredDocKey("key_" + std::to_string(highSeqno));
    ASSERT_EQ(cb::engine_errc::success,
              store->get(key, vbid, cookie, get_options_t::NONE).getStatus());
    // Then attempt deletion
    mutation_descr_t delInfo;
    uint64_t cas = 0;
    EXPECT_EQ(cb::engine_errc::temporary_failure,
              store->deleteItem(key, cas, vbid, cookie, {}, nullptr, delInfo));
    ASSERT_EQ(0, stats.numOpsDelete);

    // CM memory recovery
    ASSERT_TRUE(KVBucket::isCheckpointMemoryStateFull(
            store->getCheckpointMemoryState()));
    // Release all the releasable from checkpoints
    if (!isPersistent()) {
        std::vector<queued_item> items;
        vb->checkpointManager->getItemsForCursor(
                *cursor, items, 1000, std::numeric_limits<size_t>::max());
    }
    flushAndRemoveCheckpoints(vbid);
    flushAndExpelFromCheckpoints(vbid);
    runCheckpointDestroyer(vbid);
    EXPECT_EQ(KVBucket::CheckpointMemoryState::Available,
              store->getCheckpointMemoryState());

    // Now we can delete docs
    EXPECT_EQ(cb::engine_errc::success,
              store->deleteItem(key, cas, vbid, cookie, {}, nullptr, delInfo));
}

TEST_P(STParamPersistentBucketTest, MB_47134) {
    using namespace testing;
    auto& mockKVStore = MockKVStore::replaceRWKVStoreWithMock(*store, 0);

    setVBucketStateAndRunPersistTask(vbid, vbucket_state_active);
    const auto& vb = *engine->getKVBucket()->getVBucket(vbid);

    store_item(vbid, makeStoredDocKey("A"), "value");
    store_item(vbid, makeStoredDocKey("B"), "value");

    // Store A:1, B:2
    auto& epBucket = dynamic_cast<EPBucket&>(*store);
    EXPECT_EQ(FlushResult(MoreAvailable::No, 2), epBucket.flushVBucket(vbid));

    // Create C:3
    store_item(vbid, makeStoredDocKey("C"), "value");

    SCOPED_TRACE("");

    EXPECT_EQ(1, vb.dirtyQueueSize);

    EXPECT_CALL(mockKVStore, commit(_, _))
            .WillOnce([this, &vb](auto, auto) {
                store_item(vbid, makeStoredDocKey("B"), "value");
                EXPECT_EQ(2, vb.dirtyQueueSize);
                // Return flush failure
                return false;
            })
            .WillRepeatedly(DoDefault());

    // This flush fails, we have not written anything to disk
    EXPECT_EQ(FlushResult(MoreAvailable::Yes, 0), epBucket.flushVBucket(vbid));

    // 2 items are dirty - C:3 and B:4
    EXPECT_EQ(2, vb.dirtyQueueSize);

    // C:3 B:4 flushed - MB_47134 underflow occurs here
    EXPECT_EQ(FlushResult(MoreAvailable::No, 2), epBucket.flushVBucket(vbid));

    // Flush stats updated
    EXPECT_EQ(0, vb.dirtyQueueSize);
    EXPECT_EQ(0, vb.dirtyQueueAge);
    EXPECT_EQ(0, vb.dirtyQueueMem);
    EXPECT_EQ(0, vb.dirtyQueuePendingWrites);
}

TEST_P(STParamPersistentBucketTest,
       FlushStatsAtPersistNonMetaItems_CkptMgrSuccessPersistAgain) {
    using namespace testing;
    auto& mockKVStore = MockKVStore::replaceRWKVStoreWithMock(*store, 0);

    setVBucketStateAndRunPersistTask(vbid, vbucket_state_active);
    const auto& vb = *engine->getKVBucket()->getVBucket(vbid);
    auto& manager = *vb.checkpointManager;
    ASSERT_EQ(2, manager.getNumOpenChkItems()); // cs + vbs

    SCOPED_TRACE("");
    store_item(vbid,
               makeStoredDocKey("keyA"),
               "value",
               0 /*exptime*/,
               {cb::engine_errc::success} /*expected*/,
               PROTOCOL_BINARY_RAW_BYTES);

    ASSERT_EQ(3, manager.getNumOpenChkItems());
    EXPECT_EQ(1, vb.dirtyQueueSize);
    EXPECT_EQ(0, vb.getPersistenceSeqno());
    EXPECT_EQ(1, vb.getHighSeqno());

    EXPECT_CALL(mockKVStore, commit(_, _))
            .WillOnce([this, &vb](auto, auto) {
                store_item(vbid,
                           makeStoredDocKey("keyA"),
                           "biggerValue",
                           0 /*exptime*/,
                           {cb::engine_errc::success} /*expected*/,
                           PROTOCOL_BINARY_RAW_BYTES);
                EXPECT_EQ(2, vb.dirtyQueueSize);
                // Return flush failure
                return false;
            })
            .WillRepeatedly(DoDefault());

    // This flush fails, we have not written anything to disk
    auto& epBucket = dynamic_cast<EPBucket&>(*store);
    EXPECT_EQ(FlushResult(MoreAvailable::Yes, 0), epBucket.flushVBucket(vbid));
    // Flush stats not updated
    EXPECT_EQ(1, vb.dirtyQueueSize);
    EXPECT_EQ(0, vb.getPersistenceSeqno());
    EXPECT_EQ(2, vb.getHighSeqno());

    // This flush succeeds, we must write all the expected items and new vbstate
    // on disk
    // Flusher deduplication, just 1 item flushed
    EXPECT_EQ(FlushResult(MoreAvailable::No, 1), epBucket.flushVBucket(vbid));
    EXPECT_EQ(2, vb.getPersistenceSeqno());
    EXPECT_EQ(2, vb.getHighSeqno());

    // Flush stats updated
    EXPECT_EQ(0, vb.dirtyQueueSize);
    EXPECT_EQ(0, vb.dirtyQueueAge);
    EXPECT_EQ(0, vb.dirtyQueueMem);
    EXPECT_EQ(0, vb.dirtyQueuePendingWrites);
}

TEST_P(STParamPersistentBucketTest,
       RollBackToZeroAfterOnDiskPrepareReadFailure) {
    using namespace testing;
    auto& mockKVStore = MockKVStore::replaceRWKVStoreWithMock(*store, 0);

    setVBucketStateAndRunPersistTask(
            vbid,
            vbucket_state_active,
            {{"topology", nlohmann::json::array({{"active", "replica"}})}});
    auto& vbucket = *engine->getVBucket(vbid);
    // Write a prepare so we have something for loadPreparedSyncWrites() to try
    // and load and 5 items to disk we will try to rollback to the last of these
    // items
    store_item(vbid,
               makeDiskDocKey("key123", true, CollectionID()).getDocKey(),
               "value",
               0,
               {cb::engine_errc::sync_write_pending},
               PROTOCOL_BINARY_RAW_BYTES,
               {{cb::durability::Level::Majority, cb::durability::Timeout{}}});

    ASSERT_TRUE(store_items(5, vbid, makeStoredDocKey("key"), "value"));
    auto res = dynamic_cast<EPBucket&>(*store).flushVBucket(vbid);
    EXPECT_EQ(6, res.numFlushed);

    // Add another 5 items to disk so we can tell EP Engine to roll these back
    ASSERT_TRUE(store_items(5, vbid, makeStoredDocKey("key"), "value"));
    res = dynamic_cast<EPBucket&>(*store).flushVBucket(vbid);
    EXPECT_EQ(5, res.numFlushed);
    EXPECT_EQ(11, vbucket.getHighSeqno());

    // Set the vbucket to a replica so we can rollback the data on disk
    setVBucketStateAndRunPersistTask(vbid, vbucket_state_replica);

    // Setup so that we fail during EPBucket::loadPreparedSyncWrites()
    EXPECT_CALL(mockKVStore, rollback(_, _, _))
            .WillOnce(Return(RollbackResult(false)))
            .WillRepeatedly(DoDefault());

    // Try and rollback to seqno 6, this should fail as we're unable to load
    // prepares on disk due to this we should rollback to seqno 0
    auto status = engine->getKVBucket()->rollback(vbid, 6);
    EXPECT_EQ(TaskStatus::Complete, status);
    auto& vbucketR = *engine->getVBucket(vbid);
    EXPECT_EQ(0, vbucketR.getHighSeqno());
    EXPECT_EQ(0, vbucketR.getNumItems());
}

TEST_P(STParamPersistentBucketTest, FlushVBStateUpdatesCommitStats) {
    using namespace testing;
    auto& mockKVStore = MockKVStore::replaceRWKVStoreWithMock(*store, 0);

    const auto& stats = engine->getEpStats();
    ASSERT_EQ(0, stats.commitFailed);
    ASSERT_EQ(0, stats.flusherCommits);

    setVBucketStateAndRunPersistTask(vbid, vbucket_state_active);

    auto* kvstore = store->getRWUnderlying(vbid);
    ASSERT_TRUE(kvstore);
    auto diskState = kvstore->getPersistedVBucketState(vbid);
    ASSERT_EQ(KVStoreIface::ReadVBStateStatus::Success, diskState.status);
    EXPECT_EQ(vbucket_state_active, diskState.state.transition.state);
    EXPECT_EQ(vbucket_state_active,
              kvstore->getCachedVBucketState(vbid)->transition.state);
    EXPECT_EQ(0, stats.commitFailed);
    EXPECT_EQ(1, stats.flusherCommits);

    EXPECT_CALL(mockKVStore, snapshotVBucket(_, _))
            .WillOnce(Return(false))
            .WillRepeatedly(DoDefault());

    // Set new vbstate in memory only
    setVBucketState(vbid, vbucket_state_replica);
    diskState = kvstore->getPersistedVBucketState(vbid);
    ASSERT_EQ(KVStoreIface::ReadVBStateStatus::Success, diskState.status);
    EXPECT_EQ(vbucket_state_active, diskState.state.transition.state);
    EXPECT_EQ(vbucket_state_active,
              kvstore->getCachedVBucketState(vbid)->transition.state);

    // Flush and verify failure
    auto& bucket = dynamic_cast<EPBucket&>(*store);
    auto res = bucket.flushVBucket(vbid);
    EXPECT_EQ(MoreAvailable::Yes, res.moreAvailable);
    EXPECT_EQ(1, stats.commitFailed);
    EXPECT_EQ(1, stats.flusherCommits);
    diskState = kvstore->getPersistedVBucketState(vbid);
    ASSERT_EQ(KVStoreIface::ReadVBStateStatus::Success, diskState.status);
    EXPECT_EQ(vbucket_state_active, diskState.state.transition.state);
    EXPECT_EQ(vbucket_state_active,
              kvstore->getCachedVBucketState(vbid)->transition.state);

    // The next flush attempt succeeds
    res = bucket.flushVBucket(vbid);
    EXPECT_EQ(MoreAvailable::No, res.moreAvailable);
    EXPECT_EQ(1, stats.commitFailed);
    EXPECT_EQ(2, stats.flusherCommits);

    diskState = kvstore->getPersistedVBucketState(vbid);
    ASSERT_EQ(KVStoreIface::ReadVBStateStatus::Success, diskState.status);
    EXPECT_EQ(vbucket_state_replica, diskState.state.transition.state);
    EXPECT_EQ(vbucket_state_replica,
              kvstore->getCachedVBucketState(vbid)->transition.state);
}

TEST_P(STParamPersistentBucketTest,
       BucketCreationFlagClearedOnlyAtFlushSuccess_PersistVBStateOnly) {
    using namespace testing;
    auto& mockKVStore = MockKVStore::replaceRWKVStoreWithMock(*store, 0);

    ASSERT_FALSE(engine->getKVBucket()->getVBucket(vbid));

    auto meta = nlohmann::json{
            {"topology", nlohmann::json::array({{"active", "replica"}})}};
    EXPECT_EQ(cb::engine_errc::success,
              store->setVBucketState(vbid, vbucket_state_active, &meta));

    const auto vb = engine->getKVBucket()->getVBucket(vbid);
    ASSERT_TRUE(vb);

    ASSERT_TRUE(vb->isBucketCreation());

    EXPECT_CALL(mockKVStore, snapshotVBucket(_, _))
            .WillOnce(Return(false))
            .WillRepeatedly(DoDefault());

    // This flush fails, the bucket creation flag must be still set
    auto& epBucket = dynamic_cast<EPBucket&>(*store);
    ASSERT_EQ(1, vb->dirtyQueueSize);
    EXPECT_EQ(FlushResult(MoreAvailable::Yes, 0), epBucket.flushVBucket(vbid));
    EXPECT_EQ(1, vb->dirtyQueueSize);
    EXPECT_TRUE(vb->isBucketCreation());

    // This flush succeeds
    EXPECT_EQ(FlushResult(MoreAvailable::No, 0), epBucket.flushVBucket(vbid));
    EXPECT_EQ(0, vb->dirtyQueueSize);
    EXPECT_FALSE(vb->isBucketCreation());
}

TEST_P(STParamPersistentBucketTest,
       BucketCreationFlagClearedOnlyAtFlushSuccess_PersistVBStateAndMutations) {
    using namespace testing;
    auto& mockKVStore = MockKVStore::replaceRWKVStoreWithMock(*store, 0);

    ASSERT_FALSE(engine->getKVBucket()->getVBucket(vbid));

    auto meta = nlohmann::json{
            {"topology", nlohmann::json::array({{"active", "replica"}})}};
    EXPECT_EQ(cb::engine_errc::success,
              store->setVBucketState(vbid, vbucket_state_active, &meta));

    const auto vb = engine->getKVBucket()->getVBucket(vbid);
    ASSERT_TRUE(vb);

    ASSERT_TRUE(vb->isBucketCreation());

    store_item(vbid,
               makeStoredDocKey("key"),
               "value",
               0 /*exptime*/,
               {cb::engine_errc::success} /*expected*/,
               PROTOCOL_BINARY_RAW_BYTES);

    EXPECT_CALL(mockKVStore, commit(_, _))
            .WillOnce(Return(false))
            .WillRepeatedly(DoDefault());

    // This flush fails, the bucket creation flag must be still set
    auto& epBucket = dynamic_cast<EPBucket&>(*store);
    ASSERT_EQ(2, vb->dirtyQueueSize);
    EXPECT_EQ(FlushResult(MoreAvailable::Yes, 0), epBucket.flushVBucket(vbid));
    EXPECT_EQ(2, vb->dirtyQueueSize);
    EXPECT_TRUE(vb->isBucketCreation());

    // This flush succeeds
    // Note: the returned num-flushed does not account meta-items
    EXPECT_EQ(FlushResult(MoreAvailable::No, 1), epBucket.flushVBucket(vbid));
    EXPECT_EQ(0, vb->dirtyQueueSize);
    EXPECT_FALSE(vb->isBucketCreation());
}

TEST_P(STParamPersistentBucketTest,
       RollbackCompletionCallbackStateAfterCompletionCallbackFailure) {
    if (isNexus()) {
        // This test CAN run under Nexus but the callback is only forwarded on
        // to the primary so it reports a mismatch as the primary compaction
        // fails and the secondary does not.
        GTEST_SKIP();
    }
    setVBucketStateAndRunPersistTask(
            vbid,
            vbucket_state_active,
            {{"topology", nlohmann::json::array({{"active", "replica"}})}});

    auto vb = store->getVBucket(vbid);
    auto newKey = makeStoredDocKey("key");
    auto item = makePendingItem(newKey, "value");
    EXPECT_EQ(cb::engine_errc::sync_write_pending, store->set(*item, cookie));
    flushVBucketToDiskIfPersistent(vbid, 1);

    EXPECT_EQ(cb::engine_errc::success,
              vb->seqnoAcknowledged(
                      folly::SharedMutex::ReadHolder(vb->getStateLock()),
                      "replica",
                      1));

    vb->processResolvedSyncWrites();
    flushVBucketToDiskIfPersistent(vbid, 1);

    size_t collectionSize = 0;
    {
        Collections::Summary summary;
        vb->getManifest().lock().updateSummary(summary);
        EXPECT_LT(0, summary[CollectionID::Default].diskSize);
        collectionSize = summary[CollectionID::Default].diskSize;
    }

    auto& mockEPBucket = dynamic_cast<MockEPBucket&>(*store);
    mockEPBucket.setPostCompactionCompletionHook(
            []() { throw std::runtime_error("oops"); });

    runCompaction(vbid);

    // Stats shouldn't change as we should abort the compaction
    EXPECT_EQ(0, vb->getPurgeSeqno());
    EXPECT_EQ(1, vb->getNumTotalItems());

    {
        Collections::Summary summary;
        vb->getManifest().lock().updateSummary(summary);
        EXPECT_EQ(1, summary[CollectionID::Default].itemCount);
        EXPECT_EQ(collectionSize, summary[CollectionID::Default].diskSize);
    }
}

void STParamPersistentBucketTest::testCancelCompaction(
        std::function<void()> event) {
    setVBucketStateAndRunPersistTask(vbid, vbucket_state_active);

    // Need two items, one to expire to hit our hook and one to skip with the
    // shutdown check
    auto keyToKeep = makeStoredDocKey("key2");
    store_item(vbid, makeStoredDocKey("key1"), "value", 1);
    store_item(vbid, keyToKeep, "value");

    flushVBucketToDiskIfPersistent(vbid, 2);

    class ExpiryCb : public Callback<Item&, time_t&> {
    public:
        explicit ExpiryCb(std::function<void()> cb) : cb(std::move(cb)) {
        }

        void callback(Item& item, time_t& time) override {
            cb();
        }

        std::function<void()> cb;
    };

    dynamic_cast<MockEPBucket*>(store)->mockMakeCompactionContext =
            [this, &event](std::shared_ptr<CompactionContext> ctx) {
                auto callback = std::make_shared<ExpiryCb>(event);
                ctx->expiryCallback = callback;
                ctx->timeToExpireFrom = 10;
                return ctx;
            };

    CompactionConfig config;
    config.internally_requested = false;
    auto* epBucket = dynamic_cast<EPBucket*>(store);
    if (epBucket) {
        epBucket->scheduleCompaction(
                vbid, config, cookie, std::chrono::milliseconds(0));
    }

    // Drive all the tasks through the queue
    auto runTasks = [=](TaskQueue& queue) {
        while (queue.getFutureQueueSize() > 0 ||
               queue.getReadyQueueSize() > 0) {
            ObjectRegistry::onSwitchThread(engine.get());
            runNextTask(queue);
        }
    };
    runTasks(*task_executor->getLpTaskQ()[AUXIO_TASK_IDX]);

    EXPECT_EQ(0, engine->getEpStats().compactionFailed);
    EXPECT_EQ(1, engine->getEpStats().compactionAborted);

    auto options = static_cast<get_options_t>(
            QUEUE_BG_FETCH | HONOR_STATES | TRACK_REFERENCE | DELETE_TEMP |
            HIDE_LOCKED_CAS | TRACK_STATISTICS);
    EXPECT_EQ(cb::engine_errc::success,
              checkKeyExists(keyToKeep, vbid, options));
}

TEST_P(STParamPersistentBucketTest, CancelCompactionOnEngineShutdown) {
    // Nexus only forwards the callback to the primary so this test doesn't
    // work for it.
    if (isNexus()) {
        GTEST_SKIP();
    }
    testCancelCompaction(
            [&stats = engine->getEpStats()] { stats.isShutdown = true; });
}

TEST_P(STParamPersistentBucketTest, CancelCompactionOnVbucketDelete) {
    // Nexus only forwards the callback to the primary so this test doesn't
    // work for it.
    if (isNexus()) {
        GTEST_SKIP();
    }
    testCancelCompaction([this] {
        auto vb = store->getVBucket(vbid);
        if (!vb->isDeletionDeferred()) {
            vb->setDeferredDeletion(true);
        }
    });
    // for successful test teardown, un-set deferred deletion so the vb
    // can be deleted normally after the executor pool has gone.
    store->getVBucket(vbid)->setDeferredDeletion(false);
}

TEST_P(STParamPersistentBucketTest, CancelCompactionOnCancelEWBCookies) {
    // Nexus only forwards the callback to the primary so this test doesn't
    // work for it.
    if (isNexus()) {
        GTEST_SKIP();
    }
    testCancelCompaction([this] {
        // Hit the store function rather than the engine one to avoid messing
        // up the thread local we are running the test in.
        store->releaseBlockedCookies();
    });
}

TEST_P(STParamPersistentBucketTest,
       PendingCompactionCookieNotifiedOnReleaseBlockedCookies) {
    setVBucketStateAndRunPersistTask(vbid, vbucket_state_active);

    CompactionConfig config;
    config.internally_requested = false;
    auto* epBucket = dynamic_cast<EPBucket*>(store);
    if (epBucket) {
        epBucket->scheduleCompaction(
                vbid, config, cookie, std::chrono::milliseconds(0));
    }

    store->releaseBlockedCookies();

    EXPECT_EQ(cb::engine_errc::failed, mock_waitfor_cookie(cookie));
}

TEST_P(STParameterizedBucketTest, DcpStartFromLatestSeqno) {
    setVBucketStateAndRunPersistTask(vbid, vbucket_state_active);
    store_item(vbid, makeStoredDocKey("seqno1"), "value");
    store_item(vbid, makeStoredDocKey("seqno2"), "value");

    auto cookie = create_mock_cookie(engine.get());
    auto producer = createDcpProducer(cookie, IncludeDeleteTime::Yes);
    MockDcpMessageProducers producers;

    uint64_t rollbackSeqno;
    ASSERT_EQ(cb::engine_errc::success,
              producer->streamRequest(DCP_ADD_STREAM_FLAG_FROM_LATEST,
                                      1, // opaque
                                      vbid,
                                      0, // start_seqno
                                      ~0ull, // end_seqno
                                      0, // vbucket_uuid,
                                      0, // snap_start_seqno,
                                      0, // snap_end_seqno,
                                      &rollbackSeqno,
                                      &dcpAddFailoverLog,
                                      {}));

    // First mutation to receive
    store_item(vbid, makeStoredDocKey("seqno3"), "value");

    notifyAndStepToCheckpoint(*producer,
                              producers,
                              cb::mcbp::ClientOpcode::DcpSnapshotMarker,
                              true /*inmemory*/);

    EXPECT_EQ(cb::engine_errc::success,
              producer->stepWithBorderGuard(producers));
    EXPECT_EQ(3, producers.last_byseqno);
    EXPECT_EQ(cb::mcbp::ClientOpcode::DcpMutation, producers.last_op);
    EXPECT_EQ("seqno3", producers.last_key);
    destroy_mock_cookie(cookie);
    producer->closeAllStreams();
    producer->cancelCheckpointCreatorTask();
    producer.reset();
}

// Positive functional test for DCP AddStream flag
// 'DCP_ADD_STREAM_FLAG_IGNORE_PURGED_TOMBSTONES' - verify that rollback is
// avoided when this flag is specified (and the client is behind the purge
// seqno.
TEST_P(STParameterizedBucketTest, DcpRollbackIgnorePurgedSeqnos) {
    // Setup a VBucket with a non-zero purgeSeqno so we can test DCP client
    // behaviour. Need:
    // 1. At least one valid seqno which the client has already received (a
    //   start seqno of zero doesn't cause rollback)
    // 2. A delete which we will purge (to advance purgeSeqno)
    // 3. Another mutation to move the high seqno one greater, as we never
    //   purge the high_seqno.
    setVBucketStateAndRunPersistTask(vbid, vbucket_state_active);
    store_item(vbid, makeStoredDocKey("key1"), {});
    store_deleted_item(vbid, makeStoredDocKey("key2"), {});
    store_item(vbid, makeStoredDocKey("key3"), {});
    flushVBucketToDiskIfPersistent(vbid, 3);

    auto vb = store->getVBucket(vbid);
    ASSERT_EQ(3, vb->getHighSeqno());
    purgeTombstonesBefore(3);
    ASSERT_EQ(2, vb->getPurgeSeqno());

    auto cookie = create_mock_cookie(engine.get());
    auto producer = createDcpProducer(cookie, IncludeDeleteTime::Yes);
    MockDcpMessageProducers producers;

    // Stream request function for "resuming" from seqno 1 (as-if the client
    // previously received only the first mutation, disconnected and wants to
    // continue from where it left off.
    uint64_t rollbackSeqno;
    auto streamRequest = [&](uint32_t flags, uint64_t uuid) -> cb::engine_errc {
        rollbackSeqno = std::numeric_limits<uint64_t>::max();
        return producer->streamRequest(flags,
                                       1,
                                       vbid,
                                       1,
                                       ~0ull,
                                       uuid,
                                       1,
                                       1,
                                       &rollbackSeqno,
                                       &dcpAddFailoverLog,
                                       {});
    };

    // Sanity check - should get a rollback with default flags if we attempt
    // to start from non-zero
    const auto latestUuid = vb->failovers->getLatestUUID();
    ASSERT_EQ(cb::engine_errc::rollback, streamRequest(0, latestUuid));
    ASSERT_EQ(0, rollbackSeqno);

    // Test - rollback due to other reasons (UUID mismatch) should still occur
    // even when IgnorePurgedTombstones flag is set.
    EXPECT_EQ(cb::engine_errc::rollback,
              streamRequest(DCP_ADD_STREAM_FLAG_IGNORE_PURGED_TOMBSTONES,
                            latestUuid + 1));
    EXPECT_EQ(0, rollbackSeqno);

    // Test - StreamRequest with ignore purged tombstones flag should succeed
    //        without rollback if just behind purgeSeqno (UUID correct).
    EXPECT_EQ(cb::engine_errc::success,
              streamRequest(DCP_ADD_STREAM_FLAG_IGNORE_PURGED_TOMBSTONES,
                            latestUuid));

    destroy_mock_cookie(cookie);
    producer->closeAllStreams();
    producer->cancelCheckpointCreatorTask();
    producer.reset();
}

TEST_P(STParameterizedBucketTest, TestKeyValidationStatsHoldVBStateLock) {
    setVBucketStateAndRunPersistTask(vbid, vbucket_state_active);

    auto vb = store->getVBucket(vbid);
    ASSERT_TRUE(vb);

    VBucketTestIntrospector::setFetchValidValueHook(
            *vb, {[](folly::SharedMutex& vbStateLock) {
                EXPECT_FALSE(vbStateLock.try_lock());
            }});

    auto key = makeStoredDocKey("k1");
    if (isPersistent()) {
        store->statsVKey(key, vbid, cookie);
        store->completeStatsVKey(cookie, key, vbid, 0);
    }

    auto dummyItem = makeCommittedItem(key, "val");
    store->validateKey(key, vbid, *dummyItem);
}

// Check that we don't leak Items when a vkey stats call is ewould blocked and
// we don't call vkey stats on the same key again (connection might be dropped
// etc.)
TEST_P(STParamPersistentBucketTest, EWouldBlockedVKeyStatsDontLeakItems) {
    setVBucketStateAndRunPersistTask(vbid, vbucket_state_active);

    auto vb = store->getVBucket(vbid);
    ASSERT_TRUE(vb);

    // Store an item
    auto key = makeStoredDocKey("test");
    auto item = make_item(vbid, key, "dummy", 0, 0);
    ASSERT_EQ(cb::engine_errc::success, addItem(item, cookie));

    flushVBucket(vbid);

    auto& epStats = engine->getEpStats();
    // Take note of how many alive items we have
    auto startNumItems = epStats.getNumItem();
    ASSERT_LE(0, startNumItems);
    // We .reset() the cookie we use for the vkey call after the BGFetcher tasks
    // complete because otherwise the callback calls into MockServer which
    // in turn throws an exception due to being unable to find the associated
    // cookie.
    std::unique_ptr<CookieIface> vkeyCookie(create_mock_cookie(engine.get()));

    // Stats vkey should always be ewould blocked the first time it is
    // called
    auto args = "vkey-byid test " + std::to_string(vbid.get());
    ASSERT_EQ(cb::engine_errc::would_block,
              engine->getStats(
                      *vkeyCookie, args, {}, [](auto, auto, const auto&) {}));

    // Fetch the item from disk
    auto& readerQueue = *task_executor->getLpTaskQ()[READER_TASK_IDX];
    CheckedExecutor executor(task_executor, readerQueue);
    do {
        executor.runCurrentTask();
        executor.completeCurrentTask();
        executor.updateCurrentTime();
    } while (readerQueue.fetchNextTask(executor));

    // Release the cookie
    vkeyCookie.reset();

    // We expect to not have more item objects than before
    EXPECT_EQ(startNumItems, epStats.getNumItem());
}

TEST_P(STParamPersistentBucketTest,
       SanitizeOnDiskDeletedDocWithIncorrectXATTRFull) {
    testSanitizeOnDiskDeletedDocWithIncorrectXATTR(false);
}

TEST_P(STParamPersistentBucketTest,
       SanitizeOnDiskDeletedDocWithIncorrectXATTRMetaOnly) {
    testSanitizeOnDiskDeletedDocWithIncorrectXATTR(true);
}

void STParamPersistentBucketTest::
        testSanitizeOnDiskDeletedDocWithIncorrectXATTR(bool fetchMetaOnly) {
    setVBucketStateAndRunPersistTask(vbid, vbucket_state_active);

    const auto key = makeStoredDocKey("key");

    // Store an initial item for us to rollback to (see end of test).
    const auto initalItem = store_item(vbid, key, "value");
    flushVBucketToDiskIfPersistent(vbid, 1);

    // Construct a document on-disk which is Deleted, zero value,
    // with datatype=XATTR.
    setVBucketStateAndRunPersistTask(vbid, vbucket_state_replica);
    auto item = make_item(vbid, key, {}, 0, PROTOCOL_BINARY_DATATYPE_XATTR);
    item.setCas(1234);
    item.setDeleted(DeleteSource::Explicit);

    uint64_t seqno;
    ASSERT_EQ(cb::engine_errc::success,
              store->setWithMeta(item,
                                 0 /* cas */,
                                 &seqno,
                                 cookie,
                                 {vbucket_state_replica},
                                 CheckConflicts::No,
                                 /*allowExisting*/ true));

    flushVBucketToDiskIfPersistent(vbid, 1);

    // Re-fetch from disk to confirm it is correctly sanitized.
    // Need to be active to be able to fetch from store APIs.
    setVBucketStateAndRunPersistTask(vbid, vbucket_state_active);

    auto fetchDocAndCheck = [&]() {
        if (fetchMetaOnly) {
            ItemMetaData metadata;
            uint32_t deleted;
            uint8_t datatype;
            ASSERT_EQ(cb::engine_errc::would_block,
                      store->getMetaData(
                              key, vbid, cookie, metadata, deleted, datatype));
            runBGFetcherTask();
            ASSERT_EQ(cb::engine_errc::success,
                      store->getMetaData(
                              key, vbid, cookie, metadata, deleted, datatype));
            EXPECT_TRUE(deleted);
            EXPECT_EQ(PROTOCOL_BINARY_RAW_BYTES, datatype);
        } else {
            // Fetch entire document and check sanitized.
            auto options = static_cast<get_options_t>(
                    QUEUE_BG_FETCH | HONOR_STATES | TRACK_REFERENCE |
                    DELETE_TEMP | HIDE_LOCKED_CAS | TRACK_STATISTICS |
                    GET_DELETED_VALUE);
            auto gv = store->get(key, vbid, cookie, options);
            ASSERT_EQ(cb::engine_errc::would_block, gv.getStatus());
            runBGFetcherTask();

            gv = store->get(key, vbid, cookie, GET_DELETED_VALUE);
            EXPECT_EQ(cb::engine_errc::success, gv.getStatus());
            EXPECT_EQ(PROTOCOL_BINARY_RAW_BYTES, gv.item->getDataType());
        }
    };
    fetchDocAndCheck();

    // Restart and warmup, checking that the invalid document does not cause
    // issues at warmup.
    resetEngineAndWarmup();
    fetchDocAndCheck();

    // Finally trigger a rollback of the problematic document, and
    // confirm the rollback is successful (it must perform a KVStore scan
    // which covers the affected document.
    setVBucketStateAndRunPersistTask(vbid, vbucket_state_replica);
    ASSERT_EQ(TaskStatus::Complete,
              store->rollback(vbid, initalItem.getBySeqno()));
}

/**
 * Test fixture for single-threaded warmup tests which require a single
 * shard.
 */
class WarmupSTSingleShardTest : public STParamPersistentBucketTest {
    void SetUp() override {
        config_string = "max_num_shards=1";
        STParamPersistentBucketTest::SetUp();
    }
};

INSTANTIATE_TEST_SUITE_P(Persistent,
                         WarmupSTSingleShardTest,
                         STParameterizedBucketTest::persistentConfigValues(),
                         STParameterizedBucketTest::PrintToStringParamName);

// MB-53118: Test that if during warmup a disk scan for keys / items is slower
// than the backfill chunk duration / yield interval; that we still make forward
// progres and don't livelock.
TEST_P(WarmupSTSingleShardTest, WarmupBackillYieldForwardProgress) {
    setVBucketStateAndRunPersistTask(vbid, vbucket_state_active);

    // 1) Create two items to warmup
    store_item(vbid, makeStoredDocKey("key1"), "value1");
    store_item(vbid, makeStoredDocKey("key2"), "value2");
    flushVBucketToDiskIfPersistent(vbid, 2);

    // 2) Restart and prepare for warmup. Note we override the default value
    //    of warmup_backfill_scan_chunk_duration, setting to zero to simulate
    //    the behavour if the disk scan took longer than the chunk duration.
    resetEngineAndEnableWarmup(
            "warmup_backfill_scan_chunk_duration=0;access_scanner_enabled="
            "false");
    auto& readerQueue = *task_executor->getLpTaskQ()[READER_TASK_IDX];
    auto* warmup = engine->getKVBucket()->getWarmup();
    ASSERT_TRUE(warmup);

    // 3) Warmup - run up to the first stage where we scan disk for documents -
    // KeyDump (value-eviction) or LoadingKVPairs (full-eviction).
    while ((warmup->getWarmupState() != WarmupState::State::KeyDump) &&
           (warmup->getWarmupState() != WarmupState::State::LoadingKVPairs)) {
        runNextTask(readerQueue);
    }

    const auto diskScanState = warmup->getWarmupState();
    // Now run the task which is performing a disk scan.
    // Test - expect our single item to have been processed and warmup state
    // to advance, otherwise a slow disk hitting the yield deadline would not
    // make any forward progress.
    auto vb = engine->getKVBucket()->getVBucket(vbid);
    runNextTask(readerQueue);
    EXPECT_EQ(1, vb->ht.getNumInMemoryItems());

    // Running again should load the next item
    runNextTask(readerQueue);
    EXPECT_EQ(2, vb->ht.getNumInMemoryItems());

    // Running again should advance to the next task, as we should have
    // completed the disk scan.
    runNextTask(readerQueue);
    EXPECT_EQ(2, vb->ht.getNumInMemoryItems());

    if (fullEviction()) {
        EXPECT_EQ(2, engine->getEpStats().warmedUpValues);
    } else {
        EXPECT_EQ(2, engine->getEpStats().warmedUpKeys);
    }
    EXPECT_NE(diskScanState, warmup->getWarmupState());
}

TEST_P(WarmupSTSingleShardTest, WarmupScanResetsStatusOnEarlyReturn) {
    setVBucketToActiveWithValidTopology();

    // 1) Write the first item that we will scan (and yield on).
    store_item(vbid, makeStoredDocKey("key1"), "value1");
    flushVBucketToDiskIfPersistent(vbid, 1);

    // The second item must be an item unintersting to the scan that triggers an
    // early return. Such items are prepares and system events. Using a prepare
    // here as we introduced durable writes before collections.
    auto pending = makePendingItem(makeStoredDocKey("key2"), "value");
    pending->setVBucketId(vbid);
    EXPECT_EQ(cb::engine_errc::sync_write_pending,
              store->set(*pending, cookie));
    flushVBucketToDiskIfPersistent(vbid, 1);

    // Our third item is a completion for the prepare, completing it means we
    // won't load it into the HashTable during the prepare scan phase of
    // warmup which makes the test easier to reason about (as we should only
    // load committed items). This item will be loaded for a value eviction
    // bucket but not a full eviction bucket due to the differences between the
    // two, the why of which is not interesting to this test.
    { // Scope for vBucket which is destroyed with the engine when we reset
        auto vb = engine->getKVBucket()->getVBucket(vbid);
        EXPECT_EQ(cb::engine_errc::success,
                  vb->seqnoAcknowledged(
                          folly::SharedMutex::ReadHolder(vb->getStateLock()),
                          "replica",
                          2 /*preparedSeqno*/));
        vb->notifyActiveDMOfLocalSyncWrite();
        vb->processResolvedSyncWrites();
    }
    flushVBucketToDiskIfPersistent(vbid, 1);

    // This is the test item, neither value nor full eviction warmed this item
    // up before the bug was fixed
    auto testKey = makeStoredDocKey("I should be warmed up");
    store_item(vbid, testKey, "value1");
    flushVBucketToDiskIfPersistent(vbid, 1);

    // 2) Restart and warmup for warmup. Note we override the default value of
    // warmup_backfill_scan_chunk_duration, setting to zero to simulate the
    // behaviour if the disk scan took longer than the chunk duration.
    resetEngineAndWarmup("warmup_backfill_scan_chunk_duration=0");

    auto vb = engine->getKVBucket()->getVBucket(vbid);

    EXPECT_EQ(3, engine->getEpStats().warmedUpValues);
    EXPECT_EQ(3, engine->getEpStats().warmedUpKeys);

    EXPECT_EQ(3, vb->getNumTotalItems());
    EXPECT_EQ(3, vb->ht.getNumInMemoryItems());

    if (!fullEviction()) {
        EXPECT_EQ(3, vb->getNumItems());
    }

    // Note no GET_DELETED option as we don't want value eviction to attempt to
    // go to disk
    auto options = static_cast<get_options_t>(
            QUEUE_BG_FETCH | HONOR_STATES | TRACK_REFERENCE | DELETE_TEMP |
            HIDE_LOCKED_CAS | TRACK_STATISTICS);
    GetValue gv = store->get(testKey, vbid, cookie, options);
    EXPECT_EQ(cb::engine_errc::success, gv.getStatus());
}<|MERGE_RESOLUTION|>--- conflicted
+++ resolved
@@ -4416,15 +4416,9 @@
     auto& vb = *store->getVBucket(vbid);
     auto& manager = *vb.checkpointManager;
     manager.createNewCheckpoint();
-<<<<<<< HEAD
+    ASSERT_EQ(1, manager.getNumCheckpoints());
     ASSERT_EQ(1, manager.getNumOpenChkItems());
     ASSERT_EQ(0, vb.getHighSeqno());
-=======
-    const auto& ckptList =
-            CheckpointManagerTestIntrospector::public_getCheckpointList(
-                    manager);
-    ASSERT_EQ(2, ckptList.size());
->>>>>>> a3069b1b
 
     // Try to store an empty value with (datatype != raw)
     const auto key = makeStoredDocKey("key");
