/* -*- Mode: C++; tab-width: 4; c-basic-offset: 4; indent-tabs-mode: nil -*- */
/*
 *     Copyright 2013-Present Couchbase, Inc.
 *
 *   Use of this software is governed by the Business Source License included
 *   in the file licenses/BSL-Couchbase.txt.  As of the Change Date specified
 *   in that file, in accordance with the Business Source License, use of this
 *   software will be governed by the Apache License, Version 2.0, included in
 *   the file licenses/APL2.txt.
 */

#include "evp_store_single_threaded_test.h"

#include "../couchstore/src/internal.h"
#include "../mock/mock_checkpoint_manager.h"
#include "../mock/mock_couch_kvstore.h"
#include "../mock/mock_dcp.h"
#include "../mock/mock_dcp_conn_map.h"
#include "../mock/mock_dcp_consumer.h"
#include "../mock/mock_dcp_producer.h"
#include "../mock/mock_ep_bucket.h"
#include "../mock/mock_item_freq_decayer.h"
#include "../mock/mock_kvstore.h"
#include "../mock/mock_stream.h"
#include "../mock/mock_synchronous_ep_engine.h"
#include "bgfetcher.h"
#include "checkpoint_manager.h"
#include "checkpoint_remover.h"
#include "checkpoint_utils.h"
#include "collections/vbucket_manifest_handles.h"
#include "dcp/active_stream_checkpoint_processor_task.h"
#include "dcp/backfill-manager.h"
#include "dcp/response.h"
#include "ep_bucket.h"
#include "ep_time.h"
#include "ep_vb.h"
#include "ephemeral_bucket.h"
#include "ephemeral_tombstone_purger.h"
#include "ephemeral_vb.h"
#include "failover-table.h"
#include "flusher.h"
#include "item_freq_decayer_visitor.h"
#include "kvstore/couch-kvstore/couch-kvstore-config.h"
#include "kvstore/couch-kvstore/couch-kvstore.h"
#include "kvstore/kvstore_transaction_context.h"
#include "paging_visitor.h"
#include "programs/engine_testapp/mock_cookie.h"
#include "programs/engine_testapp/mock_server.h"
#include "tests/module_tests/collections/collections_test_helpers.h"
#include "tests/module_tests/kvstore_test.h"
#include "tests/module_tests/test_helpers.h"
#include "tests/module_tests/test_task.h"
#include "tests/module_tests/thread_gate.h"
#include "tests/test_fileops.h"
#include "vb_commit.h"
#include "vbucket_state.h"
#include "vbucket_utils.h"
#include "warmup.h"

#include <boost/algorithm/string/replace.hpp>
#include <executor/fake_executorpool.h>
#include <executor/task_type.h>
#include <folly/synchronization/Baton.h>
#include <platform/cb_arena_malloc.h>
#include <platform/dirutils.h>
#include <platform/semaphore.h>
#include <utilities/string_utilities.h>
#include <utilities/test_manifest.h>
#include <xattr/blob.h>
#include <xattr/utils.h>
#include <regex>
#include <thread>

using namespace std::string_view_literals;
using FlushResult = EPBucket::FlushResult;
using MoreAvailable = EPBucket::MoreAvailable;

std::chrono::steady_clock::time_point SingleThreadedKVBucketTest::runNextTask(
        TaskQueue& taskQ,
        std::string_view expectedTaskName,
        std::chrono::steady_clock::duration timeAdvance) {
    CheckedExecutor executor(task_executor, taskQ, timeAdvance);

    // Run the task
    executor.runCurrentTask(expectedTaskName);
    return executor.completeCurrentTask();
}

std::chrono::steady_clock::time_point SingleThreadedKVBucketTest::runNextTask(
        TaskQueue& taskQ) {
    CheckedExecutor executor(task_executor, taskQ);

    // Run the task
    executor.runCurrentTask();
    return executor.completeCurrentTask();
}

void SingleThreadedKVBucketTest::SetUp() {
    {
        NonBucketAllocationGuard guard;
        ExecutorPool::create(ExecutorPool::Backend::Fake);
    }

    // Disable warmup - we don't want to have to run/wait for the Warmup tasks
    // to complete (and there's nothing to warmup from anyways).
    if (!config_string.empty()) {
        config_string += ";";
    }
    config_string += "warmup=false";
    config_string += ";couchstore_midpoint_rollback_optimisation=false";

    KVBucketTest::SetUp();

    task_executor = reinterpret_cast<SingleThreadedExecutorPool*>
    (ExecutorPool::get());
}

void SingleThreadedKVBucketTest::TearDown() {
    // Can only reliably do these checks when running with jemalloc as the
    // allocator
#if defined(HAVE_JEMALLOC)
    if (hasMagma()) {
        // Expect something in the secondary domain - what cannot be predicted
        EXPECT_NE(0,
                  cb::ArenaMalloc::getPreciseAllocated(
                          engine->getArenaMallocClient(),
                          cb::MemoryDomain::Secondary));
    } else {
        // Expect nothing in the secondary domain if we're not using magma
        EXPECT_EQ(0,
                  cb::ArenaMalloc::getPreciseAllocated(
                          engine->getArenaMallocClient(),
                          cb::MemoryDomain::Secondary));
    }
    // Something in primary for all backends
    EXPECT_NE(
            0,
            cb::ArenaMalloc::getPreciseAllocated(engine->getArenaMallocClient(),
                                                 cb::MemoryDomain::Primary));
#endif
    shutdownAndPurgeTasks(engine.get());
    KVBucketTest::TearDown();
}

void SingleThreadedKVBucketTest::setVBucketState(Vbid vbid,
                                                 vbucket_state_t newState,
                                                 const nlohmann::json& meta,
                                                 TransferVB transfer) {
    const auto* metaPtr = meta.empty() ? nullptr : &meta;
    EXPECT_EQ(cb::engine_errc::success,
              store->setVBucketState(vbid, newState, metaPtr, transfer));
}

void SingleThreadedKVBucketTest::setVBucketStateAndRunPersistTask(
        Vbid vbid,
        vbucket_state_t newState,
        const nlohmann::json& meta,
        TransferVB transfer) {
    setVBucketState(vbid, newState, meta, transfer);

    if (isPersistent()) {
        // Trigger the flusher to flush state to disk.
        const auto res = dynamic_cast<EPBucket&>(*store).flushVBucket(vbid);
        EXPECT_EQ(MoreAvailable::No, res.moreAvailable);
        EXPECT_EQ(0, res.numFlushed);
    }
}

void SingleThreadedKVBucketTest::setVBucketToActiveWithValidTopology(
        nlohmann::json topology) {
    setVBucketStateAndRunPersistTask(
            vbid, vbucket_state_active, {{"topology", topology}});
}

void SingleThreadedKVBucketTest::shutdownAndPurgeTasks(
        EventuallyPersistentEngine* ep) {
    ep->getEpStats().isShutdown = true;
    task_executor->cancelAndClearAll();

    for (task_type_t t :
         {WRITER_TASK_IDX, READER_TASK_IDX, AUXIO_TASK_IDX, NONIO_TASK_IDX}) {

        // Define a lambda to drive all tasks from the queue, if hpTaskQ
        // is implemented then trivial to add a second call to runTasks.
        auto runTasks = [=](TaskQueue& queue) {
            while (queue.getFutureQueueSize() > 0 || queue.getReadyQueueSize() > 0) {
                runNextTask(queue);
            }
        };
        runTasks(*task_executor->getLpTaskQ()[t]);
    }
}

size_t SingleThreadedKVBucketTest::loadUpToOOM(VbucketOp op) {
    size_t numLoaded = 0;
    auto ret = cb::engine_errc::success;
    const auto value = std::string(1024 * 1024, 'x');
    do {
        auto item = make_item(
                vbid,
                makeStoredDocKey("key_" + std::to_string(++numLoaded)),
                value,
                0 /*exp*/,
                PROTOCOL_BINARY_RAW_BYTES);
        switch (op) {
        case VbucketOp::Set:
            ret = store->set(item, cookie);
            break;
        case VbucketOp::Add:
            ret = store->add(item, cookie);
            // Allow running on magma/FE where there's no EP bloomfilter
            if (ret == cb::engine_errc::would_block) {
                runBGFetcherTask();
                ret = store->add(item, cookie);
                EXPECT_NE(cb::engine_errc::would_block, ret);
            }
            break;
        }
    } while (ret != cb::engine_errc::no_memory);

    return numLoaded;
}

void SingleThreadedKVBucketTest::cancelAndPurgeTasks() {
    task_executor->cancelAll();
    for (task_type_t t :
        {WRITER_TASK_IDX, READER_TASK_IDX, AUXIO_TASK_IDX, NONIO_TASK_IDX}) {

        // Define a lambda to drive all tasks from the queue, if hpTaskQ
        // is implemented then trivial to add a second call to runTasks.
        auto runTasks = [=](TaskQueue& queue) {
            while (queue.getFutureQueueSize() > 0 || queue.getReadyQueueSize() > 0) {
                runNextTask(queue);
            }
        };
        runTasks(*task_executor->getLpTaskQ()[t]);
    }
}

void SingleThreadedKVBucketTest::runReadersUntilWarmedUp() {
    auto& readerQueue = *task_executor->getLpTaskQ()[READER_TASK_IDX];
    while (engine->getKVBucket()->isWarmupLoadingData()) {
        runNextTask(readerQueue);
    }
}

std::string SingleThreadedKVBucketTest::buildNewWarmupConfig(
        std::string new_config) {
    std::string config = config_string;

    // check if warmup=false needs replacing with warmup=true
    size_t pos;
    std::string warmupT = "warmup=true";
    std::string warmupF = "warmup=false";
    if ((pos = config.find(warmupF)) != std::string::npos) {
        config.replace(pos, warmupF.size(), warmupT);
    } else {
        config += warmupT;
    }

    if (new_config.length() > 0) {
        config += ";";
        config += new_config;
    }
    return config;
}

void SingleThreadedKVBucketTest::resetEngine(std::string new_config,
                                             bool force) {
    shutdownAndPurgeTasks(engine.get());
    reinitialise(buildNewWarmupConfig(new_config), force);
}

/**
 * Destroy engine and replace it with a new engine that can be warmed up.
 * Finally, run warmup.
 */
void SingleThreadedKVBucketTest::resetEngineAndEnableWarmup(
        std::string new_config, bool force) {
    resetEngine(new_config, force);

    if (isPersistent()) {
        static_cast<EPBucket*>(engine->getKVBucket())->initializeWarmupTask();
        static_cast<EPBucket*>(engine->getKVBucket())->startWarmupTask();
    }
}

/**
 * Destroy engine and replace it with a new engine that can be warmed up.
 * Finally, run warmup.
 */
void SingleThreadedKVBucketTest::resetEngineAndWarmup(std::string new_config,
                                                      bool force) {
    resetEngineAndEnableWarmup(new_config, force);

    // Now get the engine warmed up
    runReadersUntilWarmedUp();
}

std::shared_ptr<MockDcpProducer> SingleThreadedKVBucketTest::createDcpProducer(
        CookieIface* cookie,
        IncludeDeleteTime deleteTime,
        bool flatBuffersSystemEvents) {
    int flags = cb::mcbp::request::DcpOpenPayload::IncludeXattrs;
    if (deleteTime == IncludeDeleteTime::Yes) {
        flags |= cb::mcbp::request::DcpOpenPayload::IncludeDeleteTimes;
    }
    auto newProducer = std::make_shared<MockDcpProducer>(*engine,
                                                         cookie,
                                                         "test_producer",
                                                         flags,
                                                         false /*startTask*/);

    // Create the task object, but don't schedule
    newProducer->createCheckpointProcessorTask();

    // Need to enable NOOP for XATTRS (and collections).
    newProducer->setNoopEnabled(MockDcpProducer::NoopMode::EnabledButNeverSent);
    if (flatBuffersSystemEvents) {
        EXPECT_EQ(cb::engine_errc::success,
                  newProducer->control(
                          1, DcpControlKeys::FlatBuffersSystemEvents, "true"));
    }
    return newProducer;
}

void SingleThreadedKVBucketTest::runBackfill() {
    // Run the backfill task, which has a number of steps to complete
    auto& lpAuxioQ = *task_executor->getLpTaskQ()[AUXIO_TASK_IDX];
    // backfill:create()->scan->complete all in one run.
    // we'd only need extra runs when a backfill yields for memory pressure
    runNextTask(lpAuxioQ);
}

void SingleThreadedKVBucketTest::notifyAndRunToCheckpoint(
        MockDcpProducer& producer,
        MockDcpMessageProducers& producers,
        bool fromMemory) {
    auto vb = store->getVBucket(vbid);
    ASSERT_NE(nullptr, vb.get());

    if (fromMemory) {
        producer.notifySeqnoAvailable(vbid, SyncWriteOperation::None);
        runCheckpointProcessor(producer, producers);
    } else {
        runBackfill();
    }
}

void SingleThreadedKVBucketTest::notifyAndStepToCheckpoint(
        MockDcpProducer& producer,
        MockDcpMessageProducers& producers,
        cb::mcbp::ClientOpcode expectedOp,
        bool fromMemory,
        bool diskSnapshotFromMemory) {
    notifyAndRunToCheckpoint(producer, producers, fromMemory);

    // Next step which will process a snapshot marker and then the caller
    // should now be able to step through the checkpoint
    if (expectedOp != cb::mcbp::ClientOpcode::Invalid) {
        EXPECT_EQ(cb::engine_errc::success,
                  producer.stepWithBorderGuard(producers));
        EXPECT_EQ(expectedOp, producers.last_op);
        if (expectedOp == cb::mcbp::ClientOpcode::DcpSnapshotMarker) {
            if (fromMemory && !diskSnapshotFromMemory) {
                EXPECT_EQ(MARKER_FLAG_MEMORY,
                          producers.last_flags & MARKER_FLAG_MEMORY);
            } else {
                EXPECT_EQ(MARKER_FLAG_DISK,
                          producers.last_flags & MARKER_FLAG_DISK);
            }
        }
    } else {
        EXPECT_EQ(cb::engine_errc::would_block,
                  producer.stepWithBorderGuard(producers));
    }
}

void SingleThreadedKVBucketTest::runCheckpointProcessor(
        MockDcpProducer& producer, DcpMessageProducersIface& producers) {
    // Step which will notify the snapshot task
    EXPECT_EQ(cb::engine_errc::would_block, producer.step(false, producers));

    EXPECT_EQ(1, producer.getCheckpointSnapshotTask()->queueSize());

    // Now call run on the snapshot task to move checkpoint into DCP
    // stream
    producer.getCheckpointSnapshotTask()->run();
}

static cb::engine_errc dcpAddFailoverLog(
        const std::vector<vbucket_failover_t>&) {
    return cb::engine_errc::success;
}
void SingleThreadedKVBucketTest::createDcpStream(MockDcpProducer& producer) {
    createDcpStream(producer, vbid);
}

void SingleThreadedKVBucketTest::createDcpStream(MockDcpProducer& producer,
                                                 Vbid vbid) {
    uint64_t rollbackSeqno;
    ASSERT_EQ(cb::engine_errc::success,
              producer.streamRequest(0, // flags
                                     1, // opaque
                                     vbid,
                                     0, // start_seqno
                                     ~0ull, // end_seqno
                                     0, // vbucket_uuid,
                                     0, // snap_start_seqno,
                                     0, // snap_end_seqno,
                                     &rollbackSeqno,
                                     &dcpAddFailoverLog,
                                     {}));
}

void SingleThreadedKVBucketTest::runCompaction(Vbid id,
                                               uint64_t purgeBeforeSeq,
                                               bool dropDeletes) {
    CompactionConfig compactConfig;
    compactConfig.purge_before_seq = purgeBeforeSeq;
    compactConfig.drop_deletes = dropDeletes;
    auto* epBucket = dynamic_cast<EPBucket*>(store);
    if (epBucket) {
        // Ensure the current thread-local engine is set to this bucket -
        // some tests do not have this set beforehand; and on a 'real'
        // setup the bucket would be switched to on the background thread
        // when the CompactTask runs (see below)...
        BucketAllocationGuard guard{engine.get()};

        // Invoke compaction via the synchronous doCompact method, instead
        // of scheduling on a bg thread via scheduleCompaction(); as that
        // requires running an AuxIO task which is difficult to order
        // correctly if other AuxIO tasks (e.g. Backfill) are also
        // scheduled.
        std::vector<CookieIface*> emptyCookies;
        epBucket->doCompact(id, compactConfig, emptyCookies);
    }
}

void SingleThreadedKVBucketTest::scheduleAndRunCollectionsEraser(
        Vbid id, bool expectSuccess) {
    if (isPersistent()) {
        auto failures = engine->getEpStats().compactionFailed;

        runCompaction(id, 0, false);

        if (expectSuccess) {
            auto [status, dropped] = store->getVBucket(id)
                                             ->getShard()
                                             ->getRWUnderlying()
                                             ->getDroppedCollections(id);
            ASSERT_TRUE(status);
            if (!isPitrEnabled()) {
                // We are trying to check if the dropped collections are
                // still present on disk. The document is typically deleted
                // during compaction but with PiTR we have some extra
                // criteria to hit that we don't in this test (the compacting
                // headers must be older than the max history age). As such,
                // the dropped collections (and the data that belongs to them)
                // are still present on disk for PiTR tests.
                EXPECT_TRUE(dropped.empty());
            }
            EXPECT_EQ(failures, engine->getEpStats().compactionFailed);
        } else {
            EXPECT_LT(failures, engine->getEpStats().compactionFailed);
        }
    } else {
        auto* bucket = dynamic_cast<EphemeralBucket*>(store);
        bucket->scheduleTombstonePurgerTask();
        bucket->attemptToFreeMemory(); // this wakes up the HTCleaner task

        auto& lpAuxioQ = *task_executor->getLpTaskQ()[NONIO_TASK_IDX];
        // 2 tasks to run to complete a purge
        // EphTombstoneHTCleaner
        // EphTombstoneStaleItemDeleter
        runNextTask(lpAuxioQ, "Eph tombstone hashtable cleaner");
        runNextTask(lpAuxioQ, "Eph tombstone stale item deleter");
    }
}

void SingleThreadedKVBucketTest::runCollectionsEraser(Vbid id,
                                                      bool expectSuccess) {
    // Check that the task has already been scheduled by the caller
    if (isPersistent()) {
        auto* mockEPBucket = dynamic_cast<MockEPBucket*>(store);
        Expects(mockEPBucket);
        auto task = mockEPBucket->getCompactionTask(id);
        if (!task) {
            throw std::logic_error("No compaction scheduled for " +
                                   id.to_string());
        }
    }

    // Collection's eraser gets scheduled when we persist a drop with a
    // multi-second delay. We don't want to wait around for it so kick it
    // into action by rescheduling without delay.
    scheduleAndRunCollectionsEraser(id, expectSuccess);
}

void SingleThreadedKVBucketTest::runCheckpointDestroyer(Vbid id) {
    getCkptDestroyerTask(id)->run();
}

bool SingleThreadedKVBucketTest::isBloomFilterEnabled() const {
    return engine->getConfiguration().isBfilterEnabled();
}

bool SingleThreadedKVBucketTest::isFullEviction() const {
    return engine->getConfiguration().getItemEvictionPolicy() ==
           "full_eviction";
}

bool SingleThreadedKVBucketTest::isPersistent() const {
    return engine->getConfiguration().getBucketType() == "persistent";
}

bool SingleThreadedKVBucketTest::isNexus() const {
    return engine->getConfiguration().getBackend() == "nexus";
}

/// @returns true if this is a magma bucket
bool SingleThreadedKVBucketTest::isMagma() const {
    return engine->getConfiguration().getBackend() == "magma" ||
           isNexusMagmaPrimary();
}

bool SingleThreadedKVBucketTest::isCouchstore() const {
    return engine->getConfiguration().getBackend() == "couchdb";
}

bool SingleThreadedKVBucketTest::isNexusMagmaPrimary() const {
    return engine->getConfiguration().getBackend() == "nexus" &&
           engine->getConfiguration().getNexusPrimaryBackend() == "magma";
}

size_t SingleThreadedKVBucketTest::getFutureQueueSize(task_type_t type) const {
    return (*task_executor->getLpTaskQ()[type]).getFutureQueueSize();
}

size_t SingleThreadedKVBucketTest::getReadyQueueSize(task_type_t type) const {
    return (*task_executor->getLpTaskQ()[type]).getReadyQueueSize();
}

void SingleThreadedKVBucketTest::replaceCouchKVStoreWithMock() {
    ASSERT_EQ(engine->getConfiguration().getBucketType(), "persistent");
    ASSERT_EQ(engine->getConfiguration().getBackend(), "couchdb");
    auto old = store->takeRW(0);
    auto& config = const_cast<CouchKVStoreConfig&>(
            dynamic_cast<const CouchKVStoreConfig&>(old->getConfig()));
    auto rw = std::make_unique<MockCouchKVStore>(config);
    store->setRW(0, std::move(rw));
}

void SingleThreadedKVBucketTest::purgeTombstonesBefore(uint64_t purgeSeqno) {
    if (persistent()) {
        TimeTraveller jordan(
                engine->getConfiguration().getPersistentMetadataPurgeAge() + 1);
        runCompaction(vbid, purgeSeqno);
    } else {
        EphemeralVBucket::HTTombstonePurger purger(0);
        auto vbptr = store->getVBucket(vbid);
        auto* evb = dynamic_cast<EphemeralVBucket*>(vbptr.get());
        purger.setCurrentVBucket(*evb);
        evb->ht.visit(purger);
        evb->purgeStaleItems();
    }
}

void SingleThreadedKVBucketTest::runEphemeralHTCleaner() {
    auto& bucket = dynamic_cast<EphemeralBucket&>(*store);
    bucket.enableTombstonePurgerTask();
    auto& queue = *task_executor->getLpTaskQ()[NONIO_TASK_IDX];
    bucket.attemptToFreeMemory(); // This wakes up the HTCleaner
    runNextTask(queue, "Eph tombstone hashtable cleaner");
    // Scheduled by HTCleaner
    runNextTask(queue, "Eph tombstone stale item deleter");
}

std::optional<failover_entry_t>
SingleThreadedKVBucketTest::getLatestFailoverTableEntry() const {
    auto vb = engine->getVBucket(vbid);
    if (vb) {
        return {vb->failovers->getLatestEntry()};
    }
    return {};
}

cb::engine_errc SingleThreadedKVBucketTest::setCollections(
        CookieIface* c,
        const CollectionsManifest& manifest,
        cb::engine_errc status1) {
    std::string json{manifest};

    auto status = engine->set_collection_manifest(*c, json);
    if (!isPersistent()) {
        return status;
    }
    EXPECT_EQ(status1, status);

    if (status != cb::engine_errc::would_block) {
        return status;
    }

    auto& lpWriterQ = *task_executor->getLpTaskQ()[WRITER_TASK_IDX];

    runNextTask(lpWriterQ);

    // Cookie now success
    EXPECT_EQ(cb::engine_errc::success, mock_waitfor_cookie(c));

    status = engine->set_collection_manifest(*c, json);
    EXPECT_EQ(cb::engine_errc::success, status);
    return status;
}

void STParameterizedBucketTest::SetUp() {
    if (!config_string.empty()) {
        config_string += ";";
    }
    config_string += sanitizeTestParamConfigString(GetParam());
    SingleThreadedKVBucketTest::SetUp();
}

bool STParameterizedBucketTest::fullEviction() const {
    return persistent() && engine->getConfiguration().getItemEvictionPolicy() ==
                                   "full_eviction";
}

bool STParameterizedBucketTest::ephemeralFailNewData() const {
    return ephemeral() && engine->getConfiguration().getEphemeralFullPolicy() ==
                                  "fail_new_data";
}

bool STParameterizedBucketTest::isRocksDB() const {
    return engine->getConfiguration().getBackend() == "rocksdb";
}

bool STParameterizedBucketTest::isMagma() const {
    return engine->getConfiguration().getBackend() == "magma" ||
           isNexusMagmaPrimary();
}

bool STParameterizedBucketTest::isSnappyCompressedAtPersistence() const {
    return isCouchstore() ||
           (isMagma() &&
            engine->getConfiguration().isMagmaPerDocumentCompressionEnabled());
}

bool STParameterizedBucketTest::isNexusMagmaPrimary() const {
    return engine->getConfiguration().getBackend() == "nexus" &&
           engine->getConfiguration().getNexusPrimaryBackend() == "magma";
}

bool STParameterizedBucketTest::isNexus() const {
    return engine->getConfiguration().getBackend() == "nexus";
}

bool STParameterizedBucketTest::bloomFilterEnabled() const {
    return engine->getConfiguration().isBfilterEnabled();
}

bool SingleThreadedKVBucketTest ::isPitrEnabled() const {
    return engine->getConfiguration().isPitrEnabled();
}

/// @returns a string representing this tests' parameters.
std::string STParameterizedBucketTest::PrintToStringParamName(
        const ::testing::TestParamInfo<ParamType>& info) {
    auto config = info.param;

    // GTest does not like "=" or ":" symbols in these param name strings
    // so we have to remove them. We'll also remove some redundant config
    // names while we're at it to make reading the param names easier.
    std::replace(config.begin(), config.end(), ':', '_');
    boost::replace_all(config, "bucket_type=", "");
    boost::replace_all(config, "ephemeral_full_policy=", "");
    boost::replace_all(config, "item_eviction_policy=", "");
    boost::replace_all(config, "nexus_primary_backend=", "");
    boost::replace_all(config, "nexus_secondary_backend=", "");
    boost::replace_all(config, "backend=", "");
    boost::replace_all(config, "bfilter_enabled=", "bfilter_");
    boost::replace_all(config, "pitr_enabled=", "pitr_");
    boost::replace_all(config, "pitr_granularity=", "pitr_granularity_");
    boost::replace_all(
            config, "pitr_max_history_age=", "pitr_max_history_age_");
    boost::replace_all(
            config, "item_eviction_strategy=", "item_eviction_strategy_");
    boost::replace_all(
            config, "cross_bucket_ht_quota_sharing=true", "quota_sharing");
    boost::replace_all(config, "cross_bucket_ht_quota_sharing=false_", "");
    boost::replace_all(config,
                       "magma_per_document_compression_enabled=true",
                       "per_doc_comp");
    boost::replace_all(
            config, "magma_per_document_compression_enabled=false", "");

    boost::replace_all(config,
                       "compaction_expiry_fetch_inline=true",
                       "compaction_fetch_inline");
    boost::replace_all(config, "_compaction_expiry_fetch_inline=false", "");
    return config;
}

TEST_F(SingleThreadedKVBucketTest, VBMapIterator) {
    // verify that iterating the vbmap correctly finds only valid vbuckets
    ASSERT_EQ(cb::engine_errc::success,
              store->setVBucketState(Vbid(1), vbucket_state_active));
    ASSERT_EQ(cb::engine_errc::success,
              store->setVBucketState(Vbid(3), vbucket_state_dead));

    using namespace ::testing;
    StrictMock<MockFunction<void(Vbid)>> cb;

    {
        InSequence s;

        // check that it skips vbid 0 correctly (mild edge case of being the
        // first vbid) finds vbid 1
        EXPECT_CALL(cb, Call(Vbid(1))).Times(1);
        // skips missing vbid 2
        // and reaches vbid 3 (mild edge case of being the last vb (test config
        // sets max 4 vbuckets)
        ASSERT_EQ(store->getVBMapSize(), 4);
        EXPECT_CALL(cb, Call(Vbid(3))).Times(1);

        for (auto& vbucket : store->getVBuckets()) {
            cb.Call(vbucket.getId());
        }
    }

    // and again binding to a const Vbucket&, just for rigour.
    {
        InSequence s;

        EXPECT_CALL(cb, Call(Vbid(1))).Times(1);
        EXPECT_CALL(cb, Call(Vbid(3))).Times(1);

        for (const auto& vbucket : store->getVBuckets()) {
            cb.Call(vbucket.getId());
        }
    }
}

/**
 * Regression test for MB-45255 - a crash due to a dereference of a null
 * DcpProducer::backfillMgr if a streamRequest occurs during bucket shutdown:
 *
 * 1. Start with 1 producer and an existing stream (so DcpProducer is not
 *    paused).
 * 2. DcpProducer::streamRequest starts, succeeds but _doesn’t get as far as
 *    adding to DCP conn map.
 * 3. DcpConnMap::closeStreams (due to bucket shutdown)
 *    1. closes all streams for each producer via DcpProducer::closeAllStreams
 *    2. which resets backfillMgr ptr.
 * 4. DcpProducer::streamRequest continues; adds new stream into map.
 * 5. DcpConnMap::disconnect called, calls DcpProducer::closeAllStreams again
 *    - which calls ActiveStream::setDead; attempts to dereference null
 *    backfillMgr ptr (if in backfilling state).
 *
 * This is a similar issue to MB-37702 and MB-38521 - the difference being
 * exactly when the streamRequest occurs relative to closeAllStreams.
 */
TEST_P(STParameterizedBucketTest,
       MB45255_StreamRequestDuringShutdownNullBackfillMgr) {
    // Setup /////////////////////////////////////////////////////////////////

    // 1) Create Producer and ensure it is in the ConnMap so that we can
    // emulate the shutdown
    auto producer =
            std::make_shared<MockDcpProducer>(*engine, cookie, "MB_45255", 0);
    producer->createCheckpointProcessorTask();
    auto& mockConnMap = static_cast<MockDcpConnMap&>(engine->getDcpConnMap());
    mockConnMap.addConn(cookie, producer);

    // 2) (Implementation detail) Get the Dcp Producer into a non-paused state,
    // so when we later call DcpConnMap::manageConnections (via
    // DcpConnMap::shutdownAllConnections) we don't notify the connection. This
    // doesn't directly matter for the bug in question, but if we notify
    // then we need to acquire the cookie mutex which will deadlock the test.
    //
    // Do this by:
    //     storing some items into vb:0
    //     creating a stream on that vb:0
    //     advancing producer so it is no longer paused.
    auto& kvBucket = *engine->getKVBucket();
    kvBucket.setVBucketState(vbid, vbucket_state_active);
    store_item(vbid, makeStoredDocKey("key1"), "value");

    uint64_t rollbackSeqno;
    auto result = producer->streamRequest(0,
                                          0,
                                          Vbid{0},
                                          0,
                                          ~0,
                                          0,
                                          0,
                                          0,
                                          &rollbackSeqno,
                                          mock_dcp_add_failover_log,
                                          {});
    ASSERT_EQ(cb::engine_errc::success, result);

    auto stream = producer->findStream(Vbid{0});
    auto nextItem = stream->next(*producer);
    ASSERT_FALSE(nextItem);
    ASSERT_TRUE(stream->isInMemory())
            << vbid << " should be state:in-memory at start";

    MockDcpMessageProducers mockMsgProducers;
    runCheckpointProcessor(*producer, mockMsgProducers);
    producer->step(false, mockMsgProducers);
    ASSERT_FALSE(producer->isPaused());

    // 3) Setup second stream - we need to perform a second streamRequest which
    // must be backfilling (to backfillMgr is attempted to be accessed, so add
    // one item to vb:1, then flush and remove checkpoint so required to
    // backfill from disk.
    const auto vbid1 = Vbid{1};
    kvBucket.setVBucketState(vbid1, vbucket_state_active);
    store_item(vbid1, makeStoredDocKey("key"), "value");
    flushVBucketToDiskIfPersistent(vbid1, 1);
    removeCheckpoint(*kvBucket.getVBucket(vbid1));

    // 4) Configure hook in updateStreamsMap so just before our 2nd
    // DcpProducer::streamRequest (below) adds the created stream to
    // DcpProducer::streams, shutdownAllConnections runs.
    folly::Baton shutdownAllConnectionsStart;
    folly::Baton shutdownAllConnectionsFinished;
    producer->updateStreamsMapHook = [&] {
        // Post to allow shutdownAllConnections to begin (cannot set
        // DcpProducer disconnect = true before streamRequest has constructed
        // stream and about to add to map).
        shutdownAllConnectionsStart.post();

        // Wait until shutdownAllCollections has finished, and
        // DcpProducer::disconnect has been set (and backfillMgr set
        // to nullptr.
        shutdownAllConnectionsFinished.wait();
    };

    // 5. Create parallel thread which will perform the streamRequest
    // concurrently with shutdownAllConnections.
    std::thread frontend_thread_streamRequest{[&]() {
        // Frontend thread always runs with the cookie locked, so
        // lock here to match.
        auto* mockCookie = cookie_to_mock_cookie(cookie);
        Expects(mockCookie);
        mockCookie->lock();

        uint64_t unused;
        auto result = producer->streamRequest(0,
                                              0,
                                              vbid1,
                                              0,
                                              ~0,
                                              0,
                                              0,
                                              0,
                                              &unused,
                                              mock_dcp_add_failover_log,
                                              {});
        EXPECT_EQ(cb::engine_errc::success, result);
        mockCookie->unlock();

        auto stream = producer->findStream(vbid1);
        ASSERT_TRUE(stream->isBackfilling());

        mockCookie->lock();
        engine->handleDisconnect(*cookie);
        mockCookie->unlock();
    }};

    // TEST: Trigger a shutdown. In original bug (with the sequence of
    // operations setup above) this would result in a nullptr dereference of
    // backfillMgr.
    shutdownAllConnectionsStart.wait();
    mockConnMap.shutdownAllConnections();
    shutdownAllConnectionsFinished.post();

    frontend_thread_streamRequest.join();
}

/**
 * MB-37702 highlighted a potential race condition during bucket shutdown. This
 * race condition is as follows:
 *
 * 1) Bucket shutdown starts (due to hard failover has we need DcpConsumers to
 *    still consider KV to be "up". This has to then reach the point where it
 *    starts to tear down DCP connections.
 *
 * 2) In DcpProducer we need to set all of our streams to dead but not yet
 *    destroy the backfill manager.
 *
 * 3) A stream request now needs to come in and enter a backfilling state.
 *
 * 4) Bucket shutdown continues and destroys the backfill manager object for the
 *    DcpProducer.
 *
 * 5) Memcached attempts to disconnect the DcpProducer again as we will tell it
 *    to step the connection (but bucket shutdown is in progress) and then we
 *    will seg fault as we attempt to destroy the stream because the backfill
 *    manager has been reset.
 */
TEST_P(STParameterizedBucketTest, StreamReqAcceptedAfterBucketShutdown) {
    auto& mockConnMap =
            static_cast<MockDcpConnMap&>(engine->getDcpConnMap());
    engine->getKVBucket()->setVBucketState(vbid, vbucket_state_active);
    auto vb = engine->getKVBucket()->getVBucket(vbid);

    // 1) Store an item and ensure it isn't in the CheckpointManager so that our
    // stream will enter backfilling state later
    store_item(vbid, makeStoredDocKey("key"), "value");
    flushVBucketToDiskIfPersistent(vbid, 1);
    removeCheckpoint(*vb);

    // 2) Create Producer and ensure it is in the ConnMap so that we can emulate
    // the shutdown
    auto producer = std::make_shared<MockDcpProducer>(*engine,
                                                      cookie,
                                                      "test_producer",
                                                      /*flags*/ 0);
    producer->createCheckpointProcessorTask();
    mockConnMap.addConn(cookie, producer);

    // 3) Set our hook to perform a StreamRequest after we remove the streams
    // from the Producer but before we reset the backfillMgr.
    producer->setCloseAllStreamsHook([this, &producer]() {
        producer->createCheckpointProcessorTask();
        uint64_t rollbackSeqno;
        EXPECT_EQ(cb::engine_errc::disconnect,
                  producer->streamRequest(/*flags*/ 0,
                                          /*opaque*/ 0,
                                          vbid,
                                          /*st_seqno*/ 0,
                                          /*en_seqno*/ ~0,
                                          /*vb_uuid*/ 0xabcd,
                                          /*snap_start_seqno*/ 0,
                                          /*snap_end_seqno*/ ~0,
                                          &rollbackSeqno,
                                          fakeDcpAddFailoverLog,
                                          {}));

        // Stream should not have been created
        auto stream = std::dynamic_pointer_cast<ActiveStream>(
                producer->findStream(vbid));
        ASSERT_FALSE(stream);
    });

    // 4) Emulate the shutdown
    mockConnMap.shutdownAllConnections();

    // 5) Emulate memcached disconnecting the connection. Before the bug-fix we
    // would segfault at this line in ActiveStream::endStream() when we call
    // BackfillManager::bytesSent(...)
    mockConnMap.disconnect(cookie);

    producer->cancelCheckpointCreatorTask();
    producer.reset();
    mockConnMap.manageConnections();
}

TEST_P(STParameterizedBucketTest, ConcurrentProducerCloseAllStreams) {
    auto& mockConnMap = static_cast<MockDcpConnMap&>(engine->getDcpConnMap());
    engine->getKVBucket()->setVBucketState(vbid, vbucket_state_active);
    auto vb = engine->getKVBucket()->getVBucket(vbid);

    // 1) Store an item and ensure it isn't in the CheckpointManager so that our
    // stream will enter backfilling state later
    store_item(vbid, makeStoredDocKey("key"), "value");
    flushVBucketToDiskIfPersistent(vbid, 1);
    removeCheckpoint(*vb);

    // 2) Create Producer and ensure it is in the ConnMap so that we can emulate
    // the shutdown
    auto producer = std::make_shared<MockDcpProducer>(*engine,
                                                      cookie,
                                                      "test_producer",
                                                      /*flags*/ 0);
    producer->createCheckpointProcessorTask();
    mockConnMap.addConn(cookie, producer);

    // Break in closeAllStreams after we have taken the lock
    // of the first vBucket.
    std::thread thread1;
    ThreadGate tg1{2};

    producer->setCloseAllStreamsPostLockHook(
            [this, &producer, &mockConnMap, &thread1, &tg1]() {
                if (!tg1.isComplete()) {
                    producer->setCloseAllStreamsPreLockHook(
                            [&tg1] { tg1.threadUp(); });

                    // First hit of this will spawn a second thread that will
                    // call disconnect and try to enter the same block of code
                    // concurrently.
                    thread1 = std::thread{[this, &mockConnMap]() {
                        mockConnMap.disconnect(cookie);
                    }};

                    tg1.threadUp();
                } else {
                    // Before the fix we would fail here
                    EXPECT_FALSE(producer->getBFMPtr());
                }
            });

    // 3) Segfault would normally happen here as we exit
    // DcpProducer::closeAllStreams (for the second time).
    mockConnMap.shutdownAllConnections();

    thread1.join();

    // Reset the hook or we will call it again when we disconnect our cookie as
    // part of TearDown
    producer->setCloseAllStreamsPostLockHook([]() {});

    producer->cancelCheckpointCreatorTask();
    producer.reset();
    mockConnMap.manageConnections();
}

/**
 * MB-37827 highlighted a potential race condition during bucket shutdown. This
 * race condition is as follows:
 *
 * 1) Bucket shutdown starts but has not yet destroyed streams of our given
 *    producer.
 *
 * 2) A seqno ack comes in and gets partially processed. We find the stream in
 *    the producer but not yet process the ack.
 *
 * 3) Bucket shutdown continues and destroys the stream object by removing the
 *    owning shared_ptr in DcpProducer::closeALlStreams
 *
 * 4) Seqno ack processing continues and segfaults when attempting to access the
 *    stream.
 */
TEST_P(STParameterizedBucketTest, SeqnoAckAfterBucketShutdown) {
    auto& mockConnMap = static_cast<MockDcpConnMap&>(engine->getDcpConnMap());
    engine->getKVBucket()->setVBucketState(vbid, vbucket_state_active);
    auto vb = engine->getKVBucket()->getVBucket(vbid);

    // 1) Create Producer and ensure it is in the ConnMap so that we can emulate
    // the shutdown
    auto producer = std::make_shared<MockDcpProducer>(*engine,
                                                      cookie,
                                                      "test_producer",
                                                      /*flags*/ 0);
    mockConnMap.addConn(cookie, producer);

    // 2) Need to enable sync rep for seqno acking and create our stream
    producer->control(0, "consumer_name", "consumer");
    producer->setSyncReplication(SyncReplication::SyncReplication);

    uint64_t rollbackSeqno;
    EXPECT_EQ(cb::engine_errc::success,
              producer->streamRequest(/*flags*/ 0,
                                      /*opaque*/ 0,
                                      vbid,
                                      /*st_seqno*/ 0,
                                      /*en_seqno*/ ~0,
                                      /*vb_uuid*/ 0xabcd,
                                      /*snap_start_seqno*/ 0,
                                      /*snap_end_seqno*/ ~0,
                                      &rollbackSeqno,
                                      fakeDcpAddFailoverLog,
                                      {}));

    // 3) Set our hook, we just need to simulate bucket shutdown in the hook
    producer->setSeqnoAckHook(
            [&mockConnMap]() { mockConnMap.shutdownAllConnections(); });

    // 4) Seqno ack. Previously this would segfault due to the stream being
    // destroyed mid seqno ack.
    EXPECT_EQ(cb::engine_errc::success,
              producer->seqno_acknowledged(0, vbid, 0));

    mockConnMap.disconnect(cookie);
    mockConnMap.manageConnections();
    producer.reset();
}

cb::engine_errc STParameterizedBucketTest::checkKeyExists(
        StoredDocKey& key, Vbid vbid, get_options_t options) {
    auto rc = store->get(key, vbid, cookie, options).getStatus();
    if (needBGFetch(rc)) {
        rc = store->get(key, vbid, cookie, options).getStatus();
    }
    return rc;
}

cb::engine_errc STParameterizedBucketTest::setItem(Item& itm,
                                                   CookieIface* cookie) {
    auto rc = store->set(itm, cookie);
    if (needBGFetch(rc)) {
        rc = store->set(itm, cookie);
    }
    return rc;
}

cb::engine_errc STParameterizedBucketTest::addItem(Item& itm,
                                                   CookieIface* cookie) {
    auto rc = store->add(itm, cookie);
    if (needBGFetch(rc)) {
        rc = store->add(itm, cookie);
    }
    return rc;
}

/*
 * MB-31175
 * The following test checks to see that when we call handleSlowStream in an
 * in memory state and drop the cursor/schedule a backfill as a result, the
 * resulting backfill checks the purgeSeqno and tells the stream to rollback
 * if purgeSeqno > startSeqno.
 */
TEST_P(STParameterizedBucketTest, SlowStreamBackfillPurgeSeqnoCheck) {
    // Make vbucket active.
    setVBucketStateAndRunPersistTask(vbid, vbucket_state_active);
    auto vb = store->getVBuckets().getBucket(vbid);
    ASSERT_TRUE(vb.get());

    // Store two items
    std::array<std::string, 2> initialKeys = {{"k1", "k2"}};
    for (const auto& key : initialKeys) {
        store_item(vbid, makeStoredDocKey(key), key);
    }
    flushVBucketToDiskIfPersistent(vbid, initialKeys.size());

    // Delete the items so that we can advance the purgeSeqno using
    // compaction later
    for (const auto& key : initialKeys) {
        delete_item(vbid, makeStoredDocKey(key));
    }
    flushVBucketToDiskIfPersistent(vbid, initialKeys.size());

    auto& ckpt_mgr =
            *(static_cast<MockCheckpointManager*>(vb->checkpointManager.get()));

    // Create a Mock Dcp producer
    // Create the Mock Active Stream with a startSeqno of 1
    // as a startSeqno is always valid
    auto producer = std::make_shared<MockDcpProducer>(*engine,
                                                      cookie,
                                                      "test_producer",
                                                      /*flags*/ 0);
    producer->createCheckpointProcessorTask();
    producer->scheduleCheckpointProcessorTask();

    // Create a Mock Active Stream
    auto mock_stream = producer->mockActiveStreamRequest(/*flags*/ 0,
                                                         /*opaque*/ 0,
                                                         *vb,
                                                         /*st_seqno*/ 1,
                                                         /*en_seqno*/ ~0,
                                                         /*vb_uuid*/ 0xabcd,
                                                         /*snap_start_seqno*/ 0,
                                                         /*snap_end_seqno*/ ~0,
                                                         IncludeValue::Yes,
                                                         IncludeXattrs::Yes);

    ASSERT_TRUE(mock_stream->isInMemory())
    << "stream state should have transitioned to InMemory";

    // Check number of expected cursors (might not have persistence cursor)
    int expectedCursors = persistent() ? 2 : 1;
    EXPECT_EQ(expectedCursors, ckpt_mgr.getNumOfCursors());

    EXPECT_TRUE(mock_stream->handleSlowStream());
    EXPECT_TRUE(mock_stream->public_getPendingBackfill());

    // Might not have persistence cursor
    expectedCursors = persistent() ? 1 : 0;
    EXPECT_EQ(expectedCursors, ckpt_mgr.getNumOfCursors())
    << "stream cursor should have been dropped";

    // Remove checkpoint, forcing the stream to Backfill.
    removeCheckpoint(*vb);

    // This will schedule the backfill
    mock_stream->transitionStateToBackfilling();
    ASSERT_TRUE(mock_stream->isBackfilling());

    // Advance the purgeSeqno
    purgeTombstonesBefore(3);
    ASSERT_EQ(3, vb->getPurgeSeqno());

    // Run the backfill we scheduled when we transitioned to the backfilling
    // state
    auto& bfm = producer->getBFM();
    bfm.backfill();

    // The backfill should have set the stream state to dead because
    // purgeSeqno > startSeqno
    EXPECT_TRUE(mock_stream->isDead());

    // Stop Producer checkpoint processor task
    producer->cancelCheckpointCreatorTask();

    cancelAndPurgeTasks();
}

/**
 * The following test checks to see that if a cursor drop (and subsequent
 * re-registration) is a safe operation in that the background checkpoint
 * processor task cannot advance the streams cursor whilst backfilling is
 * occurring.
 *
 * Check to see that cursor dropping correctly handles the following scenario:
 *
 * 1. vBucket is state:in-memory. Cursor dropping occurs
 *    (ActiveStream::handleSlowStream)
 *   a. Cursor is removed
 *   b. pendingBackfill is set to true.
 * 2. However, assume that ActiveStreamCheckpointProcessorTask has a pending
 *    task for this vbid.
 * 3. ActiveStream changes from state:in-memory to state:backfilling.
 * 4. Backfill starts, re-registers cursor (ActiveStream::markDiskSnapshot) to
 *    resume from after the end of the backfill.
 * 5. ActiveStreamCheckpointProcessorTask wakes up, and finds the pending task
 *    for this vb. At this point the newly woken task should be blocked from
 *    doing any work (and return early).
 */
class MB29369_SingleThreadedEPBucketTest : public SingleThreadedEPBucketTest {
protected:
    MB29369_SingleThreadedEPBucketTest() {
        // Need dcp_producer_snapshot_marker_yield_limit + 1 (11) vBuckets for
        // this test.
        config_string = "max_vbuckets=11";
    }
};

// @TODO get working for magma
TEST_F(MB29369_SingleThreadedEPBucketTest,
       CursorDroppingPendingCkptProcessorTask) {
    // Create a Mock Dcp producer and schedule on executorpool.
    auto producer = createDcpProducer(cookie, IncludeDeleteTime::Yes);
    producer->scheduleCheckpointProcessorTask();

    auto& lpNonIoQ = *task_executor->getLpTaskQ()[NONIO_TASK_IDX];
    EXPECT_EQ(1, lpNonIoQ.getFutureQueueSize())
            << "Expected to have ActiveStreamCheckpointProcessorTask in NonIO "
               "Queue";

    // Create dcp_producer_snapshot_marker_yield_limit + 1 streams -
    // this means that we don't process all pending vBuckets on a single
    // execution of ActiveStreamCheckpointProcessorTask - which can result
    // in vBIDs being "left over" in ActiveStreamCheckpointProcessorTask::queue
    // after an execution.
    // This means that subsequently when we drop the cursor for this vb,
    // there's a "stale" job queued for it.
    const auto iterationLimit =
            engine->getConfiguration().getDcpProducerSnapshotMarkerYieldLimit();
    std::shared_ptr<MockActiveStream> stream;
    auto key1 = makeStoredDocKey("key1");
    for (size_t id = 0; id < iterationLimit + 1; id++) {
        Vbid vbid = Vbid(id);
        setVBucketStateAndRunPersistTask(vbid, vbucket_state_active);
        auto vb = store->getVBucket(vbid);
        stream = producer->mockActiveStreamRequest(/*flags*/ 0,
                                                   /*opaque*/ 0,
                                                   *vb,
                                                   /*st_seqno*/ 0,
                                                   /*en_seqno*/ ~0,
                                                   /*vb_uuid*/ 0xabcd,
                                                   /*snap_start_seqno*/ 0,
                                                   /*snap_end_seqno*/ ~0);

        // Request an item from each stream, so they all advance from
        // backfilling to in-memory
        auto result = stream->next(*producer);
        EXPECT_FALSE(result);
        EXPECT_TRUE(stream->isInMemory())
                << vbid << " should be state:in-memory at start";

        // Create an item, create a new checkpoint and then flush to disk.
        // This ensures that:
        // a) ActiveStream::nextCheckpointItem will have data available when
        //    call next() - and will add vb to
        //    ActiveStreamCheckpointProcessorTask's queue.
        // b) After cursor is dropped we can remove the previously closed and
        //    flushed checkpoint to force ActiveStream into backfilling state.
        EXPECT_TRUE(queueNewItem(*vb, key1));
        vb->checkpointManager->createNewCheckpoint();
        EXPECT_EQ(FlushResult(MoreAvailable::No, 1),
                  getEPBucket().flushVBucket(vbid));

        // And then request another item, to add the VBID to
        // ActiveStreamCheckpointProcessorTask's queue.
        result = stream->next(*producer);
        EXPECT_FALSE(result);
        EXPECT_EQ(id + 1, producer->getCheckpointSnapshotTask()->queueSize())
                << "Should have added " << vbid << " to ProcessorTask queue";
    }

    // Should now have dcp_producer_snapshot_marker_yield_limit + 1 items
    // in ActiveStreamCheckpointProcessorTask's pending VBs.
    EXPECT_EQ(iterationLimit + 1,
              producer->getCheckpointSnapshotTask()->queueSize())
            << "Should have all vBuckets in ProcessorTask queue";

    // Use last Stream as the one we're going to drop the cursor on (this is
    // also at the back of the queue).
    auto vb = store->getVBuckets().getBucket(Vbid(iterationLimit));
    auto& ckptMgr = *(
            static_cast<MockCheckpointManager*>(vb->checkpointManager.get()));

    // 1. Now trigger cursor dropping for this stream.
    EXPECT_TRUE(stream->handleSlowStream());
    EXPECT_TRUE(stream->isInMemory())
            << "should be state:in-memory immediately after handleSlowStream";
    EXPECT_EQ(1, ckptMgr.getNumOfCursors()) << "Should only have persistence "
                                               "cursor registered after "
                                               "cursor dropping.";

    // Ensure closed checkpoint were removed to force stream to backfill.
    ASSERT_GT(engine->getEpStats().itemsRemovedFromCheckpoints, 0);

    // 2. Request next item from stream. Will transition to backfilling as part
    // of this.
    auto result = stream->next(*producer);
    EXPECT_FALSE(result);
    EXPECT_TRUE(stream->isBackfilling()) << "should be state:backfilling "
                                            "after next() following "
                                            "handleSlowStream";

    // *Key point*:
    //
    // ActiveStreamCheckpointProcessorTask and Backfilling task are both
    // waiting to run. However, ActiveStreamCheckpointProcessorTask
    // has more than iterationLimit VBs in it, so when it runs it won't
    // handle them all; and will sleep with the last VB remaining.
    // If the Backfilling task then runs, which returns a disk snapshot and
    // re-registers the cursor; we still have an
    // ActiveStreamCheckpointProcessorTask outstanding with the vb in the queue.
    EXPECT_EQ(1, lpNonIoQ.getFutureQueueSize());
    auto& lpAuxioQ = *task_executor->getLpTaskQ()[AUXIO_TASK_IDX];
    EXPECT_EQ(1, lpAuxioQ.getFutureQueueSize());

    // Run the ActiveStreamCheckpointProcessorTask; which should re-schedule
    // due to having items outstanding.
    runNextTask(lpNonIoQ,
                "Process checkpoint(s) for DCP producer test_producer");

    // Now run backfilling task.
    runNextTask(lpAuxioQ, "Backfilling items for MockDcpBackfillManager");

    // After Backfilltask scheduled create(); should have received a disk
    // snapshot; which in turn calls markDiskShapshot to re-register cursor.
    EXPECT_EQ(2, ckptMgr.getNumOfCursors()) << "Expected both persistence and "
                                               "replication cursors after "
                                               "markDiskShapshot";

    result = stream->next(*producer);
    ASSERT_TRUE(result);
    EXPECT_EQ(DcpResponse::Event::SnapshotMarker, result->getEvent())
            << "Expected Snapshot marker after running backfill task.";

    // Add another item to the VBucket; after the cursor has been re-registered.
    auto key2 = makeStoredDocKey("key2");
    EXPECT_TRUE(queueNewItem(*vb, key2));

    // Now run chkptProcessorTask to complete it's queue. With the bug, this
    // results in us discarding the last item we just added to vBucket.
    runNextTask(lpNonIoQ,
                "Process checkpoint(s) for DCP producer test_producer");

    // Let the backfill task complete running (it requires multiple steps to
    // complete).
    runNextTask(lpAuxioQ, "Backfilling items for MockDcpBackfillManager");

    // Validate. We _should_ get two mutations: key1 & key2, but we have to
    // respin the checkpoint task for key2
    result = stream->next(*producer);
    if (result && result->getEvent() == DcpResponse::Event::Mutation) {
        auto* mutation = dynamic_cast<MutationResponse*>(result.get());
        EXPECT_EQ(key1, mutation->getItem()->getKey());
    } else {
        FAIL() << "Expected Event::Mutation named 'key1'";
    }

    // No items ready, but this should of rescheduled vb10
    EXPECT_EQ(nullptr, stream->next(*producer));
    EXPECT_EQ(1, producer->getCheckpointSnapshotTask()->queueSize())
            << "Should have 1 vBucket in ProcessorTask queue";

    // Now run chkptProcessorTask to complete it's queue, this will now be able
    // to access the checkpoint and get key2
    runNextTask(lpNonIoQ,
                "Process checkpoint(s) for DCP producer test_producer");

    result = stream->next(*producer);
    ASSERT_TRUE(result);
    EXPECT_EQ(DcpResponse::Event::SnapshotMarker, result->getEvent())
            << "Expected Snapshot marker after running snapshot task.";
    result = stream->next(*producer);

    if (result && result->getEvent() == DcpResponse::Event::Mutation) {
        auto* mutation = dynamic_cast<MutationResponse*>(result.get());
        EXPECT_EQ(key2, mutation->getItem()->getKey());
    } else {
        FAIL() << "Expected second Event::Mutation named 'key2'";
    }

    result = stream->next(*producer);
    EXPECT_FALSE(result) << "Expected no more than 2 mutatons.";

    // Stop Producer checkpoint processor task
    producer->cancelCheckpointCreatorTask();
}

// Test is demonstrating that if a checkpoint processor scheduled by a stream
// that is subsequently closed/re-created, if that checkpoint processor runs
// whilst the new stream is backfilling, it can't interfere with the new stream.
// This issue was raised by MB-29585 but is fixed by MB-29369
TEST_P(STParamPersistentBucketTest, MB29585_backfilling_whilst_snapshot_runs) {
    auto producer = createDcpProducer(cookie, IncludeDeleteTime::Yes);
    producer->scheduleCheckpointProcessorTask();
    setVBucketStateAndRunPersistTask(vbid, vbucket_state_active);

    auto& lpAuxioQ = *task_executor->getLpTaskQ()[AUXIO_TASK_IDX];
    auto& lpNonIoQ = *task_executor->getLpTaskQ()[NONIO_TASK_IDX];
    EXPECT_EQ(1, lpNonIoQ.getFutureQueueSize())
            << "Expected to have ActiveStreamCheckpointProcessorTask in NonIO "
               "Queue";

    // Create first stream
    auto vb = store->getVBucket(vbid);
    auto stream = producer->mockActiveStreamRequest(/*flags*/ 0,
                                                    /*opaque*/ 0,
                                                    *vb,
                                                    /*st_seqno*/ 0,
                                                    /*en_seqno*/ ~0,
                                                    /*vb_uuid*/ 0xabcd,
                                                    /*snap_start_seqno*/ 0,
                                                    /*snap_end_seqno*/ ~0);

    // Write an item
    auto key1 = makeStoredDocKey("key1");
    EXPECT_TRUE(queueNewItem(*vb, key1));
    EXPECT_EQ(FlushResult(MoreAvailable::No, 1),
              getEPBucket().flushVBucket(vbid));

    // Request an item from the stream, so it advances from to in-memory
    auto result = stream->next(*producer);
    EXPECT_FALSE(result);
    EXPECT_TRUE(stream->isInMemory());

    // Now step the in-memory stream to schedule the checkpoint task
    result = stream->next(*producer);
    EXPECT_FALSE(result);
    EXPECT_EQ(1, producer->getCheckpointSnapshotTask()->queueSize());

    // Now close the stream
    EXPECT_EQ(cb::engine_errc::success,
              producer->closeStream(0 /*opaque*/, vbid));

    // Next we to ensure the recreated stream really does a backfill, so drop
    // in-memory items
    auto& manager = *vb->checkpointManager;
    auto openId = manager.getOpenCheckpointId();
    const auto& stats = engine->getEpStats();
    ASSERT_EQ(0, stats.itemsRemovedFromCheckpoints);
    manager.createNewCheckpoint();
    EXPECT_GT(manager.getOpenCheckpointId(), openId);
    // cs, vbs, mut, ce
    EXPECT_EQ(4, stats.itemsRemovedFromCheckpoints);
    // Force persistence into new CP
    auto key2 = makeStoredDocKey("key2");
    queueNewItem(*vb, key2);
    EXPECT_EQ(FlushResult(MoreAvailable::No, 1),
              getEPBucket().flushVBucket(vbid));

    // Now store another item, without MB-29369 fix we would lose this item
    auto key3 = makeStoredDocKey("key3");
    store_item(vbid, key3, "value");

    // Re-create the new stream
    stream = producer->mockActiveStreamRequest(/*flags*/ 0,
                                               /*opaque*/ 0,
                                               *vb,
                                               /*st_seqno*/ 0,
                                               /*en_seqno*/ ~0,
                                               /*vb_uuid*/ 0xabcd,
                                               /*snap_start_seqno*/ 0,
                                               /*snap_end_seqno*/ ~0);

    // Step the stream which will now schedule a backfill
    result = stream->next(*producer);
    EXPECT_FALSE(result);
    EXPECT_TRUE(stream->isBackfilling());

    // Next we must deque, but not run the snapshot task, we will interleave it
    // with backfill later
    CheckedExecutor checkpointTask(task_executor, lpNonIoQ);
    EXPECT_STREQ("Process checkpoint(s) for DCP producer test_producer",
                 checkpointTask.getTaskName().data());

    // Now start the backfilling task.
    runNextTask(lpAuxioQ, "Backfilling items for MockDcpBackfillManager");

    // After Backfilltask scheduled create(); should have received a disk
    // snapshot; which in turn calls markDiskShapshot to re-register cursor.
    auto* checkpointManager =
            static_cast<MockCheckpointManager*>(vb->checkpointManager.get());

    EXPECT_EQ(2, checkpointManager->getNumOfCursors())
            << "Expected persistence + replication cursors after "
               "markDiskShapshot";

    result = stream->next(*producer);
    ASSERT_TRUE(result);
    EXPECT_EQ(DcpResponse::Event::SnapshotMarker, result->getEvent())
            << "Expected Snapshot marker after running backfill task.";

    // Let the backfill task complete running through its various states
    runBackfill();

    // Now run the checkpoint processor task, whilst still backfilling
    // With MB-29369 this should be safe
    checkpointTask.runCurrentTask(
            "Process checkpoint(s) for DCP producer test_producer");
    checkpointTask.completeCurrentTask();

    // Poke another item in
    auto key4 = makeStoredDocKey("key4");
    store_item(vbid, key4, "value");

    // Finally read back all the items and we should get two snapshots and
    // key1/key2 key3/key4
    result = stream->next(*producer);
    if (result && result->getEvent() == DcpResponse::Event::Mutation) {
        auto* mutation = dynamic_cast<MutationResponse*>(result.get());
        EXPECT_EQ(key1, mutation->getItem()->getKey());
    } else {
        FAIL() << "Expected Event::Mutation named 'key1'";
    }

    result = stream->next(*producer);
    if (result && result->getEvent() == DcpResponse::Event::Mutation) {
        auto* mutation = dynamic_cast<MutationResponse*>(result.get());
        EXPECT_EQ(key2, mutation->getItem()->getKey());
    } else {
        FAIL() << "Expected Event::Mutation named 'key2'";
    }

    runNextTask(lpNonIoQ,
                "Process checkpoint(s) for DCP producer test_producer");

    result = stream->next(*producer);
    ASSERT_TRUE(result);
    EXPECT_EQ(DcpResponse::Event::SnapshotMarker, result->getEvent())
            << "Expected Snapshot marker after running snapshot task.";

    result = stream->next(*producer);
    if (result && result->getEvent() == DcpResponse::Event::Mutation) {
        auto* mutation = dynamic_cast<MutationResponse*>(result.get());
        EXPECT_EQ(key3, mutation->getItem()->getKey());
    } else {
        FAIL() << "Expected Event::Mutation named 'key3'";
    }

    result = stream->next(*producer);
    if (result && result->getEvent() == DcpResponse::Event::Mutation) {
        auto* mutation = dynamic_cast<MutationResponse*>(result.get());
        EXPECT_EQ(key4, mutation->getItem()->getKey());
    } else {
        FAIL() << "Expected Event::Mutation named 'key4'";
    }

    // Stop Producer checkpoint processor task
    producer->cancelCheckpointCreatorTask();
}

/*
 * The following test checks to see if data is lost after a cursor is
 * re-registered after being dropped.
 *
 * It first sets-up an active stream associated with the active vbucket 0.  We
 * then move the stream into a StreamInMemory state, which results in creating
 * a DCP cursor (in addition to the persistence cursor created on construction
 * of the stream).
 *
 * We then add two documents closing the previous checkpoint and opening a new
 * one after each add.  This means that after adding 2 documents we have 3
 * checkpoints, (and 2 cursors).
 *
 * We then call handleSlowStream which results in the DCP cursor being dropped,
 * the steam being moved into the StreamBackfilling state and, the
 * pendingBackfill flag being set.
 *
 * As the DCP cursor is dropped we can remove the first checkpoint which the
 * persistence cursor has moved past.  As the DCP stream no longer has its own
 * cursor it will use the persistence cursor.  Therefore we need to schedule a
 * backfill task, which clears the pendingBackfill flag.
 *
 * The key part of the test is that we now move the persistence cursor on by
 * adding two more documents, and again closing the previous checkpoint and
 * opening a new one after each add.
 *
 * Now that the persistence cursor has moved on we can remove the earlier
 * checkpoints.
 *
 * We now run the backfill task that we scheduled for the active stream.
 * And the key result of the test is whether it backfills all 4 documents.
 * If it does then we have demonstrated that data is not lost.
 *
 */

// This callback function is called every time a backfill is performed on
// test MB22960_cursor_dropping_data_loss.
void MB22960callbackBeforeRegisterCursor(
        EPBucket* store,
        MockActiveStreamWithOverloadedRegisterCursor& mock_stream,
        VBucketPtr vb,
        size_t& registerCursorCount) {
    EXPECT_LE(registerCursorCount, 1);
    // The test performs two backfills, and the callback is only required
    // on the first, so that it can test what happens when checkpoints are
    // moved forward during a backfill.
    if (registerCursorCount == 0) {
        auto& ckpt_mgr =
                *(static_cast<MockCheckpointManager*>(vb->checkpointManager.get()));

        //pendingBackfill has now been cleared
        EXPECT_FALSE(mock_stream.public_getPendingBackfill())
                << "pendingBackfill is not false";
        // we are now in backfill mode
        EXPECT_TRUE(mock_stream.public_isBackfillTaskRunning())
                << "isBackfillRunning is not true";

        // This method is bypassing store->set to avoid a test only lock
        // inversion with collections read locks
        queued_item qi1(new Item(makeStoredDocKey("key3"),
                                 0,
                                 0,
                                 "v",
                                 1,
                                 PROTOCOL_BINARY_RAW_BYTES,
                                 0,
                                 -1,
                                 vb->getId()));
        qi1->setQueuedTime();

        // queue an Item and close previous checkpoint
        vb->checkpointManager->queueDirty(qi1,
                                          GenerateBySeqno::Yes,
                                          GenerateCas::Yes,
                                          /*preLinkDocCtx*/ nullptr);

        EXPECT_EQ(FlushResult(MoreAvailable::No, 1),
                  store->flushVBucket(vb->getId()));
        // The next step removes the current open checkpoint
        auto openId = ckpt_mgr.getOpenCheckpointId();
        ckpt_mgr.createNewCheckpoint();
        EXPECT_GT(ckpt_mgr.getOpenCheckpointId(), openId);
        EXPECT_EQ(1, ckpt_mgr.getNumCheckpoints());
        EXPECT_EQ(1, ckpt_mgr.getNumOfCursors());

        queued_item qi2(new Item(makeStoredDocKey("key3"),
                                 0,
                                 0,
                                 "v",
                                 1,
                                 PROTOCOL_BINARY_RAW_BYTES,
                                 0,
                                 -1,
                                 vb->getId()));
        qi2->setQueuedTime();

        // queue an Item and close previous checkpoint
        vb->checkpointManager->queueDirty(qi2,
                                          GenerateBySeqno::Yes,
                                          GenerateCas::Yes,
                                          /*preLinkDocCtx*/ nullptr);

        EXPECT_EQ(FlushResult(MoreAvailable::No, 1),
                  store->flushVBucket(vb->getId()));
        // The next step removes the current open checkpoint
        openId = ckpt_mgr.getOpenCheckpointId();
        ckpt_mgr.createNewCheckpoint();
        EXPECT_GT(ckpt_mgr.getOpenCheckpointId(), openId);
        EXPECT_EQ(1, ckpt_mgr.getNumCheckpoints());
        EXPECT_EQ(1, ckpt_mgr.getNumOfCursors());
    }
}

TEST_P(STParamPersistentBucketTest, MB22960_cursor_dropping_data_loss) {
    // Records the number of times ActiveStream::registerCursor is invoked.
    size_t registerCursorCount = 0;
    // Make vbucket active.
    setVBucketStateAndRunPersistTask(vbid, vbucket_state_active);
    auto vb = store->getVBuckets().getBucket(vbid);
    ASSERT_NE(nullptr, vb.get());
    auto& ckpt_mgr =
            *(static_cast<MockCheckpointManager*>(vb->checkpointManager.get()));
    EXPECT_EQ(1, ckpt_mgr.getNumCheckpoints());
    EXPECT_EQ(1, ckpt_mgr.getNumOfCursors());

    // Create a Mock Dcp producer
    auto producer = std::make_shared<MockDcpProducer>(*engine,
                                                      cookie,
                                                      "test_producer",
                                                      /*flags*/ 0);

    // Since we are creating a mock active stream outside of
    // DcpProducer::streamRequest(), and we want the checkpt processor task,
    // create it explicitly here
    producer->createCheckpointProcessorTask();
    producer->scheduleCheckpointProcessorTask();

    // Create a Mock Active Stream
    auto mock_stream =
            std::make_shared<MockActiveStreamWithOverloadedRegisterCursor>(
                    static_cast<EventuallyPersistentEngine*>(engine.get()),
                    producer,
                    /*flags*/ 0,
                    /*opaque*/ 0,
                    *vb,
                    /*st_seqno*/ 0,
                    /*en_seqno*/ ~0,
                    /*vb_uuid*/ 0xabcd,
                    /*snap_start_seqno*/ 0,
                    /*snap_end_seqno*/ ~0,
                    IncludeValue::Yes,
                    IncludeXattrs::Yes);

    auto& mockStreamObj = *mock_stream;
    mock_stream->setCallbackBeforeRegisterCursor(
            [this, &mockStreamObj, vb, &registerCursorCount]() {
                MB22960callbackBeforeRegisterCursor(
                        &getEPBucket(), mockStreamObj, vb, registerCursorCount);
            });

    mock_stream->setCallbackAfterRegisterCursor(
            [&mock_stream, &registerCursorCount]() {
                // This callback is called every time a backfill is performed.
                // It is called immediately after completing
                // ActiveStream::registerCursor.
                registerCursorCount++;
                if (registerCursorCount == 1) {
                    EXPECT_TRUE(mock_stream->public_getPendingBackfill());
                } else {
                    EXPECT_EQ(2, registerCursorCount);
                    EXPECT_FALSE(mock_stream->public_getPendingBackfill());
                }
            });

    EXPECT_EQ(1, ckpt_mgr.getNumOfCursors());
    mock_stream->transitionStateToBackfilling();
    EXPECT_EQ(2, ckpt_mgr.getNumOfCursors());
    // When we call transitionStateToBackfilling going from a StreamPending
    // state to a StreamBackfilling state, we end up calling
    // scheduleBackfill_UNLOCKED and as no backfill is required we end-up in a
    // StreamInMemory state.
    EXPECT_TRUE(mock_stream->isInMemory())
        << "stream state should have transitioned to StreamInMemory";

    store_item(vbid, makeStoredDocKey("key1"), "value");
    EXPECT_EQ(FlushResult(MoreAvailable::No, 1),
              getEPBucket().flushVBucket(vbid));
    ckpt_mgr.createNewCheckpoint();
    EXPECT_EQ(2, ckpt_mgr.getNumCheckpoints());

    store_item(vbid, makeStoredDocKey("key2"), "value");
    EXPECT_EQ(FlushResult(MoreAvailable::No, 1),
              getEPBucket().flushVBucket(vbid));
    ckpt_mgr.createNewCheckpoint();
    EXPECT_EQ(3, ckpt_mgr.getNumCheckpoints());
    EXPECT_EQ(2, ckpt_mgr.getNumOfCursors());

    // Dropping cursor removes 2 closed checkpoints
    mock_stream->handleSlowStream();
    EXPECT_EQ(1, ckpt_mgr.getNumCheckpoints());
    EXPECT_EQ(1, ckpt_mgr.getNumOfCursors());
    EXPECT_TRUE(mock_stream->isInMemory())
        << "stream state should not have changed";
    EXPECT_TRUE(mock_stream->public_getPendingBackfill())
        << "pendingBackfill is not true";

    //schedule a backfill
    mock_stream->next(*producer);

    // MB-37150: cursors are now registered before deciding if a backfill is
    // needed. to retain the original intent of this test, manually drop the
    // cursor _again_, to return the stream to the desired state: about to
    // backfill, without a cursor. The test can then check that the cursor is
    // registered again at the correct seqno, defending the original change as
    // intended.
    ckpt_mgr.removeCursor(*mock_stream->getCursor().lock());

    auto& lpAuxioQ = *task_executor->getLpTaskQ()[AUXIO_TASK_IDX];
    EXPECT_EQ(1, lpAuxioQ.getFutureQueueSize());
    auto& lpNonIoQ = *task_executor->getLpTaskQ()[NONIO_TASK_IDX];
    EXPECT_EQ(1, lpNonIoQ.getFutureQueueSize());
    // backfill:create()
    runNextTask(lpAuxioQ);
    // backfill:scan()
    runNextTask(lpAuxioQ);

    // inMemoryPhase and pendingBackfill is true and so transitions to
    // backfillPhase
    // take snapshot marker off the ReadyQ
    auto resp = mock_stream->next(*producer);
    // backfillPhase() - take doc "key1" off the ReadyQ
    resp = mock_stream->next(*producer);
    // backfillPhase - take doc "key2" off the ReadyQ
    resp = mock_stream->next(*producer);
    runNextTask(lpAuxioQ);
    runNextTask(lpAuxioQ);
    // Assert that the callback (and hence backfill) was only invoked twice
    ASSERT_EQ(2, registerCursorCount);
    // take snapshot marker off the ReadyQ
    resp = mock_stream->next(*producer);
    // backfillPhase - take doc "key3" off the ReadyQ
    resp = mock_stream->next(*producer);
    // backfillPhase() - take doc "key4" off the ReadyQ
    // isBackfillTaskRunning is not running and ReadyQ is now empty so also
    // transitionState from StreamBackfilling to StreamInMemory
    resp = mock_stream->next(*producer);
    EXPECT_TRUE(mock_stream->isInMemory())
        << "stream state should have transitioned to StreamInMemory";
    // inMemoryPhase.  ReadyQ is empty and pendingBackfill is false and so
    // return NULL
    resp = mock_stream->next(*producer);
    EXPECT_EQ(nullptr, resp);
    EXPECT_EQ(1, ckpt_mgr.getNumCheckpoints());
    EXPECT_EQ(2, ckpt_mgr.getNumOfCursors());

    // Stop Producer checkpoint processor task
    producer->cancelCheckpointCreatorTask();
}

/* The following is a regression test for MB25056, which came about due the fix
 * for MB22960 having a bug where it is set pendingBackfill to true too often.
 *
 * To demonstrate the issue we need:
 *
 * 1. vbucket state to be replica
 *
 * 2. checkpoint state to be similar to the following:
 * CheckpointManager[0x10720d908] with numItems:3 checkpoints:1
 *   Checkpoint[0x10723d2a0] with seqno:{2,4} state:CHECKPOINT_OPEN items:[
 *   {1,empty,dummy_key}
 *   {2,checkpoint_start,checkpoint_start}
 *   {2,set,key2}
 *   {4,set,key3}
 * ]
 *   cursors:[
 *       persistence: CheckpointCursor[0x7fff5ca0cf98] with name:persistence
 *       currentCkpt:{id:1 state:CHECKPOINT_OPEN} currentPos:2 offset:2
 *       ckptMetaItemsRead:1
 *
 *       test_producer: CheckpointCursor[0x7fff5ca0cf98] with name:test_producer
 *       currentCkpt:{id:1 state:CHECKPOINT_OPEN} currentPos:1 offset:0
 *       ckptMetaItemsRead:0
 *   ]
 *
 * 3. active stream to the vbucket requesting start seqno=0 and end seqno=4
 *
 * The test behaviour is that we perform a backfill.  In markDiskSnapshot (which
 * is invoked when we perform a backfill) we merge items in the open checkpoint.
 * In the test below this means the snapshot {start, end} is originally {0, 2}
 * but is extended to {0, 4}.
 *
 * We then call registerCursor with the lastProcessedSeqno of 2, which then
 * calls through to registerCursorBySeqno and returns 4.  Given that
 * 4 - 1 > 2 in the original fix for MB25056 we incorrectly set pendingBackfill
 * to true.  However by checking if the seqno returned is the first in the
 * checkpoint we can confirm whether a backfill is actually required, and hence
 * whether pendingBackfill should be set to true.
 *
 * In this test the result is not the first seqno in the checkpoint and so
 * pendingBackfill should be false.
 */

TEST_P(STParamPersistentBucketTest,
       MB25056_do_not_set_pendingBackfill_to_true) {
    // Records the number of times registerCursor is invoked.
    size_t registerCursorCount = 0;
    // Make vbucket a replica.
    setVBucketStateAndRunPersistTask(vbid, vbucket_state_replica);
    auto vb = store->getVBuckets().getBucket(vbid);
    ASSERT_NE(nullptr, vb.get());
    auto& ckpt_mgr =
            *(static_cast<MockCheckpointManager*>(vb->checkpointManager.get()));
    EXPECT_EQ(1, ckpt_mgr.getNumCheckpoints());
    EXPECT_EQ(1, ckpt_mgr.getNumOfCursors());

    // Add an item and flush to vbucket
    auto key1 = makeStoredDocKey("key1");
    auto item = make_item(vbid, key1, "value");
    item.setCas(1);
    uint64_t seqno;
    store->setWithMeta(std::ref(item),
                       0,
                       &seqno,
                       cookie,
                       {vbucket_state_replica},
                       CheckConflicts::No,
                       /*allowExisting*/ true);
    getEPBucket().flushVBucket(vbid);

    // Close the first checkpoint and create a second one - That will also
    // remove the first
    ckpt_mgr.createNewCheckpoint();
    ASSERT_EQ(1, ckpt_mgr.getNumCheckpoints());

    // Add a second item and flush to bucket
    auto key2 = makeStoredDocKey("key2");
    auto item2 = make_item(vbid, key2, "value");
    item2.setCas(1);
    store->setWithMeta(std::ref(item2),
                       0,
                       &seqno,
                       cookie,
                       {vbucket_state_replica},
                       CheckConflicts::No,
                       /*allowExisting*/ true);
    getEPBucket().flushVBucket(vbid);

    // Add 2 further items to the second checkpoint.  As both have the key
    // "key3" the first of the two items will be de-duplicated away.
    // Do NOT flush to vbucket.
    for (int ii = 0; ii < 2; ii++) {
        auto tmpItem = make_item(vbid, makeStoredDocKey("key3"), "value");
        tmpItem.setCas(1);
        store->setWithMeta(std::ref(tmpItem),
                           0,
                           &seqno,
                           cookie,
                           {vbucket_state_replica},
                           CheckConflicts::No,
                           /*allowExisting*/ true);
    }

    // Create a Mock Dcp producer
    const std::string testName("test_producer");
    auto producer = std::make_shared<MockDcpProducer>(*engine,
                                                      cookie,
                                                      testName,
                                                      /*flags*/ 0);

    // Since we are creating a mock active stream outside of
    // DcpProducer::streamRequest(), and we want the checkpt processor task,
    // create it explicitly here
    producer->createCheckpointProcessorTask();
    producer->scheduleCheckpointProcessorTask();

    // Create a Mock Active Stream
    auto mock_stream =
            std::make_shared<MockActiveStreamWithOverloadedRegisterCursor>(
                    static_cast<EventuallyPersistentEngine*>(engine.get()),
                    producer,
                    /*flags*/ 0,
                    /*opaque*/ 0,
                    *vb,
                    /*st_seqno*/ 0,
                    /*en_seqno*/ 4,
                    /*vb_uuid*/ 0xabcd,
                    /*snap_start_seqno*/ 0,
                    /*snap_end_seqno*/ ~0,
                    IncludeValue::Yes,
                    IncludeXattrs::Yes);

    mock_stream->setCallbackBeforeRegisterCursor(
            [vb, &registerCursorCount]() {
                // This callback function is called every time a backfill is
                // performed. It is called immediately prior to executing
                // ActiveStream::registerCursor.
                EXPECT_EQ(0, registerCursorCount);
            });

    mock_stream->setCallbackAfterRegisterCursor(
            [&mock_stream, &registerCursorCount]() {
                // This callback function is called every time a backfill is
                // performed. It is called immediately after completing
                // ActiveStream::registerCursor.
                // The key point of the test is pendingBackfill is set to false
                registerCursorCount++;
                EXPECT_EQ(1, registerCursorCount);
                EXPECT_FALSE(mock_stream->public_getPendingBackfill());
            });

    // transitioning to Backfilling results in calling
    // scheduleBackfill_UNLOCKED(false)
    mock_stream->transitionStateToBackfilling();
    // schedule the backfill
    mock_stream->next(*producer);

    auto& lpAuxioQ = *task_executor->getLpTaskQ()[AUXIO_TASK_IDX];
    EXPECT_EQ(1, lpAuxioQ.getFutureQueueSize());
    auto& lpNonIoQ = *task_executor->getLpTaskQ()[NONIO_TASK_IDX];
    EXPECT_EQ(1, lpNonIoQ.getFutureQueueSize());
    runBackfill();

    // inMemoryPhase and pendingBackfill is true and so transitions to
    // backfillPhase
    // take snapshot marker off the ReadyQ
    std::unique_ptr<DcpResponse> resp =
            static_cast<std::unique_ptr<DcpResponse>>(
                    mock_stream->next(*producer));
    EXPECT_EQ(DcpResponse::Event::SnapshotMarker, resp->getEvent());

    // backfillPhase() - take doc "key1" off the ReadyQ
    resp = mock_stream->next(*producer);
    EXPECT_EQ(DcpResponse::Event::Mutation, resp->getEvent());
    EXPECT_EQ(key1,
              dynamic_cast<MutationResponse*>(resp.get())->getItem()->getKey());

    // backfillPhase - take doc "key2" off the ReadyQ
    resp = mock_stream->next(*producer);
    EXPECT_EQ(DcpResponse::Event::Mutation, resp->getEvent());
    EXPECT_EQ(key2,
              dynamic_cast<MutationResponse*>(resp.get())->getItem()->getKey());

    EXPECT_TRUE(mock_stream->isInMemory())
            << "stream state should have transitioned to StreamInMemory";

    resp = mock_stream->next(*producer);
    EXPECT_FALSE(resp);

    EXPECT_EQ(1, ckpt_mgr.getNumCheckpoints());
    EXPECT_EQ(2, ckpt_mgr.getNumOfCursors());
    // Assert that registerCursor (and hence backfill) was only invoked once
    ASSERT_EQ(1, registerCursorCount);

    // ActiveStreamCheckpointProcessorTask
    runNextTask(lpNonIoQ, "Process checkpoint(s) for DCP producer " + testName);
    // BackfillManagerTask
    runNextTask(lpAuxioQ, "Backfilling items for MockDcpBackfillManager");

    // Stop Producer checkpoint processor task
    producer->cancelCheckpointCreatorTask();
}

/**
 * Regression test for MB-22451: When handleSlowStream is called and in
 * StreamBackfilling state and currently have a backfill scheduled (or running)
 * ensure that when the backfill completes pendingBackfill remains true,
 * isBackfillTaskRunning is false and, the stream state remains set to
 * StreamBackfilling.
 */
TEST_P(STParamPersistentBucketTest, test_mb22451) {
    // Make vbucket active.
    setVBucketStateAndRunPersistTask(vbid, vbucket_state_active);
    // Store a single Item
    store_item(vbid, makeStoredDocKey("key"), "value");
    // Ensure that it has persisted to disk
    flush_vbucket_to_disk(vbid);

    // Create a Mock Dcp producer
    auto producer = std::make_shared<MockDcpProducer>(*engine,
                                                      cookie,
                                                      "test_producer",
                                                      /*flags*/ 0);
    // Create a Mock Active Stream
    auto vb = store->getVBucket(vbid);
    ASSERT_NE(nullptr, vb.get());
    auto mock_stream = std::make_shared<MockActiveStream>(
            static_cast<EventuallyPersistentEngine*>(engine.get()),
            producer,
            /*flags*/ 0,
            /*opaque*/ 0,
            *vb,
            /*st_seqno*/ 0,
            /*en_seqno*/ ~0,
            /*vb_uuid*/ 0xabcd,
            /*snap_start_seqno*/ 0,
            /*snap_end_seqno*/ ~0,
            IncludeValue::Yes,
            IncludeXattrs::Yes);

    /**
      * The core of the test follows:
      * Call completeBackfill whilst we are in the state of StreamBackfilling
      * and the pendingBackfill flag is set to true.
      * We expect that on leaving completeBackfill the isBackfillRunning flag is
      * set to true.
      */
    mock_stream->public_setBackfillTaskRunning(true);
    mock_stream->transitionStateToBackfilling();
    mock_stream->handleSlowStream();
    // The call to handleSlowStream should result in setting pendingBackfill
    // flag to true
    EXPECT_TRUE(mock_stream->public_getPendingBackfill())
        << "handleSlowStream should set pendingBackfill to True";
<<<<<<< HEAD
    mock_stream->completeBackfill(std::chrono::seconds(1), {});
=======
    mock_stream->completeBackfill(0, {}, {});
>>>>>>> 1f1f244e
    EXPECT_FALSE(mock_stream->public_isBackfillTaskRunning())
        << "completeBackfill should set isBackfillTaskRunning to False";
    EXPECT_TRUE(mock_stream->isBackfilling())
        << "stream state should not have changed";
    // Required to ensure that the backfillMgr is deleted
    producer->closeAllStreams();

    // MB-41332 notifyBackfillManager is safe to call after closeAllStreams
    producer->notifyBackfillManager();

    // Stop Producer checkpoint processor task
    producer->cancelCheckpointCreatorTask();
}

/* Regression / reproducer test for MB-19815 - an exception is thrown
 * (and connection disconnected) if a couchstore file hasn't been re-created
 * yet when doDcpVbTakeoverStats() is called.
 */
TEST_P(STParamPersistentBucketTest, MB19815_doDcpVbTakeoverStats) {
    auto* task_executor = reinterpret_cast<SingleThreadedExecutorPool*>
        (ExecutorPool::get());

    // Should start with no tasks registered on any queues.
    for (auto& queue : task_executor->getLpTaskQ()) {
        ASSERT_EQ(0, queue->getFutureQueueSize());
        ASSERT_EQ(0, queue->getReadyQueueSize());
    }

    // [[1] Set our state to replica.
    setVBucketStateAndRunPersistTask(vbid, vbucket_state_replica);

    // [[2]] Perform a vbucket reset. This will perform some work synchronously,
    // but also creates the task that will delete the VB.
    //   * vbucket memory and disk deletion (AUXIO)
    // MB-19695: If we try to get the number of persisted deletes between
    // steps [[2]] and [[3]] running then an exception is thrown (and client
    // disconnected).
    EXPECT_TRUE(store->resetVBucket(vbid));
    auto& lpAuxioQ = *task_executor->getLpTaskQ()[AUXIO_TASK_IDX];
    runNextTask(lpAuxioQ, "Removing (dead) vb:0 from memory and disk");

    // [[3]] Ok, let's see if we can get DCP takeover stats.
    // Dummy callback to pass into the stats function below.
    auto dummy_cb = [](std::string_view key,
                       std::string_view value,
                       CookieIface& ctx) {};
    std::string key{"MB19815_doDCPVbTakeoverStats"};
    auto* cookie = create_mock_cookie();
    // We can't call stats with a nullptr as the cookie. Given that
    // the callback don't use the cookie "at all" we can just use the key
    // as the cookie
    EXPECT_NO_THROW(
            engine->public_doDcpVbTakeoverStats(*cookie, dummy_cb, key, vbid));
    destroy_mock_cookie(cookie);

    // Cleanup - run flusher.
    EXPECT_EQ(FlushResult(MoreAvailable::No, 0),
              getEPBucket().flushVBucket(vbid));
}

/*
 * Test that
 * 1. We cannot create a stream against a dead vb (MB-17230)
 * 2. No tasks are scheduled as a side-effect of the streamRequest attempt.
 */
TEST_P(STParamPersistentBucketTest, MB19428_no_streams_against_dead_vbucket) {
    setVBucketStateAndRunPersistTask(vbid, vbucket_state_active);

    store_item(vbid, makeStoredDocKey("key"), "value");

    // Directly flush the vbucket
    EXPECT_EQ(FlushResult(MoreAvailable::No, 1),
              getEPBucket().flushVBucket(vbid));

    setVBucketStateAndRunPersistTask(vbid, vbucket_state_dead);
    auto& lpNonIoQ = *task_executor->getLpTaskQ()[NONIO_TASK_IDX];

    {
        // Create a Mock Dcp producer
        auto producer = std::make_shared<MockDcpProducer>(*engine,
                                                          cookie,
                                                          "test_producer",
                                                          /*flags*/ 0);

        // Creating a producer will not create an
        // ActiveStreamCheckpointProcessorTask until a stream is created.
        EXPECT_EQ(0, lpNonIoQ.getFutureQueueSize());

        uint64_t rollbackSeqno;
        auto err = producer->streamRequest(
                /*flags*/ 0,
                /*opaque*/ 0,
                /*vbucket*/ vbid,
                /*start_seqno*/ 0,
                /*end_seqno*/ -1,
                /*vb_uuid*/ 0,
                /*snap_start*/ 0,
                /*snap_end*/ 0,
                &rollbackSeqno,
                SingleThreadedEPBucketTest::fakeDcpAddFailoverLog,
                {});

        EXPECT_EQ(cb::engine_errc::not_my_vbucket, err)
                << "Unexpected error code";

        // The streamRequest failed and should not of created anymore tasks than
        // ActiveStreamCheckpointProcessorTask.
        EXPECT_EQ(1, lpNonIoQ.getFutureQueueSize());

        // Stop Producer checkpoint processor task
        producer->cancelCheckpointCreatorTask();
    }
}

// Check that in-progress disk backfills (`CouchKVStore::backfill`) are
// correctly deleted when we delete a bucket. If not then we leak vBucket file
// descriptors, which can prevent ns_server from cleaning up old vBucket files
// and consequently re-adding a node to the cluster.
//
TEST_P(STParamPersistentBucketTest, MB19892_BackfillNotDeleted) {
    // Make vbucket active.
    setVBucketStateAndRunPersistTask(vbid, vbucket_state_active);

    // Perform one SET, then close it's checkpoint. This means that we no
    // longer have all sequence numbers in memory checkpoints, forcing the
    // DCP stream request to go to disk (backfill).
    store_item(vbid, makeStoredDocKey("key"), "value");

    // Force a new checkpoint.
    auto vb = store->getVBuckets().getBucket(vbid);
    auto& ckpt_mgr = *vb->checkpointManager;
    ckpt_mgr.createNewCheckpoint();

    // Directly flush the vbucket, ensuring data is on disk.
    // That also removes the closed checkpoint
    const auto& stats = engine->getEpStats();
    ASSERT_EQ(0, stats.itemsRemovedFromCheckpoints);
    EXPECT_EQ(FlushResult(MoreAvailable::No, 1),
              getEPBucket().flushVBucket(vbid));
    // cs, vbs, mut, ce
    ASSERT_EQ(4, stats.itemsRemovedFromCheckpoints);

    // Create a DCP producer, and start a stream request.
    std::string name{"test_producer"};
    EXPECT_EQ(cb::engine_errc::success,
              engine->dcpOpen(*cookie,
                              /*opaque:unused*/ {},
                              /*seqno:unused*/ {},
                              cb::mcbp::request::DcpOpenPayload::Producer,
                              name,
                              {}));

    uint64_t rollbackSeqno;

    // Actual stream request method (EvpDcpStreamReq) is static, so access via
    // the engine_interface.
    EXPECT_EQ(cb::engine_errc::success,
              engine.get()->stream_req(
                      *cookie,
                      /*flags*/ 0,
                      /*opaque*/ 0,
                      /*vbucket*/ vbid,
                      /*start_seqno*/ 0,
                      /*end_seqno*/ -1,
                      /*vb_uuid*/ 0,
                      /*snap_start*/ 0,
                      /*snap_end*/ 0,
                      &rollbackSeqno,
                      [](const std::vector<vbucket_failover_t>&) {
                          return cb::engine_errc::success;
                      },
                      {}));
}

/**
 * MB-29861: Ensure that a delete time is generated for a document
 * that is received on the consumer side as a result of a disk
 * backfill
 */
TEST_P(STParamPersistentBucketTest, MB_29861) {
    // We need a replica VB
    setVBucketStateAndRunPersistTask(vbid, vbucket_state_replica);

    // Create a MockDcpConsumer
    auto consumer = std::make_shared<MockDcpConsumer>(*engine, cookie, "test");

    // Add the stream
    EXPECT_EQ(cb::engine_errc::success,
              consumer->addStream(/*opaque*/ 0, vbid, /*flags*/ 0));

    // 1. Add the first message, a snapshot marker to ensure that the
    //    vbucket goes to the backfill state
    consumer->snapshotMarker(/*opaque*/ 1,
                             vbid,
                             /*startseq*/ 0,
                             /*endseq*/ 2,
                             /*flags*/ MARKER_FLAG_DISK,
                             /*HCS*/ 0,
                             /*maxVisibleSeqno*/ {});

    // 2. Now add a deletion.
    consumer->deletion(/*opaque*/ 1,
                       {"key1", DocKeyEncodesCollectionId::No},
                       /*value*/ {},
                       /*priv_bytes*/ 0,
                       /*datatype*/ PROTOCOL_BINARY_RAW_BYTES,
                       /*cas*/ 0,
                       /*vbucket*/ vbid,
                       /*bySeqno*/ 1,
                       /*revSeqno*/ 0,
                       /*meta*/ {});

    EXPECT_EQ(FlushResult(MoreAvailable::No, 1),
              getEPBucket().flushVBucket(vbid));

    // Drop the stream
    consumer->closeStream(/*opaque*/ 0, vbid);

    setVBucketStateAndRunPersistTask(vbid, vbucket_state_active);
    // Now read back and verify key1 has a non-zero delete time
    ItemMetaData metadata;
    uint32_t deleted = 0;
    uint8_t datatype = 0;
    EXPECT_EQ(cb::engine_errc::would_block,
              store->getMetaData(makeStoredDocKey("key1"),
                                 vbid,
                                 cookie,
                                 metadata,
                                 deleted,
                                 datatype));

    runBGFetcherTask();
    EXPECT_EQ(cb::engine_errc::success,
              store->getMetaData(makeStoredDocKey("key1"),
                                 vbid,
                                 cookie,
                                 metadata,
                                 deleted,
                                 datatype));
    EXPECT_EQ(1, deleted);
    EXPECT_EQ(PROTOCOL_BINARY_RAW_BYTES, datatype);
    EXPECT_NE(0, metadata.exptime); // A locally created deleteTime
}

/*
 * Test that the consumer will use the delete time given, and that
 * a delete time far in the future is handled correctly.
 */
TEST_P(STParameterizedBucketTest, MB_27457_ReplicateDeleteTimeFuture) {
    // Choose a delete time in the future (2032-01-24T23:52:45).
    time_t futureTime = 1958601165;
    struct timeval now;
    ASSERT_EQ(0, cb_get_timeofday(&now));
    ASSERT_LT(now.tv_sec, futureTime);
    test_replicateDeleteTime(futureTime);
}

/*
 * Test that the consumer will use the delete time given, and that
 * a delete time before this node started is handled correctly (for example
 * a replica node started after the active node's item was deleted.
 */
TEST_P(STParameterizedBucketTest, MB_39993_ReplicateDeleteTimePast) {
    // Choose a delete time in the past, but less than the metadata purge
    // interval (so tombstone isn't immediately purged).
    struct timeval now;
    ASSERT_EQ(0, cb_get_timeofday(&now));
    // 6 hours in the past.
    time_t pastTime = now.tv_sec - (6 * 60 * 60);
    test_replicateDeleteTime(pastTime);
}

void STParameterizedBucketTest::test_replicateDeleteTime(time_t deleteTime) {
    // We need a replica VB
    setVBucketStateAndRunPersistTask(vbid, vbucket_state_replica);

    // Create a MockDcpConsumer
    auto consumer = std::make_shared<MockDcpConsumer>(*engine, cookie, "test");

    // Bump forwards by 1 hour so ep_current_time cannot be 0
    TimeTraveller biff(3600);

    // Add the stream
    EXPECT_EQ(cb::engine_errc::success,
              consumer->addStream(/*opaque*/ 0, vbid, /*flags*/ 0));

    // 1. Add the first message, a snapshot marker.
    consumer->snapshotMarker(/*opaque*/ 1,
                             vbid,
                             /*startseq*/ 0,
                             /*endseq*/ 2,
                             /*flags*/ 0,
                             /*HCS*/ {},
                             /*maxVisibleSeqno*/ {});
    // 2. Now add two deletions, one without deleteTime, one with
    consumer->deletionV2(/*opaque*/ 1,
                         {"key1", DocKeyEncodesCollectionId::No},
                         /*values*/ {},
                         /*priv_bytes*/ 0,
                         /*datatype*/ PROTOCOL_BINARY_RAW_BYTES,
                         /*cas*/ 1,
                         /*vbucket*/ vbid,
                         /*bySeqno*/ 1,
                         /*revSeqno*/ 0,
                         /*deleteTime*/ 0);

    consumer->deletionV2(/*opaque*/ 1,
                         {"key2", DocKeyEncodesCollectionId::No},
                         /*value*/ {},
                         /*priv_bytes*/ 0,
                         /*datatype*/ PROTOCOL_BINARY_RAW_BYTES,
                         /*cas*/ 2,
                         /*vbucket*/ vbid,
                         /*bySeqno*/ 2,
                         /*revSeqno*/ 0,
                         deleteTime);

    flushVBucketToDiskIfPersistent(vbid, 2);

    // Drop the stream
    consumer->closeStream(/*opaque*/ 0, vbid);

    setVBucketStateAndRunPersistTask(vbid, vbucket_state_active);
    // Now read back and verify key2 has our test deleteTime of 10
    ItemMetaData metadata;
    uint32_t deleted = 0;
    uint8_t datatype = 0;
    time_t tombstoneTime;
    if (persistent()) {
        EXPECT_EQ(cb::engine_errc::would_block,
                  store->getMetaData(makeStoredDocKey("key1"),
                                     vbid,
                                     cookie,
                                     metadata,
                                     deleted,
                                     datatype));
        runBGFetcherTask();
        EXPECT_EQ(cb::engine_errc::success,
                  store->getMetaData(makeStoredDocKey("key1"),
                                     vbid,
                                     cookie,
                                     metadata,
                                     deleted,
                                     datatype));
        tombstoneTime = metadata.exptime;
    } else {
        //  Ephemeral tombstone time is not in the expiry field, we can only
        // check the value by directly peeking at the StoredValue
        auto vb = store->getVBucket(vbid);
        auto ro = vb->ht.findForRead(makeStoredDocKey("key1"),
                                     TrackReference::No,
                                     WantsDeleted::Yes);
        auto* sv = ro.storedValue;
        ASSERT_NE(nullptr, sv);
        deleted = sv->isDeleted();
        tombstoneTime = sv->toOrderedStoredValue()->getCompletedOrDeletedTime();
    }

    EXPECT_EQ(1, deleted);
    EXPECT_EQ(PROTOCOL_BINARY_RAW_BYTES, datatype);
    EXPECT_GE(tombstoneTime, biff.get())
            << "Expected a tombstone to have been set which is equal or "
               "greater than our time traveller jump";

    deleted = 0;
    datatype = 0;
    if (persistent()) {
        EXPECT_EQ(cb::engine_errc::would_block,
                  store->getMetaData(makeStoredDocKey("key2"),
                                     vbid,
                                     cookie,
                                     metadata,
                                     deleted,
                                     datatype));
        runBGFetcherTask();
        EXPECT_EQ(cb::engine_errc::success,
                  store->getMetaData(makeStoredDocKey("key2"),
                                     vbid,
                                     cookie,
                                     metadata,
                                     deleted,
                                     datatype));

        tombstoneTime = metadata.exptime;
    } else {
        auto vb = store->getVBucket(vbid);
        auto ro = vb->ht.findForRead(makeStoredDocKey("key2"),
                                     TrackReference::No,
                                     WantsDeleted::Yes);
        auto* sv = ro.storedValue;
        ASSERT_NE(nullptr, sv);
        deleted = sv->isDeleted();
        tombstoneTime = sv->toOrderedStoredValue()->getCompletedOrDeletedTime();
    }
    EXPECT_EQ(1, deleted);
    EXPECT_EQ(PROTOCOL_BINARY_RAW_BYTES, datatype);
    EXPECT_EQ(deleteTime, tombstoneTime)
            << "key2 did not have our replicated deleteTime:" << deleteTime;
}

/*
 * Background thread used by MB20054_onDeleteItem_during_bucket_deletion
 */
static void MB20054_run_backfill_task(EventuallyPersistentEngine* engine,
                                      CheckedExecutor& backfill,
                                      bool& backfill_signaled,
                                      SyncObject& backfill_cv,
                                      bool& destroy_signaled,
                                      SyncObject& destroy_cv,
                                      TaskQueue* lpAuxioQ) {
    std::unique_lock<std::mutex> destroy_lh(destroy_cv);
    ObjectRegistry::onSwitchThread(engine);

    // Run the BackfillManagerTask task to push items to readyQ. In sherlock
    // upwards this runs multiple times - so should return true.
    backfill.runCurrentTask("Backfilling items for eq_dcpq:test_producer");

    // Notify the main thread that it can progress with destroying the
    // engine [A].
    {
        // if we can get the lock, then we know the main thread is waiting
        std::lock_guard<std::mutex> backfill_lock(backfill_cv);
        backfill_signaled = true;
        backfill_cv.notify_one(); // move the main thread along
    }

    // Now wait ourselves for destroy to be completed [B].
    destroy_cv.wait(destroy_lh,
                    [&destroy_signaled]() { return destroy_signaled; });

    // This is the only "hacky" part of the test - we need to somehow
    // keep the DCPBackfill task 'running' - i.e. not call
    // completeCurrentTask - until the main thread is in
    // ExecutorPool::_stopTaskGroup. However we have no way from the test
    // to properly signal that we are *inside* _stopTaskGroup -
    // called from EVPStore's destructor.
    // Best we can do is spin on waiting for the DCPBackfill task to be
    // set to 'dead' - and only then completeCurrentTask; which will
    // cancel the task.
    while (!backfill.getCurrentTask()->isdead()) {
        // spin.
    }
    backfill.completeCurrentTask();
}

static cb::engine_errc dummy_dcp_add_failover_cb(
        const std::vector<vbucket_failover_t>&) {
    return cb::engine_errc::success;
}

// Test performs engine deletion interleaved with tasks so redefine TearDown
// for this tests needs.
class MB20054_SingleThreadedEPStoreTest : public STParamPersistentBucketTest {
public:
    void SetUp() override {
        STParameterizedBucketTest::SetUp();
        engine->initializeConnmap();
    }

    void TearDown() override {
        // Cannot use base class TearDown as this test has already partially
        // destroyed the engine. Therefore manually call the parts we do need.
        engine.reset();
        ExecutorPool::shutdown();
        // Cleanup any files we created.
        std::filesystem::remove_all(test_dbname);
    }
};

// Check that if onDeleteItem() is called during bucket deletion, we do not
// abort due to not having a valid thread-local 'engine' pointer. This
// has been observed when we have a DCPBackfill task which is deleted during
// bucket shutdown, which has a non-zero number of Items which are destructed
// (and call onDeleteItem).
TEST_P(MB20054_SingleThreadedEPStoreTest,
       MB20054_onDeleteItem_during_bucket_deletion) {
    // [[1] Set our state to active.
    setVBucketStateAndRunPersistTask(vbid, vbucket_state_active);

    // Perform one SET, then close it's checkpoint. This means that we no
    // longer have all sequence numbers in memory checkpoints, forcing the
    // DCP stream request to go to disk (backfill).
    store_item(vbid, makeStoredDocKey("key"), "value");

    // Force a new checkpoint.
    VBucketPtr vb = store->getVBuckets().getBucket(vbid);
    CheckpointManager& ckpt_mgr = *vb->checkpointManager;
    ckpt_mgr.createNewCheckpoint();
    auto lpWriterQ = task_executor->getLpTaskQ()[WRITER_TASK_IDX];
    EXPECT_EQ(0, lpWriterQ->getFutureQueueSize());
    EXPECT_EQ(0, lpWriterQ->getReadyQueueSize());

    auto lpAuxioQ = task_executor->getLpTaskQ()[AUXIO_TASK_IDX];
    EXPECT_EQ(0, lpAuxioQ->getFutureQueueSize());
    EXPECT_EQ(0, lpAuxioQ->getReadyQueueSize());

    auto lpNonIoQ = task_executor->getLpTaskQ()[NONIO_TASK_IDX];
    // Initially one ConnManagerTask on NonIO queue.
    const size_t numInitialNonIoTasks = 1;
    EXPECT_EQ(numInitialNonIoTasks, lpNonIoQ->getFutureQueueSize());
    EXPECT_EQ(0, lpNonIoQ->getReadyQueueSize());

    // Directly flush the vbucket, ensuring data is on disk.
    // Cursor move also allows to remove the closed checkpoint.
    const auto& stats = engine->getEpStats();
    ASSERT_EQ(0, stats.itemsRemovedFromCheckpoints);
    EXPECT_EQ(FlushResult(MoreAvailable::No, 1),
              getEPBucket().flushVBucket(vbid));
    // cs, vbs, mut, ce
    ASSERT_EQ(4, stats.itemsRemovedFromCheckpoints);
    vb.reset();

    EXPECT_EQ(0, lpAuxioQ->getFutureQueueSize());
    EXPECT_EQ(0, lpAuxioQ->getReadyQueueSize());

    // Create a DCP producer, and start a stream request.
    std::string name("test_producer");
    EXPECT_EQ(cb::engine_errc::success,
              engine->dcpOpen(*cookie,
                              /*opaque:unused*/ {},
                              /*seqno:unused*/ {},
                              cb::mcbp::request::DcpOpenPayload::Producer,
                              name,
                              {}));

    // ActiveStreamCheckpointProcessorTask and DCPBackfill task are created
    // when the first DCP stream is created.
    EXPECT_EQ(0, lpAuxioQ->getFutureQueueSize());
    EXPECT_EQ(0, lpAuxioQ->getReadyQueueSize());

    uint64_t rollbackSeqno;
    // Actual stream request method (EvpDcpStreamReq) is static, so access via
    // the engine_interface.
    EXPECT_EQ(cb::engine_errc::success,
              engine->stream_req(*cookie,
                                 /*flags*/ 0,
                                 /*opaque*/ 0,
                                 /*vbucket*/ vbid,
                                 /*start_seqno*/ 0,
                                 /*end_seqno*/ -1,
                                 /*vb_uuid*/ 0,
                                 /*snap_start*/ 0,
                                 /*snap_end*/ 0,
                                 &rollbackSeqno,
                                 dummy_dcp_add_failover_cb,
                                 {}));

    // FutureQ should now have an additional DCPBackfill task /
    // ActiveStreamCheckpointProcessorTask.
    EXPECT_EQ(1, lpAuxioQ->getFutureQueueSize());
    EXPECT_EQ(0, lpAuxioQ->getReadyQueueSize());
    EXPECT_EQ(numInitialNonIoTasks + 1, lpNonIoQ->getFutureQueueSize());
    EXPECT_EQ(0, lpNonIoQ->getReadyQueueSize());

    // Create an executor 'thread' to obtain shared ownership of the next
    // AuxIO task (which should be BackfillManagerTask). As long as this
    // object has it's currentTask set to BackfillManagerTask, the task
    // will not be deleted.
    // Essentially we are simulating a concurrent thread running this task.
    CheckedExecutor backfill(task_executor, *lpAuxioQ);

    // This is the one action we really need to perform 'concurrently' - delete
    // the engine while a DCPBackfill task is still running. We spin up a
    // separate thread which will run the DCPBackfill task
    // concurrently with destroy - specifically DCPBackfill must start running
    // (and add items to the readyQ) before destroy(), it must then continue
    // running (stop after) _stopTaskGroup is invoked.
    // To achieve this we use a couple of condition variables to synchronise
    // between the two threads - the timeline needs to look like:
    //
    //  auxIO thread:  [------- DCPBackfill ----------]
    //   main thread:          [destroy()]       [ExecutorPool::_stopTaskGroup]
    //
    //  --------------------------------------------------------> time
    //
    SyncObject backfill_cv;
    bool backfill_signaled = false;
    SyncObject destroy_cv;
    bool destroy_signaled = false;
    std::thread concurrent_task_thread;

    {
        // scope for the backfill lock
        std::unique_lock<std::mutex> backfill_lh(backfill_cv);

        concurrent_task_thread = std::thread(MB20054_run_backfill_task,
                                             engine.get(),
                                             std::ref(backfill),
                                             std::ref(backfill_signaled),
                                             std::ref(backfill_cv),
                                             std::ref(destroy_signaled),
                                             std::ref(destroy_cv),
                                             lpAuxioQ);
        // [A] Wait for DCPBackfill to complete.
        backfill_cv.wait(backfill_lh,
                         [&backfill_signaled]() { return backfill_signaled; });
    }

    ObjectRegistry::onSwitchThread(engine.get());
    // Shutdown connections, marks streams as dead etc.
    engine->initiate_shutdown();

    {
        // If we can get the lock we know the thread is waiting for destroy.
        std::lock_guard<std::mutex> lh(destroy_cv);
        // suppress clang static analyzer false positive as destroy_signaled
        // is used after its written to in another thread.
#ifndef __clang_analyzer__
        destroy_signaled = true;
#endif
        destroy_cv.notify_one(); // move the thread on.
    }

    // Force all tasks to cancel (so we can shutdown)
    cancelAndPurgeTasks();

    // Mark the connection as dead for clean shutdown
    destroy_mock_cookie(cookie);
    engine->getDcpConnMap().manageConnections();

    // Nullify TLS engine and reset the smart pointer to force destruction.
    // We need null as the engine to stop ~CheckedExecutor path from trying
    // to touch the engine
    ObjectRegistry::onSwitchThread(nullptr);

    // Call unregisterTaskable which will call _stopTaskGroup, but we keep the
    // engine alive to ensure it is deleted after all tasks (CheckedExecutor is
    // holding the backfill task)
    ExecutorPool::get()->unregisterTaskable(engine->getTaskable(), false);
    concurrent_task_thread.join();
}

class XattrSystemUserTest : public SingleThreadedEPBucketTest,
                            public ::testing::WithParamInterface<bool> {
};

TEST_P(XattrSystemUserTest, pre_expiry_xattrs) {
    auto& kvbucket = *engine->getKVBucket();

    setVBucketStateAndRunPersistTask(vbid, vbucket_state_active);

    auto xattr_data = createXattrValue("value", GetParam());

    auto itm = store_item(vbid,
                          makeStoredDocKey("key"),
                          xattr_data,
                          1,
                          {cb::engine_errc::success},
                          PROTOCOL_BINARY_DATATYPE_XATTR);

    ItemMetaData metadata;
    uint32_t deleted;
    uint8_t datatype;
    kvbucket.getMetaData(makeStoredDocKey("key"), vbid, cookie, metadata,
                         deleted, datatype);
    auto prev_revseqno = metadata.revSeqno;
    EXPECT_EQ(1, prev_revseqno) << "Unexpected revision sequence number";
    itm.setRevSeqno(1);
    kvbucket.processExpiredItem(itm, ep_real_time() + 1, ExpireBy::Pager);

    auto options = static_cast<get_options_t>(QUEUE_BG_FETCH |
                                                       HONOR_STATES |
                                                       TRACK_REFERENCE |
                                                       DELETE_TEMP |
                                                       HIDE_LOCKED_CAS |
                                                       TRACK_STATISTICS |
                                                       GET_DELETED_VALUE);
    GetValue gv = kvbucket.get(makeStoredDocKey("key"), vbid, cookie, options);
    EXPECT_EQ(cb::engine_errc::success, gv.getStatus());

    auto get_itm = gv.item.get();
    auto get_data = const_cast<char*>(get_itm->getData());

    cb::char_buffer value_buf{get_data, get_itm->getNBytes()};
    cb::xattr::Blob new_blob(value_buf, false);

    // If testing with system xattrs
    if (GetParam()) {
        const auto cas_str = R"({"cas":"0xdeadbeefcafefeed"})"sv;
        const auto sync_str = new_blob.get("_sync");

        EXPECT_EQ(cas_str, sync_str) << "Unexpected system xattrs";
    }
    EXPECT_TRUE(new_blob.get("user").empty())
            << "The user attribute should be gone";
    EXPECT_TRUE(new_blob.get("meta").empty())
            << "The meta attribute should be gone";

    kvbucket.getMetaData(makeStoredDocKey("key"), vbid, cookie, metadata,
                         deleted, datatype);
    EXPECT_EQ(prev_revseqno + 1, metadata.revSeqno) <<
             "Unexpected revision sequence number";

}

// Test that we can push a DCP_DELETION which pretends to be from a delete
// with xattrs, i.e. the delete has a value containing only system xattrs
// The MB was created because this code would actually trigger an exception
TEST_P(STParamPersistentBucketTest, mb25273) {
    // We need a replica VB
    setVBucketStateAndRunPersistTask(vbid, vbucket_state_replica);

    auto consumer =
            std::make_shared<MockDcpConsumer>(*engine, cookie, "test_consumer");
    int opaque = 1;
    ASSERT_EQ(cb::engine_errc::success,
              consumer->addStream(opaque, vbid, /*flags*/ 0));

    std::string key = "key";
    std::string body = "body";

    // Manually manage the xattr blob - later we will prune user keys
    cb::xattr::Blob blob;

    blob.set("key1", R"({"author":"bubba"})");
    blob.set("_sync", R"({"cas":"0xdeadbeefcafefeed"})");

    auto xattr_value = blob.finalize();

    std::string data;
    std::copy(xattr_value.begin(), xattr_value.end(), std::back_inserter(data));
    std::copy(
            body.c_str(), body.c_str() + body.size(), std::back_inserter(data));

    const DocKey docKey{key, DocKeyEncodesCollectionId::No};
    cb::const_byte_buffer value{reinterpret_cast<const uint8_t*>(data.data()),
                                data.size()};

    // Send mutation in a single seqno snapshot
    int64_t bySeqno = 1;
    EXPECT_EQ(cb::engine_errc::success,
              consumer->snapshotMarker(opaque,
                                       vbid,
                                       bySeqno,
                                       bySeqno,
                                       MARKER_FLAG_CHK,
                                       {} /*HCS*/,
                                       {} /*maxVisibleSeqno*/));
    EXPECT_EQ(cb::engine_errc::success,
              consumer->mutation(opaque,
                                 docKey,
                                 value,
                                 0, // priv bytes
                                 PROTOCOL_BINARY_DATATYPE_XATTR,
                                 2, // cas
                                 vbid,
                                 0xf1a95, // flags
                                 bySeqno,
                                 0, // rev seqno
                                 0, // exptime
                                 0, // locktime
                                 {}, // meta
                                 0)); // nru
    EXPECT_EQ(FlushResult(MoreAvailable::No, 1),
              getEPBucket().flushVBucket(vbid));
    bySeqno++;

    // Send deletion in a single seqno snapshot and send a doc with only system
    // xattrs to simulate what an active would send
    blob.prune_user_keys();
    auto finalizedXttr = blob.finalize();
    value = {reinterpret_cast<const uint8_t*>(finalizedXttr.data()),
             finalizedXttr.size()};
    EXPECT_NE(0, value.size());
    EXPECT_EQ(cb::engine_errc::success,
              consumer->snapshotMarker(opaque,
                                       vbid,
                                       bySeqno,
                                       bySeqno,
                                       MARKER_FLAG_CHK,
                                       {} /*HCS*/,
                                       {} /*maxVisibleSeqno*/));
    EXPECT_EQ(cb::engine_errc::success,
              consumer->deletion(opaque,
                                 docKey,
                                 value,
                                 /*priv_bytes*/ 0,
                                 PROTOCOL_BINARY_DATATYPE_XATTR,
                                 /*cas*/ 3,
                                 vbid,
                                 bySeqno,
                                 /*revSeqno*/ 0,
                                 /*meta*/ {}));
    EXPECT_EQ(FlushResult(MoreAvailable::No, 1),
              getEPBucket().flushVBucket(vbid));
    /* Close stream before deleting the connection */
    ASSERT_EQ(cb::engine_errc::success, consumer->closeStream(opaque, vbid));

    setVBucketStateAndRunPersistTask(vbid, vbucket_state_active);

    auto options = static_cast<get_options_t>(
            QUEUE_BG_FETCH | HONOR_STATES | TRACK_REFERENCE | DELETE_TEMP |
            HIDE_LOCKED_CAS | TRACK_STATISTICS | GET_DELETED_VALUE);
    auto gv = store->get(docKey, vbid, cookie, options);
    EXPECT_EQ(cb::engine_errc::would_block, gv.getStatus());

    runBGFetcherTask();
    gv = store->get(docKey, vbid, cookie, GET_DELETED_VALUE);
    ASSERT_EQ(cb::engine_errc::success, gv.getStatus());

    // check it's there and deleted with the expected value length
    EXPECT_TRUE(gv.item->isDeleted());
    EXPECT_EQ(0, gv.item->getFlags()); // flags also still zero
    EXPECT_EQ(3, gv.item->getCas());
    EXPECT_EQ(value.size(), gv.item->getValue()->valueSize());
}

TEST_P(STParameterizedBucketTest, GetUpdatesGetOpsStat) {
    setVBucketStateAndRunPersistTask(vbid, vbucket_state_active);

    ASSERT_EQ(0, engine->getEpStats().numOpsGet);

    auto key = makeStoredDocKey("key");
    engine->get(*cookie, key, vbid, DocStateFilter::Alive);
    EXPECT_EQ(0, engine->getEpStats().numOpsGet);

    auto item = makeCommittedItem(key, "value");
    ASSERT_EQ(cb::engine_errc::success, store->set(*item, cookie));

    engine->get(*cookie, key, vbid, DocStateFilter::Alive);
    EXPECT_EQ(1, engine->getEpStats().numOpsGet);
}

TEST_P(STParameterizedBucketTest, DeleteExpiredItem) {
    setVBucketStateAndRunPersistTask(vbid, vbucket_state_active);
    auto key = makeStoredDocKey("key");
    auto item = makeCommittedItem(key, "value");
    item->setExpTime(5);
    EXPECT_EQ(cb::engine_errc::success, store->set(*item, cookie));

    mutation_descr_t delInfo;
    uint64_t cas = item->getCas();
    using namespace cb::durability;
    EXPECT_EQ(cb::engine_errc::no_such_key,
              store->deleteItem(key, cas, vbid, cookie, {}, nullptr, delInfo));

    auto vb = store->getVBucket(vbid);
    EXPECT_EQ(1, vb->numExpiredItems);
}

// MB-26907
TEST_P(STParameterizedBucketTest, enable_expiry_output) {
    setVBucketStateAndRunPersistTask(vbid, vbucket_state_active);

    auto cookie = create_mock_cookie(engine.get());
    auto producer = createDcpProducer(cookie, IncludeDeleteTime::Yes);
    MockDcpMessageProducers producers;

    createDcpStream(*producer);

    // noop off as we will play with time travel
    producer->setNoopEnabled(MockDcpProducer::NoopMode::Disabled);
    // Enable DCP Expiry opcodes
    producer->setDCPExpiry(true);

    auto step = [this, producer, &producers](bool inMemory) {
        notifyAndStepToCheckpoint(*producer,
                                  producers,
                                  cb::mcbp::ClientOpcode::DcpSnapshotMarker,
                                  inMemory);

        // Now step the producer to transfer the delete/tombstone
        EXPECT_EQ(cb::engine_errc::success,
                  producer->stepWithBorderGuard(producers));
    };

    // Finally expire a key and check that the delete_time we receive is not the
    // expiry time, the delete time should always be re-created by the server to
    // ensure old/future expiry times don't disrupt tombstone purging (MB-33919)
    auto expiryTime = ep_real_time() + 32000;
    store_item(
            vbid, {"KEY3", DocKeyEncodesCollectionId::No}, "value", expiryTime);

    // Trigger a flush to disk (ensure full-eviction numItems stat is
    // up-to-date).
    flushVBucketToDiskIfPersistent(vbid, 1);

    step(true);
    size_t expectedBytes =
            SnapshotMarker::baseMsgBytes +
            sizeof(cb::mcbp::request::DcpSnapshotMarkerV1Payload) +
            MutationResponse::mutationBaseMsgBytes + (sizeof("value") - 1) +
            (sizeof("KEY3") - 1);
    EXPECT_EQ(expectedBytes, producer->getBytesOutstanding());
    EXPECT_EQ(1, store->getVBucket(vbid)->getNumItems());
    EXPECT_EQ(cb::mcbp::ClientOpcode::DcpMutation, producers.last_op);
    TimeTraveller arron(64000);

    // Trigger expiry on a GET
    auto gv = store->get(
            {"KEY3", DocKeyEncodesCollectionId::No}, vbid, cookie, NONE);
    EXPECT_EQ(cb::engine_errc::no_such_key, gv.getStatus());

    // Trigger a flush to disk (ensure full-eviction numItems stat is
    // up-to-date).
    flushVBucketToDiskIfPersistent(vbid, 1);

    step(true);

    EXPECT_NE(expiryTime, producers.last_delete_time);
    EXPECT_EQ(cb::mcbp::ClientOpcode::DcpExpiration, producers.last_op);
    EXPECT_EQ("KEY3", producers.last_key);
    expectedBytes += SnapshotMarker::baseMsgBytes +
                     sizeof(cb::mcbp::request::DcpSnapshotMarkerV1Payload) +
                     MutationResponse::deletionV2BaseMsgBytes +
                     (sizeof("KEY3") - 1);
    EXPECT_EQ(expectedBytes, producer->getBytesOutstanding());
    EXPECT_EQ(0, store->getVBucket(vbid)->getNumItems());

    destroy_mock_cookie(cookie);
    producer->closeAllStreams();
    producer->cancelCheckpointCreatorTask();
    producer.reset();
}

TEST_P(XattrSystemUserTest, MB_29040) {
    auto& kvbucket = *engine->getKVBucket();
    setVBucketStateAndRunPersistTask(vbid, vbucket_state_active);
    store_item(vbid,
               {"key", DocKeyEncodesCollectionId::No},
               createXattrValue("{}", GetParam()),
               ep_real_time() + 1 /*1 second TTL*/,
               {cb::engine_errc::success},

               PROTOCOL_BINARY_DATATYPE_XATTR | PROTOCOL_BINARY_DATATYPE_JSON);

    EXPECT_EQ(FlushResult(MoreAvailable::No, 1),
              getEPBucket().flushVBucket(vbid));
    TimeTraveller ted(64000);
    runCompaction(vbid);
    // An expired item should of been pushed to the checkpoint
    EXPECT_EQ(FlushResult(MoreAvailable::No, 1),
              getEPBucket().flushVBucket(vbid));
    auto options = static_cast<get_options_t>(
            QUEUE_BG_FETCH | HONOR_STATES | TRACK_REFERENCE | DELETE_TEMP |
            HIDE_LOCKED_CAS | TRACK_STATISTICS | GET_DELETED_VALUE);
    GetValue gv = kvbucket.get(
            {"key", DocKeyEncodesCollectionId::No}, vbid, cookie, options);
    EXPECT_EQ(cb::engine_errc::would_block, gv.getStatus());

    runBGFetcherTask();

    gv = kvbucket.get(
            {"key", DocKeyEncodesCollectionId::No}, vbid, cookie, options);
    ASSERT_EQ(cb::engine_errc::success, gv.getStatus());

    auto get_itm = gv.item.get();
    auto get_data = const_cast<char*>(get_itm->getData());

    cb::char_buffer value_buf{get_data, get_itm->getNBytes()};
    cb::xattr::Blob new_blob(value_buf, false);

    // If testing with system xattrs
    if (GetParam()) {
        const auto cas_str = R"({"cas":"0xdeadbeefcafefeed"})"sv;
        const auto sync_str = new_blob.get("_sync");

        EXPECT_EQ(cas_str, sync_str) << "Unexpected system xattrs";
        EXPECT_EQ(PROTOCOL_BINARY_DATATYPE_XATTR, get_itm->getDataType())
                << "Wrong datatype Item:" << *get_itm;
    } else {
        EXPECT_EQ(PROTOCOL_BINARY_RAW_BYTES, get_itm->getDataType())
                << "Wrong datatype Item:" << *get_itm;
    }

    // Non-system xattrs should be removed
    EXPECT_TRUE(new_blob.get("user").empty())
            << "The user attribute should be gone";
    EXPECT_TRUE(new_blob.get("meta").empty())
            << "The meta attribute should be gone";
}

class MB_29287 : public SingleThreadedEPBucketTest {
public:
    void SetUp() override {
        SingleThreadedEPBucketTest::SetUp();
        cookie = create_mock_cookie(engine.get());
        setVBucketStateAndRunPersistTask(vbid, vbucket_state_active);

        // 1. Mock producer
        producer = std::make_shared<MockDcpProducer>(
                *engine, cookie, "test_producer", 0);
        producer->createCheckpointProcessorTask();

        producers = std::make_unique<MockDcpMessageProducers>();
        auto vb = store->getVBuckets().getBucket(vbid);
        ASSERT_NE(nullptr, vb.get());
        // 2. Mock active stream
        producer->mockActiveStreamRequest(0, // flags
                                          1, // opaque
                                          *vb,
                                          0, // start_seqno
                                          ~0, // end_seqno
                                          0, // vbucket_uuid,
                                          0, // snap_start_seqno,
                                          0); // snap_end_seqno,

        store_item(vbid, makeStoredDocKey("1"), "value1");
        store_item(vbid, makeStoredDocKey("2"), "value2");
        store_item(vbid, makeStoredDocKey("3"), "value3");
        flush_vbucket_to_disk(vbid, 3);
        notifyAndStepToCheckpoint(*producer, *producers);

        for (int i = 0; i < 3; i++) { // 1, 2 and 3
            EXPECT_EQ(cb::engine_errc::success,
                      producer->step(false, *producers));
            EXPECT_EQ(cb::mcbp::ClientOpcode::DcpMutation, producers->last_op);
        }

        store_item(vbid, makeStoredDocKey("4"), "value4");

        auto stream = producer->findStream(vbid);
        auto* mockStream = static_cast<MockActiveStream*>(stream.get());
        mockStream->preGetOutstandingItemsCallback = [this] {
            closeAndRecreateStream();
        };

        // call next - get success (nothing ready, but task has been scheduled)
        EXPECT_EQ(cb::engine_errc::would_block,
                  producer->step(false, *producers));

        // Run the snapshot task and step (triggering
        // preGetOutstandingItemsCallback)
        notifyAndStepToCheckpoint(*producer, *producers);
    }

    void TearDown() override {
        destroy_mock_cookie(cookie);
        producer->closeAllStreams();
        producer->cancelCheckpointCreatorTask();
        producer.reset();
        SingleThreadedEPBucketTest::TearDown();
    }

    void closeAndRecreateStream() {
        // Without the fix, 5 will be lost
        store_item(vbid, makeStoredDocKey("5"), "don't lose me");
        producer->closeStream(1, Vbid(0));
        auto vb = store->getVBuckets().getBucket(vbid);
        ASSERT_NE(nullptr, vb.get());
        producer->mockActiveStreamRequest(DCP_ADD_STREAM_FLAG_TAKEOVER,
                                          1, // opaque
                                          *vb,
                                          3, // start_seqno
                                          ~0, // end_seqno
                                          vb->failovers->getLatestUUID(),
                                          3, // snap_start_seqno
                                          ~0); // snap_end_seqno
    }

    CookieIface* cookie = nullptr;
    std::shared_ptr<MockDcpProducer> producer;
    std::unique_ptr<MockDcpMessageProducers> producers;
};

// NEXT two test are TEMP disabled as this commit will cause a deadlock
// because the same thread is calling back with streamMutex held onto a function
// which wants to acquire...

// Stream takeover with no more writes
TEST_F(MB_29287, DISABLED_dataloss_end) {
    auto stream = producer->findStream(vbid);
    auto* as = static_cast<ActiveStream*>(stream.get());

    EXPECT_TRUE(as->isTakeoverSend());
    EXPECT_EQ(cb::engine_errc::success, producer->step(false, *producers));
    EXPECT_EQ(cb::mcbp::ClientOpcode::DcpMutation, producers->last_op);
    producers->last_op = cb::mcbp::ClientOpcode::Invalid;
    EXPECT_EQ("4", producers->last_key);

    EXPECT_EQ(cb::engine_errc::success, producer->step(false, *producers));
    EXPECT_EQ(cb::mcbp::ClientOpcode::DcpMutation, producers->last_op);
    producers->last_op = cb::mcbp::ClientOpcode::Invalid;
    EXPECT_EQ("5", producers->last_key);

    // Snapshot received
    as->snapshotMarkerAckReceived();

    // set-vb-state now underway
    EXPECT_EQ(cb::engine_errc::success, producer->step(false, *producers));
    EXPECT_EQ(cb::mcbp::ClientOpcode::DcpSetVbucketState, producers->last_op);

    // Move stream to pending and vb to dead
    as->setVBucketStateAckRecieved(*producer);

    // Cannot store anymore items
    store_item(vbid,
               makeStoredDocKey("K6"),
               "value6",
               0,
               {cb::engine_errc::not_my_vbucket});

    EXPECT_EQ(cb::engine_errc::success, producer->step(false, *producers));
    EXPECT_EQ(cb::mcbp::ClientOpcode::DcpSetVbucketState, producers->last_op);
    as->setVBucketStateAckRecieved(*producer);
    EXPECT_TRUE(!stream->isActive());

    auto vb = store->getVBuckets().getBucket(vbid);
    ASSERT_NE(nullptr, vb.get());
    // Have persistence cursor only (dcp now closed down)
    auto* checkpointManager =
            static_cast<MockCheckpointManager*>(vb->checkpointManager.get());
    EXPECT_EQ(1, checkpointManager->getNumOfCursors());
}

// takeover when more writes occur
TEST_F(MB_29287, DISABLED_dataloss_hole) {
    auto stream = producer->findStream(vbid);
    auto* as = static_cast<ActiveStream*>(stream.get());

    store_item(vbid, makeStoredDocKey("6"), "value6");

    EXPECT_TRUE(as->isTakeoverSend());
    EXPECT_EQ(cb::engine_errc::success, producer->step(false, *producers));
    EXPECT_EQ(cb::mcbp::ClientOpcode::DcpMutation, producers->last_op);
    producers->last_op = cb::mcbp::ClientOpcode::Invalid;
    EXPECT_EQ("4", producers->last_key);

    EXPECT_EQ(cb::engine_errc::success, producer->step(false, *producers));
    EXPECT_EQ(cb::mcbp::ClientOpcode::DcpMutation, producers->last_op);
    producers->last_op = cb::mcbp::ClientOpcode::Invalid;
    EXPECT_EQ("5", producers->last_key);

    // Snapshot received
    as->snapshotMarkerAckReceived();

    // More data in the checkpoint (key 6)

    // call next - get success (nothing ready, but task has been scheduled)
    EXPECT_EQ(cb::engine_errc::would_block, producer->step(false, *producers));

    // Run the snapshot task and step
    notifyAndStepToCheckpoint(*producer, *producers);

    EXPECT_EQ(cb::engine_errc::success, producer->step(false, *producers));
    EXPECT_EQ(cb::mcbp::ClientOpcode::DcpMutation, producers->last_op);
    EXPECT_EQ("6", producers->last_key);

    // Snapshot received
    as->snapshotMarkerAckReceived();

    // Now send
    EXPECT_TRUE(as->isTakeoverSend());

    // set-vb-state now underway
    EXPECT_EQ(cb::engine_errc::success, producer->step(false, *producers));
    EXPECT_EQ(cb::mcbp::ClientOpcode::DcpSetVbucketState, producers->last_op);
    producers->last_op = cb::mcbp::ClientOpcode::Invalid;

    // Move stream to pending and vb to dead
    as->setVBucketStateAckRecieved(*producer);

    // Cannot store anymore items
    store_item(vbid,
               makeStoredDocKey("K6"),
               "value6",
               0,
               {cb::engine_errc::not_my_vbucket});

    EXPECT_EQ(cb::engine_errc::success, producer->step(false, *producers));
    EXPECT_EQ(cb::mcbp::ClientOpcode::DcpSetVbucketState, producers->last_op);
    as->setVBucketStateAckRecieved(*producer);
    EXPECT_TRUE(!stream->isActive());

    auto vb = store->getVBuckets().getBucket(vbid);
    ASSERT_NE(nullptr, vb.get());
    // Have persistence cursor only (dcp now closed down)
    auto* checkpointManager =
            static_cast<MockCheckpointManager*>(vb->checkpointManager.get());
    EXPECT_EQ(1, checkpointManager->getNumOfCursors());
}

class XattrCompressedTest
    : public SingleThreadedEPBucketTest,
      public ::testing::WithParamInterface<::testing::tuple<bool, bool>> {
public:
    bool isXattrSystem() const {
        return ::testing::get<0>(GetParam());
    }
    bool isSnappy() const {
        return ::testing::get<1>(GetParam());
    }
};

// Create a replica VB and consumer, then send it an xattr value which should
// of been stripped at the source, but wasn't because of MB29040. Then check
// the consumer sanitises the document. Run the test with user/system xattrs
// and snappy on/off
TEST_P(XattrCompressedTest, MB_29040_sanitise_input) {
    setVBucketStateAndRunPersistTask(vbid, vbucket_state_replica);

    auto consumer = std::make_shared<MockDcpConsumer>(
            *engine, cookie, "MB_29040_sanitise_input");
    int opaque = 1;
    ASSERT_EQ(cb::engine_errc::success,
              consumer->addStream(opaque, vbid, /*flags*/ 0));

    // MB-37374: Since 6.6, the validation covered in this test is enforce only
    // for producers that don't enable IncludeDeletedUserXattrs. So we need to
    // simulate the related Consumer negotiation before proceeding.
    consumer->public_setIncludeDeletedUserXattrs(IncludeDeletedUserXattrs::No);

    std::string body;
    if (!isXattrSystem()) {
        body.assign("value");
    }
    auto value = createXattrValue(body, isXattrSystem(), isSnappy());

    // Send deletion in a single seqno snapshot
    int64_t bySeqno = 1;
    EXPECT_EQ(cb::engine_errc::success,
              consumer->snapshotMarker(opaque,
                                       vbid,
                                       bySeqno,
                                       bySeqno,
                                       MARKER_FLAG_CHK,
                                       {} /*HCS*/,
                                       {} /*maxVisibleSeqno*/));

    cb::const_byte_buffer valueBuf{
            reinterpret_cast<const uint8_t*>(value.data()), value.size()};
    EXPECT_EQ(
            cb::engine_errc::success,
            consumer->deletion(
                    opaque,
                    {"key", DocKeyEncodesCollectionId::No},
                    valueBuf,
                    /*priv_bytes*/ 0,
                    PROTOCOL_BINARY_DATATYPE_XATTR |
                            (isSnappy() ? PROTOCOL_BINARY_DATATYPE_SNAPPY : 0),
                    /*cas*/ 3,
                    vbid,
                    bySeqno,
                    /*revSeqno*/ 0,
                    /*meta*/ {}));

    EXPECT_EQ(FlushResult(MoreAvailable::No, 1),
              getEPBucket().flushVBucket(vbid));

    ASSERT_EQ(cb::engine_errc::success, consumer->closeStream(opaque, vbid));

    // Switch to active
    setVBucketStateAndRunPersistTask(vbid, vbucket_state_active);

    auto options = static_cast<get_options_t>(
            QUEUE_BG_FETCH | HONOR_STATES | TRACK_REFERENCE | DELETE_TEMP |
            HIDE_LOCKED_CAS | TRACK_STATISTICS | GET_DELETED_VALUE);
    auto gv = store->get(
            {"key", DocKeyEncodesCollectionId::No}, vbid, cookie, options);
    EXPECT_EQ(cb::engine_errc::would_block, gv.getStatus());

    runBGFetcherTask();
    gv = store->get({"key", DocKeyEncodesCollectionId::No},
                    vbid,
                    cookie,
                    GET_DELETED_VALUE);
    ASSERT_EQ(cb::engine_errc::success, gv.getStatus());

    // This is the only system key test_helpers::createXattrValue gives us
    cb::xattr::Blob blob;
    blob.set("_sync", R"({"cas":"0xdeadbeefcafefeed"})");

    EXPECT_TRUE(gv.item->isDeleted());
    EXPECT_EQ(0, gv.item->getFlags());
    EXPECT_EQ(3, gv.item->getCas());
    EXPECT_EQ(isXattrSystem() ? blob.size() : 0,
              gv.item->getValue()->valueSize());
    EXPECT_EQ(isXattrSystem() ? PROTOCOL_BINARY_DATATYPE_XATTR
                              : PROTOCOL_BINARY_RAW_BYTES,
              gv.item->getDataType());
}

// Create a replica VB and consumer, then send it an delete with value which
// should never of been created on the source.
TEST_P(STParamPersistentBucketTest, MB_31141_sanitise_input) {
    setVBucketStateAndRunPersistTask(vbid, vbucket_state_replica);

    auto consumer = std::make_shared<MockDcpConsumer>(
            *engine, cookie, "MB_31141_sanitise_input");
    int opaque = 1;
    ASSERT_EQ(cb::engine_errc::success,
              consumer->addStream(opaque, vbid, /*flags*/ 0));

    std::string body = "value";

    // Send deletion in a single seqno snapshot
    int64_t bySeqno = 1;
    EXPECT_EQ(cb::engine_errc::success,
              consumer->snapshotMarker(opaque,
                                       vbid,
                                       bySeqno,
                                       bySeqno,
                                       MARKER_FLAG_CHK,
                                       {} /*HCS*/,
                                       {} /*maxVisibleSeqno*/));

    EXPECT_EQ(cb::engine_errc::success,
              consumer->deletion(opaque,
                                 {"key", DocKeyEncodesCollectionId::No},
                                 {reinterpret_cast<const uint8_t*>(body.data()),
                                  body.size()},
                                 /*priv_bytes*/ 0,
                                 PROTOCOL_BINARY_DATATYPE_SNAPPY |
                                         PROTOCOL_BINARY_RAW_BYTES,
                                 /*cas*/ 3,
                                 vbid,
                                 bySeqno,
                                 /*revSeqno*/ 0,
                                 /*meta*/ {}));

    EXPECT_EQ(FlushResult(MoreAvailable::No, 1),
              getEPBucket().flushVBucket(vbid));

    ASSERT_EQ(cb::engine_errc::success, consumer->closeStream(opaque, vbid));

    // Switch to active
    setVBucketStateAndRunPersistTask(vbid, vbucket_state_active);

    auto options = static_cast<get_options_t>(
            QUEUE_BG_FETCH | HONOR_STATES | TRACK_REFERENCE | DELETE_TEMP |
            HIDE_LOCKED_CAS | TRACK_STATISTICS | GET_DELETED_VALUE);
    auto gv = store->get(
            {"key", DocKeyEncodesCollectionId::No}, vbid, cookie, options);
    EXPECT_EQ(cb::engine_errc::would_block, gv.getStatus());

    runBGFetcherTask();
    gv = store->get({"key", DocKeyEncodesCollectionId::No},
                    vbid,
                    cookie,
                    GET_DELETED_VALUE);
    ASSERT_EQ(cb::engine_errc::success, gv.getStatus());

    EXPECT_TRUE(gv.item->isDeleted());
    EXPECT_EQ(0, gv.item->getFlags());
    EXPECT_EQ(3, gv.item->getCas());
    EXPECT_EQ(0, gv.item->getValue()->valueSize());
    EXPECT_EQ(PROTOCOL_BINARY_RAW_BYTES, gv.item->getDataType());
}

// Test highlighting MB_29480 - this is not demonstrating the issue is fixed.
TEST_P(STParamPersistentBucketTest, MB_29480) {
    // Make vbucket active.
    setVBucketStateAndRunPersistTask(vbid, vbucket_state_active);
    auto vb = store->getVBuckets().getBucket(vbid);
    ASSERT_NE(nullptr, vb.get());

    // Create a Mock Dcp producer
    auto producer = std::make_shared<MockDcpProducer>(*engine,
                                                      cookie,
                                                      "test_producer",
                                                      /*flags*/ 0);

    producer->createCheckpointProcessorTask();

    MockDcpMessageProducers producers;

    producer->mockActiveStreamRequest(0, // flags
                                      1, // opaque
                                      *vb,
                                      0, // start_seqno
                                      ~0, // end_seqno
                                      0, // vbucket_uuid,
                                      0, // snap_start_seqno,
                                      0); // snap_end_seqno,

    // 1) First store 5 keys
    std::array<std::string, 2> initialKeys = {{"k1", "k2"}};
    for (const auto& key : initialKeys) {
        store_item(vbid, makeStoredDocKey(key), key);
    }
    flush_vbucket_to_disk(vbid, initialKeys.size());

    // 2) And receive them, client knows of k1,k2,k3,k4,k5
    notifyAndStepToCheckpoint(*producer, producers);
    for (const auto& key : initialKeys) {
        EXPECT_EQ(cb::engine_errc::success, producer->step(false, producers));
        EXPECT_EQ(cb::mcbp::ClientOpcode::DcpMutation, producers.last_op);
        EXPECT_EQ(key, producers.last_key);
        producers.last_op = cb::mcbp::ClientOpcode::Invalid;
    }

    auto stream = producer->findStream(vbid);
    auto* mock_stream = static_cast<MockActiveStream*>(stream.get());

    // 3) Next delete k1/k2, compact (purging the tombstone)
    // NOTE: compaction will not purge a tombstone if it is the highest item
    // in the seqno index, hence why k1 will be purged but k2 won't
    for (const auto& key : initialKeys) {
        delete_item(vbid, makeStoredDocKey(key));
    }

    // create a new checkpoint to allow the current one to be removed
    // after flushing
    auto& ckpt_mgr = *vb->checkpointManager;
    ckpt_mgr.createNewCheckpoint();
    flush_vbucket_to_disk(vbid, initialKeys.size());

    // 4) Compact drop tombstones less than time=maxint and below seqno 3
    // as per earlier comment, only seqno 1 will be purged...
    TimeTraveller blair(
            engine->getConfiguration().getPersistentMetadataPurgeAge() + 1);
    runCompaction(vbid, 3);

    // 5) Begin cursor dropping - that allows backfill later in the test
    const auto& stats = engine->getEpStats();
    ASSERT_EQ(0, stats.itemsRemovedFromCheckpoints);
    mock_stream->handleSlowStream();
    // cs, vbs, del , del, ce
    ASSERT_EQ(5, stats.itemsRemovedFromCheckpoints);

    // Kick the stream into backfill
    EXPECT_EQ(cb::engine_errc::would_block, producer->step(false, producers));

    // 6) Store more items (don't flush these)
    std::array<std::string, 2> extraKeys = {{"k3", "k4"}};
    for (const auto& key : extraKeys) {
        store_item(vbid, makeStoredDocKey(key), key);
    }

    auto vb0Stream = producer->findStream(Vbid(0));
    ASSERT_NE(nullptr, vb0Stream.get());

    auto* as0 = static_cast<ActiveStream*>(vb0Stream.get());
    EXPECT_TRUE(as0->isBackfilling());

    // 7) Backfill now starts up, but should quickly cancel
    runNextTask(*task_executor->getLpTaskQ()[AUXIO_TASK_IDX]);

    // Stream is now dead
    EXPECT_FALSE(vb0Stream->isActive());

    EXPECT_EQ(cb::engine_errc::success, producer->step(false, producers));
    EXPECT_EQ(cb::mcbp::ClientOpcode::DcpStreamEnd, producers.last_op);

    // Stop Producer checkpoint processor task
    producer->cancelCheckpointCreatorTask();
}

// MB-29512: Ensure if compaction ran in between stream-request and backfill
// starting, we don't backfill from before the purge-seqno.
TEST_P(STParameterizedBucketTest, PurgeSeqnoAdvancesAfterStreamRequest) {
    testPurgeSeqnoAdvancesAfterStreamRequest(false);
}

// Similar to the above test, but checks that if the stream request used the
// DCP_ADD_STREAM_FLAG_IGNORE_PURGED_TOMBSTONES flag, the backfill _does_ run
// and purgeSeqno is essentially ignored.
TEST_P(STParameterizedBucketTest,
       PurgeSeqnoAdvancesAfterStreamRequest_IgnorePurgedTombstones) {
    testPurgeSeqnoAdvancesAfterStreamRequest(true);
}

void STParameterizedBucketTest::testPurgeSeqnoAdvancesAfterStreamRequest(
        bool ignorePurgedTombstones) {
    // Make vbucket active.
    setVBucketStateAndRunPersistTask(vbid, vbucket_state_active);
    auto vb = store->getVBuckets().getBucket(vbid);
    ASSERT_NE(nullptr, vb.get());

    // Create a Mock Dcp producer
    auto producer = std::make_shared<MockDcpProducer>(*engine,
                                                      cookie,
                                                      "test_producer",
                                                      /*flags*/ 0);

    producer->createCheckpointProcessorTask();

    MockDcpMessageProducers producers;

    // 1) First store k1/k2 (creating seq 1 and seq 2)
    std::array<std::string, 2> initialKeys = {{"k1", "k2"}};
    for (const auto& key : initialKeys) {
        store_item(vbid, makeStoredDocKey(key), key);
    }
    flushVBucketToDiskIfPersistent(vbid, initialKeys.size());

    // Assume the DCP client connects here and receives seq 1 and 2 then drops

    // 2) delete k1/k2 (creating seq 3 and seq 4)
    for (const auto& key : initialKeys) {
        delete_item(vbid, makeStoredDocKey(key));
    }
    flushVBucketToDiskIfPersistent(vbid, initialKeys.size());

    // Disk index now has two items, seq3 and seq4 (deletes of k1/k2)

    // 3) Force all memory items out so DCP will definitely go to disk and
    //    not memory.
    const auto& stats = engine->getEpStats();
    ASSERT_EQ(0, stats.itemsRemovedFromCheckpoints);
    vb->checkpointManager->createNewCheckpoint();
    // cs, vbs, del, del, ce
    ASSERT_EQ(5, stats.itemsRemovedFromCheckpoints);
    // Force persistence into new CP
    store_item(vbid, makeStoredDocKey("k3"), "k3");
    flushVBucketToDiskIfPersistent(vbid, 1);

    // 4) Stream request picking up where we left off.
    const uint32_t flags =
            ignorePurgedTombstones
                    ? DCP_ADD_STREAM_FLAG_IGNORE_PURGED_TOMBSTONES
                    : 0;
    uint64_t rollbackSeqno = 0;
    EXPECT_EQ(cb::engine_errc::success,
              producer->streamRequest(flags,
                                      1, // opaque
                                      vb->getId(),
                                      2, // start_seqno
                                      5, // end_seqno
                                      vb->failovers->getLatestUUID(),
                                      0, // snap_start_seqno,
                                      2,
                                      &rollbackSeqno,
                                      &dcpAddFailoverLog,
                                      {})); // snap_end_seqno,

    // 5) Now purge the deletes of k1/k2 setting the purgeSeqno to seq 4
    // (the last purged seqno)
    purgeTombstonesBefore(4);
    ASSERT_EQ(vb->getPurgeSeqno(), 4);

    auto vb0Stream = producer->findStream(Vbid(0));
    ASSERT_NE(nullptr, vb0Stream.get());

    auto* as0 = static_cast<ActiveStream*>(vb0Stream.get());
    EXPECT_TRUE(as0->isBackfilling());

    // 6) Backfill now starts up, but should quickly cancel if
    //    ignorePurgedTombstones is false - but should be valid if
    //    ignorePurgedTombstones is true.
    auto& lpAuxioQ = *task_executor->getLpTaskQ()[AUXIO_TASK_IDX];
    runNextTask(lpAuxioQ);

    EXPECT_EQ(ignorePurgedTombstones, vb0Stream->isActive());

    EXPECT_EQ(cb::engine_errc::success, producer->step(false, producers));
    if (ignorePurgedTombstones) {
        // Should successfully fetch the Snapshot and mutations.
        EXPECT_EQ(cb::mcbp::ClientOpcode::DcpSnapshotMarker, producers.last_op);

        // Need to run backfill task again to scan items.
        runNextTask(lpAuxioQ);
        EXPECT_EQ(cb::engine_errc::success, producer->step(false, producers));
        EXPECT_EQ(cb::mcbp::ClientOpcode::DcpMutation, producers.last_op);
        EXPECT_EQ(5, producers.last_byseqno);

        // Note: This is a non-history scan. DCPBackfillBySeqnoDisk::scan has
        // a short-path for pushing the backfill to completion without requiring
        // any other task run.

        // So we must get a StreamEnd message at this point.
        EXPECT_EQ(cb::engine_errc::success, producer->step(false, producers));
        EXPECT_EQ(cb::mcbp::ClientOpcode::DcpStreamEnd, producers.last_op);

        // Stream settled
        EXPECT_EQ(cb::engine_errc::would_block,
                  producer->step(false, producers));
    } else {
        // Stream should have been ended.
        EXPECT_EQ(cb::mcbp::ClientOpcode::DcpStreamEnd, producers.last_op);
    }

    // Stop Producer checkpoint processor task
    producer->cancelCheckpointCreatorTask();
    producer->closeAllStreams();
}

TEST_P(STParamPersistentBucketTest, MB_29541) {
    setVBucketStateAndRunPersistTask(vbid, vbucket_state_active);

    // 1) First store 2 keys which we will backfill
    std::array<std::string, 2> keys = {{"k1", "k2"}};
    for (const auto& key : keys) {
        store_item(vbid, makeStoredDocKey(key), key);
    }
    flush_vbucket_to_disk(vbid, keys.size());

    // Simplest way to ensure DCP has todo a backfill - 'wipe memory'
    resetEngineAndWarmup();

    // Setup DCP, 1 producer and we will do a takeover of the vbucket
    auto producer = std::make_shared<MockDcpProducer>(*engine,
                                                      cookie,
                                                      "mb-29541",
                                                      /*flags*/ 0);

    producer->createCheckpointProcessorTask();

    MockDcpMessageProducers producers;

    uint64_t rollbackSeqno = 0;
    auto vb = store->getVBuckets().getBucket(vbid);
    ASSERT_NE(nullptr, vb.get());
    EXPECT_EQ(cb::engine_errc::success,
              producer->streamRequest(DCP_ADD_STREAM_FLAG_TAKEOVER, // flags
                                      1, // opaque
                                      vbid,
                                      0, // start_seqno
                                      vb->getHighSeqno(), // end_seqno
                                      vb->failovers->getLatestUUID(),
                                      0, // snap_start_seqno
                                      vb->getHighSeqno(), // snap_end_seqno
                                      &rollbackSeqno,
                                      &dcpAddFailoverLog,
                                      {}));

    // This MB also relies on the consumer draining the stream as the backfill
    // runs, rather than running the backfill then sequentially then draining
    // the readyQ, basically when backfill complete occurs we should have
    // shipped all items to ensure the state transition to takeover-send would
    // indeed block (unless we have the fix applied...)

    runBackfill();

    // Now drain all items before we proceed to complete
    EXPECT_EQ(cb::engine_errc::success, producer->step(false, producers));
    EXPECT_EQ(cb::mcbp::ClientOpcode::DcpSnapshotMarker, producers.last_op);
    for (const auto& key : keys) {
        EXPECT_EQ(cb::engine_errc::success, producer->step(false, producers));
        EXPECT_EQ(cb::mcbp::ClientOpcode::DcpMutation, producers.last_op);
        EXPECT_EQ(key, producers.last_key);
    }

    producers.last_op = cb::mcbp::ClientOpcode::Invalid;

    // Next the backfill should switch to takeover-send and progress to close
    // with the correct sequence of step/ack

    auto vb0Stream = producer->findStream(Vbid(0));
    ASSERT_NE(nullptr, vb0Stream.get());

    // MB-52276: items_for_cursor accounts meta-items too now. At the next call
    // to prod::step(), the stream finds a checkpoint_start + set_vbstate in
    // checkpoint, schedules the StreamTask and set the connection to EWB.
    // Thus, we need to overcome all that for putting the stream in the state
    // described below, as the original test requires.
    runCheckpointProcessor(*producer, producers);

    // However without the fix from MB-29541 this would return success, meaning
    // the front-end thread should sleep until notified the stream is ready.
    // However no notify will ever come if MB-29541 is not applied
    EXPECT_EQ(cb::engine_errc::success, producer->step(false, producers));
    EXPECT_EQ(cb::mcbp::ClientOpcode::DcpSetVbucketState, producers.last_op);

    auto* as0 = static_cast<ActiveStream*>(vb0Stream.get());
    EXPECT_TRUE(as0->isTakeoverWait());

    // For completeness step to end
    // we must ack the VB state
    cb::mcbp::Response message{};
    message.setMagic(cb::mcbp::Magic::ClientResponse);
    message.setOpcode(cb::mcbp::ClientOpcode::DcpSetVbucketState);
    message.setOpaque(1);
    EXPECT_TRUE(producer->handleResponse(message));

    // Producer has received a SetVBStateAck and it has queued a
    // SetVBState(dead) in checkpoint. We need another StreamTask run to unblock
    // the connection.
    runCheckpointProcessor(*producer, producers);

    EXPECT_EQ(cb::engine_errc::success, producer->step(false, producers));
    EXPECT_EQ(cb::mcbp::ClientOpcode::DcpSetVbucketState, producers.last_op);

    EXPECT_TRUE(producer->handleResponse(message));
    EXPECT_FALSE(vb0Stream->isActive());
    // Stop Producer checkpoint processor task
    producer->cancelCheckpointCreatorTask();
}

/* When a backfill is activated along with a slow stream trigger,
 * the stream end message gets stuck in the readyQ as the stream is
 * never notified as ready to send it. As the stream transitions state
 * to InMemory as well as having sent all requested sequence numbers,
 * the stream is meant to end but Stream::itemsReady can cause this
 * to never trigger. This means that DCP consumers can hang waiting
 * for this closure message.
 * This test checks that the DCP stream actually sends the end stream
 * message when triggering this problematic sequence.
 */
TEST_P(STParamPersistentBucketTest, MB_31481) {
    setVBucketStateAndRunPersistTask(vbid, vbucket_state_active);

    // 1) First store 2 keys which we will backfill
    std::array<std::string, 2> keys = {{"k1", "k2"}};
    store_item(vbid, makeStoredDocKey(keys[0]), keys[0]);
    store_item(vbid, makeStoredDocKey(keys[1]), keys[1]);

    flush_vbucket_to_disk(vbid, keys.size());

    // Simplest way to ensure DCP has to do a backfill - 'wipe memory'
    resetEngineAndWarmup();

    // Setup DCP, 1 producer and we will do a takeover of the vbucket
    auto producer = std::make_shared<MockDcpProducer>(*engine,
                                                      cookie,
                                                      "mb-31481",
                                                      /*flags*/ 0);

    MockDcpMessageProducers producers;

    ASSERT_TRUE(producer->getReadyQueue().empty());

    uint64_t rollbackSeqno = 0;
    auto vb = store->getVBuckets().getBucket(vbid);
    ASSERT_NE(nullptr, vb.get());
    EXPECT_EQ(cb::engine_errc::success,
              producer->streamRequest(0, // flags
                                      1, // opaque
                                      vbid,
                                      0, // start_seqno
                                      vb->getHighSeqno(), // end_seqno
                                      vb->failovers->getLatestUUID(),
                                      0, // snap_start_seqno
                                      vb->getHighSeqno(), // snap_end_seqno
                                      &rollbackSeqno,
                                      &dcpAddFailoverLog,
                                      {}));

    auto vb0Stream =
            dynamic_cast<ActiveStream*>(producer->findStream(vbid).get());
    ASSERT_NE(nullptr, vb0Stream);

    // Trigger slow stream handle
    ASSERT_TRUE(vb0Stream->handleSlowStream());

    // Backfill. This will create and run the scan (which completes)
    runBackfill();

    ASSERT_TRUE(producer->getReadyQueue().exists(vbid));

    // Now drain all items before we proceed to complete, which triggers disk
    // snapshot.
    ASSERT_EQ(cb::engine_errc::success, producer->step(false, producers));
    ASSERT_EQ(cb::mcbp::ClientOpcode::DcpSnapshotMarker, producers.last_op);
    for (const auto& key : keys) {
        ASSERT_EQ(cb::engine_errc::success, producer->step(false, producers));
        ASSERT_EQ(cb::mcbp::ClientOpcode::DcpMutation, producers.last_op);
        ASSERT_EQ(key, producers.last_key);
    }

    // stream-end is queued
    EXPECT_EQ(1, producer->getReadyQueue().size());

    // Notified to allow stream to transition to in-memory phase.
    EXPECT_TRUE(producer->getReadyQueue().exists(vbid));

    // Step should cause stream closed message, previously this would
    // keep the "cb::engine_errc::would_block" response due to the itemsReady
    // flag, which is not expected with that message already being in the
    // readyQ.
    EXPECT_EQ(cb::engine_errc::success, producer->step(false, producers));
    EXPECT_EQ(cb::mcbp::ClientOpcode::DcpStreamEnd, producers.last_op);

    // Stream object was removed when it transitioned to dead
    EXPECT_FALSE(producer->findStream(vbid));

    // Stepping forward should now show that stream end message has been
    // completed and no more messages are needed to send.
    EXPECT_EQ(cb::engine_errc::would_block, producer->step(false, producers));

    // Similarly, the readyQ should be empty again
    EXPECT_TRUE(producer->getReadyQueue().empty());

    // Stop Producer checkpoint processor task
    producer->cancelCheckpointCreatorTask();
}

void STParamPersistentBucketTest::backfillExpiryOutput(bool xattr) {
    auto flags = xattr ? cb::mcbp::request::DcpOpenPayload::IncludeXattrs : 0;

    setVBucketStateAndRunPersistTask(vbid, vbucket_state_active);
    // Expire a key;
    auto expiryTime = ep_real_time() + 256;

    std::string value;
    if (xattr) {
        value = createXattrValue("body");
        store_item(vbid,
                   {"KEY3", DocKeyEncodesCollectionId::No},
                   value,
                   expiryTime,
                   {cb::engine_errc::success},
                   PROTOCOL_BINARY_DATATYPE_XATTR);
    } else {
        value = "value";
        store_item(vbid,
                   {"KEY3", DocKeyEncodesCollectionId::No},
                   value,
                   expiryTime);
    }

    // Trigger expiry on the stored item
    TimeTraveller arron(1024);

    // Trigger expiry on a GET
    auto gv = store->get(
            {"KEY3", DocKeyEncodesCollectionId::No}, vbid, cookie, NONE);
    EXPECT_EQ(cb::engine_errc::no_such_key, gv.getStatus());

    // Now flush to disk and wipe memory to ensure that DCP will have to do
    // a backfill
    flush_vbucket_to_disk(vbid, 1);
    resetEngineAndWarmup();

    // Setup DCP, 1 producer and we will do a takeover of the vbucket
    auto producer = std::make_shared<MockDcpProducer>(
            *engine, cookie, "mb-26907", flags);

    MockDcpMessageProducers producers;

    ASSERT_TRUE(producer->getReadyQueue().empty());

    // noop on as could be using xattr's
    producer->setNoopEnabled(MockDcpProducer::NoopMode::EnabledButNeverSent);

    // Enable DCP Expiry opcodes
    producer->setDCPExpiry(true);

    // Clear last_op to make sure it isn't just carried over
    producers.clear_dcp_data();

    uint64_t rollbackSeqno = 0;
    auto vb = store->getVBuckets().getBucket(vbid);
    ASSERT_NE(nullptr, vb.get());
    EXPECT_EQ(cb::engine_errc::success,
              producer->streamRequest(0, // flags
                                      1, // opaque
                                      vbid,
                                      0, // start_seqno
                                      vb->getHighSeqno(), // end_seqno
                                      vb->failovers->getLatestUUID(),
                                      0, // snap_start_seqno
                                      vb->getHighSeqno(), // snap_end_seqno
                                      &rollbackSeqno,
                                      &dcpAddFailoverLog,
                                      {}));

    notifyAndStepToCheckpoint(*producer,
                              producers,
                              cb::mcbp::ClientOpcode::DcpSnapshotMarker,
                              false);

    // Now step the producer to transfer the delete/tombstone
    EXPECT_EQ(cb::engine_errc::success, producer->step(false, producers));

    // The delete time should always be re-created by the server to
    // ensure old/future expiry times don't disrupt tombstone purging (MB-33919)
    EXPECT_NE(expiryTime, producers.last_delete_time);
    EXPECT_EQ(cb::mcbp::ClientOpcode::DcpExpiration, producers.last_op);
    EXPECT_EQ("KEY3", producers.last_key);

    producer->closeAllStreams();
    producer->cancelCheckpointCreatorTask();
    producer.reset();
}
// MB-26907
TEST_P(STParamPersistentBucketTest, backfill_expiry_output) {
    backfillExpiryOutput(false);
}

// MB-26907
TEST_P(STParamPersistentBucketTest, backfill_expiry_output_xattr) {
    backfillExpiryOutput(true);
}
// MB-26907
// This tests the success of expiry opcodes being sent over DCP
// during a backfill after a slow stream request on any type of bucket.
TEST_P(STParameterizedBucketTest, slow_stream_backfill_expiry) {
    setVBucketStateAndRunPersistTask(vbid, vbucket_state_active);

    // Expire a key;
    auto expiryTime = ep_real_time() + 32000;
    store_item(
            vbid, {"KEY3", DocKeyEncodesCollectionId::No}, "value", expiryTime);

    // Trigger expiry on the stored item
    TimeTraveller arron(64000);

    // Trigger expiry on a GET
    auto gv = store->get(
            {"KEY3", DocKeyEncodesCollectionId::No}, vbid, cookie, NONE);
    ASSERT_EQ(cb::engine_errc::no_such_key, gv.getStatus());

    // Now flush to disk
    flushVBucketToDiskIfPersistent(vbid, 1);

    auto vb = store->getVBuckets().getBucket(vbid);

    // Clear all checkpoints so that backfill will take place
    vb->checkpointManager->clear();

    // Setup DCP
    auto producer = std::make_shared<MockDcpProducer>(*engine,
                                                      cookie,
                                                      "mb-26907",
                                                      /*flags*/ 0);

    MockDcpMessageProducers producers;

    ASSERT_TRUE(producer->getReadyQueue().empty());

    // Enable DCP Expiry opcodes
    producer->setDCPExpiry(true);

    uint64_t rollbackSeqno = 0;
    ASSERT_NE(nullptr, vb.get());
    ASSERT_EQ(cb::engine_errc::success,
              producer->streamRequest(0, // flags
                                      1, // opaque
                                      vbid,
                                      0, // start_seqno
                                      vb->getHighSeqno(), // end_seqno
                                      vb->failovers->getLatestUUID(),
                                      0, // snap_start_seqno
                                      vb->getHighSeqno(), // snap_end_seqno
                                      &rollbackSeqno,
                                      &dcpAddFailoverLog,
                                      {}));

    auto vb0Stream =
            dynamic_cast<ActiveStream*>(producer->findStream(vbid).get());
    ASSERT_NE(nullptr, vb0Stream);

    ASSERT_TRUE(vb0Stream->handleSlowStream());

    // Clear last_op to make sure it isn't just carried over
    producers.clear_dcp_data();

    // Run a backfill
    runBackfill();

    EXPECT_EQ(cb::engine_errc::success, producer->step(false, producers));
    EXPECT_EQ(cb::mcbp::ClientOpcode::DcpSnapshotMarker, producers.last_op);

    EXPECT_EQ(cb::engine_errc::success, producer->step(false, producers));

    // The delete time should always be re-created by the server to
    // ensure old/future expiry times don't disrupt tombstone purging (MB-33919)
    EXPECT_NE(expiryTime, producers.last_delete_time);
    EXPECT_EQ(cb::mcbp::ClientOpcode::DcpExpiration, producers.last_op);
    EXPECT_EQ("KEY3", producers.last_key);

    producer->closeAllStreams();
    producer->cancelCheckpointCreatorTask();
    producer.reset();
}

EPBucket& STParamPersistentBucketTest::getEPBucket() {
    return dynamic_cast<EPBucket&>(*store);
}

/*
 * Test to verify that if retain_erroneous_tombstones is set to
 * true, then the compactor will retain the tombstones, and if
 * it is set to false, they get purged
 */
TEST_P(STParamPersistentBucketTest, testRetainErroneousTombstones) {
    // Make vbucket active.
    setVBucketStateAndRunPersistTask(vbid, vbucket_state_active);

    auto& epstore = getEPBucket();
    epstore.setRetainErroneousTombstones(true);
    ASSERT_TRUE(epstore.isRetainErroneousTombstones());

    auto key1 = makeStoredDocKey("key1");
    store_item(vbid, key1, "value");
    flush_vbucket_to_disk(vbid);

    delete_item(vbid, key1);
    flush_vbucket_to_disk(vbid);

    // In order to simulate an erroneous tombstone, use the
    // KVStore layer to set the delete time to 0.
    auto* kvstore = epstore.getVBucket(vbid)->getShard()
                                            ->getRWUnderlying();
    {
        GetValue gv = kvstore->get(DiskDocKey{key1}, Vbid(0));
        std::unique_ptr<Item> itm = std::move(gv.item);
        ASSERT_EQ(cb::engine_errc::success, gv.getStatus());
        ASSERT_TRUE(itm->isDeleted());
        itm->setExpTime(0);
        auto seqno = itm->getBySeqno() + 1;
        itm->setBySeqno(seqno);

        auto ctx =
                kvstore->begin(vbid, std::make_unique<PersistenceCallback>());
        // Release the item (from the unique ptr) as the queued_item we create
        // will destroy it later
        kvstore->del(*ctx, queued_item(std::move(itm)));
        VB::Commit f(epstore.getVBucket(vbid)->getManifest());
        f.proposedVBState.lastSnapStart = seqno;
        f.proposedVBState.lastSnapEnd = seqno;
        kvstore->commit(std::move(ctx), f);
    }

    // Add another item to ensure that seqno of the deleted item
    // gets purged. KV-engine doesn't purge a deleted item with
    // the highest seqno
    {
        auto key2 = makeStoredDocKey("key2");
        auto itm = makeCommittedItem(key2, "value");
        auto seqno = 4;
        itm->setBySeqno(4);
        auto ctx =
                kvstore->begin(vbid, std::make_unique<PersistenceCallback>());
        kvstore->del(*ctx, itm);
        VB::Commit f(epstore.getVBucket(vbid)->getManifest());
        f.proposedVBState.lastSnapStart = seqno;
        f.proposedVBState.lastSnapEnd = seqno;
        kvstore->commit(std::move(ctx), f);
    }

    // Now read back and verify key1 has a non-zero delete time
    ItemMetaData metadata;
    uint32_t deleted = 0;
    uint8_t datatype = 0;
    ASSERT_EQ(cb::engine_errc::would_block,
              store->getMetaData(
                      key1, vbid, cookie, metadata, deleted, datatype));

    auto vb = store->getVBucket(vbid);

    runBGFetcherTask();
    ASSERT_EQ(cb::engine_errc::success,
              store->getMetaData(
                      key1, vbid, cookie, metadata, deleted, datatype));
    ASSERT_EQ(1, deleted);
    ASSERT_EQ(0, metadata.exptime);

    // Run compaction. Ensure that compaction hasn't purged the tombstone
    runCompaction(vbid, 3);
    EXPECT_EQ(0, vb->getPurgeSeqno());

    // Now, make sure erroneous tombstones get purged by the compactor
    epstore.setRetainErroneousTombstones(false);
    ASSERT_FALSE(epstore.isRetainErroneousTombstones());

    // Run compaction and verify that the tombstone is purged
    runCompaction(vbid, 3);

    size_t expected;
    if (isMagma()) {
        // Magma doesn't susuffer from MB-30015 so doesn't retain these
        // tombstones
        expected = 0;
    } else {
        expected = 3;
    }

    EXPECT_EQ(expected, vb->getPurgeSeqno());
}

/**
 * Test to verify that in case retain_erroneous_tombstones is set to true, then
 * a tombstone with a valid expiry time will get purged
 */
TEST_P(STParamPersistentBucketTest,
       testValidTombstonePurgeOnRetainErroneousTombstones) {
    // Make vbucket active.
    setVBucketStateAndRunPersistTask(vbid, vbucket_state_active);

    auto& epstore = getEPBucket();
    epstore.setRetainErroneousTombstones(true);
    ASSERT_TRUE(epstore.isRetainErroneousTombstones());

    auto key1 = makeStoredDocKey("key1");
    store_item(vbid, key1, "value");
    flush_vbucket_to_disk(vbid);

    delete_item(vbid, key1);
    flush_vbucket_to_disk(vbid);

    // Add another item to ensure that seqno of the deleted item
    // gets purged. KV-engine doesn't purge a deleted item with
    // the highest seqno
    auto key2 = makeStoredDocKey("key2");
    store_item(vbid, key2, "value");
    flush_vbucket_to_disk(vbid);

    // Now read back and verify key1 has a non-zero delete time
    ItemMetaData metadata;
    uint32_t deleted = 0;
    uint8_t datatype = 0;
    ASSERT_EQ(cb::engine_errc::would_block,
              store->getMetaData(
                      key1, vbid, cookie, metadata, deleted, datatype));

    runBGFetcherTask();
    ASSERT_EQ(cb::engine_errc::success,
              store->getMetaData(
                      key1, vbid, cookie, metadata, deleted, datatype));
    ASSERT_EQ(1, deleted);
    ASSERT_NE(0, metadata.exptime); // A locally created deleteTime

    // deleted key1 should be purged
    TimeTraveller jamie(
            engine->getConfiguration().getPersistentMetadataPurgeAge() + 1);
    runCompaction(vbid, 3);

    EXPECT_EQ(2, store->getVBucket(vbid)->getPurgeSeqno());
}

TEST_P(STParameterizedBucketTest, produce_delete_times) {
    setVBucketStateAndRunPersistTask(vbid, vbucket_state_active);
    auto t1 = ep_real_time();
    storeAndDeleteItem(vbid, {"KEY1", DocKeyEncodesCollectionId::No}, "value");
    auto t2 = ep_real_time();

    // Clear checkpoint so DCP will goto backfill
    auto vb = engine->getKVBucket()->getVBucket(vbid);
    vb->checkpointManager->clear(2);

    auto cookie = create_mock_cookie(engine.get());
    auto producer = createDcpProducer(cookie, IncludeDeleteTime::Yes);
    MockDcpMessageProducers producers;

    createDcpStream(*producer);

    // noop off as we will play with time travel
    producer->setNoopEnabled(MockDcpProducer::NoopMode::Disabled);

    auto step = [this, producer, &producers](bool inMemory) {
        notifyAndStepToCheckpoint(*producer,
                                  producers,
                                  cb::mcbp::ClientOpcode::DcpSnapshotMarker,
                                  inMemory);

        // Now step the producer to transfer the delete/tombstone.
        EXPECT_EQ(cb::engine_errc::success,
                  producer->stepWithBorderGuard(producers));
    };

    step(false);
    EXPECT_NE(0, producers.last_delete_time);
    EXPECT_GE(producers.last_delete_time, t1);
    EXPECT_LE(producers.last_delete_time, t2);
    EXPECT_EQ(cb::mcbp::ClientOpcode::DcpDeletion, producers.last_op);
    EXPECT_EQ("KEY1", producers.last_key);
    size_t expectedBytes =
            SnapshotMarker::baseMsgBytes +
            sizeof(cb::mcbp::request::DcpSnapshotMarkerV1Payload) +
            MutationResponse::deletionV2BaseMsgBytes + (sizeof("KEY1") - 1);
    EXPECT_EQ(expectedBytes, producer->getBytesOutstanding());

    // Now a new delete, in-memory will also have a delete time
    t1 = ep_real_time();
    storeAndDeleteItem(vbid, {"KEY2", DocKeyEncodesCollectionId::No}, "value");
    t2 = ep_real_time();

    step(true);

    EXPECT_NE(0, producers.last_delete_time);
    EXPECT_GE(producers.last_delete_time, t1);
    EXPECT_LE(producers.last_delete_time, t2);
    EXPECT_EQ(cb::mcbp::ClientOpcode::DcpDeletion, producers.last_op);
    EXPECT_EQ("KEY2", producers.last_key);
    expectedBytes += SnapshotMarker::baseMsgBytes +
                     sizeof(cb::mcbp::request::DcpSnapshotMarkerV1Payload) +
                     MutationResponse::deletionV2BaseMsgBytes +
                     (sizeof("KEY2") - 1);
    EXPECT_EQ(expectedBytes, producer->getBytesOutstanding());

    // Finally expire a key and check that the delete_time we receive is the
    // expiry time, not actually the time it was deleted.
    auto expiryTime = ep_real_time() + 32000;
    store_item(
            vbid, {"KEY3", DocKeyEncodesCollectionId::No}, "value", expiryTime);

    step(true);
    expectedBytes += SnapshotMarker::baseMsgBytes +
                     sizeof(cb::mcbp::request::DcpSnapshotMarkerV1Payload) +
                     MutationResponse::mutationBaseMsgBytes +
                     (sizeof("value") - 1) + (sizeof("KEY3") - 1);
    EXPECT_EQ(expectedBytes, producer->getBytesOutstanding());

    EXPECT_EQ(cb::mcbp::ClientOpcode::DcpMutation, producers.last_op);
    TimeTraveller arron(64000);

    // Trigger expiry on a GET
    auto gv = store->get(
            {"KEY3", DocKeyEncodesCollectionId::No}, vbid, cookie, NONE);
    EXPECT_EQ(cb::engine_errc::no_such_key, gv.getStatus());

    step(true);

    // The delete time should always be re-created by the server to
    // ensure old/future expiry times don't disrupt tombstone purging (MB-33919)
    EXPECT_NE(expiryTime, producers.last_delete_time);
    EXPECT_EQ(cb::mcbp::ClientOpcode::DcpDeletion, producers.last_op);
    EXPECT_EQ("KEY3", producers.last_key);
    expectedBytes += SnapshotMarker::baseMsgBytes +
                     sizeof(cb::mcbp::request::DcpSnapshotMarkerV1Payload) +
                     MutationResponse::deletionV2BaseMsgBytes +
                     (sizeof("KEY3") - 1);
    EXPECT_EQ(expectedBytes, producer->getBytesOutstanding());

    destroy_mock_cookie(cookie);
    producer->closeAllStreams();
    producer->cancelCheckpointCreatorTask();
    producer.reset();
}

// Test simulates a simplified set of steps that demonstrate MB-34380, that is
// in a no traffic situation and some state changes we can end up with no
// vbucket file on disk.
TEST_P(STParameterizedBucketTest, MB_34380) {
    if (!persistent()) {
        return;
    }
    // 1) Create replica VB and simulate the replica connecting to it's active
    // and having the failover table replaced (via stream_request response)
    EXPECT_EQ(cb::engine_errc::success,
              store->setVBucketState(vbid, vbucket_state_replica, {}));

    // 1.1) force the failover to a specific value
    nlohmann::json failover = {{{"id", 101}, {"seq", 0}}};

    {
        auto vb = engine->getKVBucket()->getVBucket(vbid);
        vb->failovers = std::make_unique<FailoverTable>(failover, 5, 0);

        // 2) Now flush so the vbstate cache is updated and the file is created
        flushVBucketToDiskIfPersistent(vbid, 0);

        // 2.1) We should be able to call this method with no exception.
        EXPECT_NO_THROW(vb->getShard()->getRWUnderlying()->getDbFileInfo(vbid));
    }
    // 3) Delete the vbucket, the cached vbstate will remain untouched
    EXPECT_EQ(cb::engine_errc::success, store->deleteVBucket(vbid));

    // 4) Re-create the vbucket, and again simulate the connection to active,
    // forcing the failover table to the specific value.
    EXPECT_EQ(cb::engine_errc::success,
              store->setVBucketState(vbid, vbucket_state_replica, {}));

    auto vb = engine->getKVBucket()->getVBucket(vbid);
    vb->failovers = std::make_unique<FailoverTable>(failover, 5, 0);

    // The bug...
    // 5) Flush the state change, without the fix the flush is skipped because
    // the cached vbstate matches the current state
    flushVBucketToDiskIfPersistent(vbid, 0);

    // Now simulate the bug, do something which requires the file, with the bug
    // this will throw.
    EXPECT_NO_THROW(vb->getShard()->getRWUnderlying()->getDbFileInfo(vbid));
}

// Test that an evicted xattr value can be deleted by DCP
TEST_P(STParameterizedBucketTest, MB_41255_evicted_xattr) {
    // Make vbucket replica so can add passive stream
    setVBucketStateAndRunPersistTask(vbid, vbucket_state_replica);

    auto* cookie = create_mock_cookie();
    auto consumer =
            std::make_shared<MockDcpConsumer>(*engine, cookie, "test_consumer");

    // Add passive stream
    ASSERT_EQ(cb::engine_errc::success,
              consumer->addStream(/*opaque*/ 0,
                                  vbid,
                                  /*flags*/ 0));

    consumer->snapshotMarker(/*opaque*/ 1,
                             /*vbucket*/ vbid,
                             /*start_seqno*/ 1,
                             /*end_seqno*/ 1,
                             /*flags set to MARKER_FLAG_MEMORY*/ 0x5,
                             {},
                             {});

    // Store value with an xattr
    auto key = makeStoredDocKey("k1");
    auto data = createXattrValue(R"({"json":"yes"})");
    cb::const_byte_buffer value{reinterpret_cast<const uint8_t*>(data.data()),
                                data.size()};
    consumer->mutation(1, // opaque
                       key,
                       value,
                       0, // priv bytes
                       PROTOCOL_BINARY_DATATYPE_XATTR,
                       1, // cas
                       vbid, // vbucket
                       0, // flags
                       1, // by_seqno
                       0, // rev seqno
                       0, // expiration
                       0, // lock time
                       {}, // meta
                       0); // nru

    // flush and evict
    flushVBucketToDiskIfPersistent(vbid, 1);

    if (persistent()) {
        auto replicaVB = engine->getKVBucket()->getVBucket(vbid);
        const char* msg;
        folly::SharedMutex::ReadHolder rlh(replicaVB->getStateLock());
        auto cHandle = replicaVB->lockCollections(key);
        EXPECT_EQ(cb::engine_errc::success,
                  replicaVB->evictKey(&msg, rlh, cHandle));
    }

    // now delete the key
    consumer->snapshotMarker(/*opaque*/ 1,
                             /*vbucket*/ vbid,
                             /*start_seqno*/ 2,
                             /*end_seqno*/ 2,
                             /*flags*/ 5,
                             {},
                             {});

    // With MB-41255 this would error with 'would block' (for value eviction)
    EXPECT_EQ(cb::engine_errc::success,
              consumer->deletion(/*opaque*/ 1,
                                 /*key*/ key,
                                 /*value*/ {},
                                 /*priv_bytes*/ 0,
                                 /*datatype*/ PROTOCOL_BINARY_RAW_BYTES,
                                 /*cas*/ 1,
                                 /*vbucket*/ vbid,
                                 /*bySeqno*/ 2,
                                 /*revSeqno*/ 0,
                                 /*meta*/ {}));
    // Close stream
    ASSERT_EQ(cb::engine_errc::success,
              consumer->closeStream(/*opaque*/ 0, vbid));
    destroy_mock_cookie(cookie);
}

void STParameterizedBucketTest::testValidateDatatypeForEmptyPayload(
        EngineOp op) {
    setVBucketStateAndRunPersistTask(vbid, vbucket_state_active);

    auto& vb = *store->getVBucket(vbid);
    auto& manager = *vb.checkpointManager;
    manager.createNewCheckpoint();
    ASSERT_EQ(1, manager.getNumCheckpoints());
    ASSERT_EQ(1, manager.getNumOpenChkItems());
    ASSERT_EQ(0, vb.getHighSeqno());

    // Try to store an empty value with (datatype != raw)
    const auto key = makeStoredDocKey("key");
    auto item = make_item(vbid,
                          key,
                          {} /*value*/,
                          0 /*exptime*/,
                          PROTOCOL_BINARY_DATATYPE_XATTR);

    try {
        uint64_t cas = 0;
        switch (op) {
        case EngineOp::Store: {
            engine->store(*cookie,
                          item,
                          cas,
                          StoreSemantics::Set,
                          {},
                          DocumentState::Alive,
                          false);
            break;
        }
        case EngineOp::StoreIf: {
            const cb::StoreIfPredicate predicate =
                    [](const std::optional<item_info>&, cb::vbucket_info) {
                        return cb::StoreIfStatus::Continue;
                    };
            engine->store_if(*cookie,
                             item,
                             0 /*cas*/,
                             StoreSemantics::Set,
                             predicate,
                             {},
                             DocumentState::Alive,
                             false);
            break;
        }
        case EngineOp::Remove: {
            throw std::invalid_argument(
                    "Operation Remove not covered by the test");
            break;
        }
        }
    } catch (const std::invalid_argument& e) {
        EXPECT_THAT(std::string(e.what()),
                    ::testing::HasSubstr("Invalid datatype for empty payload"));
        EXPECT_EQ(0, vb.getHighSeqno());

        // Verify not in HashTable
        {
            const auto res = vb.ht.findOnlyCommitted(key);
            EXPECT_FALSE(res.storedValue);
        }

        // Verify not in Checkpoint
        const auto& ckptList =
                CheckpointManagerTestIntrospector::public_getCheckpointList(
                        manager);
        const auto* ckpt = ckptList.back().get();
        EXPECT_EQ(checkpoint_state::CHECKPOINT_OPEN, ckpt->getState());
        auto it = ckpt->begin();
        EXPECT_EQ(queue_op::empty, (*it)->getOperation());
        it++;
        EXPECT_EQ(1, ckpt->getNumItems());
        EXPECT_EQ(queue_op::checkpoint_start, (*it)->getOperation());
        it++;

        // Verify not in the storage
        if (persistent()) {
            const auto res = dynamic_cast<EPBucket&>(*store).flushVBucket(vbid);
            EXPECT_EQ(0, res.numFlushed);
            EXPECT_EQ(MoreAvailable ::No, res.moreAvailable);

            auto* kvstore = store->getRWUnderlyingByShard(
                    store->getVBucket(vbid)->getShard()->getId());
            auto gv = kvstore->get(makeDiskDocKey("key"), vbid);
            EXPECT_EQ(cb::engine_errc::no_such_key, gv.getStatus());
        } else {
            EXPECT_EQ(0,
                      dynamic_cast<const EphemeralVBucket&>(vb)
                              .getSeqListNumItems());
        }

        return;
    }
    FAIL();
}

TEST_P(STParameterizedBucketTest, ValidateDatatypeForEmptyPayload_Store) {
    testValidateDatatypeForEmptyPayload(EngineOp::Store);
}

TEST_P(STParameterizedBucketTest, ValidateDatatypeForEmptyPayload_StoreIf) {
    testValidateDatatypeForEmptyPayload(EngineOp::StoreIf);
}

void STParameterizedBucketTest::testCheckpointMemThresholdEnforced(
        VbucketOp op) {
    setVBucketStateAndRunPersistTask(vbid, vbucket_state_active);

    const auto ckptMemRatio = store->getCheckpointMemoryRatio();
    size_t initialNumItems = 0;
    {
        auto vb = store->getVBucket(vbid);
        ASSERT_TRUE(vb);
        ASSERT_EQ(0, vb->getNumItems());

        ASSERT_GT(store->getCheckpointMemoryRatio(), 0);

        // Note: need to plant a cursor for preventing checkpoint removal and
        // pushing to OOM
        std::shared_ptr<CheckpointCursor> cursor;
        if (ephemeral()) {
            cursor = vb->checkpointManager
                             ->registerCursorBySeqno(
                                     "cursor",
                                     0,
                                     CheckpointCursor::Droppable::Yes)
                             .takeCursor()
                             .lock();
        }
        initialNumItems = loadUpToOOM(op);
        ASSERT_GT(initialNumItems, 0);
    }
    ASSERT_GT(initialNumItems, 0);

    store->deleteVBucket(vbid);
    ASSERT_FALSE(store->getVBucket(vbid));
    setVBucketState(vbid, vbucket_state_active);
    auto vb = store->getVBucket(vbid);
    ASSERT_TRUE(vb);
    ASSERT_EQ(0, vb->getNumItems());

    // Set ratio to something lower
    store->setCheckpointMemoryRatio(ckptMemRatio / 2);

    std::shared_ptr<CheckpointCursor> cursor;
    if (ephemeral()) {
        cursor = vb->checkpointManager
                         ->registerCursorBySeqno(
                                 "cursor", 0, CheckpointCursor::Droppable::Yes)
                         .takeCursor()
                         .lock();
    }
    const auto numItems = loadUpToOOM(op);
    ASSERT_GT(numItems, 0);
    EXPECT_LT(numItems, initialNumItems);
}

TEST_P(STParameterizedBucketTest, CheckpointMemThresholdEnforced_Set) {
    testCheckpointMemThresholdEnforced(VbucketOp::Set);
}

TEST_P(STParameterizedBucketTest, CheckpointMemThresholdEnforced_Add) {
    testCheckpointMemThresholdEnforced(VbucketOp::Add);
}

INSTANTIATE_TEST_SUITE_P(XattrSystemUserTest,
                         XattrSystemUserTest,
                         ::testing::Bool());

INSTANTIATE_TEST_SUITE_P(XattrCompressedTest,
                         XattrCompressedTest,
                         ::testing::Combine(::testing::Bool(),
                                            ::testing::Bool()));

// Test cases which run for persistent and ephemeral buckets
INSTANTIATE_TEST_SUITE_P(EphemeralOrPersistent,
                         STParameterizedBucketTest,
                         STParameterizedBucketTest::allConfigValues(),
                         STParameterizedBucketTest::PrintToStringParamName);

using FlushResult = EPBucket::FlushResult;

void STParamPersistentBucketTest::testAbortDoesNotIncrementOpsDelete(
        bool flusherDedup) {
    setVBucketStateAndRunPersistTask(
            vbid,
            vbucket_state_active,
            {{"topology", nlohmann::json::array({{"active", "replica"}})}});

    auto& vb = *engine->getKVBucket()->getVBucket(vbid);
    EXPECT_EQ(0, vb.getNumTotalItems());
    EXPECT_EQ(0, vb.opsDelete);

    // Active receives PRE:1
    const auto key = makeStoredDocKey("key");
    store_item(vbid,
               key,
               "value",
               0 /*exptime*/,
               {cb::engine_errc::sync_write_pending} /*expected*/,
               PROTOCOL_BINARY_RAW_BYTES,
               {cb::durability::Requirements()});

    const auto& manager = *vb.checkpointManager;
    if (!flusherDedup) {
        // Flush PRE now (avoid Flush dedup)
        EXPECT_EQ(1, manager.getNumItemsForPersistence());
        flush_vbucket_to_disk(vbid, 1);
        EXPECT_EQ(0, manager.getNumItemsForPersistence());
        EXPECT_EQ(0, vb.getNumTotalItems());
        EXPECT_EQ(0, vb.opsDelete);
    }

    // ABORT:2
    ASSERT_EQ(1, manager.getHighSeqno());
    {
        folly::SharedMutex::ReadHolder rlh(vb.getStateLock());
        EXPECT_EQ(cb::engine_errc::success,
                  vb.abort(rlh,
                           key,
                           1 /*prepareSeqno*/,
                           {} /*abortSeqno*/,
                           vb.lockCollections(key)));
    }

    // Flush ABORT
    EXPECT_EQ(flusherDedup ? 4 : 2, manager.getNumItemsForPersistence());
    flush_vbucket_to_disk(vbid, 1);
    EXPECT_EQ(0, manager.getNumItemsForPersistence());
    EXPECT_EQ(0, vb.getNumTotalItems());
    EXPECT_EQ(0, vb.opsDelete);
}

TEST_P(STParamPersistentBucketTest, CleanShutdown) {
    setVBucketStateAndRunPersistTask(vbid, vbucket_state_active);
    auto vb = engine->getKVBucket()->getVBucket(vbid);

    auto initialUuid = vb->failovers->getLatestUUID();

    vb.reset();
    resetEngineAndWarmup();
    vb = engine->getKVBucket()->getVBucket(vbid);

    EXPECT_EQ(initialUuid, vb->failovers->getLatestUUID());
}

TEST_P(STParamPersistentBucketTest, UncleanShutdown) {
    setVBucketStateAndRunPersistTask(vbid, vbucket_state_active);
    auto vb = engine->getKVBucket()->getVBucket(vbid);

    auto initialUuid = vb->failovers->getLatestUUID();

    vb.reset();
    resetEngineAndWarmup("", true /* force shutdown*/);
    vb = engine->getKVBucket()->getVBucket(vbid);

    EXPECT_NE(initialUuid, vb->failovers->getLatestUUID());
}

/**
 * Test for MB-43744 in which a race condition was spotted during warmup that
 * could cause us to lose a FailoverTable entry in the following scenario.
 *
 * 1) Unclean shutdown
 * 2) Warmup and generate new FailoverTable entry in CreateVBucket phase
 * 3) Queue into CkptMgr <- The issue was here as the flusher wasn't notified
 *                          and couldn't run until PopulateVBucketMap phase
 * 4) Do no other mutations
 * 5) Cleanly shutdown
 * 6) Warmup and we now don't generate a new FailoverTable entry
 *
 * This is fixed by moving the queueing of the new state into the
 * PopulateVBucketMap phase of warmup.
 */
TEST_P(STParamPersistentBucketTest,
       TestUncleanShutdownVBStateNotLostAfterCleanShutdown) {
    setVBucketStateAndRunPersistTask(vbid, vbucket_state_active);

    // 1) Make sure we have something to warmup
    auto key = makeStoredDocKey("key");
    store_item(vbid, key, "value", 1 /*expiryTime*/);
    flushVBucketToDiskIfPersistent(vbid, 1);

    auto vb = engine->getKVBucket()->getVBucket(vbid);

    // Grab initialUuid for testing
    auto initialUuid = vb->failovers->getLatestUUID();

    // 2) Restart as though we had an unclean shutdown (creating a new failover
    //    table entry) and run the warmup up to the point of completion.
    vb.reset();
    resetEngine("", true /*force*/);

    // Create warmup task and flusher
    store->initialize();

    auto& readerQueue = *task_executor->getLpTaskQ()[READER_TASK_IDX];
    auto* warmup = engine->getKVBucket()->getWarmup();
    ASSERT_TRUE(warmup);

    // Warmup - run past the PopulateVBucketMap step which is the one that
    // now triggers the flusher and persists the FailoverTable entry.
    // CheckForAccessLog is the first step common to both value and full
    // eviction.
    while (warmup->getWarmupState() != WarmupState::State::CheckForAccessLog) {
        runNextTask(readerQueue);
    }

    EXPECT_EQ(WarmupState::State::CheckForAccessLog, warmup->getWarmupState());

    auto flusher = store->getOneFlusher();
    EXPECT_EQ(0, flusher->getLPQueueSize());

    // Check that the on disk state shows a change in failover table
    auto state = store->getRWUnderlying(vbid)->getPersistedVBucketState(vbid);
    ASSERT_EQ(KVStoreIface::ReadVBStateStatus::Success, state.status);
    FailoverTable postFlushTable{state.state.transition.failovers, 5, 0};
    auto postFlushUuid = postFlushTable.getLatestUUID();
    EXPECT_NE(initialUuid, postFlushUuid);

    // Run through the rest of the warmup so that we can shutdown properly.
    // This isn't actually required in a production setup but the test will hang
    // if we don't.
    while (warmup->getWarmupState() != WarmupState::State::Done) {
        runNextTask(readerQueue);
    }

    // And once more to get it out of the queue
    runNextTask(readerQueue);

    // Final clean shutdown
    resetEngineAndWarmup();

    // And test that we persisted the new failover table entry
    vb = engine->getKVBucket()->getVBucket(vbid);
    EXPECT_NE(initialUuid, vb->failovers->getLatestUUID());
    EXPECT_EQ(postFlushUuid, vb->failovers->getLatestUUID());
}

void STParamPersistentBucketTest::testFailoverTableEntryPersistedAtWarmup(
        std::function<void()> testFunction) {
    // 1) Store something so we can expire it later
    engine->getKVBucket()->setVBucketState(vbid, vbucket_state_active);
    auto vb = engine->getKVBucket()->getVBucket(vbid);

    // Grab initialUuid for testing
    auto initialUuid = vb->failovers->getLatestUUID();

    auto key = makeStoredDocKey("key");
    store_item(vbid, key, "value", 1 /*expiryTime*/);
    flushVBucketToDiskIfPersistent(vbid, 1);
    EXPECT_EQ(1, vb->getHighSeqno());

    // 2) Restart as though we had an unclean shutdown (creating a new failover
    //    table entry) and run the warmup up to the point of completion.
    vb.reset();
    resetEngineAndEnableWarmup("", true /*unclean*/);

    auto& readerQueue = *task_executor->getLpTaskQ()[READER_TASK_IDX];
    auto* warmup = engine->getKVBucket()->getWarmup();
    ASSERT_TRUE(warmup);

    // Warmup - load everything but don't run the complete phase which schedules
    // persistence of the vBucket state (new failover entry)
    while (warmup->getWarmupState() != WarmupState::State::Done) {
        runNextTask(readerQueue);
    }

    // 3) Test
    testFunction();

    // New high seqno
    vb = engine->getKVBucket()->getVBucket(vbid);
    EXPECT_EQ(2, vb->getHighSeqno());

    // Flush the expiry
    flushVBucketToDiskIfPersistent(vbid, 1);

    // Verify that the item has been expired
    auto options = static_cast<get_options_t>(
            QUEUE_BG_FETCH | HONOR_STATES | TRACK_REFERENCE | DELETE_TEMP |
            HIDE_LOCKED_CAS | TRACK_STATISTICS);
    auto gv = store->get(key, vbid, cookie, options);

    if (gv.getStatus() == cb::engine_errc::would_block) {
        runBGFetcherTask();
        gv = store->get(key, vbid, cookie, options);
    }

    EXPECT_EQ(cb::engine_errc::no_such_key, gv.getStatus());

    // Get our new uuid now
    auto secondUuid = vb->failovers->getLatestUUID();
    ASSERT_NE(initialUuid, secondUuid);

    // "Complete" the warmup or the test will get stuck shutting down, we won't
    // actually flush the new vb state though so we're still testing as though
    // this didn't happen
    runNextTask(readerQueue);

    // 4) Restart again
    vb.reset();
    resetEngineAndWarmup();

    // 5) The test - uuid should have both of the previous entries
    vb = engine->getKVBucket()->getVBucket(vbid);

    auto failovers = vb->failovers->getFailoverLog();
    auto itr = std::find_if(failovers.begin(),
                            failovers.end(),
                            [&initialUuid](const auto& failoverEntry) {
                                return failoverEntry.uuid == initialUuid;
                            });
    EXPECT_NE(itr, failovers.end());

    itr = std::find_if(failovers.begin(),
                       failovers.end(),
                       [&secondUuid](const auto& failoverEntry) {
                           return failoverEntry.uuid == secondUuid;
                       });
    EXPECT_NE(itr, failovers.end());

    EXPECT_EQ(2, vb->getHighSeqno());
    gv = store->get(key, vbid, cookie, options);

    if (gv.getStatus() == cb::engine_errc::would_block) {
        runBGFetcherTask();
        gv = store->get(key, vbid, cookie, options);
    }
}

TEST_P(STParamPersistentBucketTest,
       TestExpiryDueToCompactionPersistsFailoverTableEntryDuringWarmup) {
    testFailoverTableEntryPersistedAtWarmup([this]() {
        CompactionConfig config;
        engine->scheduleCompaction(vbid, config, cookie);
        std::string taskDescription =
                "Compact DB file " + std::to_string(vbid.get());
        runNextTask(*task_executor->getLpTaskQ()[AUXIO_TASK_IDX],
                    taskDescription);
    });
}

TEST_P(STParamPersistentBucketTest,
       TestExpiryDueToGetPersistsFailoverTableEntryDuringWarmup) {
    testFailoverTableEntryPersistedAtWarmup([this]() {
        auto options = static_cast<get_options_t>(
                QUEUE_BG_FETCH | HONOR_STATES | TRACK_REFERENCE | DELETE_TEMP |
                HIDE_LOCKED_CAS | TRACK_STATISTICS);
        auto key = makeStoredDocKey("key");
        auto gv = store->get(key, vbid, cookie, options);

        if (gv.getStatus() == cb::engine_errc::would_block) {
            runBGFetcherTask();
            gv = store->get(key, vbid, cookie, options);
        }
    });
}

TEST_P(STParamPersistentBucketTest,
       AbortDoesNotIncrementOpsDelete_FlusherDedup) {
    auto flusherDedup = !store->getOneROUnderlying()
                                 ->getStorageProperties()
                                 .hasAutomaticDeduplication();
    if (!flusherDedup) {
        GTEST_SKIP();
    }
    testAbortDoesNotIncrementOpsDelete(true /*flusherDedup*/);
}

TEST_P(STParamPersistentBucketTest, AbortDoesNotIncrementOpsDelete) {
    testAbortDoesNotIncrementOpsDelete(false /*flusherDedup*/);
}

TEST_P(STParamPersistentBucketTest, BgFetcherMaintainsVbOrdering) {
    store->setVBucketState(vbid, vbucket_state_active);
    flushVBucketToDiskIfPersistent(vbid, 0);

    auto secondVbid = Vbid(engine->getConfiguration().getMaxNumShards());
    store->setVBucketState(secondVbid, vbucket_state_active);
    flushVBucketToDiskIfPersistent(secondVbid, 0);

    // Kill the bloom filter
    resetEngineAndWarmup();

    auto key = makeStoredDocKey("key");

    auto secondVb = store->getVBucket(secondVbid);
    ASSERT_TRUE(secondVb);
    auto options = static_cast<get_options_t>(
            QUEUE_BG_FETCH | HONOR_STATES | TRACK_REFERENCE | DELETE_TEMP |
            HIDE_LOCKED_CAS | TRACK_STATISTICS | GET_DELETED_VALUE);
    auto gv = store->get(key, secondVbid, cookie, options);
    EXPECT_EQ(cb::engine_errc::would_block, gv.getStatus());
    EXPECT_TRUE(secondVb->hasPendingBGFetchItems());

    auto newCookie = create_mock_cookie();
    auto vb = store->getVBucket(vbid);
    ASSERT_TRUE(vb);
    gv = store->get(key, vbid, newCookie, options);
    EXPECT_EQ(cb::engine_errc::would_block, gv.getStatus());
    EXPECT_TRUE(vb->hasPendingBGFetchItems());

    dynamic_cast<MockEPBucket*>(store)->completeBGFetchMultiHook =
            [this, vb, secondVb](Vbid itrVb) {
                if (itrVb == vbid) {
                    EXPECT_FALSE(secondVb->hasPendingBGFetchItems());
                }
                if (itrVb == secondVb->getId()) {
                    EXPECT_TRUE(vb->hasPendingBGFetchItems());
                }
            };

    // Add two vBuckets to the queue, the one that would typically be sorted
    // last, first.

    // Test that the insertion ordering is maintained
    runBGFetcherTask();

    destroy_mock_cookie(newCookie);
}

INSTANTIATE_TEST_SUITE_P(Persistent,
                         STParamPersistentBucketTest,
                         STParameterizedBucketTest::persistentConfigValues(),
                         STParameterizedBucketTest::PrintToStringParamName);

INSTANTIATE_TEST_SUITE_P(STParamPersistentBucketTest,
                         MB20054_SingleThreadedEPStoreTest,
                         STParameterizedBucketTest::persistentConfigValues(),
                         STParameterizedBucketTest::PrintToStringParamName);

TEST_P(STParamPersistentBucketTest, SetVBucketStateDirtyQueueAge) {
    store->setVBucketState(vbid, vbucket_state_pending);

    auto vb = store->getVBucket(vbid);
    EXPECT_NE(0, vb->dirtyQueueAge);
    EXPECT_EQ(1, vb->dirtyQueueSize);

    flushVBucketToDiskIfPersistent(vbid, 0);
    EXPECT_EQ(0, vb->dirtyQueueAge);
    EXPECT_EQ(0, vb->dirtyQueueSize);
}

TEST_P(STParamPersistentBucketTest, GetAllKeysDoesNotCountDeleted) {
    setVBucketStateAndRunPersistTask(vbid, vbucket_state_active);

    // Delete a couple of items before our alive one to check that we are
    // counting items seen in the same way for each KVStore
    store_item(vbid, makeStoredDocKey("key1"), "v");
    delete_item(vbid, makeStoredDocKey("key1"));
    flushVBucketToDiskIfPersistent(vbid, 1);

    store_item(vbid, makeStoredDocKey("key2"), "v");
    delete_item(vbid, makeStoredDocKey("key2"));
    flushVBucketToDiskIfPersistent(vbid, 1);

    store_item(vbid, makeStoredDocKey("key3"), "v");
    flushVBucketToDiskIfPersistent(vbid, 1);

    // Start searching from key1 with a limit of 1 to end in the middle of our
    // deleted keys. If we count deleted keys we'd stop before we visit the
    // alive item at key 3 and have different callbacks between the primary and
    // the secondary.
    auto cb(std::make_shared<CustomCallback<const DiskDocKey&>>());
    DiskDocKey start("key1", 0);
    store->getRWUnderlying(vbid)->getAllKeys(vbid, start, 1 /*count*/, cb);
    EXPECT_EQ(1, cb->getProcessedCount());
}

TEST_P(STParameterizedBucketTest, CkptMgrDedupeStatsCorrectSmallToLarge) {
    setVBucketStateAndRunPersistTask(vbid, vbucket_state_active);

    store_item(vbid,
               makeStoredDocKey("keyA"),
               "value",
               0 /*exptime*/,
               {cb::engine_errc::success} /*expected*/,
               PROTOCOL_BINARY_RAW_BYTES);
    store_item(vbid,
               makeStoredDocKey("keyA"),
               "biggerValue",
               0 /*exptime*/,
               {cb::engine_errc::success} /*expected*/,
               PROTOCOL_BINARY_RAW_BYTES);
    flushVBucketToDiskIfPersistent(vbid, 1);

    const auto& vb = *engine->getKVBucket()->getVBucket(vbid);
    EXPECT_EQ(0, vb.dirtyQueueSize);
    EXPECT_EQ(0, vb.dirtyQueueAge);
    EXPECT_EQ(0, vb.dirtyQueueMem);
    EXPECT_EQ(0, vb.dirtyQueuePendingWrites);
}

TEST_P(STParameterizedBucketTest, CkptMgrDedupeStatsCorrectLargeToSmall) {
    setVBucketStateAndRunPersistTask(vbid, vbucket_state_active);

    store_item(vbid,
               makeStoredDocKey("keyA"),
               "biggerValues",
               0 /*exptime*/,
               {cb::engine_errc::success} /*expected*/,
               PROTOCOL_BINARY_RAW_BYTES);
    store_item(vbid,
               makeStoredDocKey("keyA"),
               "value",
               0 /*exptime*/,
               {cb::engine_errc::success} /*expected*/,
               PROTOCOL_BINARY_RAW_BYTES);
    flushVBucketToDiskIfPersistent(vbid, 1);

    const auto& vb = *engine->getKVBucket()->getVBucket(vbid);
    EXPECT_EQ(0, vb.dirtyQueueSize);
    EXPECT_EQ(0, vb.dirtyQueueAge);
    EXPECT_EQ(0, vb.dirtyQueueMem);
    EXPECT_EQ(0, vb.dirtyQueuePendingWrites);
}

/**
 * MB-49207:
 *
 * Test that if we "pause" a bg fetch after reading the item(s) from disk but
 * before restoring them to the HashTable and update an item in this window then
 * then BgFetcher does not restore the now "old" version of the item back into
 * the HashTable.
 *
 * This particular variant tests what happens when we restore a regular value
 */
TEST_P(STParamPersistentBucketTest, RaceyFetchingValueBgFetch) {
    setVBucketStateAndRunPersistTask(vbid, vbucket_state_active);

    auto key = makeStoredDocKey("key");
    store_item(vbid,
               key,
               "ohno",
               0 /*exptime*/,
               {cb::engine_errc::success} /*expected*/,
               PROTOCOL_BINARY_RAW_BYTES);
    flushVBucketToDiskIfPersistent(vbid, 1);

    const char* msg;
    store->evictKey(key, vbid, &msg);

    auto options = static_cast<get_options_t>(
            QUEUE_BG_FETCH | HONOR_STATES | TRACK_REFERENCE | DELETE_TEMP |
            HIDE_LOCKED_CAS | TRACK_STATISTICS | GET_DELETED_VALUE);
    auto gv = store->get(key, vbid, cookie, options);

    auto* bucket = dynamic_cast<MockEPBucket*>(engine->getKVBucket());
    auto& bgFetcher = bucket->getBgFetcher(vbid);

    bgFetcher.preCompleteHook = [this, &key, &options]() {
        store_item(vbid,
                   key,
                   "newValue",
                   0 /*exptime*/,
                   {cb::engine_errc::success} /*expected*/,
                   PROTOCOL_BINARY_RAW_BYTES);
        flushVBucketToDiskIfPersistent(vbid, 1);

        const char* unused;
        store->evictKey(key, vbid, &unused);

        if (isFullEviction()) {
            // Need to make the item "temp" for the bg fetcher to consider
            // completing this fetch
            auto gv = store->get(key, vbid, cookie, options);
        } else {
            auto vb = store->getVBucket(vbid);
            ASSERT_TRUE(vb);

            auto res = vb->ht.findForUpdate(key);
            ASSERT_TRUE(res.committed);
            ASSERT_FALSE(res.committed->isResident());
        }
    };

    runBGFetcherTask();

    auto vb = store->getVBucket(vbid);
    ASSERT_TRUE(vb);

    auto res = vb->ht.findForUpdate(key);
    ASSERT_TRUE(res.committed);

    // Before the fix the bg fetch would restore the item
    EXPECT_FALSE(res.committed->isResident());
}

/**
 * MB-49207:
 *
 * Test that if we "pause" a bg fetch after reading the item(s) from disk but
 * before restoring them to the HashTable and update an item in this window then
 * then BgFetcher does not restore the now "old" version of the item back into
 * the HashTable.
 *
 * This particular variant tests what happens when we restore a deleted value
 */
TEST_P(STParamPersistentBucketTest, RaceyDeletedValueBgFetch) {
    setVBucketStateAndRunPersistTask(vbid, vbucket_state_active);

    auto key = makeStoredDocKey("key");
    store_item(vbid,
               key,
               "ohno",
               0 /*exptime*/,
               {cb::engine_errc::success} /*expected*/,
               PROTOCOL_BINARY_RAW_BYTES);
    flushVBucketToDiskIfPersistent(vbid, 1);

    delete_item(vbid, key);
    flushVBucketToDiskIfPersistent(vbid, 1);

    auto options = static_cast<get_options_t>(
            QUEUE_BG_FETCH | HONOR_STATES | TRACK_REFERENCE | DELETE_TEMP |
            HIDE_LOCKED_CAS | TRACK_STATISTICS | GET_DELETED_VALUE);
    auto gv = store->get(key, vbid, cookie, options);

    auto* bucket = dynamic_cast<EPBucket*>(engine->getKVBucket());
    auto& bgFetcher = bucket->getBgFetcher(vbid);
    bgFetcher.preCompleteHook = [this, &key, &options]() {
        store_item(vbid,
                   key,
                   "value",
                   0 /*exptime*/,
                   {cb::engine_errc::success} /*expected*/,
                   PROTOCOL_BINARY_RAW_BYTES);
        flushVBucketToDiskIfPersistent(vbid, 1);

        const char* msg;
        store->evictKey(key, vbid, &msg);

        if (isFullEviction()) {
            // Need to make the item "temp" for the bg fetcher to consider
            // completing this fetch
            auto gv = store->get(key, vbid, cookie, options);
        } else {
            auto vb = store->getVBucket(vbid);
            ASSERT_TRUE(vb);

            auto res = vb->ht.findForUpdate(key);
            ASSERT_TRUE(res.committed);
            ASSERT_FALSE(res.committed->isDeleted());
            ASSERT_FALSE(res.committed->isResident());
        }
    };

    runBGFetcherTask();

    auto vb = store->getVBucket(vbid);
    ASSERT_TRUE(vb);

    auto res = vb->ht.findForUpdate(key);
    ASSERT_TRUE(res.committed);

    // Before the fix the bgfetch would restore the old meta and make the item
    // deleted again
    EXPECT_FALSE(res.committed->isDeleted());
}

/**
 * Targetted test for MB-49022: Expiry of a committed SyncWrite with XATTRs was
 * causing us to queue a CommittedViaPrepare item without a durability context
 * which triggered an exception in VBucket::queueItem(). We need to instead set
 * the CommittedState of the item to CommittedViaMutation. We need the full
 * engine for this for expiry (ServerTimeAPI) so VBucketDurabilityTest is not
 * appropriate for this test.
 */
TEST_P(STParameterizedBucketTest, SyncWriteXattrExpiryResetsCommittedState) {
    setVBucketStateAndRunPersistTask(
            vbid,
            vbucket_state_active,
            {{"topology", nlohmann::json::array({{"active", "replica"}})}});

    auto vb = store->getVBucket(vbid);

    auto key = makeStoredDocKey("a");
    using namespace cb::durability;
    auto prepare = makeCompressibleItem(vbid,
                                        key,
                                        "" /*body*/,
                                        PROTOCOL_BINARY_DATATYPE_JSON,
                                        false, // compressed
                                        true /*xattrs*/);
    prepare->setPendingSyncWrite(Requirements{Level::Majority, {}});
    prepare->setExpTime(1);

    ASSERT_EQ(cb::engine_errc::sync_write_pending,
              store->set(*prepare, cookie));
    flushVBucketToDiskIfPersistent(vbid, 1);

    // 2) Seqno ack and commit the prepare
    vb->seqnoAcknowledged(folly::SharedMutex::ReadHolder(vb->getStateLock()),
                          "replica",
                          1 /*prepareSeqno*/);
    vb->processResolvedSyncWrites();
    flushVBucketToDiskIfPersistent(vbid, 1);

    {
        auto res = vb->ht.findForUpdate(key);
        ASSERT_TRUE(res.committed);
        ASSERT_EQ(CommittedState::CommittedViaPrepare,
                  res.committed->getCommitted());
    }

    // Expiry via get is easiest. It will not return the SV though as it's
    // deleted.
    TimeTraveller t(1000);
    {
        folly::SharedMutex::ReadHolder rlh(vb->getStateLock());
        auto res = vb->fetchValidValue(rlh,
                                       WantsDeleted::No,
                                       TrackReference::No,
                                       vb->lockCollections(key));
        EXPECT_FALSE(res.storedValue);
    }

    // So now we can check it manually
    {
        auto res = vb->ht.findForUpdate(key);
        ASSERT_TRUE(res.committed);
        EXPECT_EQ(CommittedState::CommittedViaMutation,
                  res.committed->getCommitted());
    }
}

/**
 * MB-49022:
 *
 * A streaming DCP client found that a committed SyncWrite with TTL and XATTRs
 * set in the CacheCallback (HT lookup). This triggered an expiry which caused
 * the process to crash as we hit an assert that every "Commit" should have a
 * durability context set and passed into VBucket::queueItem() correctly. The
 * root cause of this issue is that when we modyify the CommittedViaPrepare
 * StoredValue to turn it into an expired item we also need to reset the
 * CommittedState to CommittedViaMutation.
 */
TEST_P(STParamPersistentBucketTest, SyncWriteXattrExpiryViaDcp) {
    setVBucketStateAndRunPersistTask(
            vbid,
            vbucket_state_active,
            {{"topology", nlohmann::json::array({{"active", "replica"}})}});

    // 1) Store prepare with expiry and xattrs
    auto key = makeStoredDocKey("a");
    using namespace cb::durability;
    auto prepare = makeCompressibleItem(vbid,
                                        key,
                                        "" /*body*/,
                                        PROTOCOL_BINARY_DATATYPE_JSON,
                                        false, // compressed
                                        true /*xattrs*/);
    prepare->setPendingSyncWrite(Requirements{Level::Majority, {}});
    prepare->setExpTime(1);

    ASSERT_EQ(cb::engine_errc::sync_write_pending,
              store->set(*prepare, cookie));
    flushVBucketToDiskIfPersistent(vbid, 1);

    auto vb = store->getVBucket(vbid);

    // 2) Seqno ack and commit the prepare
    vb->seqnoAcknowledged(folly::SharedMutex::ReadHolder(vb->getStateLock()),
                          "replica",
                          1 /*prepareSeqno*/);
    vb->processResolvedSyncWrites();
    flushVBucketToDiskIfPersistent(vbid, 1);

    // Pre-DCP, remove checkpoint to force backfill and assert that we still
    // have the item in the HashTable (for CacheCallback later).
    removeCheckpoint(*vb);

    {
        auto res = vb->ht.findForUpdate(key);
        ASSERT_TRUE(res.committed);
        ASSERT_EQ(CommittedState::CommittedViaPrepare,
                  res.committed->getCommitted());
    }

    // Time travel - expiry should be possible now.
    TimeTraveller t(1000);

    // 3) DCP stream (and trigger expiry via CacheCallback)
    auto producer = std::make_shared<MockDcpProducer>(*engine,
                                                      cookie,
                                                      "test_producer",
                                                      /*flags*/ 0);
    producer->createCheckpointProcessorTask();
    MockDcpMessageProducers producers;
    producer->mockActiveStreamRequest(0, // flags
                                      1, // opaque
                                      *vb,
                                      0, // start_seqno
                                      ~0, // end_seqno
                                      0, // vbucket_uuid,
                                      0, // snap_start_seqno,
                                      0); // snap_end_seqno,

    // This will schedule the backfill
    auto stream = producer->findStream(vbid);
    auto* mock_stream = static_cast<MockActiveStream*>(stream.get());
    mock_stream->transitionStateToBackfilling();
    ASSERT_TRUE(mock_stream->isBackfilling());

    auto& lpAuxioQ = *task_executor->getLpTaskQ()[AUXIO_TASK_IDX];

    // Now start the backfilling task - mark disk snapshot
    runNextTask(lpAuxioQ, "Backfilling items for MockDcpBackfillManager");

    // And stream... (used to crash here in CacheCallback). Not crashing is the
    // test.
    runNextTask(lpAuxioQ, "Backfilling items for MockDcpBackfillManager");
}

void SingleThreadedKVBucketTest::testExpiryObservesCMQuota(
        std::function<void()> expiryFunc) {
    setVBucketStateAndRunPersistTask(vbid, vbucket_state_active);

    // Store and persist a doc with TTL
    auto item =
            makeCommittedItem(makeStoredDocKey("key_to_expire"), "value", vbid);
    item->setExpTime(1);
    ASSERT_EQ(cb::engine_errc::success, store->set(*item, cookie));
    flushVBucketToDiskIfPersistent(vbid, 1);
    const auto vb = store->getVBucket(vbid);
    ASSERT_EQ(1, vb->getHighSeqno());

    // Load and hit the CM Quota
    // Note: need to plant a cursor for preventing checkpoint removal and
    // pushing to OOM
    std::shared_ptr<CheckpointCursor> cursor;
    if (!isPersistent()) {
        cursor = vb->checkpointManager
                         ->registerCursorBySeqno(
                                 "cursor", 0, CheckpointCursor::Droppable::Yes)
                         .takeCursor()
                         .lock();
        ASSERT_TRUE(cursor);
    }
    ASSERT_EQ(KVBucket::CheckpointMemoryState::Available,
              store->getCheckpointMemoryState());
    EXPECT_GT(loadUpToOOM(VbucketOp::Add), 1);
    EXPECT_TRUE(KVBucket::isCheckpointMemoryStateFull(
            store->getCheckpointMemoryState()));

    // Time travel, needed for triggering expiration at compaction
    TimeTraveller tt(1000);

    ASSERT_EQ(0, vb->numExpiredItems);

    // CM Quota full, can't expire docs
    expiryFunc();
    EXPECT_EQ(0, vb->numExpiredItems);

    // CM memory recovery
    ASSERT_TRUE(KVBucket::isCheckpointMemoryStateFull(
            store->getCheckpointMemoryState()));
    // Release all the releasable from checkpoints
    if (!isPersistent()) {
        std::vector<queued_item> items;
        vb->checkpointManager->getItemsForCursor(
                *cursor, items, 1000, std::numeric_limits<size_t>::max());
    }
    flushAndRemoveCheckpoints(vbid);
    flushAndExpelFromCheckpoints(vbid);
    runCheckpointDestroyer(vbid);
    EXPECT_EQ(KVBucket::CheckpointMemoryState::Available,
              store->getCheckpointMemoryState());

    // Now we can expire docs
    expiryFunc();
    EXPECT_EQ(1, vb->numExpiredItems);
}

TEST_P(STParamPersistentBucketTest,
       CheckpointMemThresholdEnforced_ExpiryByCompaction) {
    testExpiryObservesCMQuota([this]() { runCompaction(vbid); });
}

TEST_P(STParameterizedBucketTest,
       CheckpointMemThresholdEnforced_ExpiryByPager) {
    const auto runPager = [this]() -> void {
        // Let's visit all items in the HashTable to ensure that we touch the
        // item to expire
        auto& stats = engine->getEpStats();
        stats.mem_low_wat = 0;

        auto pagerSemaphore = std::make_shared<cb::Semaphore>();
        auto& config = engine->getConfiguration();
        auto evictionStrategy =
                std::make_unique<LearningAgeAndMFUBasedEviction>(
                        EvictionRatios{1.0 /*active*/, 1.0 /*replica*/},
                        config.getItemEvictionAgePercentage(),
                        config.getItemEvictionFreqCounterAgeThreshold(),
                        &engine->getEpStats());
        auto visitor = ItemPagingVisitor(*store,
                                         engine->getEpStats(),
                                         std::move(evictionStrategy),
                                         pagerSemaphore,
                                         false,
                                         VBucketFilter());
        store->visit(visitor);
        visitor.complete();
    };

    testExpiryObservesCMQuota(runPager);
}

TEST_P(STParameterizedBucketTest, CheckpointMemThresholdEnforced_ExpiryByRead) {
    // Note: This read function is executed twice in the test:
    //  - First, when CheckpointMemoryState::Full, ie we can't queue the expiry
    //  - Then, when CheckpointMemoryState::Available and we queue the expiry
    // In both cases we are expected to tell the caller the truth, ie the item
    // is logically expired and so no_such_key
    const auto read = [this]() -> void {
        const auto ret = store->get(makeStoredDocKey("key_to_expire"),
                                    vbid,
                                    cookie,
                                    get_options_t::NONE);
        ASSERT_EQ(cb::engine_errc::no_such_key, ret.getStatus());
    };

    testExpiryObservesCMQuota(read);
}

TEST_P(STParameterizedBucketTest, CheckpointMemThresholdEnforced_Del) {
    setVBucketStateAndRunPersistTask(vbid, vbucket_state_active);
    const auto vb = store->getVBucket(vbid);
    ASSERT_EQ(0, vb->getHighSeqno());

    // Load and hit the CM Quota
    // Note: need to plant a cursor for preventing checkpoint removal and
    // pushing to OOM
    std::shared_ptr<CheckpointCursor> cursor;
    if (!isPersistent()) {
        cursor = vb->checkpointManager
                         ->registerCursorBySeqno(
                                 "cursor", 0, CheckpointCursor::Droppable::Yes)
                         .takeCursor()
                         .lock();
        ASSERT_TRUE(cursor);
    }
    ASSERT_EQ(KVBucket::CheckpointMemoryState::Available,
              store->getCheckpointMemoryState());
    EXPECT_GT(loadUpToOOM(VbucketOp::Add), 1);
    EXPECT_TRUE(KVBucket::isCheckpointMemoryStateFull(
            store->getCheckpointMemoryState()));

    const auto highSeqno = vb->getHighSeqno();
    ASSERT_GT(highSeqno, 0);
    const auto& stats = engine->getEpStats();
    ASSERT_EQ(0, stats.numOpsDelete);

    // Try deleting an item -> TempOOM
    // First ensure the doc is alive
    const auto key = makeStoredDocKey("key_" + std::to_string(highSeqno));
    ASSERT_EQ(cb::engine_errc::success,
              store->get(key, vbid, cookie, get_options_t::NONE).getStatus());
    // Then attempt deletion
    mutation_descr_t delInfo;
    uint64_t cas = 0;
    EXPECT_EQ(cb::engine_errc::temporary_failure,
              store->deleteItem(key, cas, vbid, cookie, {}, nullptr, delInfo));
    ASSERT_EQ(0, stats.numOpsDelete);

    // CM memory recovery
    ASSERT_TRUE(KVBucket::isCheckpointMemoryStateFull(
            store->getCheckpointMemoryState()));
    // Release all the releasable from checkpoints
    if (!isPersistent()) {
        std::vector<queued_item> items;
        vb->checkpointManager->getItemsForCursor(
                *cursor, items, 1000, std::numeric_limits<size_t>::max());
    }
    flushAndRemoveCheckpoints(vbid);
    flushAndExpelFromCheckpoints(vbid);
    runCheckpointDestroyer(vbid);
    EXPECT_EQ(KVBucket::CheckpointMemoryState::Available,
              store->getCheckpointMemoryState());

    // Now we can delete docs
    EXPECT_EQ(cb::engine_errc::success,
              store->deleteItem(key, cas, vbid, cookie, {}, nullptr, delInfo));
}

TEST_P(STParamPersistentBucketTest, MB_47134) {
    using namespace testing;
    auto& mockKVStore = MockKVStore::replaceRWKVStoreWithMock(*store, 0);

    setVBucketStateAndRunPersistTask(vbid, vbucket_state_active);
    const auto& vb = *engine->getKVBucket()->getVBucket(vbid);

    store_item(vbid, makeStoredDocKey("A"), "value");
    store_item(vbid, makeStoredDocKey("B"), "value");

    // Store A:1, B:2
    auto& epBucket = dynamic_cast<EPBucket&>(*store);
    EXPECT_EQ(FlushResult(MoreAvailable::No, 2), epBucket.flushVBucket(vbid));

    // Create C:3
    store_item(vbid, makeStoredDocKey("C"), "value");

    CB_SCOPED_TRACE("");

    EXPECT_EQ(1, vb.dirtyQueueSize);

    EXPECT_CALL(mockKVStore, commit(_, _))
            .WillOnce([this, &vb](auto, auto) {
                store_item(vbid, makeStoredDocKey("B"), "value");
                EXPECT_EQ(2, vb.dirtyQueueSize);
                // Return flush failure
                return false;
            })
            .WillRepeatedly(DoDefault());

    // This flush fails, we have not written anything to disk
    EXPECT_EQ(FlushResult(MoreAvailable::Yes, 0), epBucket.flushVBucket(vbid));

    // 2 items are dirty - C:3 and B:4
    EXPECT_EQ(2, vb.dirtyQueueSize);

    // C:3 B:4 flushed - MB_47134 underflow occurs here
    EXPECT_EQ(FlushResult(MoreAvailable::No, 2), epBucket.flushVBucket(vbid));

    // Flush stats updated
    EXPECT_EQ(0, vb.dirtyQueueSize);
    EXPECT_EQ(0, vb.dirtyQueueAge);
    EXPECT_EQ(0, vb.dirtyQueueMem);
    EXPECT_EQ(0, vb.dirtyQueuePendingWrites);
}

TEST_P(STParamPersistentBucketTest,
       FlushStatsAtPersistNonMetaItems_CkptMgrSuccessPersistAgain) {
    using namespace testing;
    auto& mockKVStore = MockKVStore::replaceRWKVStoreWithMock(*store, 0);

    setVBucketStateAndRunPersistTask(vbid, vbucket_state_active);
    const auto& vb = *engine->getKVBucket()->getVBucket(vbid);
    auto& manager = *vb.checkpointManager;
    ASSERT_EQ(2, manager.getNumOpenChkItems()); // cs + vbs

    CB_SCOPED_TRACE("");
    store_item(vbid,
               makeStoredDocKey("keyA"),
               "value",
               0 /*exptime*/,
               {cb::engine_errc::success} /*expected*/,
               PROTOCOL_BINARY_RAW_BYTES);

    ASSERT_EQ(3, manager.getNumOpenChkItems());
    EXPECT_EQ(1, vb.dirtyQueueSize);
    EXPECT_EQ(0, vb.getPersistenceSeqno());
    EXPECT_EQ(1, vb.getHighSeqno());

    EXPECT_CALL(mockKVStore, commit(_, _))
            .WillOnce([this, &vb](auto, auto) {
                store_item(vbid,
                           makeStoredDocKey("keyA"),
                           "biggerValue",
                           0 /*exptime*/,
                           {cb::engine_errc::success} /*expected*/,
                           PROTOCOL_BINARY_RAW_BYTES);
                EXPECT_EQ(2, vb.dirtyQueueSize);
                // Return flush failure
                return false;
            })
            .WillRepeatedly(DoDefault());

    // This flush fails, we have not written anything to disk
    auto& epBucket = dynamic_cast<EPBucket&>(*store);
    EXPECT_EQ(FlushResult(MoreAvailable::Yes, 0), epBucket.flushVBucket(vbid));
    // Flush stats not updated
    EXPECT_EQ(1, vb.dirtyQueueSize);
    EXPECT_EQ(0, vb.getPersistenceSeqno());
    EXPECT_EQ(2, vb.getHighSeqno());

    // This flush succeeds, we must write all the expected items and new vbstate
    // on disk
    // Flusher deduplication, just 1 item flushed
    EXPECT_EQ(FlushResult(MoreAvailable::No, 1), epBucket.flushVBucket(vbid));
    EXPECT_EQ(2, vb.getPersistenceSeqno());
    EXPECT_EQ(2, vb.getHighSeqno());

    // Flush stats updated
    EXPECT_EQ(0, vb.dirtyQueueSize);
    EXPECT_EQ(0, vb.dirtyQueueAge);
    EXPECT_EQ(0, vb.dirtyQueueMem);
    EXPECT_EQ(0, vb.dirtyQueuePendingWrites);
}

TEST_P(STParamPersistentBucketTest,
       RollBackToZeroAfterOnDiskPrepareReadFailure) {
    using namespace testing;
    auto& mockKVStore = MockKVStore::replaceRWKVStoreWithMock(*store, 0);

    setVBucketStateAndRunPersistTask(
            vbid,
            vbucket_state_active,
            {{"topology", nlohmann::json::array({{"active", "replica"}})}});
    auto& vbucket = *engine->getVBucket(vbid);
    // Write a prepare so we have something for loadPreparedSyncWrites() to try
    // and load and 5 items to disk we will try to rollback to the last of these
    // items
    store_item(vbid,
               makeDiskDocKey("key123", true, CollectionID()).getDocKey(),
               "value",
               0,
               {cb::engine_errc::sync_write_pending},
               PROTOCOL_BINARY_RAW_BYTES,
               {{cb::durability::Level::Majority, cb::durability::Timeout{}}});

    ASSERT_TRUE(store_items(5, vbid, makeStoredDocKey("key"), "value"));
    auto res = dynamic_cast<EPBucket&>(*store).flushVBucket(vbid);
    EXPECT_EQ(6, res.numFlushed);

    // Add another 5 items to disk so we can tell EP Engine to roll these back
    ASSERT_TRUE(store_items(5, vbid, makeStoredDocKey("key"), "value"));
    res = dynamic_cast<EPBucket&>(*store).flushVBucket(vbid);
    EXPECT_EQ(5, res.numFlushed);
    EXPECT_EQ(11, vbucket.getHighSeqno());

    // Set the vbucket to a replica so we can rollback the data on disk
    setVBucketStateAndRunPersistTask(vbid, vbucket_state_replica);

    // Setup so that we fail during EPBucket::loadPreparedSyncWrites()
    EXPECT_CALL(mockKVStore, rollback(_, _, _))
            .WillOnce(Return(RollbackResult(false)))
            .WillRepeatedly(DoDefault());

    // Try and rollback to seqno 6, this should fail as we're unable to load
    // prepares on disk due to this we should rollback to seqno 0
    auto status = engine->getKVBucket()->rollback(vbid, 6);
    EXPECT_EQ(TaskStatus::Complete, status);
    auto& vbucketR = *engine->getVBucket(vbid);
    EXPECT_EQ(0, vbucketR.getHighSeqno());
    EXPECT_EQ(0, vbucketR.getNumItems());
}

TEST_P(STParamPersistentBucketTest, FlushVBStateUpdatesCommitStats) {
    using namespace testing;
    auto& mockKVStore = MockKVStore::replaceRWKVStoreWithMock(*store, 0);

    const auto& stats = engine->getEpStats();
    ASSERT_EQ(0, stats.commitFailed);
    ASSERT_EQ(0, stats.flusherCommits);

    setVBucketStateAndRunPersistTask(vbid, vbucket_state_active);

    auto* kvstore = store->getRWUnderlying(vbid);
    ASSERT_TRUE(kvstore);
    auto diskState = kvstore->getPersistedVBucketState(vbid);
    ASSERT_EQ(KVStoreIface::ReadVBStateStatus::Success, diskState.status);
    EXPECT_EQ(vbucket_state_active, diskState.state.transition.state);
    EXPECT_EQ(vbucket_state_active,
              kvstore->getCachedVBucketState(vbid)->transition.state);
    EXPECT_EQ(0, stats.commitFailed);
    EXPECT_EQ(1, stats.flusherCommits);

    EXPECT_CALL(mockKVStore, snapshotVBucket(_, _))
            .WillOnce(Return(false))
            .WillRepeatedly(DoDefault());

    // Set new vbstate in memory only
    setVBucketState(vbid, vbucket_state_replica);
    diskState = kvstore->getPersistedVBucketState(vbid);
    ASSERT_EQ(KVStoreIface::ReadVBStateStatus::Success, diskState.status);
    EXPECT_EQ(vbucket_state_active, diskState.state.transition.state);
    EXPECT_EQ(vbucket_state_active,
              kvstore->getCachedVBucketState(vbid)->transition.state);

    // Flush and verify failure
    auto& bucket = dynamic_cast<EPBucket&>(*store);
    auto res = bucket.flushVBucket(vbid);
    EXPECT_EQ(MoreAvailable::Yes, res.moreAvailable);
    EXPECT_EQ(1, stats.commitFailed);
    EXPECT_EQ(1, stats.flusherCommits);
    diskState = kvstore->getPersistedVBucketState(vbid);
    ASSERT_EQ(KVStoreIface::ReadVBStateStatus::Success, diskState.status);
    EXPECT_EQ(vbucket_state_active, diskState.state.transition.state);
    EXPECT_EQ(vbucket_state_active,
              kvstore->getCachedVBucketState(vbid)->transition.state);

    // The next flush attempt succeeds
    res = bucket.flushVBucket(vbid);
    EXPECT_EQ(MoreAvailable::No, res.moreAvailable);
    EXPECT_EQ(1, stats.commitFailed);
    EXPECT_EQ(2, stats.flusherCommits);

    diskState = kvstore->getPersistedVBucketState(vbid);
    ASSERT_EQ(KVStoreIface::ReadVBStateStatus::Success, diskState.status);
    EXPECT_EQ(vbucket_state_replica, diskState.state.transition.state);
    EXPECT_EQ(vbucket_state_replica,
              kvstore->getCachedVBucketState(vbid)->transition.state);
}

TEST_P(STParamPersistentBucketTest,
       BucketCreationFlagClearedOnlyAtFlushSuccess_PersistVBStateOnly) {
    using namespace testing;
    auto& mockKVStore = MockKVStore::replaceRWKVStoreWithMock(*store, 0);

    ASSERT_FALSE(engine->getKVBucket()->getVBucket(vbid));

    auto meta = nlohmann::json{
            {"topology", nlohmann::json::array({{"active", "replica"}})}};
    EXPECT_EQ(cb::engine_errc::success,
              store->setVBucketState(vbid, vbucket_state_active, &meta));

    const auto vb = engine->getKVBucket()->getVBucket(vbid);
    ASSERT_TRUE(vb);

    ASSERT_TRUE(vb->isBucketCreation());

    EXPECT_CALL(mockKVStore, snapshotVBucket(_, _))
            .WillOnce(Return(false))
            .WillRepeatedly(DoDefault());

    // This flush fails, the bucket creation flag must be still set
    auto& epBucket = dynamic_cast<EPBucket&>(*store);
    ASSERT_EQ(1, vb->dirtyQueueSize);
    EXPECT_EQ(FlushResult(MoreAvailable::Yes, 0), epBucket.flushVBucket(vbid));
    EXPECT_EQ(1, vb->dirtyQueueSize);
    EXPECT_TRUE(vb->isBucketCreation());

    // This flush succeeds
    EXPECT_EQ(FlushResult(MoreAvailable::No, 0), epBucket.flushVBucket(vbid));
    EXPECT_EQ(0, vb->dirtyQueueSize);
    EXPECT_FALSE(vb->isBucketCreation());
}

TEST_P(STParamPersistentBucketTest,
       BucketCreationFlagClearedOnlyAtFlushSuccess_PersistVBStateAndMutations) {
    using namespace testing;
    auto& mockKVStore = MockKVStore::replaceRWKVStoreWithMock(*store, 0);

    ASSERT_FALSE(engine->getKVBucket()->getVBucket(vbid));

    auto meta = nlohmann::json{
            {"topology", nlohmann::json::array({{"active", "replica"}})}};
    EXPECT_EQ(cb::engine_errc::success,
              store->setVBucketState(vbid, vbucket_state_active, &meta));

    const auto vb = engine->getKVBucket()->getVBucket(vbid);
    ASSERT_TRUE(vb);

    ASSERT_TRUE(vb->isBucketCreation());

    store_item(vbid,
               makeStoredDocKey("key"),
               "value",
               0 /*exptime*/,
               {cb::engine_errc::success} /*expected*/,
               PROTOCOL_BINARY_RAW_BYTES);

    EXPECT_CALL(mockKVStore, commit(_, _))
            .WillOnce(Return(false))
            .WillRepeatedly(DoDefault());

    // This flush fails, the bucket creation flag must be still set
    auto& epBucket = dynamic_cast<EPBucket&>(*store);
    ASSERT_EQ(2, vb->dirtyQueueSize);
    EXPECT_EQ(FlushResult(MoreAvailable::Yes, 0), epBucket.flushVBucket(vbid));
    EXPECT_EQ(2, vb->dirtyQueueSize);
    EXPECT_TRUE(vb->isBucketCreation());

    // This flush succeeds
    // Note: the returned num-flushed does not account meta-items
    EXPECT_EQ(FlushResult(MoreAvailable::No, 1), epBucket.flushVBucket(vbid));
    EXPECT_EQ(0, vb->dirtyQueueSize);
    EXPECT_FALSE(vb->isBucketCreation());
}

TEST_P(STParamPersistentBucketTest,
       RollbackCompletionCallbackStateAfterCompletionCallbackFailure) {
    if (isNexus()) {
        // This test CAN run under Nexus but the callback is only forwarded on
        // to the primary so it reports a mismatch as the primary compaction
        // fails and the secondary does not.
        GTEST_SKIP();
    }
    setVBucketStateAndRunPersistTask(
            vbid,
            vbucket_state_active,
            {{"topology", nlohmann::json::array({{"active", "replica"}})}});

    auto vb = store->getVBucket(vbid);
    auto newKey = makeStoredDocKey("key");
    auto item = makePendingItem(newKey, "value");
    EXPECT_EQ(cb::engine_errc::sync_write_pending, store->set(*item, cookie));
    flushVBucketToDiskIfPersistent(vbid, 1);

    EXPECT_EQ(cb::engine_errc::success,
              vb->seqnoAcknowledged(
                      folly::SharedMutex::ReadHolder(vb->getStateLock()),
                      "replica",
                      1));

    vb->processResolvedSyncWrites();
    flushVBucketToDiskIfPersistent(vbid, 1);

    size_t collectionSize = 0;
    {
        Collections::Summary summary;
        vb->getManifest().lock().updateSummary(summary);
        EXPECT_LT(0, summary[CollectionID::Default].diskSize);
        collectionSize = summary[CollectionID::Default].diskSize;
    }

    auto& mockEPBucket = dynamic_cast<MockEPBucket&>(*store);
    mockEPBucket.setPostCompactionCompletionHook(
            []() { throw std::runtime_error("oops"); });

    runCompaction(vbid);

    // Stats shouldn't change as we should abort the compaction
    EXPECT_EQ(0, vb->getPurgeSeqno());
    EXPECT_EQ(1, vb->getNumTotalItems());

    {
        Collections::Summary summary;
        vb->getManifest().lock().updateSummary(summary);
        EXPECT_EQ(1, summary[CollectionID::Default].itemCount);
        EXPECT_EQ(collectionSize, summary[CollectionID::Default].diskSize);
    }
}

void STParamPersistentBucketTest::testCancelCompaction(
        std::function<void()> event) {
    setVBucketStateAndRunPersistTask(vbid, vbucket_state_active);

    // Need two items, one to expire to hit our hook and one to skip with the
    // shutdown check
    auto keyToKeep = makeStoredDocKey("key2");
    store_item(vbid, makeStoredDocKey("key1"), "value", 1);
    store_item(vbid, keyToKeep, "value");

    flushVBucketToDiskIfPersistent(vbid, 2);

    class ExpiryCb : public Callback<Item&, time_t&> {
    public:
        explicit ExpiryCb(std::function<void()> cb) : cb(std::move(cb)) {
        }

        void callback(Item& item, time_t& time) override {
            cb();
        }

        std::function<void()> cb;
    };

    dynamic_cast<MockEPBucket*>(store)->mockMakeCompactionContext =
            [this, &event](std::shared_ptr<CompactionContext> ctx) {
                auto callback = std::make_shared<ExpiryCb>(event);
                ctx->expiryCallback = callback;
                ctx->timeToExpireFrom = 10;
                return ctx;
            };

    CompactionConfig config;
    config.internally_requested = false;
    auto* epBucket = dynamic_cast<EPBucket*>(store);
    if (epBucket) {
        epBucket->scheduleCompaction(
                vbid, config, cookie, std::chrono::milliseconds(0));
    }

    // Drive all the tasks through the queue
    auto runTasks = [=](TaskQueue& queue) {
        while (queue.getFutureQueueSize() > 0 ||
               queue.getReadyQueueSize() > 0) {
            ObjectRegistry::onSwitchThread(engine.get());
            runNextTask(queue);
        }
    };
    runTasks(*task_executor->getLpTaskQ()[AUXIO_TASK_IDX]);

    EXPECT_EQ(0, engine->getEpStats().compactionFailed);
    EXPECT_EQ(1, engine->getEpStats().compactionAborted);

    auto options = static_cast<get_options_t>(
            QUEUE_BG_FETCH | HONOR_STATES | TRACK_REFERENCE | DELETE_TEMP |
            HIDE_LOCKED_CAS | TRACK_STATISTICS);
    EXPECT_EQ(cb::engine_errc::success,
              checkKeyExists(keyToKeep, vbid, options));
}

TEST_P(STParamPersistentBucketTest, CancelCompactionOnEngineShutdown) {
    // Nexus only forwards the callback to the primary so this test doesn't
    // work for it.
    if (isNexus()) {
        GTEST_SKIP();
    }
    testCancelCompaction(
            [&stats = engine->getEpStats()] { stats.isShutdown = true; });
}

TEST_P(STParamPersistentBucketTest, CancelCompactionOnVbucketDelete) {
    // Nexus only forwards the callback to the primary so this test doesn't
    // work for it.
    if (isNexus()) {
        GTEST_SKIP();
    }
    testCancelCompaction([this] {
        auto vb = store->getVBucket(vbid);
        if (!vb->isDeletionDeferred()) {
            vb->setDeferredDeletion(true);
        }
    });
    // for successful test teardown, un-set deferred deletion so the vb
    // can be deleted normally after the executor pool has gone.
    store->getVBucket(vbid)->setDeferredDeletion(false);
}

TEST_P(STParamPersistentBucketTest, CancelCompactionOnCancelEWBCookies) {
    // Nexus only forwards the callback to the primary so this test doesn't
    // work for it.
    if (isNexus()) {
        GTEST_SKIP();
    }
    testCancelCompaction([this] {
        // Hit the store function rather than the engine one to avoid messing
        // up the thread local we are running the test in.
        store->releaseBlockedCookies();
    });
}

TEST_P(STParamPersistentBucketTest,
       PendingCompactionCookieNotifiedOnReleaseBlockedCookies) {
    setVBucketStateAndRunPersistTask(vbid, vbucket_state_active);

    CompactionConfig config;
    config.internally_requested = false;
    auto* epBucket = dynamic_cast<EPBucket*>(store);
    if (epBucket) {
        epBucket->scheduleCompaction(
                vbid, config, cookie, std::chrono::milliseconds(0));
    }

    store->releaseBlockedCookies();

    EXPECT_EQ(cb::engine_errc::failed, mock_waitfor_cookie(cookie));
}

TEST_P(STParameterizedBucketTest, DcpStartFromLatestSeqno) {
    setVBucketStateAndRunPersistTask(vbid, vbucket_state_active);
    store_item(vbid, makeStoredDocKey("seqno1"), "value");
    store_item(vbid, makeStoredDocKey("seqno2"), "value");

    auto cookie = create_mock_cookie(engine.get());
    auto producer = createDcpProducer(cookie, IncludeDeleteTime::Yes);
    MockDcpMessageProducers producers;

    uint64_t rollbackSeqno;
    ASSERT_EQ(cb::engine_errc::success,
              producer->streamRequest(DCP_ADD_STREAM_FLAG_FROM_LATEST,
                                      1, // opaque
                                      vbid,
                                      0, // start_seqno
                                      ~0ull, // end_seqno
                                      0, // vbucket_uuid,
                                      0, // snap_start_seqno,
                                      0, // snap_end_seqno,
                                      &rollbackSeqno,
                                      &dcpAddFailoverLog,
                                      {}));

    // First mutation to receive
    store_item(vbid, makeStoredDocKey("seqno3"), "value");

    notifyAndStepToCheckpoint(*producer,
                              producers,
                              cb::mcbp::ClientOpcode::DcpSnapshotMarker,
                              true /*inmemory*/);

    EXPECT_EQ(cb::engine_errc::success,
              producer->stepWithBorderGuard(producers));
    EXPECT_EQ(3, producers.last_byseqno);
    EXPECT_EQ(cb::mcbp::ClientOpcode::DcpMutation, producers.last_op);
    EXPECT_EQ("seqno3", producers.last_key);
    destroy_mock_cookie(cookie);
    producer->closeAllStreams();
    producer->cancelCheckpointCreatorTask();
    producer.reset();
}

// Positive functional test for DCP AddStream flag
// 'DCP_ADD_STREAM_FLAG_IGNORE_PURGED_TOMBSTONES' - verify that rollback is
// avoided when this flag is specified (and the client is behind the purge
// seqno.
TEST_P(STParameterizedBucketTest, DcpRollbackIgnorePurgedSeqnos) {
    // Setup a VBucket with a non-zero purgeSeqno so we can test DCP client
    // behaviour. Need:
    // 1. At least one valid seqno which the client has already received (a
    //   start seqno of zero doesn't cause rollback)
    // 2. A delete which we will purge (to advance purgeSeqno)
    // 3. Another mutation to move the high seqno one greater, as we never
    //   purge the high_seqno.
    setVBucketStateAndRunPersistTask(vbid, vbucket_state_active);
    store_item(vbid, makeStoredDocKey("key1"), {});
    store_deleted_item(vbid, makeStoredDocKey("key2"), {});
    store_item(vbid, makeStoredDocKey("key3"), {});
    flushVBucketToDiskIfPersistent(vbid, 3);

    auto vb = store->getVBucket(vbid);
    ASSERT_EQ(3, vb->getHighSeqno());
    purgeTombstonesBefore(3);
    ASSERT_EQ(2, vb->getPurgeSeqno());

    auto cookie = create_mock_cookie(engine.get());
    auto producer = createDcpProducer(cookie, IncludeDeleteTime::Yes);
    MockDcpMessageProducers producers;

    // Stream request function for "resuming" from seqno 1 (as-if the client
    // previously received only the first mutation, disconnected and wants to
    // continue from where it left off.
    uint64_t rollbackSeqno;
    auto streamRequest = [&](uint32_t flags, uint64_t uuid) -> cb::engine_errc {
        rollbackSeqno = std::numeric_limits<uint64_t>::max();
        return producer->streamRequest(flags,
                                       1,
                                       vbid,
                                       1,
                                       ~0ull,
                                       uuid,
                                       1,
                                       1,
                                       &rollbackSeqno,
                                       &dcpAddFailoverLog,
                                       {});
    };

    // Sanity check - should get a rollback with default flags if we attempt
    // to start from non-zero
    const auto latestUuid = vb->failovers->getLatestUUID();
    ASSERT_EQ(cb::engine_errc::rollback, streamRequest(0, latestUuid));
    ASSERT_EQ(0, rollbackSeqno);

    // Test - rollback due to other reasons (UUID mismatch) should still occur
    // even when IgnorePurgedTombstones flag is set.
    EXPECT_EQ(cb::engine_errc::rollback,
              streamRequest(DCP_ADD_STREAM_FLAG_IGNORE_PURGED_TOMBSTONES,
                            latestUuid + 1));
    EXPECT_EQ(0, rollbackSeqno);

    // Test - StreamRequest with ignore purged tombstones flag should succeed
    //        without rollback if just behind purgeSeqno (UUID correct).
    EXPECT_EQ(cb::engine_errc::success,
              streamRequest(DCP_ADD_STREAM_FLAG_IGNORE_PURGED_TOMBSTONES,
                            latestUuid));

    destroy_mock_cookie(cookie);
    producer->closeAllStreams();
    producer->cancelCheckpointCreatorTask();
    producer.reset();
}

TEST_P(STParameterizedBucketTest, TestKeyValidationStatsHoldVBStateLock) {
    setVBucketStateAndRunPersistTask(vbid, vbucket_state_active);

    auto vb = store->getVBucket(vbid);
    ASSERT_TRUE(vb);

    VBucketTestIntrospector::setFetchValidValueHook(
            *vb, {[](folly::SharedMutex& vbStateLock) {
                EXPECT_FALSE(vbStateLock.try_lock());
            }});

    auto key = makeStoredDocKey("k1");
    if (isPersistent()) {
        store->statsVKey(key, vbid, *cookie);
        store->completeStatsVKey(*cookie, key, vbid, 0);
    }

    auto dummyItem = makeCommittedItem(key, "val");
    store->validateKey(key, vbid, *dummyItem);
}

// Check that we don't leak Items when a vkey stats call is ewould blocked and
// we don't call vkey stats on the same key again (connection might be dropped
// etc.)
TEST_P(STParamPersistentBucketTest, EWouldBlockedVKeyStatsDontLeakItems) {
    setVBucketStateAndRunPersistTask(vbid, vbucket_state_active);

    auto vb = store->getVBucket(vbid);
    ASSERT_TRUE(vb);

    // Store an item
    auto key = makeStoredDocKey("test");
    auto item = make_item(vbid, key, "dummy", 0, 0);
    ASSERT_EQ(cb::engine_errc::success, addItem(item, cookie));

    flushVBucket(vbid);

    auto& epStats = engine->getEpStats();
    // Take note of how many alive items we have
    auto startNumItems = epStats.getNumItem();
    ASSERT_LE(0, startNumItems);
    // We .reset() the cookie we use for the vkey call after the BGFetcher tasks
    // complete because otherwise the callback calls into MockServer which
    // in turn throws an exception due to being unable to find the associated
    // cookie.
    std::unique_ptr<CookieIface> vkeyCookie(create_mock_cookie(engine.get()));

    // Stats vkey should always be ewould blocked the first time it is
    // called
    auto args = "vkey-byid test " + std::to_string(vbid.get());
    ASSERT_EQ(cb::engine_errc::would_block,
              engine->getStats(
                      *vkeyCookie, args, {}, [](auto, auto, const auto&) {}));

    // Fetch the item from disk
    auto& readerQueue = *task_executor->getLpTaskQ()[READER_TASK_IDX];
    CheckedExecutor executor(task_executor, readerQueue);
    do {
        executor.runCurrentTask();
        executor.completeCurrentTask();
        executor.updateCurrentTime();
    } while (readerQueue.fetchNextTask(executor));

    // Release the cookie
    vkeyCookie.reset();

    // We expect to not have more item objects than before
    EXPECT_EQ(startNumItems, epStats.getNumItem());
}

TEST_P(STParamPersistentBucketTest,
       SanitizeOnDiskDeletedDocWithIncorrectXATTRFull) {
    testSanitizeOnDiskDeletedDocWithIncorrectXATTR(false);
}

TEST_P(STParamPersistentBucketTest,
       SanitizeOnDiskDeletedDocWithIncorrectXATTRMetaOnly) {
    testSanitizeOnDiskDeletedDocWithIncorrectXATTR(true);
}

void STParamPersistentBucketTest::
        testSanitizeOnDiskDeletedDocWithIncorrectXATTR(bool fetchMetaOnly) {
    setVBucketStateAndRunPersistTask(vbid, vbucket_state_active);

    const auto key = makeStoredDocKey("key");

    // Store an initial item for us to rollback to (see end of test).
    const auto initalItem = store_item(vbid, key, "value");
    flushVBucketToDiskIfPersistent(vbid, 1);

    // Construct a document on-disk which is Deleted, zero value,
    // with datatype=XATTR.
    setVBucketStateAndRunPersistTask(vbid, vbucket_state_replica);
    auto item = make_item(vbid, key, {}, 0, PROTOCOL_BINARY_DATATYPE_XATTR);
    item.setCas(1234);
    item.setDeleted(DeleteSource::Explicit);

    uint64_t seqno;
    ASSERT_EQ(cb::engine_errc::success,
              store->setWithMeta(item,
                                 0 /* cas */,
                                 &seqno,
                                 cookie,
                                 {vbucket_state_replica},
                                 CheckConflicts::No,
                                 /*allowExisting*/ true));

    flushVBucketToDiskIfPersistent(vbid, 1);

    // Re-fetch from disk to confirm it is correctly sanitized.
    // Need to be active to be able to fetch from store APIs.
    setVBucketStateAndRunPersistTask(vbid, vbucket_state_active);

    auto fetchDocAndCheck = [&]() {
        if (fetchMetaOnly) {
            ItemMetaData metadata;
            uint32_t deleted;
            uint8_t datatype;
            ASSERT_EQ(cb::engine_errc::would_block,
                      store->getMetaData(
                              key, vbid, cookie, metadata, deleted, datatype));
            runBGFetcherTask();
            ASSERT_EQ(cb::engine_errc::success,
                      store->getMetaData(
                              key, vbid, cookie, metadata, deleted, datatype));
            EXPECT_TRUE(deleted);
            EXPECT_EQ(PROTOCOL_BINARY_RAW_BYTES, datatype);
        } else {
            // Fetch entire document and check sanitized.
            auto options = static_cast<get_options_t>(
                    QUEUE_BG_FETCH | HONOR_STATES | TRACK_REFERENCE |
                    DELETE_TEMP | HIDE_LOCKED_CAS | TRACK_STATISTICS |
                    GET_DELETED_VALUE);
            auto gv = store->get(key, vbid, cookie, options);
            ASSERT_EQ(cb::engine_errc::would_block, gv.getStatus());
            runBGFetcherTask();

            gv = store->get(key, vbid, cookie, GET_DELETED_VALUE);
            EXPECT_EQ(cb::engine_errc::success, gv.getStatus());
            EXPECT_EQ(PROTOCOL_BINARY_RAW_BYTES, gv.item->getDataType());
        }
    };
    fetchDocAndCheck();

    // Restart and warmup, checking that the invalid document does not cause
    // issues at warmup.
    resetEngineAndWarmup();
    fetchDocAndCheck();

    // Finally trigger a rollback of the problematic document, and
    // confirm the rollback is successful (it must perform a KVStore scan
    // which covers the affected document.
    setVBucketStateAndRunPersistTask(vbid, vbucket_state_replica);
    ASSERT_EQ(TaskStatus::Complete,
              store->rollback(vbid, initalItem.getBySeqno()));
}

/**
 * Test fixture for single-threaded warmup tests which require a single
 * shard.
 */
class WarmupSTSingleShardTest : public STParamPersistentBucketTest {
    void SetUp() override {
        config_string = "max_num_shards=1";
        STParamPersistentBucketTest::SetUp();
    }
};

INSTANTIATE_TEST_SUITE_P(Persistent,
                         WarmupSTSingleShardTest,
                         STParameterizedBucketTest::persistentConfigValues(),
                         STParameterizedBucketTest::PrintToStringParamName);

// MB-53118: Test that if during warmup a disk scan for keys / items is slower
// than the backfill chunk duration / yield interval; that we still make forward
// progres and don't livelock.
TEST_P(WarmupSTSingleShardTest, WarmupBackillYieldForwardProgress) {
    setVBucketStateAndRunPersistTask(vbid, vbucket_state_active);

    // 1) Create two items to warmup
    store_item(vbid, makeStoredDocKey("key1"), "value1");
    store_item(vbid, makeStoredDocKey("key2"), "value2");
    flushVBucketToDiskIfPersistent(vbid, 2);

    // 2) Restart and prepare for warmup. Note we override the default value
    //    of warmup_backfill_scan_chunk_duration, setting to zero to simulate
    //    the behavour if the disk scan took longer than the chunk duration.
    resetEngineAndEnableWarmup(
            "warmup_backfill_scan_chunk_duration=0;access_scanner_enabled="
            "false");
    auto& readerQueue = *task_executor->getLpTaskQ()[READER_TASK_IDX];
    auto* warmup = engine->getKVBucket()->getWarmup();
    ASSERT_TRUE(warmup);

    // 3) Warmup - run up to the first stage where we scan disk for documents -
    // KeyDump (value-eviction) or LoadingKVPairs (full-eviction).
    while ((warmup->getWarmupState() != WarmupState::State::KeyDump) &&
           (warmup->getWarmupState() != WarmupState::State::LoadingKVPairs)) {
        runNextTask(readerQueue);
    }

    const auto diskScanState = warmup->getWarmupState();
    // Now run the task which is performing a disk scan.
    // Test - expect our single item to have been processed and warmup state
    // to advance, otherwise a slow disk hitting the yield deadline would not
    // make any forward progress.
    auto vb = engine->getKVBucket()->getVBucket(vbid);
    runNextTask(readerQueue);
    EXPECT_EQ(1, vb->ht.getNumInMemoryItems());

    // Running again should load the next item
    runNextTask(readerQueue);
    EXPECT_EQ(2, vb->ht.getNumInMemoryItems());

    // Running again should advance to the next task, as we should have
    // completed the disk scan.
    runNextTask(readerQueue);
    EXPECT_EQ(2, vb->ht.getNumInMemoryItems());

    if (fullEviction()) {
        EXPECT_EQ(2, engine->getEpStats().warmedUpValues);
    } else {
        EXPECT_EQ(2, engine->getEpStats().warmedUpKeys);
    }
    EXPECT_NE(diskScanState, warmup->getWarmupState());
}

TEST_P(WarmupSTSingleShardTest, WarmupScanResetsStatusOnEarlyReturn) {
    setVBucketToActiveWithValidTopology();

    // 1) Write the first item that we will scan (and yield on).
    store_item(vbid, makeStoredDocKey("key1"), "value1");
    flushVBucketToDiskIfPersistent(vbid, 1);

    // The second item must be an item unintersting to the scan that triggers an
    // early return. Such items are prepares and system events. Using a prepare
    // here as we introduced durable writes before collections.
    auto pending = makePendingItem(makeStoredDocKey("key2"), "value");
    pending->setVBucketId(vbid);
    EXPECT_EQ(cb::engine_errc::sync_write_pending,
              store->set(*pending, cookie));
    flushVBucketToDiskIfPersistent(vbid, 1);

    // Our third item is a completion for the prepare, completing it means we
    // won't load it into the HashTable during the prepare scan phase of
    // warmup which makes the test easier to reason about (as we should only
    // load committed items). This item will be loaded for a value eviction
    // bucket but not a full eviction bucket due to the differences between the
    // two, the why of which is not interesting to this test.
    { // Scope for vBucket which is destroyed with the engine when we reset
        auto vb = engine->getKVBucket()->getVBucket(vbid);
        EXPECT_EQ(cb::engine_errc::success,
                  vb->seqnoAcknowledged(
                          folly::SharedMutex::ReadHolder(vb->getStateLock()),
                          "replica",
                          2 /*preparedSeqno*/));
        vb->notifyActiveDMOfLocalSyncWrite();
        vb->processResolvedSyncWrites();
    }
    flushVBucketToDiskIfPersistent(vbid, 1);

    // This is the test item, neither value nor full eviction warmed this item
    // up before the bug was fixed
    auto testKey = makeStoredDocKey("I should be warmed up");
    store_item(vbid, testKey, "value1");
    flushVBucketToDiskIfPersistent(vbid, 1);

    // 2) Restart and warmup for warmup. Note we override the default value of
    // warmup_backfill_scan_chunk_duration, setting to zero to simulate the
    // behaviour if the disk scan took longer than the chunk duration.
    resetEngineAndWarmup("warmup_backfill_scan_chunk_duration=0");

    auto vb = engine->getKVBucket()->getVBucket(vbid);

    EXPECT_EQ(3, engine->getEpStats().warmedUpValues);
    EXPECT_EQ(3, engine->getEpStats().warmedUpKeys);

    EXPECT_EQ(3, vb->getNumTotalItems());
    EXPECT_EQ(3, vb->ht.getNumInMemoryItems());

    if (!fullEviction()) {
        EXPECT_EQ(3, vb->getNumItems());
    }

    // Note no GET_DELETED option as we don't want value eviction to attempt to
    // go to disk
    auto options = static_cast<get_options_t>(
            QUEUE_BG_FETCH | HONOR_STATES | TRACK_REFERENCE | DELETE_TEMP |
            HIDE_LOCKED_CAS | TRACK_STATISTICS);
    GetValue gv = store->get(testKey, vbid, cookie, options);
    EXPECT_EQ(cb::engine_errc::success, gv.getStatus());
}<|MERGE_RESOLUTION|>--- conflicted
+++ resolved
@@ -2085,11 +2085,7 @@
     // flag to true
     EXPECT_TRUE(mock_stream->public_getPendingBackfill())
         << "handleSlowStream should set pendingBackfill to True";
-<<<<<<< HEAD
-    mock_stream->completeBackfill(std::chrono::seconds(1), {});
-=======
-    mock_stream->completeBackfill(0, {}, {});
->>>>>>> 1f1f244e
+    mock_stream->completeBackfill(0, std::chrono::seconds(1), {});
     EXPECT_FALSE(mock_stream->public_isBackfillTaskRunning())
         << "completeBackfill should set isBackfillTaskRunning to False";
     EXPECT_TRUE(mock_stream->isBackfilling())
