/* -*- Mode: C++; tab-width: 4; c-basic-offset: 4; indent-tabs-mode: nil -*- */
/*
 *     Copyright 2013 Couchbase, Inc.
 *
 *   Licensed under the Apache License, Version 2.0 (the "License");
 *   you may not use this file except in compliance with the License.
 *   You may obtain a copy of the License at
 *
 *       http://www.apache.org/licenses/LICENSE-2.0
 *
 *   Unless required by applicable law or agreed to in writing, software
 *   distributed under the License is distributed on an "AS IS" BASIS,
 *   WITHOUT WARRANTIES OR CONDITIONS OF ANY KIND, either express or implied.
 *   See the License for the specific language governing permissions and
 *   limitations under the License.
 */

#include "evp_store_single_threaded_test.h"

#include "../couchstore/src/internal.h"
#include "../mock/mock_checkpoint_manager.h"
#include "../mock/mock_couch_kvstore.h"
#include "../mock/mock_dcp.h"
#include "../mock/mock_dcp_conn_map.h"
#include "../mock/mock_dcp_consumer.h"
#include "../mock/mock_dcp_producer.h"
#include "../mock/mock_global_task.h"
#include "../mock/mock_item_freq_decayer.h"
#include "../mock/mock_stream.h"
#include "../mock/mock_synchronous_ep_engine.h"
#include "bgfetcher.h"
#include "checkpoint.h"
#include "checkpoint_manager.h"
#include "checkpoint_utils.h"
#include "couch-kvstore/couch-kvstore-config.h"
#include "couch-kvstore/couch-kvstore.h"
#include "dcp/active_stream_checkpoint_processor_task.h"
#include "dcp/backfill-manager.h"
#include "dcp/dcpconnmap.h"
#include "dcp/response.h"
#include "ep_bucket.h"
#include "ep_time.h"
#include "ephemeral_tombstone_purger.h"
#include "ephemeral_vb.h"
#include "evp_store_test.h"
#include "failover-table.h"
#include "fakes/fake_executorpool.h"
#include "item_freq_decayer_visitor.h"
#include "kv_bucket.h"
#ifdef EP_USE_MAGMA
#include "../mock/mock_magma_kvstore.h"
#include "magma-kvstore/magma-kvstore_config.h"
#endif
#include "programs/engine_testapp/mock_cookie.h"
#include "programs/engine_testapp/mock_server.h"
#include "taskqueue.h"
#include "tests/module_tests/test_helpers.h"
#include "tests/module_tests/test_task.h"
#include "tests/module_tests/thread_gate.h"
#include "tests/test_fileops.h"
#include "vb_commit.h"
#include "vbucket_state.h"

#include <platform/dirutils.h>
#include <string_utilities.h>
#include <xattr/blob.h>
#include <xattr/utils.h>

#include <thread>

using FlushResult = EPBucket::FlushResult;
using MoreAvailable = EPBucket::MoreAvailable;
using WakeCkptRemover = EPBucket::WakeCkptRemover;

std::chrono::steady_clock::time_point SingleThreadedKVBucketTest::runNextTask(
        TaskQueue& taskQ, const std::string& expectedTaskName) {
    CheckedExecutor executor(task_executor, taskQ);

    // Run the task
    executor.runCurrentTask(expectedTaskName);
    return executor.completeCurrentTask();
}

std::chrono::steady_clock::time_point SingleThreadedKVBucketTest::runNextTask(
        TaskQueue& taskQ) {
    CheckedExecutor executor(task_executor, taskQ);

    // Run the task
    executor.runCurrentTask();
    return executor.completeCurrentTask();
}

void SingleThreadedKVBucketTest::SetUp() {
    SingleThreadedExecutorPool::replaceExecutorPoolWithFake();

    // Disable warmup - we don't want to have to run/wait for the Warmup tasks
    // to complete (and there's nothing to warmup from anyways).
    if (!config_string.empty()) {
        config_string += ";";
    }
    config_string += "warmup=false";

    KVBucketTest::SetUp();

    task_executor = reinterpret_cast<SingleThreadedExecutorPool*>
    (ExecutorPool::get());
}

void SingleThreadedKVBucketTest::TearDown() {
    shutdownAndPurgeTasks(engine.get());
    KVBucketTest::TearDown();
}

void SingleThreadedKVBucketTest::setVBucketStateAndRunPersistTask(
        Vbid vbid,
        vbucket_state_t newState,
        const nlohmann::json& meta,
        TransferVB transfer) {
    // Change state - this should add 1 set_vbucket_state op to the
    //VBuckets' persistence queue.
    EXPECT_EQ(ENGINE_SUCCESS,
              store->setVBucketState(vbid, newState, meta, transfer));

    if (engine->getConfiguration().getBucketType() == "persistent") {
        // Trigger the flusher to flush state to disk.
        const auto res = dynamic_cast<EPBucket&>(*store).flushVBucket(vbid);
        EXPECT_EQ(MoreAvailable::No, res.moreAvailable);
        EXPECT_EQ(0, res.numFlushed);
    }
}

void SingleThreadedKVBucketTest::shutdownAndPurgeTasks(
        EventuallyPersistentEngine* ep) {
    ep->getEpStats().isShutdown = true;
    task_executor->cancelAndClearAll();

    for (task_type_t t :
         {WRITER_TASK_IDX, READER_TASK_IDX, AUXIO_TASK_IDX, NONIO_TASK_IDX}) {

        // Define a lambda to drive all tasks from the queue, if hpTaskQ
        // is implemented then trivial to add a second call to runTasks.
        auto runTasks = [=](TaskQueue& queue) {
            while (queue.getFutureQueueSize() > 0 || queue.getReadyQueueSize() > 0) {
                runNextTask(queue);
            }
        };
        runTasks(*task_executor->getLpTaskQ()[t]);
    }
}

void SingleThreadedKVBucketTest::cancelAndPurgeTasks() {
    task_executor->cancelAll();
    for (task_type_t t :
        {WRITER_TASK_IDX, READER_TASK_IDX, AUXIO_TASK_IDX, NONIO_TASK_IDX}) {

        // Define a lambda to drive all tasks from the queue, if hpTaskQ
        // is implemented then trivial to add a second call to runTasks.
        auto runTasks = [=](TaskQueue& queue) {
            while (queue.getFutureQueueSize() > 0 || queue.getReadyQueueSize() > 0) {
                runNextTask(queue);
            }
        };
        runTasks(*task_executor->getLpTaskQ()[t]);
    }
}

void SingleThreadedKVBucketTest::runReadersUntilWarmedUp() {
    auto& readerQueue = *task_executor->getLpTaskQ()[READER_TASK_IDX];
    while (engine->getKVBucket()->isWarmingUp()) {
        runNextTask(readerQueue);
    }
}

/**
 * Destroy engine and replace it with a new engine that can be warmed up.
 * Finally, run warmup.
 */
void SingleThreadedKVBucketTest::resetEngineAndEnableWarmup(
        std::string new_config) {
    shutdownAndPurgeTasks(engine.get());
    std::string config = config_string;

    // check if warmup=false needs replacing with warmup=true
    size_t pos;
    std::string warmupT = "warmup=true";
    std::string warmupF = "warmup=false";
    if ((pos = config.find(warmupF)) != std::string::npos) {
        config.replace(pos, warmupF.size(), warmupT);
    } else {
        config += warmupT;
    }

    if (new_config.length() > 0) {
        config += ";";
        config += new_config;
    }

    reinitialise(config);
    if (engine->getConfiguration().getBucketType() == "persistent") {
        static_cast<EPBucket*>(engine->getKVBucket())->initializeWarmupTask();
        static_cast<EPBucket*>(engine->getKVBucket())->startWarmupTask();
    }
}

/**
 * Destroy engine and replace it with a new engine that can be warmed up.
 * Finally, run warmup.
 */
void SingleThreadedKVBucketTest::resetEngineAndWarmup(std::string new_config) {
    resetEngineAndEnableWarmup(new_config);

    // Now get the engine warmed up
    runReadersUntilWarmedUp();
}

std::shared_ptr<MockDcpProducer> SingleThreadedKVBucketTest::createDcpProducer(
        const void* cookie,
        IncludeDeleteTime deleteTime) {
    int flags = cb::mcbp::request::DcpOpenPayload::IncludeXattrs;
    if (deleteTime == IncludeDeleteTime::Yes) {
        flags |= cb::mcbp::request::DcpOpenPayload::IncludeDeleteTimes;
    }
    auto newProducer = std::make_shared<MockDcpProducer>(*engine,
                                                         cookie,
                                                         "test_producer",
                                                         flags,
                                                         false /*startTask*/);

    // Create the task object, but don't schedule
    newProducer->createCheckpointProcessorTask();

    // Need to enable NOOP for XATTRS (and collections).
    newProducer->setNoopEnabled(true);

    return newProducer;
}

void SingleThreadedKVBucketTest::runBackfill() {
    // Run the backfill task, which has a number of steps to complete
    auto& lpAuxioQ = *task_executor->getLpTaskQ()[AUXIO_TASK_IDX];
    // backfill:create()
    runNextTask(lpAuxioQ);
    // backfill:scan()
    runNextTask(lpAuxioQ);
    // backfill:complete()
    runNextTask(lpAuxioQ);

    // 1 Extra step for persistent backfill
    if (engine->getConfiguration().getBucketType() != "ephemeral") {
        // backfill:finished()
        runNextTask(lpAuxioQ);
    }
}

void SingleThreadedKVBucketTest::notifyAndStepToCheckpoint(
        MockDcpProducer& producer,
        MockDcpMessageProducers& producers,
        cb::mcbp::ClientOpcode expectedOp,
        bool fromMemory) {
    auto vb = store->getVBucket(vbid);
    ASSERT_NE(nullptr, vb.get());

    if (fromMemory) {
        producer.notifySeqnoAvailable(
                vbid, vb->getHighSeqno(), SyncWriteOperation::No);
        runCheckpointProcessor(producer, producers);
    } else {
        runBackfill();
    }

    // Next step which will process a snapshot marker and then the caller
    // should now be able to step through the checkpoint
    if (expectedOp != cb::mcbp::ClientOpcode::Invalid) {
        EXPECT_EQ(ENGINE_SUCCESS, producer.stepWithBorderGuard(producers));
        EXPECT_EQ(expectedOp, producers.last_op);
        if (expectedOp == cb::mcbp::ClientOpcode::DcpSnapshotMarker) {
            if (fromMemory) {
                EXPECT_EQ(MARKER_FLAG_MEMORY,
                          producers.last_flags & MARKER_FLAG_MEMORY);
            } else {
                EXPECT_EQ(MARKER_FLAG_DISK,
                          producers.last_flags & MARKER_FLAG_DISK);
            }
        }
    } else {
        EXPECT_EQ(ENGINE_EWOULDBLOCK, producer.stepWithBorderGuard(producers));
    }
}

void SingleThreadedKVBucketTest::runCheckpointProcessor(
        MockDcpProducer& producer, dcp_message_producers& producers) {
    // Step which will notify the snapshot task
    EXPECT_EQ(ENGINE_EWOULDBLOCK, producer.step(&producers));

    EXPECT_EQ(1, producer.getCheckpointSnapshotTask()->queueSize());

    // Now call run on the snapshot task to move checkpoint into DCP
    // stream
    producer.getCheckpointSnapshotTask()->run();
}

static ENGINE_ERROR_CODE dcpAddFailoverLog(vbucket_failover_t* entry,
                                           size_t nentries,
                                           gsl::not_null<const void*> cookie) {
    return ENGINE_SUCCESS;
}
void SingleThreadedKVBucketTest::createDcpStream(MockDcpProducer& producer) {
    createDcpStream(producer, vbid);
}

void SingleThreadedKVBucketTest::createDcpStream(MockDcpProducer& producer,
                                                 Vbid vbid) {
    uint64_t rollbackSeqno;
    ASSERT_EQ(ENGINE_SUCCESS,
              producer.streamRequest(0, // flags
                                     1, // opaque
                                     vbid,
                                     0, // start_seqno
                                     ~0ull, // end_seqno
                                     0, // vbucket_uuid,
                                     0, // snap_start_seqno,
                                     0, // snap_end_seqno,
                                     &rollbackSeqno,
                                     &dcpAddFailoverLog,
                                     {}));
}

void SingleThreadedKVBucketTest::runCompaction(uint64_t purgeBeforeTime,
                                               uint64_t purgeBeforeSeq,
                                               bool dropDeletes) {
    CompactionConfig compactConfig;
    compactConfig.purge_before_ts = purgeBeforeTime;
    compactConfig.purge_before_seq = purgeBeforeSeq;
    compactConfig.drop_deletes = dropDeletes;
    compactConfig.db_file_id = vbid;
    store->scheduleCompaction(vbid, compactConfig, nullptr);
    // run the compaction task
    runNextTask(*task_executor->getLpTaskQ()[WRITER_TASK_IDX],
                "Compact DB file 0");
}

void SingleThreadedKVBucketTest::runCollectionsEraser() {
    if (engine->getConfiguration().getBucketType() == "persistent") {
        // run the compaction task. assuming it was scheduled by the test, will
        // fail the runNextTask expect if not scheduled.
        runNextTask(*task_executor->getLpTaskQ()[WRITER_TASK_IDX],
                    "Compact DB file 0");

        EXPECT_TRUE(store->getVBucket(vbid)
                            ->getShard()
                            ->getRWUnderlying()
                            ->getDroppedCollections(vbid)
                            .empty());
    } else {
        auto vb = store->getVBuckets().getBucket(vbid);
        auto* evb = dynamic_cast<EphemeralVBucket*>(vb.get());
        evb->purgeStaleItems();
    }
}

void SingleThreadedKVBucketTest::replaceCouchKVStoreWithMock() {
    ASSERT_EQ(engine->getConfiguration().getBucketType(), "persistent");
    ASSERT_EQ(engine->getConfiguration().getBackend(), "couchdb");
    auto rwro = store->takeRWRO(0);
    auto& config = const_cast<CouchKVStoreConfig&>(
            dynamic_cast<const CouchKVStoreConfig&>(rwro.rw->getConfig()));
    auto rw = std::make_unique<MockCouchKVStore>(config);
    store->setRWRO(0, std::move(rw), std::move(rwro.ro));
}

void STParameterizedBucketTest::SetUp() {
    if (!config_string.empty()) {
        config_string += ";";
    }
    auto bucketType = std::get<0>(GetParam());
    if (bucketType == "persistentRocksdb") {
        config_string += "bucket_type=persistent;backend=rocksdb";
    } else if (bucketType == "persistentMagma") {
        config_string += "bucket_type=persistent;backend=magma";
    } else {
        config_string += "bucket_type=" + bucketType;
    }
    auto evictionPolicy = std::get<1>(GetParam());

    if (!evictionPolicy.empty()) {
        if (persistent()) {
            config_string += ";item_eviction_policy=" + evictionPolicy;
        } else {
            config_string += ";ephemeral_full_policy=" + evictionPolicy;
        }
    }

    SingleThreadedKVBucketTest::SetUp();
}

/// @returns a string representing this tests' parameters.
std::string STParameterizedBucketTest::PrintToStringParamName(
        const ::testing::TestParamInfo<ParamType>& info) {
    auto bucket = std::get<0>(info.param);

    auto evictionPolicy = std::get<1>(info.param);
    if (evictionPolicy.empty()) {
        return bucket;
    }
    return bucket + "_" + evictionPolicy;
}

/**
 * MB-37702 highlighted a potential race condition during bucket shutdown. This
 * race condition is as follows:
 *
 * 1) Bucket shutdown starts (due to hard failover has we need DcpConsumers to
 *    still consider KV to be "up". This has to then reach the point where it
 *    starts to tear down DCP connections.
 *
 * 2) In DcpProducer we need to set all of our streams to dead but not yet
 *    destroy the backfill manager.
 *
 * 3) A stream request now needs to come in and enter a backfilling state.
 *
 * 4) Bucket shutdown continues and destroys the backfill manager object for the
 *    DcpProducer.
 *
 * 5) Memcached attempts to disconnect the DcpProducer again as we will tell it
 *    to step the connection (but bucket shutdown is in progress) and then we
 *    will seg fault as we attempt to destroy the stream because the backfill
 *    manager has been reset.
 */
TEST_P(STParameterizedBucketTest, StreamReqAcceptedAfterBucketShutdown) {
    auto& mockConnMap =
            static_cast<MockDcpConnMap&>(engine->getDcpConnMap());
    engine->getKVBucket()->setVBucketState(vbid, vbucket_state_active);
    auto vb = engine->getKVBucket()->getVBucket(vbid);

    // 1) Store an item and ensure it isn't in the CheckpointManager so that our
    // stream will enter backfilling state later
    store_item(vbid, makeStoredDocKey("key"), "value");
    flushVBucketToDiskIfPersistent(vbid, 1);
    removeCheckpoint(*vb, 1);

    // 2) Create Producer and ensure it is in the ConnMap so that we can emulate
    // the shutdown
    auto producer = std::make_shared<MockDcpProducer>(*engine,
                                                      cookie,
                                                      "test_producer",
                                                      /*flags*/ 0);
    producer->createCheckpointProcessorTask();
    mockConnMap.addConn(cookie, producer);

    // 3) Set our hook to perform a StreamRequest after we remove the streams
    // from the Producer but before we reset the backfillMgr.
    producer->setCloseAllStreamsHook([this, &producer, &vb]() {
        producer->createCheckpointProcessorTask();
        uint64_t rollbackSeqno;
        EXPECT_EQ(ENGINE_DISCONNECT,
                  producer->streamRequest(/*flags*/ 0,
                                          /*opaque*/ 0,
                                          vbid,
                                          /*st_seqno*/ 0,
                                          /*en_seqno*/ ~0,
                                          /*vb_uuid*/ 0xabcd,
                                          /*snap_start_seqno*/ 0,
                                          /*snap_end_seqno*/ ~0,
                                          &rollbackSeqno,
                                          fakeDcpAddFailoverLog,
                                          {}));

        // Stream should not have been created
        auto stream = std::dynamic_pointer_cast<ActiveStream>(
                producer->findStream(vbid));
        ASSERT_FALSE(stream);
    });

    // 4) Emulate the shutdown
    mockConnMap.shutdownAllConnections();

    // 5) Emulate memcached disconnecting the connection. Before the bug-fix we
    // would segfault at this line in ActiveStream::endStream() when we call
    // BackfillManager::bytesSent(...)
    mockConnMap.disconnect(cookie);

    producer->cancelCheckpointCreatorTask();
    producer.reset();
    mockConnMap.manageConnections();

    // DcpConnMapp.manageConnections() will reset our cookie so we need to
    // recreate it for the normal test TearDown to work
    cookie = create_mock_cookie();
}

TEST_P(STParameterizedBucketTest, ConcurrentProducerCloseAllStreams) {
    auto& mockConnMap = static_cast<MockDcpConnMap&>(engine->getDcpConnMap());
    engine->getKVBucket()->setVBucketState(vbid, vbucket_state_active);
    auto vb = engine->getKVBucket()->getVBucket(vbid);

    // 1) Store an item and ensure it isn't in the CheckpointManager so that our
    // stream will enter backfilling state later
    store_item(vbid, makeStoredDocKey("key"), "value");
    flushVBucketToDiskIfPersistent(vbid, 1);
    removeCheckpoint(*vb, 1);

    // 2) Create Producer and ensure it is in the ConnMap so that we can emulate
    // the shutdown
    auto producer = std::make_shared<MockDcpProducer>(*engine,
                                                      cookie,
                                                      "test_producer",
                                                      /*flags*/ 0);
    producer->createCheckpointProcessorTask();
    mockConnMap.addConn(cookie, producer);

    // Break in closeAllStreams after we have taken the lock
    // of the first vBucket.
    std::thread thread1;
    ThreadGate tg1{2};

    producer->setCloseAllStreamsPostLockHook(
            [this, &producer, &mockConnMap, &thread1, &tg1]() {
                if (!tg1.isComplete()) {
                    producer->setCloseAllStreamsPreLockHook(
                            [&tg1] { tg1.threadUp(); });

                    // First hit of this will spawn a second thread that will
                    // call disconnect and try to enter the same block of code
                    // concurrently.
                    thread1 = std::thread{[this, &mockConnMap]() {
                        mockConnMap.disconnect(cookie);
                    }};

                    tg1.threadUp();
                } else {
                    // Before the fix we would fail here
                    EXPECT_FALSE(producer->getBFMPtr());
                }
            });

    // 3) Segfault would normally happen here as we exit
    // DcpProducer::closeAllStreams (for the second time).
    mockConnMap.shutdownAllConnections();

    thread1.join();

    // Reset the hook or we will call it again when we disconnect our cookie as
    // part of TearDown
    producer->setCloseAllStreamsPostLockHook([]() {});

    producer->cancelCheckpointCreatorTask();
    producer.reset();
    mockConnMap.manageConnections();

    // DcpConnMap.manageConnections() will reset our cookie so we need to
    // recreate it for the normal test TearDown to work
    cookie = create_mock_cookie();
}

/**
 * MB-37827 highlighted a potential race condition during bucket shutdown. This
 * race condition is as follows:
 *
 * 1) Bucket shutdown starts but has not yet destroyed streams of our given
 *    producer.
 *
 * 2) A seqno ack comes in and gets partially processed. We find the stream in
 *    the producer but not yet process the ack.
 *
 * 3) Bucket shutdown continues and destroys the stream object by removing the
 *    owning shared_ptr in DcpProducer::closeALlStreams
 *
 * 4) Seqno ack processing continues and segfaults when attempting to access the
 *    stream.
 */
TEST_P(STParameterizedBucketTest, SeqnoAckAfterBucketShutdown) {
    auto& mockConnMap = static_cast<MockDcpConnMap&>(engine->getDcpConnMap());
    engine->getKVBucket()->setVBucketState(vbid, vbucket_state_active);
    auto vb = engine->getKVBucket()->getVBucket(vbid);

    // 1) Create Producer and ensure it is in the ConnMap so that we can emulate
    // the shutdown
    auto producer = std::make_shared<MockDcpProducer>(*engine,
                                                      cookie,
                                                      "test_producer",
                                                      /*flags*/ 0);
    mockConnMap.addConn(cookie, producer);

    // 2) Need to enable sync rep for seqno acking and create our stream
    producer->control(0, "consumer_name", "consumer");
    producer->setSyncReplication(SyncReplication::SyncReplication);

    uint64_t rollbackSeqno;
    EXPECT_EQ(ENGINE_SUCCESS,
              producer->streamRequest(/*flags*/ 0,
                                      /*opaque*/ 0,
                                      vbid,
                                      /*st_seqno*/ 0,
                                      /*en_seqno*/ ~0,
                                      /*vb_uuid*/ 0xabcd,
                                      /*snap_start_seqno*/ 0,
                                      /*snap_end_seqno*/ ~0,
                                      &rollbackSeqno,
                                      fakeDcpAddFailoverLog,
                                      {}));

    // 3) Set our hook, we just need to simulate bucket shutdown in the hook
    producer->setSeqnoAckHook(
            [this, &mockConnMap]() { mockConnMap.shutdownAllConnections(); });

    // 4) Seqno ack. Previously this would segfault due to the stream being
    // destroyed mid seqno ack.
    EXPECT_EQ(ENGINE_SUCCESS, producer->seqno_acknowledged(0, vbid, 0));

    mockConnMap.disconnect(cookie);
    mockConnMap.manageConnections();
    producer.reset();

    // DcpConnMapp.manageConnections() will reset our cookie so we need to
    // recreate it for the normal test TearDown to work
    cookie = create_mock_cookie();
}

ENGINE_ERROR_CODE STParameterizedBucketTest::checkKeyExists(
        StoredDocKey& key, Vbid vbid, get_options_t options) {
    auto rc = store->get(key, vbid, cookie, options).getStatus();
    if (needBGFetch(rc)) {
        rc = store->get(key, vbid, cookie, options).getStatus();
    }
    return rc;
}

ENGINE_ERROR_CODE STParameterizedBucketTest::setItem(Item& itm,
                                                     const void* cookie) {
    auto rc = store->set(itm, cookie);
    if (needBGFetch(rc)) {
        rc = store->set(itm, cookie);
    }
    return rc;
}

ENGINE_ERROR_CODE STParameterizedBucketTest::addItem(Item& itm,
                                                     const void* cookie) {
    auto rc = store->add(itm, cookie);
    if (needBGFetch(rc)) {
        rc = store->add(itm, cookie);
    }
    return rc;
}

/*
 * MB-31175
 * The following test checks to see that when we call handleSlowStream in an
 * in memory state and drop the cursor/schedule a backfill as a result, the
 * resulting backfill checks the purgeSeqno and tells the stream to rollback
 * if purgeSeqno > startSeqno.
 */
TEST_P(STParameterizedBucketTest, SlowStreamBackfillPurgeSeqnoCheck) {
    // Make vbucket active.
    setVBucketStateAndRunPersistTask(vbid, vbucket_state_active);
    auto vb = store->getVBuckets().getBucket(vbid);
    ASSERT_TRUE(vb.get());

    // Store two items
    std::array<std::string, 2> initialKeys = {{"k1", "k2"}};
    for (const auto& key : initialKeys) {
        store_item(vbid, makeStoredDocKey(key), key);
    }
    flushVBucketToDiskIfPersistent(vbid, initialKeys.size());

    // Delete the items so that we can advance the purgeSeqno using
    // compaction later
    for (const auto& key : initialKeys) {
        delete_item(vbid, makeStoredDocKey(key));
    }
    flushVBucketToDiskIfPersistent(vbid, initialKeys.size());

    auto& ckpt_mgr =
            *(static_cast<MockCheckpointManager*>(vb->checkpointManager.get()));

    // Create a Mock Dcp producer
    // Create the Mock Active Stream with a startSeqno of 1
    // as a startSeqno is always valid
    auto producer = std::make_shared<MockDcpProducer>(*engine,
                                                      cookie,
                                                      "test_producer",
                                                      /*flags*/ 0);
    producer->createCheckpointProcessorTask();
    producer->scheduleCheckpointProcessorTask();

    // Create a Mock Active Stream
    auto mock_stream = producer->mockActiveStreamRequest(/*flags*/ 0,
                                                         /*opaque*/ 0,
                                                         *vb,
                                                         /*st_seqno*/ 1,
                                                         /*en_seqno*/ ~0,
                                                         /*vb_uuid*/ 0xabcd,
                                                         /*snap_start_seqno*/ 0,
                                                         /*snap_end_seqno*/ ~0,
                                                         IncludeValue::Yes,
                                                         IncludeXattrs::Yes);

    ASSERT_TRUE(mock_stream->isInMemory())
    << "stream state should have transitioned to InMemory";

    // Check number of expected cursors (might not have persistence cursor)
    int expectedCursors = persistent() ? 2 : 1;
    EXPECT_EQ(expectedCursors, ckpt_mgr.getNumOfCursors());

    EXPECT_TRUE(mock_stream->handleSlowStream());
    EXPECT_TRUE(mock_stream->public_getPendingBackfill());

    // Might not have persistence cursor
    expectedCursors = persistent() ? 1 : 0;
    EXPECT_EQ(expectedCursors, ckpt_mgr.getNumOfCursors())
    << "stream cursor should have been dropped";

    // Remove checkpoint, forcing the stream to Backfill.
    removeCheckpoint(*vb, 2);

    // This will schedule the backfill
    mock_stream->transitionStateToBackfilling();
    ASSERT_TRUE(mock_stream->isBackfilling());

    // Advance the purgeSeqno
    if (persistent()) {
        runCompaction(~0, 3);
    } else {
        EphemeralVBucket::HTTombstonePurger purger(0);
        auto vbptr = store->getVBucket(vbid);
        auto* evb = dynamic_cast<EphemeralVBucket*>(vbptr.get());
        purger.setCurrentVBucket(*evb);
        evb->ht.visit(purger);

        evb->purgeStaleItems();
    }

    ASSERT_EQ(3, vb->getPurgeSeqno());

    // Run the backfill we scheduled when we transitioned to the backfilling
    // state
    auto& bfm = producer->getBFM();
    bfm.backfill();

    // The backfill should have set the stream state to dead because
    // purgeSeqno > startSeqno
    EXPECT_TRUE(mock_stream->isDead());

    // Stop Producer checkpoint processor task
    producer->cancelCheckpointCreatorTask();

    cancelAndPurgeTasks();
}

TEST_F(SingleThreadedEPBucketTest, FlusherBatchSizeLimitLimitChange) {
    auto& bucket = getEPBucket();
    auto writers = ExecutorPool::get()->getNumWriters();

    // This is the default value
    ASSERT_EQ(4, writers);

    auto totalLimit = engine->getConfiguration().getFlusherTotalBatchLimit();

    auto expected = totalLimit / writers;
    EXPECT_EQ(expected, bucket.getFlusherBatchSplitTrigger());

    totalLimit = 40000;
    bucket.setFlusherBatchSplitTrigger(totalLimit);
    expected = totalLimit / writers;
    EXPECT_EQ(expected, bucket.getFlusherBatchSplitTrigger());
}

TEST_F(SingleThreadedEPBucketTest, FlusherBatchSizeLimitWritersChange) {
    auto& bucket = getEPBucket();
    auto writers = ExecutorPool::get()->getNumWriters();

    // This is the default value
    ASSERT_EQ(4, writers);

    auto totalLimit = engine->getConfiguration().getFlusherTotalBatchLimit();

    auto expected = totalLimit / writers;
    EXPECT_EQ(expected, bucket.getFlusherBatchSplitTrigger());

    engine->set_num_writer_threads(ThreadPoolConfig::ThreadCount(writers * 2));
    writers = ExecutorPool::get()->getNumWriters();

    expected = totalLimit / writers;
    EXPECT_EQ(expected, bucket.getFlusherBatchSplitTrigger());
}

/*
 * The following test checks to see if we call handleSlowStream when in a
 * backfilling state, but the backfillTask is not running, we
 * drop the existing cursor and set pendingBackfill to true.
 */
TEST_F(SingleThreadedEPBucketTest, MB22421_backfilling_but_task_finished) {
    // Make vbucket active.
     setVBucketStateAndRunPersistTask(vbid, vbucket_state_active);
     auto vb = store->getVBuckets().getBucket(vbid);
     ASSERT_NE(nullptr, vb.get());
     auto& ckpt_mgr = *(
             static_cast<MockCheckpointManager*>(vb->checkpointManager.get()));

     // Create a Mock Dcp producer
     auto producer = std::make_shared<MockDcpProducer>(*engine,
                                                       cookie,
                                                       "test_producer",
                                                       /*notifyOnly*/ false);
     // Create a Mock Active Stream
     auto mock_stream = std::make_shared<MockActiveStream>(
             static_cast<EventuallyPersistentEngine*>(engine.get()),
             producer,
             /*flags*/ 0,
             /*opaque*/ 0,
             *vb,
             /*st_seqno*/ 0,
             /*en_seqno*/ ~0,
             /*vb_uuid*/ 0xabcd,
             /*snap_start_seqno*/ 0,
             /*snap_end_seqno*/ ~0,
             IncludeValue::Yes,
             IncludeXattrs::Yes);

     mock_stream->transitionStateToBackfilling();
     ASSERT_TRUE(mock_stream->isInMemory())
         << "stream state should have transitioned to InMemory";
     // Have a persistence cursor and DCP cursor
     ASSERT_EQ(2, ckpt_mgr.getNumOfCursors());
     // Set backfilling task to true so can transition to Backfilling State
     mock_stream->public_setBackfillTaskRunning(true);
     mock_stream->transitionStateToBackfilling();
     ASSERT_TRUE(mock_stream->isBackfilling())
            << "stream state should not have transitioned to Backfilling";
     // Set backfilling task to false for test
     mock_stream->public_setBackfillTaskRunning(false);
     mock_stream->handleSlowStream();
     // The call to handleSlowStream should result in setting pendingBackfill
     // flag to true and the DCP cursor being dropped
     EXPECT_TRUE(mock_stream->public_getPendingBackfill());
     EXPECT_EQ(1, ckpt_mgr.getNumOfCursors());

     // Stop Producer checkpoint processor task
     producer->cancelCheckpointCreatorTask();
}

/*
 * The following test checks to see if a cursor is re-registered after it is
 * dropped in handleSlowStream. In particular the test is for when
 * scheduleBackfill_UNLOCKED is called however the backfill task does not need
 * to be scheduled and therefore the cursor is not re-registered in
 * markDiskSnapshot.  The cursor must therefore be registered from within
 * scheduleBackfill_UNLOCKED.
 *
 * At the end of the test we should have 2 cursors: 1 persistence cursor and 1
 * DCP stream cursor.
 */
TEST_F(SingleThreadedEPBucketTest, MB22421_reregister_cursor) {
    // Make vbucket active.
    setVBucketStateAndRunPersistTask(vbid, vbucket_state_active);
    auto vb = store->getVBuckets().getBucket(vbid);
    ASSERT_NE(nullptr, vb.get());
    auto& ckpt_mgr = *(
            static_cast<MockCheckpointManager*>(vb->checkpointManager.get()));

    // Create a Mock Dcp producer
    auto producer = std::make_shared<MockDcpProducer>(*engine,
                                                      cookie,
                                                      "test_producer",
                                                      /*flags*/ 0);
    // Create a Mock Active Stream
    auto mock_stream = std::make_shared<MockActiveStream>(
            static_cast<EventuallyPersistentEngine*>(engine.get()),
            producer,
            /*flags*/ 0,
            /*opaque*/ 0,
            *vb,
            /*st_seqno*/ 0,
            /*en_seqno*/ ~0,
            /*vb_uuid*/ 0xabcd,
            /*snap_start_seqno*/ 0,
            /*snap_end_seqno*/ ~0,
            IncludeValue::Yes,
            IncludeXattrs::Yes);

    mock_stream->transitionStateToBackfilling();
    EXPECT_TRUE(mock_stream->isInMemory())
        << "stream state should have transitioned to StreamInMemory";
    // Have a persistence cursor and DCP cursor
    EXPECT_EQ(2, ckpt_mgr.getNumOfCursors());

    mock_stream->public_setBackfillTaskRunning(true);
    mock_stream->transitionStateToBackfilling();
    EXPECT_TRUE(mock_stream->isBackfilling())
           << "stream state should not have transitioned to StreamBackfilling";
    mock_stream->handleSlowStream();
    // The call to handleSlowStream should result in setting pendingBackfill
    // flag to true and the DCP cursor being dropped
    EXPECT_TRUE(mock_stream->public_getPendingBackfill());
    EXPECT_EQ(1, ckpt_mgr.getNumOfCursors());

    mock_stream->public_setBackfillTaskRunning(false);

    //schedule a backfill
    mock_stream->next();
    // Calling scheduleBackfill_UNLOCKED(reschedule == true) will not actually
    // schedule a backfill task because backfillStart (is lastReadSeqno + 1) is
    // 1 and backfillEnd is 0, however the cursor still needs to be
    // re-registered.
    EXPECT_EQ(2, ckpt_mgr.getNumOfCursors());

    // Stop Producer checkpoint processor task
    producer->cancelCheckpointCreatorTask();
}

/**
 * The following test checks to see that if a cursor drop (and subsequent
 * re-registration) is a safe operation in that the background checkpoint
 * processor task cannot advance the streams cursor whilst backfilling is
 * occurring.
 *
 * Check to see that cursor dropping correctly handles the following scenario:
 *
 * 1. vBucket is state:in-memory. Cursor dropping occurs
 *    (ActiveStream::handleSlowStream)
 *   a. Cursor is removed
 *   b. pendingBackfill is set to true.
 * 2. However, assume that ActiveStreamCheckpointProcessorTask has a pending
 *    task for this vbid.
 * 3. ActiveStream changes from state:in-memory to state:backfilling.
 * 4. Backfill starts, re-registers cursor (ActiveStream::markDiskSnapshot) to
 *    resume from after the end of the backfill.
 * 5. ActiveStreamCheckpointProcessorTask wakes up, and finds the pending task
 *    for this vb. At this point the newly woken task should be blocked from
 *    doing any work (and return early).
 */
class MB29369_SingleThreadedEPBucketTest : public SingleThreadedEPBucketTest {
protected:
    MB29369_SingleThreadedEPBucketTest() {
        // Need dcp_producer_snapshot_marker_yield_limit + 1 (11) vBuckets for
        // this test.
        config_string = "max_vbuckets=11";
    }
};

// @TODO get working for magma
TEST_F(MB29369_SingleThreadedEPBucketTest,
       CursorDroppingPendingCkptProcessorTask) {
    // Create a Mock Dcp producer and schedule on executorpool.
    auto producer = createDcpProducer(cookie, IncludeDeleteTime::Yes);
    producer->scheduleCheckpointProcessorTask();

    auto& lpAuxioQ = *task_executor->getLpTaskQ()[AUXIO_TASK_IDX];
    EXPECT_EQ(1, lpAuxioQ.getFutureQueueSize()) << "Expected to have "
                                                   "ActiveStreamCheckpointProce"
                                                   "ssorTask in AuxIO Queue";

    // Create dcp_producer_snapshot_marker_yield_limit + 1 streams -
    // this means that we don't process all pending vBuckets on a single
    // execution of ActiveStreamCheckpointProcessorTask - which can result
    // in vBIDs being "left over" in ActiveStreamCheckpointProcessorTask::queue
    // after an execution.
    // This means that subsequently when we drop the cursor for this vb,
    // there's a "stale" job queued for it.
    const auto iterationLimit =
            engine->getConfiguration().getDcpProducerSnapshotMarkerYieldLimit();
    std::shared_ptr<MockActiveStream> stream;
    for (size_t id = 0; id < iterationLimit + 1; id++) {
        Vbid vbid = Vbid(id);
        setVBucketStateAndRunPersistTask(vbid, vbucket_state_active);
        auto vb = store->getVBucket(vbid);
        stream = producer->mockActiveStreamRequest(/*flags*/ 0,
                                                   /*opaque*/ 0,
                                                   *vb,
                                                   /*st_seqno*/ 0,
                                                   /*en_seqno*/ ~0,
                                                   /*vb_uuid*/ 0xabcd,
                                                   /*snap_start_seqno*/ 0,
                                                   /*snap_end_seqno*/ ~0);

        // Request an item from each stream, so they all advance from
        // backfilling to in-memory
        auto result = stream->next();
        EXPECT_FALSE(result);
        EXPECT_TRUE(stream->isInMemory())
                << vbid << " should be state:in-memory at start";

        // Create an item, create a new checkpoint and then flush to disk.
        // This ensures that:
        // a) ActiveStream::nextCheckpointItem will have data available when
        //    call next() - and will add vb to
        //    ActiveStreamCheckpointProcessorTask's queue.
        // b) After cursor is dropped we can remove the previously closed and
        //    flushed checkpoint to force ActiveStream into backfilling state.
        EXPECT_TRUE(queueNewItem(*vb, "key1"));
        vb->checkpointManager->createNewCheckpoint();
        EXPECT_EQ(FlushResult(MoreAvailable::No, 1, WakeCkptRemover::No),
                  getEPBucket().flushVBucket(vbid));

        // And then request another item, to add the VBID to
        // ActiveStreamCheckpointProcessorTask's queue.
        result = stream->next();
        EXPECT_FALSE(result);
        EXPECT_EQ(id + 1, producer->getCheckpointSnapshotTask()->queueSize())
                << "Should have added " << vbid << " to ProcessorTask queue";
    }

    // Should now have dcp_producer_snapshot_marker_yield_limit + 1 items
    // in ActiveStreamCheckpointProcessorTask's pending VBs.
    EXPECT_EQ(iterationLimit + 1,
              producer->getCheckpointSnapshotTask()->queueSize())
            << "Should have all vBuckets in ProcessorTask queue";

    // Use last Stream as the one we're going to drop the cursor on (this is
    // also at the back of the queue).
    auto vb = store->getVBuckets().getBucket(Vbid(iterationLimit));
    auto& ckptMgr = *(
            static_cast<MockCheckpointManager*>(vb->checkpointManager.get()));

    // 1. Now trigger cursor dropping for this stream.
    EXPECT_TRUE(stream->handleSlowStream());
    EXPECT_TRUE(stream->isInMemory())
            << "should be state:in-memory immediately after handleSlowStream";
    EXPECT_EQ(1, ckptMgr.getNumOfCursors()) << "Should only have persistence "
                                               "cursor registered after "
                                               "cursor dropping.";

    // Remove the closed checkpoint to force stream to backfill.
    removeCheckpoint(*vb, 1);

    // 2. Request next item from stream. Will transition to backfilling as part
    // of this.
    auto result = stream->next();
    EXPECT_FALSE(result);
    EXPECT_TRUE(stream->isBackfilling()) << "should be state:backfilling "
                                            "after next() following "
                                            "handleSlowStream";

    // *Key point*:
    //
    // ActiveStreamCheckpointProcessorTask and Backfilling task are both
    // waiting to run. However, ActiveStreamCheckpointProcessorTask
    // has more than iterationLimit VBs in it, so when it runs it won't
    // handle them all; and will sleep with the last VB remaining.
    // If the Backfilling task then runs, which returns a disk snapshot and
    // re-registers the cursor; we still have an
    // ActiveStreamCheckpointProcessorTask outstanding with the vb in the queue.
    EXPECT_EQ(2, lpAuxioQ.getFutureQueueSize());

    // Run the ActiveStreamCheckpointProcessorTask; which should re-schedule
    // due to having items outstanding.
    runNextTask(lpAuxioQ,
                "Process checkpoint(s) for DCP producer test_producer");

    // Now run backfilling task.
    runNextTask(lpAuxioQ, "Backfilling items for a DCP Connection");

    // After Backfilltask scheduled create(); should have received a disk
    // snapshot; which in turn calls markDiskShapshot to re-register cursor.
    EXPECT_EQ(2, ckptMgr.getNumOfCursors()) << "Expected both persistence and "
                                               "replication cursors after "
                                               "markDiskShapshot";

    result = stream->next();
    ASSERT_TRUE(result);
    EXPECT_EQ(DcpResponse::Event::SnapshotMarker, result->getEvent())
            << "Expected Snapshot marker after running backfill task.";

    // Add another item to the VBucket; after the cursor has been re-registered.
    EXPECT_TRUE(queueNewItem(*vb, "key2"));

    // Now run chkptProcessorTask to complete it's queue. With the bug, this
    // results in us discarding the last item we just added to vBucket.
    runNextTask(lpAuxioQ,
                "Process checkpoint(s) for DCP producer test_producer");

    // Let the backfill task complete running (it requires multiple steps to
    // complete).
    runNextTask(lpAuxioQ, "Backfilling items for a DCP Connection");
    runNextTask(lpAuxioQ, "Backfilling items for a DCP Connection");
    runNextTask(lpAuxioQ, "Backfilling items for a DCP Connection");

    // Validate. We _should_ get two mutations: key1 & key2, but we have to
    // respin the checkpoint task for key2
    result = stream->next();
    if (result && result->getEvent() == DcpResponse::Event::Mutation) {
        auto* mutation = dynamic_cast<MutationResponse*>(result.get());
        EXPECT_STREQ("key1", mutation->getItem()->getKey().c_str());
    } else {
        FAIL() << "Expected Event::Mutation named 'key1'";
    }

    // No items ready, but this should of rescheduled vb10
    EXPECT_EQ(nullptr, stream->next());
    EXPECT_EQ(1, producer->getCheckpointSnapshotTask()->queueSize())
            << "Should have 1 vBucket in ProcessorTask queue";

    // Now run chkptProcessorTask to complete it's queue, this will now be able
    // to access the checkpoint and get key2
    runNextTask(lpAuxioQ,
                "Process checkpoint(s) for DCP producer test_producer");

    result = stream->next();
    ASSERT_TRUE(result);
    EXPECT_EQ(DcpResponse::Event::SnapshotMarker, result->getEvent())
            << "Expected Snapshot marker after running snapshot task.";
    result = stream->next();

    if (result && result->getEvent() == DcpResponse::Event::Mutation) {
        auto* mutation = dynamic_cast<MutationResponse*>(result.get());
        EXPECT_STREQ("key2", mutation->getItem()->getKey().c_str());
    } else {
        FAIL() << "Expected second Event::Mutation named 'key2'";
    }

    result = stream->next();
    EXPECT_FALSE(result) << "Expected no more than 2 mutatons.";

    // Stop Producer checkpoint processor task
    producer->cancelCheckpointCreatorTask();
}

// Test is demonstrating that if a checkpoint processor scheduled by a stream
// that is subsequently closed/re-created, if that checkpoint processor runs
// whilst the new stream is backfilling, it can't interfere with the new stream.
// This issue was raised by MB-29585 but is fixed by MB-29369
TEST_P(STParamPersistentBucketTest, MB29585_backfilling_whilst_snapshot_runs) {
    auto producer = createDcpProducer(cookie, IncludeDeleteTime::Yes);
    producer->scheduleCheckpointProcessorTask();
    setVBucketStateAndRunPersistTask(vbid, vbucket_state_active);

    auto& lpAuxioQ = *task_executor->getLpTaskQ()[AUXIO_TASK_IDX];
    EXPECT_EQ(1, lpAuxioQ.getFutureQueueSize()) << "Expected to have "
                                                   "ActiveStreamCheckpointProce"
                                                   "ssorTask in AuxIO Queue";

    // Create first stream
    auto vb = store->getVBucket(vbid);
    auto stream = producer->mockActiveStreamRequest(/*flags*/ 0,
                                                    /*opaque*/ 0,
                                                    *vb,
                                                    /*st_seqno*/ 0,
                                                    /*en_seqno*/ ~0,
                                                    /*vb_uuid*/ 0xabcd,
                                                    /*snap_start_seqno*/ 0,
                                                    /*snap_end_seqno*/ ~0);

    // Write an item
    EXPECT_TRUE(queueNewItem(*vb, "key1"));
    EXPECT_EQ(FlushResult(MoreAvailable::No, 1, WakeCkptRemover::No),
              getEPBucket().flushVBucket(vbid));

    // Request an item from the stream, so it advances from to in-memory
    auto result = stream->next();
    EXPECT_FALSE(result);
    EXPECT_TRUE(stream->isInMemory());

    // Now step the in-memory stream to schedule the checkpoint task
    result = stream->next();
    EXPECT_FALSE(result);
    EXPECT_EQ(1, producer->getCheckpointSnapshotTask()->queueSize());

    // Now close the stream
    EXPECT_EQ(ENGINE_SUCCESS, producer->closeStream(0 /*opaque*/, vbid));

    // Next we to ensure the recreated stream really does a backfill, so drop
    // in-memory items
    bool newcp;
    vb->checkpointManager->createNewCheckpoint();
    // Force persistence into new CP
    queueNewItem(*vb, "key2");
    EXPECT_EQ(FlushResult(MoreAvailable::No, 1, WakeCkptRemover::Yes),
              getEPBucket().flushVBucket(vbid));
    EXPECT_EQ(1,
              vb->checkpointManager->removeClosedUnrefCheckpoints(*vb, newcp));

    // Now store another item, without MB-29369 fix we would lose this item
    store_item(vbid, makeStoredDocKey("key3"), "value");

    // Re-create the new stream
    stream = producer->mockActiveStreamRequest(/*flags*/ 0,
                                               /*opaque*/ 0,
                                               *vb,
                                               /*st_seqno*/ 0,
                                               /*en_seqno*/ ~0,
                                               /*vb_uuid*/ 0xabcd,
                                               /*snap_start_seqno*/ 0,
                                               /*snap_end_seqno*/ ~0);

    // Step the stream which will now schedule a backfill
    result = stream->next();
    EXPECT_FALSE(result);
    EXPECT_TRUE(stream->isBackfilling());

    // Next we must deque, but not run the snapshot task, we will interleave it
    // with backfill later
    CheckedExecutor checkpointTask(task_executor, lpAuxioQ);
    EXPECT_STREQ("Process checkpoint(s) for DCP producer test_producer",
                 checkpointTask.getTaskName().data());

    // Now start the backfilling task.
    runNextTask(lpAuxioQ, "Backfilling items for a DCP Connection");

    // After Backfilltask scheduled create(); should have received a disk
    // snapshot; which in turn calls markDiskShapshot to re-register cursor.
    auto* checkpointManager =
            static_cast<MockCheckpointManager*>(vb->checkpointManager.get());

    EXPECT_EQ(2, checkpointManager->getNumOfCursors())
            << "Expected persistence + replication cursors after "
               "markDiskShapshot";

    result = stream->next();
    ASSERT_TRUE(result);
    EXPECT_EQ(DcpResponse::Event::SnapshotMarker, result->getEvent())
            << "Expected Snapshot marker after running backfill task.";

    // Let the backfill task complete running through its various states
    runNextTask(lpAuxioQ, "Backfilling items for a DCP Connection");
    runNextTask(lpAuxioQ, "Backfilling items for a DCP Connection");
    runNextTask(lpAuxioQ, "Backfilling items for a DCP Connection");

    // Now run the checkpoint processor task, whilst still backfilling
    // With MB-29369 this should be safe
    checkpointTask.runCurrentTask(
            "Process checkpoint(s) for DCP producer test_producer");
    checkpointTask.completeCurrentTask();

    // Poke another item in
    store_item(vbid, makeStoredDocKey("key4"), "value");

    // Finally read back all the items and we should get two snapshots and
    // key1/key2 key3/key4
    result = stream->next();
    if (result && result->getEvent() == DcpResponse::Event::Mutation) {
        auto* mutation = dynamic_cast<MutationResponse*>(result.get());
        EXPECT_STREQ("key1", mutation->getItem()->getKey().c_str());
    } else {
        FAIL() << "Expected Event::Mutation named 'key1'";
    }

    result = stream->next();
    if (result && result->getEvent() == DcpResponse::Event::Mutation) {
        auto* mutation = dynamic_cast<MutationResponse*>(result.get());
        EXPECT_STREQ("key2", mutation->getItem()->getKey().c_str());
    } else {
        FAIL() << "Expected Event::Mutation named 'key2'";
    }

    runNextTask(lpAuxioQ,
                "Process checkpoint(s) for DCP producer test_producer");

    result = stream->next();
    ASSERT_TRUE(result);
    EXPECT_EQ(DcpResponse::Event::SnapshotMarker, result->getEvent())
            << "Expected Snapshot marker after running snapshot task.";

    result = stream->next();
    if (result && result->getEvent() == DcpResponse::Event::Mutation) {
        auto* mutation = dynamic_cast<MutationResponse*>(result.get());
        EXPECT_STREQ("key3", mutation->getItem()->getKey().c_str());
    } else {
        FAIL() << "Expected Event::Mutation named 'key3'";
    }

    result = stream->next();
    if (result && result->getEvent() == DcpResponse::Event::Mutation) {
        auto* mutation = dynamic_cast<MutationResponse*>(result.get());
        EXPECT_STREQ("key4", mutation->getItem()->getKey().c_str());
    } else {
        FAIL() << "Expected Event::Mutation named 'key4'";
    }

    // Stop Producer checkpoint processor task
    producer->cancelCheckpointCreatorTask();
}

/*
 * The following test checks to see if data is lost after a cursor is
 * re-registered after being dropped.
 *
 * It first sets-up an active stream associated with the active vbucket 0.  We
 * then move the stream into a StreamInMemory state, which results in creating
 * a DCP cursor (in addition to the persistence cursor created on construction
 * of the stream).
 *
 * We then add two documents closing the previous checkpoint and opening a new
 * one after each add.  This means that after adding 2 documents we have 3
 * checkpoints, (and 2 cursors).
 *
 * We then call handleSlowStream which results in the DCP cursor being dropped,
 * the steam being moved into the StreamBackfilling state and, the
 * pendingBackfill flag being set.
 *
 * As the DCP cursor is dropped we can remove the first checkpoint which the
 * persistence cursor has moved past.  As the DCP stream no longer has its own
 * cursor it will use the persistence cursor.  Therefore we need to schedule a
 * backfill task, which clears the pendingBackfill flag.
 *
 * The key part of the test is that we now move the persistence cursor on by
 * adding two more documents, and again closing the previous checkpoint and
 * opening a new one after each add.
 *
 * Now that the persistence cursor has moved on we can remove the earlier
 * checkpoints.
 *
 * We now run the backfill task that we scheduled for the active stream.
 * And the key result of the test is whether it backfills all 4 documents.
 * If it does then we have demonstrated that data is not lost.
 *
 */

// This callback function is called every time a backfill is performed on
// test MB22960_cursor_dropping_data_loss.
void MB22960callbackBeforeRegisterCursor(
        EPBucket* store,
        MockActiveStreamWithOverloadedRegisterCursor& mock_stream,
        VBucketPtr vb,
        size_t& registerCursorCount) {
    EXPECT_LE(registerCursorCount, 1);
    // The test performs two backfills, and the callback is only required
    // on the first, so that it can test what happens when checkpoints are
    // moved forward during a backfill.
    if (registerCursorCount == 0) {
        bool new_ckpt_created;
        auto& ckpt_mgr =
                *(static_cast<MockCheckpointManager*>(vb->checkpointManager.get()));

        //pendingBackfill has now been cleared
        EXPECT_FALSE(mock_stream.public_getPendingBackfill())
                << "pendingBackfill is not false";
        // we are now in backfill mode
        EXPECT_TRUE(mock_stream.public_isBackfillTaskRunning())
                << "isBackfillRunning is not true";

        // This method is bypassing store->set to avoid a test only lock
        // inversion with collections read locks
        queued_item qi1(new Item(makeStoredDocKey("key3"),
                                 0,
                                 0,
                                 "v",
                                 1,
                                 PROTOCOL_BINARY_RAW_BYTES,
                                 0,
                                 -1,
                                 vb->getId()));

        // queue an Item and close previous checkpoint
        vb->checkpointManager->queueDirty(*vb,
                                          qi1,
                                          GenerateBySeqno::Yes,
                                          GenerateCas::Yes,
                                          /*preLinkDocCtx*/ nullptr);

        EXPECT_EQ(FlushResult(MoreAvailable::No, 1, WakeCkptRemover::Yes),
                  store->flushVBucket(vb->getId()));
        ckpt_mgr.createNewCheckpoint();
        EXPECT_EQ(3, ckpt_mgr.getNumCheckpoints());
        EXPECT_EQ(1, ckpt_mgr.getNumOfCursors());

        // Now remove the earlier checkpoint
        EXPECT_EQ(1, ckpt_mgr.removeClosedUnrefCheckpoints(
                *vb, new_ckpt_created));
        EXPECT_EQ(2, ckpt_mgr.getNumCheckpoints());
        EXPECT_EQ(1, ckpt_mgr.getNumOfCursors());

        queued_item qi2(new Item(makeStoredDocKey("key3"),
                                 0,
                                 0,
                                 "v",
                                 1,
                                 PROTOCOL_BINARY_RAW_BYTES,
                                 0,
                                 -1,
                                 vb->getId()));

        // queue an Item and close previous checkpoint
        vb->checkpointManager->queueDirty(*vb,
                                          qi2,
                                          GenerateBySeqno::Yes,
                                          GenerateCas::Yes,
                                          /*preLinkDocCtx*/ nullptr);

        EXPECT_EQ(FlushResult(MoreAvailable::No, 1, WakeCkptRemover::Yes),
                  store->flushVBucket(vb->getId()));
        ckpt_mgr.createNewCheckpoint();
        EXPECT_EQ(3, ckpt_mgr.getNumCheckpoints());
        EXPECT_EQ(1, ckpt_mgr.getNumOfCursors());

        // Now remove the earlier checkpoint
        EXPECT_EQ(1, ckpt_mgr.removeClosedUnrefCheckpoints(
                *vb, new_ckpt_created));
        EXPECT_EQ(2, ckpt_mgr.getNumCheckpoints());
        EXPECT_EQ(1, ckpt_mgr.getNumOfCursors());
    }
}

TEST_P(STParamPersistentBucketTest, MB22960_cursor_dropping_data_loss) {
    // Records the number of times ActiveStream::registerCursor is invoked.
    size_t registerCursorCount = 0;
    // Make vbucket active.
    setVBucketStateAndRunPersistTask(vbid, vbucket_state_active);
    auto vb = store->getVBuckets().getBucket(vbid);
    ASSERT_NE(nullptr, vb.get());
    auto& ckpt_mgr =
            *(static_cast<MockCheckpointManager*>(vb->checkpointManager.get()));
    EXPECT_EQ(1, ckpt_mgr.getNumCheckpoints());
    EXPECT_EQ(1, ckpt_mgr.getNumOfCursors());

    // Create a Mock Dcp producer
    auto producer = std::make_shared<MockDcpProducer>(*engine,
                                                      cookie,
                                                      "test_producer",
                                                      /*flags*/ 0);

    // Since we are creating a mock active stream outside of
    // DcpProducer::streamRequest(), and we want the checkpt processor task,
    // create it explicitly here
    producer->createCheckpointProcessorTask();
    producer->scheduleCheckpointProcessorTask();

    // Create a Mock Active Stream
    auto mock_stream =
            std::make_shared<MockActiveStreamWithOverloadedRegisterCursor>(
                    static_cast<EventuallyPersistentEngine*>(engine.get()),
                    producer,
                    /*flags*/ 0,
                    /*opaque*/ 0,
                    *vb,
                    /*st_seqno*/ 0,
                    /*en_seqno*/ ~0,
                    /*vb_uuid*/ 0xabcd,
                    /*snap_start_seqno*/ 0,
                    /*snap_end_seqno*/ ~0,
                    IncludeValue::Yes,
                    IncludeXattrs::Yes);

    auto& mockStreamObj = *mock_stream;
    mock_stream->setCallbackBeforeRegisterCursor(
            [this, &mockStreamObj, vb, &registerCursorCount]() {
                MB22960callbackBeforeRegisterCursor(
                        &getEPBucket(), mockStreamObj, vb, registerCursorCount);
            });

    mock_stream->setCallbackAfterRegisterCursor(
            [&mock_stream, &registerCursorCount]() {
                // This callback is called every time a backfill is performed.
                // It is called immediately after completing
                // ActiveStream::registerCursor.
                registerCursorCount++;
                if (registerCursorCount == 1) {
                    EXPECT_TRUE(mock_stream->public_getPendingBackfill());
                } else {
                    EXPECT_EQ(2, registerCursorCount);
                    EXPECT_FALSE(mock_stream->public_getPendingBackfill());
                }
            });

    EXPECT_EQ(1, ckpt_mgr.getNumOfCursors());
    mock_stream->transitionStateToBackfilling();
    EXPECT_EQ(2, ckpt_mgr.getNumOfCursors());
    // When we call transitionStateToBackfilling going from a StreamPending
    // state to a StreamBackfilling state, we end up calling
    // scheduleBackfill_UNLOCKED and as no backfill is required we end-up in a
    // StreamInMemory state.
    EXPECT_TRUE(mock_stream->isInMemory())
        << "stream state should have transitioned to StreamInMemory";

    store_item(vbid, makeStoredDocKey("key1"), "value");
    EXPECT_EQ(FlushResult(MoreAvailable::No, 1, WakeCkptRemover::No),
              getEPBucket().flushVBucket(vbid));
    EXPECT_FALSE(ckpt_mgr.hasClosedCheckpointWhichCanBeRemoved());
    ckpt_mgr.createNewCheckpoint();
    EXPECT_EQ(2, ckpt_mgr.getNumCheckpoints());

    store_item(vbid, makeStoredDocKey("key2"), "value");
    EXPECT_EQ(FlushResult(MoreAvailable::No, 1, WakeCkptRemover::No),
              getEPBucket().flushVBucket(vbid));
    EXPECT_FALSE(ckpt_mgr.hasClosedCheckpointWhichCanBeRemoved());
    ckpt_mgr.createNewCheckpoint();
    EXPECT_EQ(3, ckpt_mgr.getNumCheckpoints());

    // can't remove checkpoint because of DCP stream.
    bool new_ckpt_created;
    EXPECT_EQ(0, ckpt_mgr.removeClosedUnrefCheckpoints(*vb, new_ckpt_created));
    EXPECT_EQ(2, ckpt_mgr.getNumOfCursors());

    mock_stream->handleSlowStream();

    EXPECT_EQ(1, ckpt_mgr.getNumOfCursors());
    EXPECT_TRUE(mock_stream->isInMemory())
        << "stream state should not have changed";
    EXPECT_TRUE(mock_stream->public_getPendingBackfill())
        << "pendingBackfill is not true";
    EXPECT_EQ(3, ckpt_mgr.getNumCheckpoints());

    // Because we dropped the cursor we can now remove checkpoint
    EXPECT_EQ(1, ckpt_mgr.removeClosedUnrefCheckpoints(*vb, new_ckpt_created));
    EXPECT_EQ(2, ckpt_mgr.getNumCheckpoints());

    //schedule a backfill
    mock_stream->next();

    // MB-37150: cursors are now registered before deciding if a backfill is
    // needed. to retain the original intent of this test, manually drop the
    // cursor _again_, to return the stream to the desired state: about to
    // backfill, without a cursor. The test can then check that the cursor is
    // registered again at the correct seqno, defending the original change as
    // intended.
    ckpt_mgr.removeCursor(mock_stream->getCursor().lock().get());

    auto& lpAuxioQ = *task_executor->getLpTaskQ()[AUXIO_TASK_IDX];
    EXPECT_EQ(2, lpAuxioQ.getFutureQueueSize());
    // backfill:create()
    runNextTask(lpAuxioQ);
    // backfill:scan()
    runNextTask(lpAuxioQ);
    // backfill:complete()
    runNextTask(lpAuxioQ);
    // backfill:finished()
    runNextTask(lpAuxioQ);
    // inMemoryPhase and pendingBackfill is true and so transitions to
    // backfillPhase
    // take snapshot marker off the ReadyQ
    auto resp = mock_stream->next();
    // backfillPhase() - take doc "key1" off the ReadyQ
    resp = mock_stream->next();
    // backfillPhase - take doc "key2" off the ReadyQ
    resp = mock_stream->next();
    runNextTask(lpAuxioQ);
    runNextTask(lpAuxioQ);
    runNextTask(lpAuxioQ);
    runNextTask(lpAuxioQ);
    // Assert that the callback (and hence backfill) was only invoked twice
    ASSERT_EQ(2, registerCursorCount);
    // take snapshot marker off the ReadyQ
    resp = mock_stream->next();
    // backfillPhase - take doc "key3" off the ReadyQ
    resp = mock_stream->next();
    // backfillPhase() - take doc "key4" off the ReadyQ
    // isBackfillTaskRunning is not running and ReadyQ is now empty so also
    // transitionState from StreamBackfilling to StreamInMemory
    resp = mock_stream->next();
    EXPECT_TRUE(mock_stream->isInMemory())
        << "stream state should have transitioned to StreamInMemory";
    // inMemoryPhase.  ReadyQ is empty and pendingBackfill is false and so
    // return NULL
    resp = mock_stream->next();
    EXPECT_EQ(nullptr, resp);
    EXPECT_EQ(2, ckpt_mgr.getNumCheckpoints());
    EXPECT_EQ(2, ckpt_mgr.getNumOfCursors());

    // BackfillManagerTask
    runNextTask(lpAuxioQ);

    // Stop Producer checkpoint processor task
    producer->cancelCheckpointCreatorTask();
}

/* The following is a regression test for MB25056, which came about due the fix
 * for MB22960 having a bug where it is set pendingBackfill to true too often.
 *
 * To demonstrate the issue we need:
 *
 * 1. vbucket state to be replica
 *
 * 2. checkpoint state to be similar to the following:
 * CheckpointManager[0x10720d908] with numItems:3 checkpoints:1
 *   Checkpoint[0x10723d2a0] with seqno:{2,4} state:CHECKPOINT_OPEN items:[
 *   {1,empty,dummy_key}
 *   {2,checkpoint_start,checkpoint_start}
 *   {2,set,key2}
 *   {4,set,key3}
 * ]
 *   cursors:[
 *       persistence: CheckpointCursor[0x7fff5ca0cf98] with name:persistence
 *       currentCkpt:{id:1 state:CHECKPOINT_OPEN} currentPos:2 offset:2
 *       ckptMetaItemsRead:1
 *
 *       test_producer: CheckpointCursor[0x7fff5ca0cf98] with name:test_producer
 *       currentCkpt:{id:1 state:CHECKPOINT_OPEN} currentPos:1 offset:0
 *       ckptMetaItemsRead:0
 *   ]
 *
 * 3. active stream to the vbucket requesting start seqno=0 and end seqno=4
 *
 * The test behaviour is that we perform a backfill.  In markDiskSnapshot (which
 * is invoked when we perform a backfill) we merge items in the open checkpoint.
 * In the test below this means the snapshot {start, end} is originally {0, 2}
 * but is extended to {0, 4}.
 *
 * We then call registerCursor with the lastProcessedSeqno of 2, which then
 * calls through to registerCursorBySeqno and returns 4.  Given that
 * 4 - 1 > 2 in the original fix for MB25056 we incorrectly set pendingBackfill
 * to true.  However by checking if the seqno returned is the first in the
 * checkpoint we can confirm whether a backfill is actually required, and hence
 * whether pendingBackfill should be set to true.
 *
 * In this test the result is not the first seqno in the checkpoint and so
 * pendingBackfill should be false.
 */

TEST_P(STParamPersistentBucketTest,
       MB25056_do_not_set_pendingBackfill_to_true) {
    // Records the number of times registerCursor is invoked.
    size_t registerCursorCount = 0;
    // Make vbucket a replica.
    setVBucketStateAndRunPersistTask(vbid, vbucket_state_replica);
    auto vb = store->getVBuckets().getBucket(vbid);
    ASSERT_NE(nullptr, vb.get());
    auto& ckpt_mgr =
            *(static_cast<MockCheckpointManager*>(vb->checkpointManager.get()));
    EXPECT_EQ(1, ckpt_mgr.getNumCheckpoints());
    EXPECT_EQ(1, ckpt_mgr.getNumOfCursors());

    // Add an item and flush to vbucket
    auto item = make_item(vbid, makeStoredDocKey("key1"), "value");
    item.setCas(1);
    uint64_t seqno;
    store->setWithMeta(std::ref(item),
                       0,
                       &seqno,
                       cookie,
                       {vbucket_state_replica},
                       CheckConflicts::No,
                       /*allowExisting*/ true);
    getEPBucket().flushVBucket(vbid);

    // Close the first checkpoint and create a second one
    ckpt_mgr.createNewCheckpoint();

    // Remove the first checkpoint
    bool new_ckpt_created;
    ckpt_mgr.removeClosedUnrefCheckpoints(*vb, new_ckpt_created);

    // Add a second item and flush to bucket
    auto item2 = make_item(vbid, makeStoredDocKey("key2"), "value");
    item2.setCas(1);
    store->setWithMeta(std::ref(item2),
                       0,
                       &seqno,
                       cookie,
                       {vbucket_state_replica},
                       CheckConflicts::No,
                       /*allowExisting*/ true);
    getEPBucket().flushVBucket(vbid);

    // Add 2 further items to the second checkpoint.  As both have the key
    // "key3" the first of the two items will be de-duplicated away.
    // Do NOT flush to vbucket.
    for (int ii = 0; ii < 2; ii++) {
        auto item = make_item(vbid, makeStoredDocKey("key3"), "value");
        item.setCas(1);
        store->setWithMeta(std::ref(item),
                           0,
                           &seqno,
                           cookie,
                           {vbucket_state_replica},
                           CheckConflicts::No,
                           /*allowExisting*/ true);
    }

    // Create a Mock Dcp producer
    const std::string testName("test_producer");
    auto producer = std::make_shared<MockDcpProducer>(*engine,
                                                      cookie,
                                                      testName,
                                                      /*flags*/ 0);

    // Since we are creating a mock active stream outside of
    // DcpProducer::streamRequest(), and we want the checkpt processor task,
    // create it explicitly here
    producer->createCheckpointProcessorTask();
    producer->scheduleCheckpointProcessorTask();

    // Create a Mock Active Stream
    auto mock_stream =
            std::make_shared<MockActiveStreamWithOverloadedRegisterCursor>(
                    static_cast<EventuallyPersistentEngine*>(engine.get()),
                    producer,
                    /*flags*/ 0,
                    /*opaque*/ 0,
                    *vb,
                    /*st_seqno*/ 0,
                    /*en_seqno*/ 4,
                    /*vb_uuid*/ 0xabcd,
                    /*snap_start_seqno*/ 0,
                    /*snap_end_seqno*/ ~0,
                    IncludeValue::Yes,
                    IncludeXattrs::Yes);

    mock_stream->setCallbackBeforeRegisterCursor(
            [vb, &registerCursorCount]() {
                // This callback function is called every time a backfill is
                // performed. It is called immediately prior to executing
                // ActiveStream::registerCursor.
                EXPECT_EQ(0, registerCursorCount);
            });

    mock_stream->setCallbackAfterRegisterCursor(
            [&mock_stream, &registerCursorCount]() {
                // This callback function is called every time a backfill is
                // performed. It is called immediately after completing
                // ActiveStream::registerCursor.
                // The key point of the test is pendingBackfill is set to false
                registerCursorCount++;
                EXPECT_EQ(1, registerCursorCount);
                EXPECT_FALSE(mock_stream->public_getPendingBackfill());
            });

    // transitioning to Backfilling results in calling
    // scheduleBackfill_UNLOCKED(false)
    mock_stream->transitionStateToBackfilling();
    // schedule the backfill
    mock_stream->next();

    auto& lpAuxioQ = *task_executor->getLpTaskQ()[AUXIO_TASK_IDX];
    EXPECT_EQ(2, lpAuxioQ.getFutureQueueSize());
    // backfill:create()
    runNextTask(lpAuxioQ, "Backfilling items for a DCP Connection");
    // backfill:scan()
    runNextTask(lpAuxioQ, "Backfilling items for a DCP Connection");
    // backfill:complete()
    runNextTask(lpAuxioQ, "Backfilling items for a DCP Connection");
    // backfill:finished()
    runNextTask(lpAuxioQ, "Backfilling items for a DCP Connection");
    // inMemoryPhase and pendingBackfill is true and so transitions to
    // backfillPhase
    // take snapshot marker off the ReadyQ
    std::unique_ptr<DcpResponse> resp =
            static_cast< std::unique_ptr<DcpResponse> >(mock_stream->next());
    EXPECT_EQ(DcpResponse::Event::SnapshotMarker, resp->getEvent());

    // backfillPhase() - take doc "key1" off the ReadyQ
    resp = mock_stream->next();
    EXPECT_EQ(DcpResponse::Event::Mutation, resp->getEvent());
    EXPECT_EQ(std::string("key1"),
              dynamic_cast<MutationResponse*>(resp.get())->
              getItem()->getKey().c_str());

    // backfillPhase - take doc "key2" off the ReadyQ
    resp = mock_stream->next();
    EXPECT_EQ(DcpResponse::Event::Mutation, resp->getEvent());
    EXPECT_EQ(std::string("key2"),
              dynamic_cast<MutationResponse*>(resp.get())->
              getItem()->getKey().c_str());

    EXPECT_TRUE(mock_stream->isInMemory())
            << "stream state should have transitioned to StreamInMemory";

    resp = mock_stream->next();
    EXPECT_FALSE(resp);

    EXPECT_EQ(1, ckpt_mgr.getNumCheckpoints());
    EXPECT_EQ(2, ckpt_mgr.getNumOfCursors());
    // Assert that registerCursor (and hence backfill) was only invoked once
    ASSERT_EQ(1, registerCursorCount);

    // ActiveStreamCheckpointProcessorTask
    runNextTask(lpAuxioQ, "Process checkpoint(s) for DCP producer " + testName);
    // BackfillManagerTask
    runNextTask(lpAuxioQ, "Backfilling items for a DCP Connection");

    // Stop Producer checkpoint processor task
    producer->cancelCheckpointCreatorTask();
}

/**
 * Regression test for MB-22451: When handleSlowStream is called and in
 * StreamBackfilling state and currently have a backfill scheduled (or running)
 * ensure that when the backfill completes pendingBackfill remains true,
 * isBackfillTaskRunning is false and, the stream state remains set to
 * StreamBackfilling.
 */
TEST_P(STParamPersistentBucketTest, test_mb22451) {
    // Make vbucket active.
    setVBucketStateAndRunPersistTask(vbid, vbucket_state_active);
    // Store a single Item
    store_item(vbid, makeStoredDocKey("key"), "value");
    // Ensure that it has persisted to disk
    flush_vbucket_to_disk(vbid);

    // Create a Mock Dcp producer
    auto producer = std::make_shared<MockDcpProducer>(*engine,
                                                      cookie,
                                                      "test_producer",
                                                      /*flags*/ 0);
    // Create a Mock Active Stream
    auto vb = store->getVBucket(vbid);
    ASSERT_NE(nullptr, vb.get());
    auto mock_stream = std::make_shared<MockActiveStream>(
            static_cast<EventuallyPersistentEngine*>(engine.get()),
            producer,
            /*flags*/ 0,
            /*opaque*/ 0,
            *vb,
            /*st_seqno*/ 0,
            /*en_seqno*/ ~0,
            /*vb_uuid*/ 0xabcd,
            /*snap_start_seqno*/ 0,
            /*snap_end_seqno*/ ~0,
            IncludeValue::Yes,
            IncludeXattrs::Yes);

    /**
      * The core of the test follows:
      * Call completeBackfill whilst we are in the state of StreamBackfilling
      * and the pendingBackfill flag is set to true.
      * We expect that on leaving completeBackfill the isBackfillRunning flag is
      * set to true.
      */
    mock_stream->public_setBackfillTaskRunning(true);
    mock_stream->transitionStateToBackfilling();
    mock_stream->handleSlowStream();
    // The call to handleSlowStream should result in setting pendingBackfill
    // flag to true
    EXPECT_TRUE(mock_stream->public_getPendingBackfill())
        << "handleSlowStream should set pendingBackfill to True";
    mock_stream->completeBackfill();
    EXPECT_FALSE(mock_stream->public_isBackfillTaskRunning())
        << "completeBackfill should set isBackfillTaskRunning to False";
    EXPECT_TRUE(mock_stream->isBackfilling())
        << "stream state should not have changed";
    // Required to ensure that the backfillMgr is deleted
    producer->closeAllStreams();

    // Stop Producer checkpoint processor task
    producer->cancelCheckpointCreatorTask();
}

/* Regression / reproducer test for MB-19815 - an exception is thrown
 * (and connection disconnected) if a couchstore file hasn't been re-created
 * yet when doDcpVbTakeoverStats() is called.
 */
TEST_P(STParamPersistentBucketTest, MB19815_doDcpVbTakeoverStats) {
    auto* task_executor = reinterpret_cast<SingleThreadedExecutorPool*>
        (ExecutorPool::get());

    // Should start with no tasks registered on any queues.
    for (auto& queue : task_executor->getLpTaskQ()) {
        ASSERT_EQ(0, queue->getFutureQueueSize());
        ASSERT_EQ(0, queue->getReadyQueueSize());
    }

    // [[1] Set our state to replica.
    setVBucketStateAndRunPersistTask(vbid, vbucket_state_replica);

    // [[2]] Perform a vbucket reset. This will perform some work synchronously,
    // but also creates the task that will delete the VB.
    //   * vbucket memory and disk deletion (AUXIO)
    // MB-19695: If we try to get the number of persisted deletes between
    // steps [[2]] and [[3]] running then an exception is thrown (and client
    // disconnected).
    EXPECT_TRUE(store->resetVBucket(vbid));
    auto& lpAuxioQ = *task_executor->getLpTaskQ()[AUXIO_TASK_IDX];
    runNextTask(lpAuxioQ, "Removing (dead) vb:0 from memory and disk");

    // [[3]] Ok, let's see if we can get DCP takeover stats.
    // Dummy callback to pass into the stats function below.
    auto dummy_cb = [](std::string_view key,
                       std::string_view value,
                       gsl::not_null<const void*> cookie) {};
    std::string key{"MB19815_doDCPVbTakeoverStats"};

    // We can't call stats with a nullptr as the cookie. Given that
    // the callback don't use the cookie "at all" we can just use the key
    // as the cookie
    EXPECT_NO_THROW(engine->public_doDcpVbTakeoverStats(
            static_cast<const void*>(key.c_str()), dummy_cb, key, vbid));

    // Cleanup - run flusher.
    EXPECT_EQ(FlushResult(MoreAvailable::No, 0, WakeCkptRemover::No),
              getEPBucket().flushVBucket(vbid));
}

/*
 * Test that
 * 1. We cannot create a stream against a dead vb (MB-17230)
 * 2. No tasks are scheduled as a side-effect of the streamRequest attempt.
 */
TEST_P(STParamPersistentBucketTest, MB19428_no_streams_against_dead_vbucket) {
    setVBucketStateAndRunPersistTask(vbid, vbucket_state_active);

    store_item(vbid, makeStoredDocKey("key"), "value");

    // Directly flush the vbucket
    EXPECT_EQ(FlushResult(MoreAvailable::No, 1, WakeCkptRemover::No),
              getEPBucket().flushVBucket(vbid));

    setVBucketStateAndRunPersistTask(vbid, vbucket_state_dead);
    auto& lpAuxioQ = *task_executor->getLpTaskQ()[AUXIO_TASK_IDX];

    {
        // Create a Mock Dcp producer
        auto producer = std::make_shared<MockDcpProducer>(*engine,
                                                          cookie,
                                                          "test_producer",
                                                          /*flags*/ 0);

        // Creating a producer will not create an
        // ActiveStreamCheckpointProcessorTask until a stream is created.
        EXPECT_EQ(0, lpAuxioQ.getFutureQueueSize());

        uint64_t rollbackSeqno;
        auto err = producer->streamRequest(
                /*flags*/ 0,
                /*opaque*/ 0,
                /*vbucket*/ vbid,
                /*start_seqno*/ 0,
                /*end_seqno*/ -1,
                /*vb_uuid*/ 0,
                /*snap_start*/ 0,
                /*snap_end*/ 0,
                &rollbackSeqno,
                SingleThreadedEPBucketTest::fakeDcpAddFailoverLog,
                {});

        EXPECT_EQ(ENGINE_NOT_MY_VBUCKET, err) << "Unexpected error code";

        // The streamRequest failed and should not of created anymore tasks than
        // ActiveStreamCheckpointProcessorTask.
        EXPECT_EQ(1, lpAuxioQ.getFutureQueueSize());

        // Stop Producer checkpoint processor task
        producer->cancelCheckpointCreatorTask();
    }
}

TEST_F(SingleThreadedEPBucketTest, ReadyQueueMaintainsWakeTimeOrder) {
    class TestTask : public GlobalTask {
    public:
        TestTask(Taskable& t, TaskId id, double s) : GlobalTask(t, id, s) {
        }
        bool run() override {
            return false;
        }

        std::string getDescription() override {
            return "Task uid:" + std::to_string(getId());
        }

        std::chrono::microseconds maxExpectedDuration() override {
            return std::chrono::seconds(0);
        }
    };

    ExTask task1 = std::make_shared<TestTask>(
            engine->getTaskable(), TaskId::FlusherTask, 0);
    // Create one of our tasks with a negative wake time. This is equivalent
    // to scheduling the task then waiting 1 second, but our current test
    // CheckedExecutor doesn't deal with TimeTraveller and I don't want to add
    // sleeps to tests.
    ExTask task2 = std::make_shared<TestTask>(
            engine->getTaskable(), TaskId::FlusherTask, -1);

    task_executor->schedule(task1);
    task_executor->schedule(task2);

    // TEST
    // We expect task2 to run first because it should have an earlier wake time
    TaskQueue& lpWriteQ = *task_executor->getLpTaskQ()[WRITER_TASK_IDX];
    runNextTask(lpWriteQ, "Task uid:" + std::to_string(task2->getId()));
    runNextTask(lpWriteQ, "Task uid:" + std::to_string(task1->getId()));
}

/*
 * Test that TaskQueue::wake results in a sensible ExecutorPool work count
 * Incorrect counting can result in the run loop spinning for many threads.
 */
TEST_F(SingleThreadedEPBucketTest, MB20235_wake_and_work_count) {
    class TestTask : public GlobalTask {
    public:
        TestTask(EventuallyPersistentEngine *e, double s) :
                 GlobalTask(e, TaskId::ActiveStreamCheckpointProcessorTask, s) {}
        bool run() override {
            return false;
        }

        std::string getDescription() override {
            return "Test MB20235";
        }

        std::chrono::microseconds maxExpectedDuration() override {
            return std::chrono::seconds(0);
        }
    };

    auto& lpAuxioQ = *task_executor->getLpTaskQ()[AUXIO_TASK_IDX];

    // New task with a massive sleep
    ExTask task = std::make_shared<TestTask>(engine.get(), 99999.0);
    EXPECT_EQ(0, lpAuxioQ.getFutureQueueSize());

    // schedule the task, futureQueue grows
    task_executor->schedule(task);
    EXPECT_EQ(lpAuxioQ.getReadyQueueSize(), task_executor->getTotReadyTasks());
    EXPECT_EQ(lpAuxioQ.getReadyQueueSize(),
              task_executor->getNumReadyTasks(AUXIO_TASK_IDX));
    EXPECT_EQ(1, lpAuxioQ.getFutureQueueSize());

    // Wake task, but stays in futureQueue (fetch can now move it)
    task_executor->wake(task->getId());
    EXPECT_EQ(lpAuxioQ.getReadyQueueSize(), task_executor->getTotReadyTasks());
    EXPECT_EQ(lpAuxioQ.getReadyQueueSize(),
              task_executor->getNumReadyTasks(AUXIO_TASK_IDX));
    EXPECT_EQ(1, lpAuxioQ.getFutureQueueSize());
    EXPECT_EQ(0, lpAuxioQ.getReadyQueueSize());

    runNextTask(lpAuxioQ);
    EXPECT_EQ(lpAuxioQ.getReadyQueueSize(), task_executor->getTotReadyTasks());
    EXPECT_EQ(lpAuxioQ.getReadyQueueSize(),
              task_executor->getNumReadyTasks(AUXIO_TASK_IDX));
    EXPECT_EQ(0, lpAuxioQ.getFutureQueueSize());
    EXPECT_EQ(0, lpAuxioQ.getReadyQueueSize());
}

// Check that in-progress disk backfills (`CouchKVStore::backfill`) are
// correctly deleted when we delete a bucket. If not then we leak vBucket file
// descriptors, which can prevent ns_server from cleaning up old vBucket files
// and consequently re-adding a node to the cluster.
//
TEST_P(STParamPersistentBucketTest, MB19892_BackfillNotDeleted) {
    // Make vbucket active.
    setVBucketStateAndRunPersistTask(vbid, vbucket_state_active);

    // Perform one SET, then close it's checkpoint. This means that we no
    // longer have all sequence numbers in memory checkpoints, forcing the
    // DCP stream request to go to disk (backfill).
    store_item(vbid, makeStoredDocKey("key"), "value");

    // Force a new checkpoint.
    auto vb = store->getVBuckets().getBucket(vbid);
    auto& ckpt_mgr = *vb->checkpointManager;
    ckpt_mgr.createNewCheckpoint();

    // Directly flush the vbucket, ensuring data is on disk.
    //  (This would normally also wake up the checkpoint remover task, but
    //   as that task was never registered with the ExecutorPool in this test
    //   environment, we need to manually remove the prev checkpoint).
    EXPECT_EQ(FlushResult(MoreAvailable::No, 1, WakeCkptRemover::Yes),
              getEPBucket().flushVBucket(vbid));

    bool new_ckpt_created;
    EXPECT_EQ(1, ckpt_mgr.removeClosedUnrefCheckpoints(*vb, new_ckpt_created));

    // Create a DCP producer, and start a stream request.
    std::string name{"test_producer"};
    EXPECT_EQ(ENGINE_SUCCESS,
              engine->dcpOpen(cookie,
                              /*opaque:unused*/ {},
                              /*seqno:unused*/ {},
                              cb::mcbp::request::DcpOpenPayload::Producer,
                              name,
                              {}));

    uint64_t rollbackSeqno;
    auto dummy_dcp_add_failover_cb = [](vbucket_failover_t* entry,
                                        size_t nentries,
                                        gsl::not_null<const void*> cookie) {
        return ENGINE_SUCCESS;
    };

    // Actual stream request method (EvpDcpStreamReq) is static, so access via
    // the engine_interface.
    EXPECT_EQ(ENGINE_SUCCESS,
              engine.get()->stream_req(cookie,
                                       /*flags*/ 0,
                                       /*opaque*/ 0,
                                       /*vbucket*/ vbid,
                                       /*start_seqno*/ 0,
                                       /*end_seqno*/ -1,
                                       /*vb_uuid*/ 0,
                                       /*snap_start*/ 0,
                                       /*snap_end*/ 0,
                                       &rollbackSeqno,
                                       dummy_dcp_add_failover_cb,
                                       {}));
}

/*
 * Test that the DCP processor returns a 'yield' return code when
 * working on a large enough buffer size.
 */
TEST_F(SingleThreadedEPBucketTest, MB18452_yield_dcp_processor) {

    // We need a replica VB
    setVBucketStateAndRunPersistTask(vbid, vbucket_state_replica);

    // Create a MockDcpConsumer
    auto consumer = std::make_shared<MockDcpConsumer>(*engine, cookie, "test");

    // Add the stream
    EXPECT_EQ(ENGINE_SUCCESS,
              consumer->addStream(/*opaque*/0, vbid, /*flags*/0));

    // The processBufferedItems should yield every "yield * batchSize"
    // So add '(n * (yield * batchSize)) + 1' messages and we should see
    // processBufferedMessages return 'more_to_process' 'n' times and then
    // 'all_processed' once.
    const int n = 4;
    const int yield = engine->getConfiguration().getDcpConsumerProcessBufferedMessagesYieldLimit();
    const int batchSize = engine->getConfiguration().getDcpConsumerProcessBufferedMessagesBatchSize();
    const int messages = n * (batchSize * yield);

    // Force the stream to buffer rather than process messages immediately
    const ssize_t queueCap = engine->getEpStats().replicationThrottleWriteQueueCap;
    engine->getEpStats().replicationThrottleWriteQueueCap = 0;

    // 1. Add the first message, a snapshot marker.
    consumer->snapshotMarker(/*opaque*/ 1,
                             vbid,
                             /*startseq*/ 0,
                             /*endseq*/ messages,
                             /*flags*/ 0,
                             /*HCS*/ {},
                             /*maxVisibleSeqno*/ {});

    // 2. Now add the rest as mutations.
    for (int ii = 0; ii <= messages; ii++) {
        const std::string key = "key" + std::to_string(ii);
        const DocKey docKey{key, DocKeyEncodesCollectionId::No};
        std::string value = "value";

        consumer->mutation(1/*opaque*/,
                           docKey,
                           {(const uint8_t*)value.c_str(), value.length()},
                           0, // privileged bytes
                           PROTOCOL_BINARY_RAW_BYTES, // datatype
                           0, // cas
                           vbid, // vbucket
                           0, // flags
                           ii, // bySeqno
                           0, // revSeqno
                           0, // exptime
                           0, // locktime
                           {}, // meta
                           0); // nru
    }

    // Set the throttle back to the original value
    engine->getEpStats().replicationThrottleWriteQueueCap = queueCap;

    // Get our target stream ready.
    static_cast<MockDcpConsumer*>(consumer.get())->public_notifyVbucketReady(vbid);

    // 3. processBufferedItems returns more_to_process n times
    for (int ii = 0; ii < n; ii++) {
        EXPECT_EQ(more_to_process, consumer->processBufferedItems());
    }

    // 4. processBufferedItems returns a final all_processed
    EXPECT_EQ(all_processed, consumer->processBufferedItems());

    // Drop the stream
    consumer->closeStream(/*opaque*/0, vbid);
}

/**
 * MB-29861: Ensure that a delete time is generated for a document
 * that is received on the consumer side as a result of a disk
 * backfill
 */
TEST_P(STParamPersistentBucketTest, MB_29861) {
    // We need a replica VB
    setVBucketStateAndRunPersistTask(vbid, vbucket_state_replica);

    // Create a MockDcpConsumer
    auto consumer = std::make_shared<MockDcpConsumer>(*engine, cookie, "test");

    // Add the stream
    EXPECT_EQ(ENGINE_SUCCESS,
              consumer->addStream(/*opaque*/ 0, vbid, /*flags*/ 0));

    // 1. Add the first message, a snapshot marker to ensure that the
    //    vbucket goes to the backfill state
    consumer->snapshotMarker(/*opaque*/ 1,
                             vbid,
                             /*startseq*/ 0,
                             /*endseq*/ 2,
                             /*flags*/ MARKER_FLAG_DISK,
                             /*HCS*/ 0,
                             /*maxVisibleSeqno*/ {});

    // 2. Now add a deletion.
    consumer->deletion(/*opaque*/ 1,
                       {"key1", DocKeyEncodesCollectionId::No},
                       /*value*/ {},
                       /*priv_bytes*/ 0,
                       /*datatype*/ PROTOCOL_BINARY_RAW_BYTES,
                       /*cas*/ 0,
                       /*vbucket*/ vbid,
                       /*bySeqno*/ 1,
                       /*revSeqno*/ 0,
                       /*meta*/ {});

    EXPECT_EQ(FlushResult(MoreAvailable::No, 1, WakeCkptRemover::No),
              getEPBucket().flushVBucket(vbid));

    // Drop the stream
    consumer->closeStream(/*opaque*/ 0, vbid);

    setVBucketStateAndRunPersistTask(vbid, vbucket_state_active);
    // Now read back and verify key1 has a non-zero delete time
    ItemMetaData metadata;
    uint32_t deleted = 0;
    uint8_t datatype = 0;
    EXPECT_EQ(ENGINE_EWOULDBLOCK,
              store->getMetaData(makeStoredDocKey("key1"),
                                 vbid,
                                 cookie,
                                 metadata,
                                 deleted,
                                 datatype));

    runBGFetcherTask();
    EXPECT_EQ(ENGINE_SUCCESS,
              store->getMetaData(makeStoredDocKey("key1"),
                                 vbid,
                                 cookie,
                                 metadata,
                                 deleted,
                                 datatype));
    EXPECT_EQ(1, deleted);
    EXPECT_EQ(PROTOCOL_BINARY_RAW_BYTES, datatype);
    EXPECT_NE(0, metadata.exptime); // A locally created deleteTime
}

/*
 * Test that the consumer will use the delete time given
 */
TEST_P(STParameterizedBucketTest, MB_27457) {
    // We need a replica VB
    setVBucketStateAndRunPersistTask(vbid, vbucket_state_replica);

    // Create a MockDcpConsumer
    auto consumer = std::make_shared<MockDcpConsumer>(*engine, cookie, "test");

    // Bump forwards so ep_current_time cannot be 0
    TimeTraveller biff(64000);

    // Add the stream
    EXPECT_EQ(ENGINE_SUCCESS,
              consumer->addStream(/*opaque*/ 0, vbid, /*flags*/ 0));

    // 1. Add the first message, a snapshot marker.
    consumer->snapshotMarker(/*opaque*/ 1,
                             vbid,
                             /*startseq*/ 0,
                             /*endseq*/ 2,
                             /*flags*/ 0,
                             /*HCS*/ {},
                             /*maxVisibleSeqno*/ {});
    // 2. Now add two deletions, one without deleteTime, one with
    consumer->deletionV2(/*opaque*/ 1,
                         {"key1", DocKeyEncodesCollectionId::No},
                         /*values*/ {},
                         /*priv_bytes*/ 0,
                         /*datatype*/ PROTOCOL_BINARY_RAW_BYTES,
                         /*cas*/ 1,
                         /*vbucket*/ vbid,
                         /*bySeqno*/ 1,
                         /*revSeqno*/ 0,
                         /*deleteTime*/ 0);

    const uint32_t deleteTime = 1958601165;
    consumer->deletionV2(/*opaque*/ 1,
                         {"key2", DocKeyEncodesCollectionId::No},
                         /*value*/ {},
                         /*priv_bytes*/ 0,
                         /*datatype*/ PROTOCOL_BINARY_RAW_BYTES,
                         /*cas*/ 2,
                         /*vbucket*/ vbid,
                         /*bySeqno*/ 2,
                         /*revSeqno*/ 0,
                         deleteTime);

    flushVBucketToDiskIfPersistent(vbid, 2);

    // Drop the stream
    consumer->closeStream(/*opaque*/ 0, vbid);

    setVBucketStateAndRunPersistTask(vbid, vbucket_state_active);
    // Now read back and verify key2 has our test deleteTime of 10
    ItemMetaData metadata;
    uint32_t deleted = 0;
    uint8_t datatype = 0;
    uint64_t tombstoneTime;
    if (persistent()) {
        EXPECT_EQ(ENGINE_EWOULDBLOCK,
                  store->getMetaData(makeStoredDocKey("key1"),
                                     vbid,
                                     cookie,
                                     metadata,
                                     deleted,
                                     datatype));
        runBGFetcherTask();
        EXPECT_EQ(ENGINE_SUCCESS,
                  store->getMetaData(makeStoredDocKey("key1"),
                                     vbid,
                                     cookie,
                                     metadata,
                                     deleted,
                                     datatype));
        tombstoneTime = uint64_t(metadata.exptime);
    } else {
        //  Ephemeral tombstone time is not in the expiry field, we can only
        // check the value by directly peeking at the StoredValue
        auto vb = store->getVBucket(vbid);
        auto ro = vb->ht.findForRead(makeStoredDocKey("key1"),
                                     TrackReference::No,
                                     WantsDeleted::Yes);
        auto* sv = ro.storedValue;
        ASSERT_NE(nullptr, sv);
        deleted = sv->isDeleted();
        tombstoneTime = uint64_t(
                sv->toOrderedStoredValue()->getCompletedOrDeletedTime());
    }

    EXPECT_EQ(1, deleted);
    EXPECT_EQ(PROTOCOL_BINARY_RAW_BYTES, datatype);
    EXPECT_GE(tombstoneTime, biff.get())
            << "Expected a tombstone to have been set which is equal or "
               "greater than our time traveller jump";

    deleted = 0;
    datatype = 0;
    if (persistent()) {
        EXPECT_EQ(ENGINE_EWOULDBLOCK,
                  store->getMetaData(makeStoredDocKey("key2"),
                                     vbid,
                                     cookie,
                                     metadata,
                                     deleted,
                                     datatype));
        runBGFetcherTask();
        EXPECT_EQ(ENGINE_SUCCESS,
                  store->getMetaData(makeStoredDocKey("key2"),
                                     vbid,
                                     cookie,
                                     metadata,
                                     deleted,
                                     datatype));

        tombstoneTime = uint64_t(metadata.exptime);
    } else {
        auto vb = store->getVBucket(vbid);
        auto ro = vb->ht.findForRead(makeStoredDocKey("key2"),
                                     TrackReference::No,
                                     WantsDeleted::Yes);
        auto* sv = ro.storedValue;
        ASSERT_NE(nullptr, sv);
        deleted = sv->isDeleted();
        tombstoneTime = ep_abs_time(
                (sv->toOrderedStoredValue()->getCompletedOrDeletedTime()));
    }
    EXPECT_EQ(1, deleted);
    EXPECT_EQ(PROTOCOL_BINARY_RAW_BYTES, datatype);
    EXPECT_EQ(deleteTime, tombstoneTime)
            << "key2 did not have our replicated deleteTime:" << deleteTime;
}

/*
 * Background thread used by MB20054_onDeleteItem_during_bucket_deletion
 */
static void MB20054_run_backfill_task(EventuallyPersistentEngine* engine,
                                      CheckedExecutor& backfill,
                                      bool& backfill_signaled,
                                      SyncObject& backfill_cv,
                                      bool& destroy_signaled,
                                      SyncObject& destroy_cv,
                                      TaskQueue* lpAuxioQ) {
    std::unique_lock<std::mutex> destroy_lh(destroy_cv);
    ObjectRegistry::onSwitchThread(engine);

    // Run the BackfillManagerTask task to push items to readyQ. In sherlock
    // upwards this runs multiple times - so should return true.
    backfill.runCurrentTask("Backfilling items for a DCP Connection");

    // Notify the main thread that it can progress with destroying the
    // engine [A].
    {
        // if we can get the lock, then we know the main thread is waiting
        std::lock_guard<std::mutex> backfill_lock(backfill_cv);
        backfill_signaled = true;
        backfill_cv.notify_one(); // move the main thread along
    }

    // Now wait ourselves for destroy to be completed [B].
    destroy_cv.wait(destroy_lh,
                    [&destroy_signaled]() { return destroy_signaled; });

    // This is the only "hacky" part of the test - we need to somehow
    // keep the DCPBackfill task 'running' - i.e. not call
    // completeCurrentTask - until the main thread is in
    // ExecutorPool::_stopTaskGroup. However we have no way from the test
    // to properly signal that we are *inside* _stopTaskGroup -
    // called from EVPStore's destructor.
    // Best we can do is spin on waiting for the DCPBackfill task to be
    // set to 'dead' - and only then completeCurrentTask; which will
    // cancel the task.
    while (!backfill.getCurrentTask()->isdead()) {
        // spin.
    }
    backfill.completeCurrentTask();
}

static ENGINE_ERROR_CODE dummy_dcp_add_failover_cb(
        vbucket_failover_t* entry,
        size_t nentries,
        gsl::not_null<const void*> cookie) {
    return ENGINE_SUCCESS;
}

// Test performs engine deletion interleaved with tasks so redefine TearDown
// for this tests needs.
class MB20054_SingleThreadedEPStoreTest : public STParamPersistentBucketTest {
public:
    void SetUp() override {
        STParameterizedBucketTest::SetUp();
        engine->initializeConnmap();
    }

    void TearDown() override {
        // Cannot use base class TearDown as this test has already partially
        // destroyed the engine. Therefore manually call the parts we do need.
        engine.reset();
        ExecutorPool::shutdown();
        // Cleanup any files we created.
        cb::io::rmrf(test_dbname);
    }
};

// Check that if onDeleteItem() is called during bucket deletion, we do not
// abort due to not having a valid thread-local 'engine' pointer. This
// has been observed when we have a DCPBackfill task which is deleted during
// bucket shutdown, which has a non-zero number of Items which are destructed
// (and call onDeleteItem).
TEST_P(MB20054_SingleThreadedEPStoreTest,
       MB20054_onDeleteItem_during_bucket_deletion) {
    // [[1] Set our state to active.
    setVBucketStateAndRunPersistTask(vbid, vbucket_state_active);

    // Perform one SET, then close it's checkpoint. This means that we no
    // longer have all sequence numbers in memory checkpoints, forcing the
    // DCP stream request to go to disk (backfill).
    store_item(vbid, makeStoredDocKey("key"), "value");

    // Force a new checkpoint.
    VBucketPtr vb = store->getVBuckets().getBucket(vbid);
    CheckpointManager& ckpt_mgr = *vb->checkpointManager;
    ckpt_mgr.createNewCheckpoint();
    auto lpWriterQ = task_executor->getLpTaskQ()[WRITER_TASK_IDX];
    EXPECT_EQ(0, lpWriterQ->getFutureQueueSize());
    EXPECT_EQ(0, lpWriterQ->getReadyQueueSize());

    auto lpAuxioQ = task_executor->getLpTaskQ()[AUXIO_TASK_IDX];
    EXPECT_EQ(0, lpAuxioQ->getFutureQueueSize());
    EXPECT_EQ(0, lpAuxioQ->getReadyQueueSize());

    // Directly flush the vbucket, ensuring data is on disk.
    //  (This would normally also wake up the checkpoint remover task, but
    //   as that task was never registered with the ExecutorPool in this test
    //   environment, we need to manually remove the prev checkpoint).
    EXPECT_EQ(FlushResult(MoreAvailable::No, 1, WakeCkptRemover::Yes),
              getEPBucket().flushVBucket(vbid));

    bool new_ckpt_created;
    EXPECT_EQ(1, ckpt_mgr.removeClosedUnrefCheckpoints(*vb, new_ckpt_created));
    vb.reset();

    EXPECT_EQ(0, lpAuxioQ->getFutureQueueSize());
    EXPECT_EQ(0, lpAuxioQ->getReadyQueueSize());

    // Create a DCP producer, and start a stream request.
    std::string name("test_producer");
    EXPECT_EQ(ENGINE_SUCCESS,
              engine->dcpOpen(cookie,
                              /*opaque:unused*/ {},
                              /*seqno:unused*/ {},
                              cb::mcbp::request::DcpOpenPayload::Producer,
                              name,
                              {}));

    // ActiveStreamCheckpointProcessorTask and DCPBackfill task are created
    // when the first DCP stream is created.
    EXPECT_EQ(0, lpAuxioQ->getFutureQueueSize());
    EXPECT_EQ(0, lpAuxioQ->getReadyQueueSize());

    uint64_t rollbackSeqno;
    // Actual stream request method (EvpDcpStreamReq) is static, so access via
    // the engine_interface.
    EXPECT_EQ(ENGINE_SUCCESS,
              engine->stream_req(cookie,
                                 /*flags*/ 0,
                                 /*opaque*/ 0,
                                 /*vbucket*/ vbid,
                                 /*start_seqno*/ 0,
                                 /*end_seqno*/ -1,
                                 /*vb_uuid*/ 0,
                                 /*snap_start*/ 0,
                                 /*snap_end*/ 0,
                                 &rollbackSeqno,
                                 dummy_dcp_add_failover_cb,
                                 {}));

    // FutureQ should now have an additional DCPBackfill task.
    EXPECT_EQ(2, lpAuxioQ->getFutureQueueSize());
    EXPECT_EQ(0, lpAuxioQ->getReadyQueueSize());

    // Create an executor 'thread' to obtain shared ownership of the next
    // AuxIO task (which should be BackfillManagerTask). As long as this
    // object has it's currentTask set to BackfillManagerTask, the task
    // will not be deleted.
    // Essentially we are simulating a concurrent thread running this task.
    CheckedExecutor backfill(task_executor, *lpAuxioQ);

    // This is the one action we really need to perform 'concurrently' - delete
    // the engine while a DCPBackfill task is still running. We spin up a
    // separate thread which will run the DCPBackfill task
    // concurrently with destroy - specifically DCPBackfill must start running
    // (and add items to the readyQ) before destroy(), it must then continue
    // running (stop after) _stopTaskGroup is invoked.
    // To achieve this we use a couple of condition variables to synchronise
    // between the two threads - the timeline needs to look like:
    //
    //  auxIO thread:  [------- DCPBackfill ----------]
    //   main thread:          [destroy()]       [ExecutorPool::_stopTaskGroup]
    //
    //  --------------------------------------------------------> time
    //
    SyncObject backfill_cv;
    bool backfill_signaled = false;
    SyncObject destroy_cv;
    bool destroy_signaled = false;
    std::thread concurrent_task_thread;

    {
        // scope for the backfill lock
        std::unique_lock<std::mutex> backfill_lh(backfill_cv);

        concurrent_task_thread = std::thread(MB20054_run_backfill_task,
                                             engine.get(),
                                             std::ref(backfill),
                                             std::ref(backfill_signaled),
                                             std::ref(backfill_cv),
                                             std::ref(destroy_signaled),
                                             std::ref(destroy_cv),
                                             lpAuxioQ);
        // [A] Wait for DCPBackfill to complete.
        backfill_cv.wait(backfill_lh,
                         [&backfill_signaled]() { return backfill_signaled; });
    }

    ObjectRegistry::onSwitchThread(engine.get());
    // 'Destroy' the engine - this doesn't delete the object, just shuts down
    // connections, marks streams as dead etc.
    engine->destroyInner(/*force*/ false);

    {
        // If we can get the lock we know the thread is waiting for destroy.
        std::lock_guard<std::mutex> lh(destroy_cv);
        // suppress clang static analyzer false positive as destroy_signaled
        // is used after its written to in another thread.
#ifndef __clang_analyzer__
        destroy_signaled = true;
#endif
        destroy_cv.notify_one(); // move the thread on.
    }

    // Force all tasks to cancel (so we can shutdown)
    cancelAndPurgeTasks();

    // Mark the connection as dead for clean shutdown
    destroy_mock_cookie(cookie);
    engine->getDcpConnMap().manageConnections();

    // Nullify TLS engine and reset the smart pointer to force destruction.
    // We need null as the engine to stop ~CheckedExecutor path from trying
    // to touch the engine
    ObjectRegistry::onSwitchThread(nullptr);

    // Call unregisterTaskable which will call _stopTaskGroup, but we keep the
    // engine alive to ensure it is deleted after all tasks (CheckedExecutor is
    // holding the backfill task)
    ExecutorPool::get()->unregisterTaskable(engine->getTaskable(), false);
    concurrent_task_thread.join();
}

/*
 * MB-18953 is triggered by the executorpool wake path moving tasks directly
 * into the readyQueue, thus allowing for high-priority tasks to dominiate
 * a taskqueue.
 */
TEST_F(SingleThreadedEPBucketTest, MB18953_taskWake) {
    auto& lpNonioQ = *task_executor->getLpTaskQ()[NONIO_TASK_IDX];

    ExTask hpTask = std::make_shared<TestTask>(engine->getTaskable(),
                                               TaskId::PendingOpsNotification);
    task_executor->schedule(hpTask);

    ExTask lpTask = std::make_shared<TestTask>(engine->getTaskable(),
                                               TaskId::DefragmenterTask);
    task_executor->schedule(lpTask);

    runNextTask(lpNonioQ, "TestTask PendingOpsNotification"); // hptask goes first
    // Ensure that a wake to the hpTask doesn't mean the lpTask gets ignored
    lpNonioQ.wake(hpTask);

    // Check 1 task is ready
    EXPECT_EQ(1, task_executor->getTotReadyTasks());
    EXPECT_EQ(1, task_executor->getNumReadyTasks(NONIO_TASK_IDX));

    runNextTask(lpNonioQ, "TestTask DefragmenterTask"); // lptask goes second

    // Run the tasks again to check that coming from ::reschedule our
    // expectations are still met.
    runNextTask(lpNonioQ, "TestTask PendingOpsNotification"); // hptask goes first

    // Ensure that a wake to the hpTask doesn't mean the lpTask gets ignored
    lpNonioQ.wake(hpTask);

    // Check 1 task is ready
    EXPECT_EQ(1, task_executor->getTotReadyTasks());
    EXPECT_EQ(1, task_executor->getNumReadyTasks(NONIO_TASK_IDX));
    runNextTask(lpNonioQ, "TestTask DefragmenterTask"); // lptask goes second
}

/*
 * MB-20735 waketime is not correctly picked up on reschedule
 */
TEST_F(SingleThreadedEPBucketTest, MB20735_rescheduleWaketime) {
    auto& lpNonioQ = *task_executor->getLpTaskQ()[NONIO_TASK_IDX];

    class SnoozingTestTask : public TestTask {
    public:
        SnoozingTestTask(Taskable& t, TaskId id) : TestTask(t, id) {
        }

        bool run() override {
            snooze(0.1); // snooze for 100milliseconds only
            // Rescheduled to run 100 milliseconds later..
            return true;
        }
    };

    auto task = std::make_shared<SnoozingTestTask>(
            engine->getTaskable(), TaskId::PendingOpsNotification);
    ExTask hpTask = task;
    task_executor->schedule(hpTask);

    std::chrono::steady_clock::time_point waketime =
            runNextTask(lpNonioQ, "TestTask PendingOpsNotification");
    EXPECT_EQ(waketime, task->getWaketime()) <<
                           "Rescheduled to much later time!";
}

/*
 * Tests that we stream from only active vbuckets for DCP clients with that
 * preference
 */
TEST_F(SingleThreadedEPBucketTest, stream_from_active_vbucket_only) {
    std::map<vbucket_state_t, bool> states;
    states[vbucket_state_active] = true; /* Positive test case */
    states[vbucket_state_replica] = false; /* Negative test case */
    states[vbucket_state_pending] = false; /* Negative test case */
    states[vbucket_state_dead] = false; /* Negative test case */

    for (auto& it : states) {
        setVBucketStateAndRunPersistTask(vbid, it.first);

        /* Create a Mock Dcp producer */
        auto producer = std::make_shared<MockDcpProducer>(*engine,
                                                          cookie,
                                                          "test_producer",
                                                          /*flags*/ 0);

        /* Try to open stream on replica vb with
           DCP_ADD_STREAM_ACTIVE_VB_ONLY flag */
        uint64_t rollbackSeqno;
        auto err = producer->streamRequest(/*flags*/
                                           DCP_ADD_STREAM_ACTIVE_VB_ONLY,
                                           /*opaque*/ 0,
                                           /*vbucket*/ vbid,
                                           /*start_seqno*/ 0,
                                           /*end_seqno*/ -1,
                                           /*vb_uuid*/ 0,
                                           /*snap_start*/ 0,
                                           /*snap_end*/ 0,
                                           &rollbackSeqno,
                                           SingleThreadedEPBucketTest::
                                                   fakeDcpAddFailoverLog,
                                           {});

        if (it.second) {
            EXPECT_EQ(ENGINE_SUCCESS, err) << "Unexpected error code";
            producer->closeStream(/*opaque*/0, /*vbucket*/vbid);
        } else {
            EXPECT_EQ(ENGINE_NOT_MY_VBUCKET, err) << "Unexpected error code";
        }

        // Stop Producer checkpoint processor task
        producer->cancelCheckpointCreatorTask();
    }
}

class XattrSystemUserTest : public SingleThreadedEPBucketTest,
                            public ::testing::WithParamInterface<bool> {
};

TEST_P(XattrSystemUserTest, pre_expiry_xattrs) {
    auto& kvbucket = *engine->getKVBucket();

    setVBucketStateAndRunPersistTask(vbid, vbucket_state_active);

    auto xattr_data = createXattrValue("value", GetParam());

    auto itm = store_item(vbid,
                          makeStoredDocKey("key"),
                          xattr_data,
                          1,
                          {cb::engine_errc::success},
                          PROTOCOL_BINARY_DATATYPE_XATTR);

    ItemMetaData metadata;
    uint32_t deleted;
    uint8_t datatype;
    kvbucket.getMetaData(makeStoredDocKey("key"), vbid, cookie, metadata,
                         deleted, datatype);
    auto prev_revseqno = metadata.revSeqno;
    EXPECT_EQ(1, prev_revseqno) << "Unexpected revision sequence number";
    itm.setRevSeqno(1);
    kvbucket.deleteExpiredItem(itm, ep_real_time() + 1, ExpireBy::Pager);

    auto options = static_cast<get_options_t>(QUEUE_BG_FETCH |
                                                       HONOR_STATES |
                                                       TRACK_REFERENCE |
                                                       DELETE_TEMP |
                                                       HIDE_LOCKED_CAS |
                                                       TRACK_STATISTICS |
                                                       GET_DELETED_VALUE);
    GetValue gv = kvbucket.get(makeStoredDocKey("key"), vbid, cookie, options);
    EXPECT_EQ(ENGINE_SUCCESS, gv.getStatus());

    auto get_itm = gv.item.get();
    auto get_data = const_cast<char*>(get_itm->getData());

    cb::char_buffer value_buf{get_data, get_itm->getNBytes()};
    cb::xattr::Blob new_blob(value_buf, false);

    // If testing with system xattrs
    if (GetParam()) {
        const std::string& cas_str{R"({"cas":"0xdeadbeefcafefeed"})"};
        const std::string& sync_str = to_string(new_blob.get("_sync"));

        EXPECT_EQ(cas_str, sync_str) << "Unexpected system xattrs";
    }
    EXPECT_TRUE(new_blob.get("user").empty())
            << "The user attribute should be gone";
    EXPECT_TRUE(new_blob.get("meta").empty())
            << "The meta attribute should be gone";

    kvbucket.getMetaData(makeStoredDocKey("key"), vbid, cookie, metadata,
                         deleted, datatype);
    EXPECT_EQ(prev_revseqno + 1, metadata.revSeqno) <<
             "Unexpected revision sequence number";

}

// Test that we can push a DCP_DELETION which pretends to be from a delete
// with xattrs, i.e. the delete has a value containing only system xattrs
// The MB was created because this code would actually trigger an exception
TEST_P(STParamPersistentBucketTest, mb25273) {
    // We need a replica VB
    setVBucketStateAndRunPersistTask(vbid, vbucket_state_replica);

    auto consumer =
            std::make_shared<MockDcpConsumer>(*engine, cookie, "test_consumer");
    int opaque = 1;
    ASSERT_EQ(ENGINE_SUCCESS, consumer->addStream(opaque, vbid, /*flags*/ 0));

    std::string key = "key";
    std::string body = "body";

    // Manually manage the xattr blob - later we will prune user keys
    cb::xattr::Blob blob;

    blob.set("key1", R"({"author":"bubba"})");
    blob.set("_sync", R"({"cas":"0xdeadbeefcafefeed"})");

    auto xattr_value = blob.finalize();

    std::string data;
    std::copy(xattr_value.begin(), xattr_value.end(), std::back_inserter(data));
    std::copy(
            body.c_str(), body.c_str() + body.size(), std::back_inserter(data));

    const DocKey docKey{key, DocKeyEncodesCollectionId::No};
    cb::const_byte_buffer value{reinterpret_cast<const uint8_t*>(data.data()),
                                data.size()};

    // Send mutation in a single seqno snapshot
    int64_t bySeqno = 1;
    EXPECT_EQ(ENGINE_SUCCESS,
              consumer->snapshotMarker(opaque,
                                       vbid,
                                       bySeqno,
                                       bySeqno,
                                       MARKER_FLAG_CHK,
                                       {} /*HCS*/,
                                       {} /*maxVisibleSeqno*/));
    EXPECT_EQ(ENGINE_SUCCESS,
              consumer->mutation(opaque,
                                 docKey,
                                 value,
                                 0, // priv bytes
                                 PROTOCOL_BINARY_DATATYPE_XATTR,
                                 2, // cas
                                 vbid,
                                 0xf1a95, // flags
                                 bySeqno,
                                 0, // rev seqno
                                 0, // exptime
                                 0, // locktime
                                 {}, // meta
                                 0)); // nru
    EXPECT_EQ(FlushResult(MoreAvailable::No, 1, WakeCkptRemover::No),
              getEPBucket().flushVBucket(vbid));
    bySeqno++;

    // Send deletion in a single seqno snapshot and send a doc with only system
    // xattrs to simulate what an active would send
    blob.prune_user_keys();
    auto finalizedXttr = blob.finalize();
    value = {reinterpret_cast<const uint8_t*>(finalizedXttr.data()),
             finalizedXttr.size()};
    EXPECT_NE(0, value.size());
    EXPECT_EQ(ENGINE_SUCCESS,
              consumer->snapshotMarker(opaque,
                                       vbid,
                                       bySeqno,
                                       bySeqno,
                                       MARKER_FLAG_CHK,
                                       {} /*HCS*/,
                                       {} /*maxVisibleSeqno*/));
    EXPECT_EQ(ENGINE_SUCCESS,
              consumer->deletion(opaque,
                                 docKey,
                                 value,
                                 /*priv_bytes*/ 0,
                                 PROTOCOL_BINARY_DATATYPE_XATTR,
                                 /*cas*/ 3,
                                 vbid,
                                 bySeqno,
                                 /*revSeqno*/ 0,
                                 /*meta*/ {}));
    EXPECT_EQ(FlushResult(MoreAvailable::No, 1, WakeCkptRemover::Yes),
              getEPBucket().flushVBucket(vbid));
    /* Close stream before deleting the connection */
    ASSERT_EQ(ENGINE_SUCCESS, consumer->closeStream(opaque, vbid));

    setVBucketStateAndRunPersistTask(vbid, vbucket_state_active);

    auto options = static_cast<get_options_t>(
            QUEUE_BG_FETCH | HONOR_STATES | TRACK_REFERENCE | DELETE_TEMP |
            HIDE_LOCKED_CAS | TRACK_STATISTICS | GET_DELETED_VALUE);
    auto gv = store->get(docKey, vbid, cookie, options);
    EXPECT_EQ(ENGINE_EWOULDBLOCK, gv.getStatus());

    runBGFetcherTask();
    gv = store->get(docKey, vbid, cookie, GET_DELETED_VALUE);
    ASSERT_EQ(ENGINE_SUCCESS, gv.getStatus());

    // check it's there and deleted with the expected value length
    EXPECT_TRUE(gv.item->isDeleted());
    EXPECT_EQ(0, gv.item->getFlags()); // flags also still zero
    EXPECT_EQ(3, gv.item->getCas());
    EXPECT_EQ(value.size(), gv.item->getValue()->valueSize());
}

// Test the item freq decayer task.  A mock version of the task is used,
// which has the ChunkDuration reduced to 0ms which mean as long as the
// number of documents is greater than
// ProgressTracker:INITIAL_VISIT_COUNT_CHECK the task will require multiple
// runs to complete.  If the task takes less than or more than two passes to
// complete then an error will be reported.
TEST_F(SingleThreadedEPBucketTest, ItemFreqDecayerTaskTest) {
    setVBucketStateAndRunPersistTask(vbid, vbucket_state_active);

    // ProgressTracker:INITIAL_VISIT_COUNT_CHECK = 100 and therefore
    // add 110 documents to the hash table to ensure all documents cannot be
    // visited in a single pass.
    for (uint32_t ii = 1; ii < 110; ii++) {
        auto key = makeStoredDocKey("DOC_" + std::to_string(ii));
        store_item(vbid, key, "value");
    }

    auto& lpNonioQ = *task_executor->getLpTaskQ()[NONIO_TASK_IDX];
    auto itemFreqDecayerTask =
            std::make_shared<MockItemFreqDecayerTask>(engine.get(), 50);

    EXPECT_EQ(0, lpNonioQ.getFutureQueueSize());
    task_executor->schedule(itemFreqDecayerTask);
    EXPECT_EQ(1, lpNonioQ.getFutureQueueSize());
    itemFreqDecayerTask->wakeup();

    EXPECT_FALSE(itemFreqDecayerTask->isCompleted());
    runNextTask(lpNonioQ, "Item frequency count decayer task");
    EXPECT_FALSE(itemFreqDecayerTask->isCompleted());
    runNextTask(lpNonioQ, "Item frequency count decayer task");
    // The item freq decayer task should have completed.
    EXPECT_TRUE(itemFreqDecayerTask->isCompleted());
}

// Test to confirm that the ItemFreqDecayerTask gets created on kv_bucket
// initialisation.  The task should be runnable.  However once run should
// enter a "snoozed" state.
TEST_F(SingleThreadedEPBucketTest, CreatedItemFreqDecayerTask) {
    store->initialize();
    EXPECT_FALSE(isItemFreqDecayerTaskSnoozed());
    store->runItemFreqDecayerTask();
    EXPECT_TRUE(isItemFreqDecayerTaskSnoozed());
}

// MB-26907
TEST_P(STParameterizedBucketTest, enable_expiry_output) {
    setVBucketStateAndRunPersistTask(vbid, vbucket_state_active);

    auto cookie = create_mock_cookie(engine.get());
    auto producer = createDcpProducer(cookie, IncludeDeleteTime::Yes);
    MockDcpMessageProducers producers(engine.get());

    createDcpStream(*producer);

    // noop off as we will play with time travel
    producer->setNoopEnabled(false);
    // Enable DCP Expiry opcodes
    producer->setDCPExpiry(true);

    auto step = [this, producer, &producers](bool inMemory) {
        notifyAndStepToCheckpoint(*producer,
                                  producers,
                                  cb::mcbp::ClientOpcode::DcpSnapshotMarker,
                                  inMemory);

        // Now step the producer to transfer the delete/tombstone
        EXPECT_EQ(ENGINE_SUCCESS, producer->stepWithBorderGuard(producers));
    };

    // Finally expire a key and check that the delete_time we receive is not the
    // expiry time, the delete time should always be re-created by the server to
    // ensure old/future expiry times don't disrupt tombstone purging (MB-33919)
    auto expiryTime = ep_real_time() + 32000;
    store_item(
            vbid, {"KEY3", DocKeyEncodesCollectionId::No}, "value", expiryTime);

    // Trigger a flush to disk (ensure full-eviction numItems stat is
    // up-to-date).
    flushVBucketToDiskIfPersistent(vbid, 1);

    step(true);
    size_t expectedBytes =
            SnapshotMarker::baseMsgBytes +
            sizeof(cb::mcbp::request::DcpSnapshotMarkerV1Payload) +
            MutationResponse::mutationBaseMsgBytes + (sizeof("value") - 1) +
            (sizeof("KEY3") - 1);
    EXPECT_EQ(expectedBytes, producer->getBytesOutstanding());
    EXPECT_EQ(1, store->getVBucket(vbid)->getNumItems());
    EXPECT_EQ(cb::mcbp::ClientOpcode::DcpMutation, producers.last_op);
    TimeTraveller arron(64000);

    // Trigger expiry on a GET
    auto gv = store->get(
            {"KEY3", DocKeyEncodesCollectionId::No}, vbid, cookie, NONE);
    EXPECT_EQ(ENGINE_KEY_ENOENT, gv.getStatus());

    // Trigger a flush to disk (ensure full-eviction numItems stat is
    // up-to-date).
    flushVBucketToDiskIfPersistent(vbid, 1);

    step(true);

    EXPECT_NE(expiryTime, producers.last_delete_time);
    EXPECT_EQ(cb::mcbp::ClientOpcode::DcpExpiration, producers.last_op);
    EXPECT_EQ("KEY3", producers.last_key);
    expectedBytes += SnapshotMarker::baseMsgBytes +
                     sizeof(cb::mcbp::request::DcpSnapshotMarkerV1Payload) +
                     MutationResponse::deletionV2BaseMsgBytes +
                     (sizeof("KEY3") - 1);
    EXPECT_EQ(expectedBytes, producer->getBytesOutstanding());
    EXPECT_EQ(0, store->getVBucket(vbid)->getNumItems());

    destroy_mock_cookie(cookie);
    producer->closeAllStreams();
    producer->cancelCheckpointCreatorTask();
    producer.reset();
}

TEST_P(XattrSystemUserTest, MB_29040) {
    auto& kvbucket = *engine->getKVBucket();
    setVBucketStateAndRunPersistTask(vbid, vbucket_state_active);
    store_item(vbid,
               {"key", DocKeyEncodesCollectionId::No},
               createXattrValue("{}", GetParam()),
               ep_real_time() + 1 /*1 second TTL*/,
               {cb::engine_errc::success},

               PROTOCOL_BINARY_DATATYPE_XATTR | PROTOCOL_BINARY_DATATYPE_JSON);

    EXPECT_EQ(FlushResult(MoreAvailable::No, 1, WakeCkptRemover::No),
              getEPBucket().flushVBucket(vbid));
    TimeTraveller ted(64000);
    runCompaction();
    // An expired item should of been pushed to the checkpoint
    EXPECT_EQ(FlushResult(MoreAvailable::No, 1, WakeCkptRemover::Yes),
              getEPBucket().flushVBucket(vbid));
    auto options = static_cast<get_options_t>(
            QUEUE_BG_FETCH | HONOR_STATES | TRACK_REFERENCE | DELETE_TEMP |
            HIDE_LOCKED_CAS | TRACK_STATISTICS | GET_DELETED_VALUE);
    GetValue gv = kvbucket.get(
            {"key", DocKeyEncodesCollectionId::No}, vbid, cookie, options);
    EXPECT_EQ(ENGINE_EWOULDBLOCK, gv.getStatus());

    runBGFetcherTask();

    gv = kvbucket.get(
            {"key", DocKeyEncodesCollectionId::No}, vbid, cookie, options);
    ASSERT_EQ(ENGINE_SUCCESS, gv.getStatus());

    auto get_itm = gv.item.get();
    auto get_data = const_cast<char*>(get_itm->getData());

    cb::char_buffer value_buf{get_data, get_itm->getNBytes()};
    cb::xattr::Blob new_blob(value_buf, false);

    // If testing with system xattrs
    if (GetParam()) {
        const std::string& cas_str{R"({"cas":"0xdeadbeefcafefeed"})"};
        const std::string& sync_str = to_string(new_blob.get("_sync"));

        EXPECT_EQ(cas_str, sync_str) << "Unexpected system xattrs";
        EXPECT_EQ(PROTOCOL_BINARY_DATATYPE_XATTR, get_itm->getDataType())
                << "Wrong datatype Item:" << *get_itm;
    } else {
        EXPECT_EQ(PROTOCOL_BINARY_RAW_BYTES, get_itm->getDataType())
                << "Wrong datatype Item:" << *get_itm;
    }

    // Non-system xattrs should be removed
    EXPECT_TRUE(new_blob.get("user").empty())
            << "The user attribute should be gone";
    EXPECT_TRUE(new_blob.get("meta").empty())
            << "The meta attribute should be gone";
}

class MB_29287 : public SingleThreadedEPBucketTest {
public:
    void SetUp() override {
        SingleThreadedEPBucketTest::SetUp();
        cookie = create_mock_cookie(engine.get());
        setVBucketStateAndRunPersistTask(vbid, vbucket_state_active);

        // 1. Mock producer
        producer = std::make_shared<MockDcpProducer>(
                *engine, cookie, "test_producer", 0);
        producer->createCheckpointProcessorTask();

        producers = std::make_unique<MockDcpMessageProducers>(engine.get());
        auto vb = store->getVBuckets().getBucket(vbid);
        ASSERT_NE(nullptr, vb.get());
        // 2. Mock active stream
        producer->mockActiveStreamRequest(0, // flags
                                          1, // opaque
                                          *vb,
                                          0, // start_seqno
                                          ~0, // end_seqno
                                          0, // vbucket_uuid,
                                          0, // snap_start_seqno,
                                          0); // snap_end_seqno,

        store_item(vbid, makeStoredDocKey("1"), "value1");
        store_item(vbid, makeStoredDocKey("2"), "value2");
        store_item(vbid, makeStoredDocKey("3"), "value3");
        flush_vbucket_to_disk(vbid, 3);
        notifyAndStepToCheckpoint(*producer, *producers);

        for (int i = 0; i < 3; i++) { // 1, 2 and 3
            EXPECT_EQ(ENGINE_SUCCESS, producer->step(producers.get()));
            EXPECT_EQ(cb::mcbp::ClientOpcode::DcpMutation, producers->last_op);
        }

        store_item(vbid, makeStoredDocKey("4"), "value4");

        auto stream = producer->findStream(vbid);
        auto* mockStream = static_cast<MockActiveStream*>(stream.get());
        mockStream->preGetOutstandingItemsCallback =
                std::bind(&MB_29287::closeAndRecreateStream, this);

        // call next - get success (nothing ready, but task has been scheduled)
        EXPECT_EQ(ENGINE_EWOULDBLOCK, producer->step(producers.get()));

        // Run the snapshot task and step (triggering
        // preGetOutstandingItemsCallback)
        notifyAndStepToCheckpoint(*producer, *producers);
    }

    void TearDown() override {
        destroy_mock_cookie(cookie);
        producer->closeAllStreams();
        producer->cancelCheckpointCreatorTask();
        producer.reset();
        SingleThreadedEPBucketTest::TearDown();
    }

    void closeAndRecreateStream() {
        // Without the fix, 5 will be lost
        store_item(vbid, makeStoredDocKey("5"), "don't lose me");
        producer->closeStream(1, Vbid(0));
        auto vb = store->getVBuckets().getBucket(vbid);
        ASSERT_NE(nullptr, vb.get());
        producer->mockActiveStreamRequest(DCP_ADD_STREAM_FLAG_TAKEOVER,
                                          1, // opaque
                                          *vb,
                                          3, // start_seqno
                                          ~0, // end_seqno
                                          vb->failovers->getLatestUUID(),
                                          3, // snap_start_seqno
                                          ~0); // snap_end_seqno
    }

    const void* cookie = nullptr;
    std::shared_ptr<MockDcpProducer> producer;
    std::unique_ptr<MockDcpMessageProducers> producers;
};

// NEXT two test are TEMP disabled as this commit will cause a deadlock
// because the same thread is calling back with streamMutex held onto a function
// which wants to acquire...

// Stream takeover with no more writes
TEST_F(MB_29287, DISABLED_dataloss_end) {
    auto stream = producer->findStream(vbid);
    auto* as = static_cast<ActiveStream*>(stream.get());

    EXPECT_TRUE(as->isTakeoverSend());
    EXPECT_EQ(ENGINE_SUCCESS, producer->step(producers.get()));
    EXPECT_EQ(cb::mcbp::ClientOpcode::DcpMutation, producers->last_op);
    producers->last_op = cb::mcbp::ClientOpcode::Invalid;
    EXPECT_EQ("4", producers->last_key);

    EXPECT_EQ(ENGINE_SUCCESS, producer->step(producers.get()));
    EXPECT_EQ(cb::mcbp::ClientOpcode::DcpMutation, producers->last_op);
    producers->last_op = cb::mcbp::ClientOpcode::Invalid;
    EXPECT_EQ("5", producers->last_key);

    // Snapshot received
    as->snapshotMarkerAckReceived();

    // set-vb-state now underway
    EXPECT_EQ(ENGINE_SUCCESS, producer->step(producers.get()));
    EXPECT_EQ(cb::mcbp::ClientOpcode::DcpSetVbucketState, producers->last_op);

    // Move stream to pending and vb to dead
    as->setVBucketStateAckRecieved();

    // Cannot store anymore items
    store_item(vbid,
               makeStoredDocKey("K6"),
               "value6",
               0,
               {cb::engine_errc::not_my_vbucket});

    EXPECT_EQ(ENGINE_SUCCESS, producer->step(producers.get()));
    EXPECT_EQ(cb::mcbp::ClientOpcode::DcpSetVbucketState, producers->last_op);
    as->setVBucketStateAckRecieved();
    EXPECT_TRUE(!stream->isActive());

    auto vb = store->getVBuckets().getBucket(vbid);
    ASSERT_NE(nullptr, vb.get());
    // Have persistence cursor only (dcp now closed down)
    auto* checkpointManager =
            static_cast<MockCheckpointManager*>(vb->checkpointManager.get());
    EXPECT_EQ(1, checkpointManager->getNumOfCursors());
}

// takeover when more writes occur
TEST_F(MB_29287, DISABLED_dataloss_hole) {
    auto stream = producer->findStream(vbid);
    auto* as = static_cast<ActiveStream*>(stream.get());

    store_item(vbid, makeStoredDocKey("6"), "value6");

    EXPECT_TRUE(as->isTakeoverSend());
    EXPECT_EQ(ENGINE_SUCCESS, producer->step(producers.get()));
    EXPECT_EQ(cb::mcbp::ClientOpcode::DcpMutation, producers->last_op);
    producers->last_op = cb::mcbp::ClientOpcode::Invalid;
    EXPECT_EQ("4", producers->last_key);

    EXPECT_EQ(ENGINE_SUCCESS, producer->step(producers.get()));
    EXPECT_EQ(cb::mcbp::ClientOpcode::DcpMutation, producers->last_op);
    producers->last_op = cb::mcbp::ClientOpcode::Invalid;
    EXPECT_EQ("5", producers->last_key);

    // Snapshot received
    as->snapshotMarkerAckReceived();

    // More data in the checkpoint (key 6)

    // call next - get success (nothing ready, but task has been scheduled)
    EXPECT_EQ(ENGINE_EWOULDBLOCK, producer->step(producers.get()));

    // Run the snapshot task and step
    notifyAndStepToCheckpoint(*producer, *producers);

    EXPECT_EQ(ENGINE_SUCCESS, producer->step(producers.get()));
    EXPECT_EQ(cb::mcbp::ClientOpcode::DcpMutation, producers->last_op);
    EXPECT_EQ("6", producers->last_key);

    // Snapshot received
    as->snapshotMarkerAckReceived();

    // Now send
    EXPECT_TRUE(as->isTakeoverSend());

    // set-vb-state now underway
    EXPECT_EQ(ENGINE_SUCCESS, producer->step(producers.get()));
    EXPECT_EQ(cb::mcbp::ClientOpcode::DcpSetVbucketState, producers->last_op);
    producers->last_op = cb::mcbp::ClientOpcode::Invalid;

    // Move stream to pending and vb to dead
    as->setVBucketStateAckRecieved();

    // Cannot store anymore items
    store_item(vbid,
               makeStoredDocKey("K6"),
               "value6",
               0,
               {cb::engine_errc::not_my_vbucket});

    EXPECT_EQ(ENGINE_SUCCESS, producer->step(producers.get()));
    EXPECT_EQ(cb::mcbp::ClientOpcode::DcpSetVbucketState, producers->last_op);
    as->setVBucketStateAckRecieved();
    EXPECT_TRUE(!stream->isActive());

    auto vb = store->getVBuckets().getBucket(vbid);
    ASSERT_NE(nullptr, vb.get());
    // Have persistence cursor only (dcp now closed down)
    auto* checkpointManager =
            static_cast<MockCheckpointManager*>(vb->checkpointManager.get());
    EXPECT_EQ(1, checkpointManager->getNumOfCursors());
}

class XattrCompressedTest
    : public SingleThreadedEPBucketTest,
      public ::testing::WithParamInterface<::testing::tuple<bool, bool>> {
public:
    bool isXattrSystem() const {
        return ::testing::get<0>(GetParam());
    }
    bool isSnappy() const {
        return ::testing::get<1>(GetParam());
    }
};

// Create a replica VB and consumer, then send it an xattr value which should
// of been stripped at the source, but wasn't because of MB29040. Then check
// the consumer sanitises the document. Run the test with user/system xattrs
// and snappy on/off
TEST_P(XattrCompressedTest, MB_29040_sanitise_input) {
    setVBucketStateAndRunPersistTask(vbid, vbucket_state_replica);

    auto consumer = std::make_shared<MockDcpConsumer>(
            *engine, cookie, "MB_29040_sanitise_input");
    int opaque = 1;
    ASSERT_EQ(ENGINE_SUCCESS, consumer->addStream(opaque, vbid, /*flags*/ 0));

    std::string body;
    if (!isXattrSystem()) {
        body.assign("value");
    }
    auto value = createXattrValue(body, isXattrSystem(), isSnappy());

    // Send deletion in a single seqno snapshot
    int64_t bySeqno = 1;
    EXPECT_EQ(ENGINE_SUCCESS,
              consumer->snapshotMarker(opaque,
                                       vbid,
                                       bySeqno,
                                       bySeqno,
                                       MARKER_FLAG_CHK,
                                       {} /*HCS*/,
                                       {} /*maxVisibleSeqno*/));

    cb::const_byte_buffer valueBuf{
            reinterpret_cast<const uint8_t*>(value.data()), value.size()};
    EXPECT_EQ(
            ENGINE_SUCCESS,
            consumer->deletion(
                    opaque,
                    {"key", DocKeyEncodesCollectionId::No},
                    valueBuf,
                    /*priv_bytes*/ 0,
                    PROTOCOL_BINARY_DATATYPE_XATTR |
                            (isSnappy() ? PROTOCOL_BINARY_DATATYPE_SNAPPY : 0),
                    /*cas*/ 3,
                    vbid,
                    bySeqno,
                    /*revSeqno*/ 0,
                    /*meta*/ {}));

    EXPECT_EQ(FlushResult(MoreAvailable::No, 1, WakeCkptRemover::No),
              getEPBucket().flushVBucket(vbid));

    ASSERT_EQ(ENGINE_SUCCESS, consumer->closeStream(opaque, vbid));

    // Switch to active
    setVBucketStateAndRunPersistTask(vbid, vbucket_state_active);

    auto options = static_cast<get_options_t>(
            QUEUE_BG_FETCH | HONOR_STATES | TRACK_REFERENCE | DELETE_TEMP |
            HIDE_LOCKED_CAS | TRACK_STATISTICS | GET_DELETED_VALUE);
    auto gv = store->get(
            {"key", DocKeyEncodesCollectionId::No}, vbid, cookie, options);
    EXPECT_EQ(ENGINE_EWOULDBLOCK, gv.getStatus());

    runBGFetcherTask();
    gv = store->get({"key", DocKeyEncodesCollectionId::No},
                    vbid,
                    cookie,
                    GET_DELETED_VALUE);
    ASSERT_EQ(ENGINE_SUCCESS, gv.getStatus());

    // This is the only system key test_helpers::createXattrValue gives us
    cb::xattr::Blob blob;
    blob.set("_sync", R"({"cas":"0xdeadbeefcafefeed"})");

    EXPECT_TRUE(gv.item->isDeleted());
    EXPECT_EQ(0, gv.item->getFlags());
    EXPECT_EQ(3, gv.item->getCas());
    EXPECT_EQ(isXattrSystem() ? blob.size() : 0,
              gv.item->getValue()->valueSize());
    EXPECT_EQ(isXattrSystem() ? PROTOCOL_BINARY_DATATYPE_XATTR
                              : PROTOCOL_BINARY_RAW_BYTES,
              gv.item->getDataType());
}

// Create a replica VB and consumer, then send it an delete with value which
// should never of been created on the source.
TEST_P(STParamPersistentBucketTest, MB_31141_sanitise_input) {
    setVBucketStateAndRunPersistTask(vbid, vbucket_state_replica);

    auto consumer = std::make_shared<MockDcpConsumer>(
            *engine, cookie, "MB_31141_sanitise_input");
    int opaque = 1;
    ASSERT_EQ(ENGINE_SUCCESS, consumer->addStream(opaque, vbid, /*flags*/ 0));

    std::string body = "value";

    // Send deletion in a single seqno snapshot
    int64_t bySeqno = 1;
    EXPECT_EQ(ENGINE_SUCCESS,
              consumer->snapshotMarker(opaque,
                                       vbid,
                                       bySeqno,
                                       bySeqno,
                                       MARKER_FLAG_CHK,
                                       {} /*HCS*/,
                                       {} /*maxVisibleSeqno*/));

    EXPECT_EQ(ENGINE_SUCCESS,
              consumer->deletion(opaque,
                                 {"key", DocKeyEncodesCollectionId::No},
                                 {reinterpret_cast<const uint8_t*>(body.data()),
                                  body.size()},
                                 /*priv_bytes*/ 0,
                                 PROTOCOL_BINARY_DATATYPE_SNAPPY |
                                         PROTOCOL_BINARY_RAW_BYTES,
                                 /*cas*/ 3,
                                 vbid,
                                 bySeqno,
                                 /*revSeqno*/ 0,
                                 /*meta*/ {}));

    EXPECT_EQ(FlushResult(MoreAvailable::No, 1, WakeCkptRemover::No),
              getEPBucket().flushVBucket(vbid));

    ASSERT_EQ(ENGINE_SUCCESS, consumer->closeStream(opaque, vbid));

    // Switch to active
    setVBucketStateAndRunPersistTask(vbid, vbucket_state_active);

    auto options = static_cast<get_options_t>(
            QUEUE_BG_FETCH | HONOR_STATES | TRACK_REFERENCE | DELETE_TEMP |
            HIDE_LOCKED_CAS | TRACK_STATISTICS | GET_DELETED_VALUE);
    auto gv = store->get(
            {"key", DocKeyEncodesCollectionId::No}, vbid, cookie, options);
    EXPECT_EQ(ENGINE_EWOULDBLOCK, gv.getStatus());

    runBGFetcherTask();
    gv = store->get({"key", DocKeyEncodesCollectionId::No},
                    vbid,
                    cookie,
                    GET_DELETED_VALUE);
    ASSERT_EQ(ENGINE_SUCCESS, gv.getStatus());

    EXPECT_TRUE(gv.item->isDeleted());
    EXPECT_EQ(0, gv.item->getFlags());
    EXPECT_EQ(3, gv.item->getCas());
    EXPECT_EQ(0, gv.item->getValue()->valueSize());
    EXPECT_EQ(PROTOCOL_BINARY_RAW_BYTES, gv.item->getDataType());
}

// Test highlighting MB_29480 - this is not demonstrating the issue is fixed.
TEST_P(STParamPersistentBucketTest, MB_29480) {
    // Make vbucket active.
    setVBucketStateAndRunPersistTask(vbid, vbucket_state_active);
    auto vb = store->getVBuckets().getBucket(vbid);
    ASSERT_NE(nullptr, vb.get());

    // Create a Mock Dcp producer
    auto producer = std::make_shared<MockDcpProducer>(*engine,
                                                      cookie,
                                                      "test_producer",
                                                      /*flags*/ 0);

    producer->createCheckpointProcessorTask();

    MockDcpMessageProducers producers(engine.get());

    producer->mockActiveStreamRequest(0, // flags
                                      1, // opaque
                                      *vb,
                                      0, // start_seqno
                                      ~0, // end_seqno
                                      0, // vbucket_uuid,
                                      0, // snap_start_seqno,
                                      0); // snap_end_seqno,

    // 1) First store 5 keys
    std::array<std::string, 2> initialKeys = {{"k1", "k2"}};
    for (const auto& key : initialKeys) {
        store_item(vbid, makeStoredDocKey(key), key);
    }
    flush_vbucket_to_disk(vbid, initialKeys.size());

    // 2) And receive them, client knows of k1,k2,k3,k4,k5
    notifyAndStepToCheckpoint(*producer, producers);
    for (const auto& key : initialKeys) {
        EXPECT_EQ(ENGINE_SUCCESS, producer->step(&producers));
        EXPECT_EQ(cb::mcbp::ClientOpcode::DcpMutation, producers.last_op);
        EXPECT_EQ(key, producers.last_key);
        producers.last_op = cb::mcbp::ClientOpcode::Invalid;
    }

    auto stream = producer->findStream(vbid);
    auto* mock_stream = static_cast<MockActiveStream*>(stream.get());

    // 3) Next delete k1/k2, compact (purging the tombstone)
    // NOTE: compaction will not purge a tombstone if it is the highest item
    // in the seqno index, hence why k1 will be purged but k2 won't
    for (const auto& key : initialKeys) {
        delete_item(vbid, makeStoredDocKey(key));
    }

    // create a new checkpoint to allow the current one to be removed
    // after flushing
    auto& ckpt_mgr = *vb->checkpointManager;
    ckpt_mgr.createNewCheckpoint();

    flush_vbucket_to_disk(vbid, initialKeys.size());

    // 4) Compact drop tombstones less than time=maxint and below seqno 3
    // as per earlier comment, only seqno 1 will be purged...
    runCompaction(~0, 3);

    // 5) Begin cursor dropping
    mock_stream->handleSlowStream();

    // remove the previous checkpoint to force a backfill
    bool new_ckpt_created = false;
    auto removed = ckpt_mgr.removeClosedUnrefCheckpoints(*vb, new_ckpt_created);
    EXPECT_EQ(2, removed);

    // Kick the stream into backfill
    EXPECT_EQ(ENGINE_EWOULDBLOCK, producer->step(&producers));

    // 6) Store more items (don't flush these)
    std::array<std::string, 2> extraKeys = {{"k3", "k4"}};
    for (const auto& key : extraKeys) {
        store_item(vbid, makeStoredDocKey(key), key);
    }

    auto vb0Stream = producer->findStream(Vbid(0));
    ASSERT_NE(nullptr, vb0Stream.get());

    auto* as0 = static_cast<ActiveStream*>(vb0Stream.get());
    EXPECT_TRUE(as0->isBackfilling());

    // 7) Backfill now starts up, but should quickly cancel
    runNextTask(*task_executor->getLpTaskQ()[AUXIO_TASK_IDX]);

    // Stream is now dead
    EXPECT_FALSE(vb0Stream->isActive());

    EXPECT_EQ(ENGINE_SUCCESS, producer->step(&producers));
    EXPECT_EQ(cb::mcbp::ClientOpcode::DcpStreamEnd, producers.last_op);

    // Stop Producer checkpoint processor task
    producer->cancelCheckpointCreatorTask();
}

// MB-29512: Ensure if compaction ran in between stream-request and backfill
// starting, we don't backfill from before the purge-seqno.
TEST_P(STParamPersistentBucketTest, MB_29512) {
    // Make vbucket active.
    setVBucketStateAndRunPersistTask(vbid, vbucket_state_active);
    auto vb = store->getVBuckets().getBucket(vbid);
    ASSERT_NE(nullptr, vb.get());

    // Create a Mock Dcp producer
    auto producer = std::make_shared<MockDcpProducer>(*engine,
                                                      cookie,
                                                      "test_producer",
                                                      /*flags*/ 0);

    producer->createCheckpointProcessorTask();

    MockDcpMessageProducers producers(engine.get());

    // 1) First store k1/k2 (creating seq 1 and seq 2)
    std::array<std::string, 2> initialKeys = {{"k1", "k2"}};
    for (const auto& key : initialKeys) {
        store_item(vbid, makeStoredDocKey(key), key);
    }
    flush_vbucket_to_disk(vbid, initialKeys.size());

    // Assume the DCP client connects here and receives seq 1 and 2 then drops

    // 2) delete k1/k2 (creating seq 3 and seq 4)
    for (const auto& key : initialKeys) {
        delete_item(vbid, makeStoredDocKey(key));
    }
    flush_vbucket_to_disk(vbid, initialKeys.size());

    // Disk index now has two items, seq3 and seq4 (deletes of k1/k2)

    // 3) Force all memory items out so DCP will definitely go to disk and
    //    not memory.
    bool newcp;
    vb->checkpointManager->createNewCheckpoint();
    // Force persistence into new CP
    store_item(vbid, makeStoredDocKey("k3"), "k3");
    flush_vbucket_to_disk(vbid, 1);
    EXPECT_EQ(2,
              vb->checkpointManager->removeClosedUnrefCheckpoints(*vb, newcp));

    // 4) Stream request picking up where we left off.
    uint64_t rollbackSeqno = 0;
    EXPECT_EQ(ENGINE_SUCCESS,
              producer->streamRequest(0, // flags
                                      1, // opaque
                                      vb->getId(),
                                      2, // start_seqno
                                      ~0, // end_seqno
                                      vb->failovers->getLatestUUID(),
                                      0, // snap_start_seqno,
                                      2,
                                      &rollbackSeqno,
                                      &dcpAddFailoverLog,
                                      {})); // snap_end_seqno,

    // 5) Now compaction kicks in, which will purge the deletes of k1/k2 setting
    //    the purgeSeqno to seq 4 (the last purged seqno)
    runCompaction(~0, 5);

    EXPECT_EQ(vb->getPurgeSeqno(), 4);

    auto vb0Stream = producer->findStream(Vbid(0));
    ASSERT_NE(nullptr, vb0Stream.get());

    auto* as0 = static_cast<ActiveStream*>(vb0Stream.get());
    EXPECT_TRUE(as0->isBackfilling());

    // 6) Backfill now starts up, but should quickly cancel
    runNextTask(*task_executor->getLpTaskQ()[AUXIO_TASK_IDX]);

    EXPECT_FALSE(vb0Stream->isActive());

    EXPECT_EQ(ENGINE_SUCCESS, producer->step(&producers));
    EXPECT_EQ(cb::mcbp::ClientOpcode::DcpStreamEnd, producers.last_op);

    // Stop Producer checkpoint processor task
    producer->cancelCheckpointCreatorTask();
    producer->closeAllStreams();
}

TEST_P(STParamPersistentBucketTest, MB_29541) {
    setVBucketStateAndRunPersistTask(vbid, vbucket_state_active);

    // 1) First store 2 keys which we will backfill
    std::array<std::string, 2> keys = {{"k1", "k2"}};
    for (const auto& key : keys) {
        store_item(vbid, makeStoredDocKey(key), key);
    }
    flush_vbucket_to_disk(vbid, keys.size());

    // Simplest way to ensure DCP has todo a backfill - 'wipe memory'
    resetEngineAndWarmup();

    // Setup DCP, 1 producer and we will do a takeover of the vbucket
    auto producer = std::make_shared<MockDcpProducer>(*engine,
                                                      cookie,
                                                      "mb-29541",
                                                      /*flags*/ 0);

    producer->createCheckpointProcessorTask();

    MockDcpMessageProducers producers(engine.get());

    uint64_t rollbackSeqno = 0;
    auto vb = store->getVBuckets().getBucket(vbid);
    ASSERT_NE(nullptr, vb.get());
    EXPECT_EQ(ENGINE_SUCCESS,
              producer->streamRequest(DCP_ADD_STREAM_FLAG_TAKEOVER, // flags
                                      1, // opaque
                                      vbid,
                                      0, // start_seqno
                                      vb->getHighSeqno(), // end_seqno
                                      vb->failovers->getLatestUUID(),
                                      0, // snap_start_seqno
                                      vb->getHighSeqno(), // snap_end_seqno
                                      &rollbackSeqno,
                                      &dcpAddFailoverLog,
                                      {}));

    // This MB also relies on the consumer draining the stream as the backfill
    // runs, rather than running the backfill then sequentially then draining
    // the readyQ, basically when backfill complete occurs we should have
    // shipped all items to ensure the state transition to takeover-send would
    // indeed block (unless we have the fix applied...)

    // Manually drive the backfill (not using notifyAndStepToCheckpoint)

    auto& lpAuxioQ = *task_executor->getLpTaskQ()[AUXIO_TASK_IDX];
    // backfill:create()
    runNextTask(lpAuxioQ);
    // backfill:scan()
    runNextTask(lpAuxioQ);

    // Now drain all items before we proceed to complete
    EXPECT_EQ(ENGINE_SUCCESS, producer->step(&producers));
    EXPECT_EQ(cb::mcbp::ClientOpcode::DcpSnapshotMarker, producers.last_op);
    for (const auto& key : keys) {
        EXPECT_EQ(ENGINE_SUCCESS, producer->step(&producers));
        EXPECT_EQ(cb::mcbp::ClientOpcode::DcpMutation, producers.last_op);
        EXPECT_EQ(key, producers.last_key);
    }

    // backfill:complete()
    runNextTask(lpAuxioQ);
    // backfill:finished()
    runNextTask(lpAuxioQ);

    producers.last_op = cb::mcbp::ClientOpcode::Invalid;

    // Next the backfill should switch to takeover-send and progress to close
    // with the correct sequence of step/ack

    auto vb0Stream = producer->findStream(Vbid(0));
    ASSERT_NE(nullptr, vb0Stream.get());
    // However without the fix from MB-29541 this would return success, meaning
    // the front-end thread should sleep until notified the stream is ready.
    // However no notify will ever come if MB-29541 is not applied
    EXPECT_EQ(ENGINE_SUCCESS, producer->step(&producers));
    EXPECT_EQ(cb::mcbp::ClientOpcode::DcpSetVbucketState, producers.last_op);

    auto* as0 = static_cast<ActiveStream*>(vb0Stream.get());
    EXPECT_TRUE(as0->isTakeoverWait());

    // For completeness step to end
    // we must ack the VB state
    protocol_binary_response_header message;
    message.response.setMagic(cb::mcbp::Magic::ClientResponse);
    message.response.setOpcode(cb::mcbp::ClientOpcode::DcpSetVbucketState);
    message.response.setOpaque(1);
    EXPECT_TRUE(producer->handleResponse(&message));

    EXPECT_EQ(ENGINE_SUCCESS, producer->step(&producers));
    EXPECT_EQ(cb::mcbp::ClientOpcode::DcpSetVbucketState, producers.last_op);

    EXPECT_TRUE(producer->handleResponse(&message));
    EXPECT_FALSE(vb0Stream->isActive());
    // Stop Producer checkpoint processor task
    producer->cancelCheckpointCreatorTask();
}

// Verify that handleResponse against an unknown stream returns true, MB-32724
// demonstrated a case where false will cause a failure.
TEST_F(SingleThreadedEPBucketTest, MB_32724) {
    auto p = std::make_shared<MockDcpProducer>(*engine, cookie, "mb-32724", 0);

    p->createCheckpointProcessorTask();

    MockDcpMessageProducers producers(engine.get());

    protocol_binary_response_header message;
    message.response.setMagic(cb::mcbp::Magic::ClientResponse);
    message.response.setOpcode(cb::mcbp::ClientOpcode::DcpSetVbucketState);
    EXPECT_TRUE(p->handleResponse(&message));
}

/* When a backfill is activated along with a slow stream trigger,
 * the stream end message gets stuck in the readyQ as the stream is
 * never notified as ready to send it. As the stream transitions state
 * to InMemory as well as having sent all requested sequence numbers,
 * the stream is meant to end but Stream::itemsReady can cause this
 * to never trigger. This means that DCP consumers can hang waiting
 * for this closure message.
 * This test checks that the DCP stream actually sends the end stream
 * message when triggering this problematic sequence.
 */
TEST_P(STParamPersistentBucketTest, MB_31481) {
    setVBucketStateAndRunPersistTask(vbid, vbucket_state_active);

    // 1) First store 2 keys which we will backfill
    std::array<std::string, 2> keys = {{"k1", "k2"}};
    store_item(vbid, makeStoredDocKey(keys[0]), keys[0]);
    store_item(vbid, makeStoredDocKey(keys[1]), keys[1]);

    flush_vbucket_to_disk(vbid, keys.size());

    // Simplest way to ensure DCP has to do a backfill - 'wipe memory'
    resetEngineAndWarmup();

    // Setup DCP, 1 producer and we will do a takeover of the vbucket
    auto producer = std::make_shared<MockDcpProducer>(*engine,
                                                      cookie,
                                                      "mb-31481",
                                                      /*flags*/ 0);

    MockDcpMessageProducers producers(engine.get());

    ASSERT_TRUE(producer->getReadyQueue().empty());

    uint64_t rollbackSeqno = 0;
    auto vb = store->getVBuckets().getBucket(vbid);
    ASSERT_NE(nullptr, vb.get());
    EXPECT_EQ(ENGINE_SUCCESS,
              producer->streamRequest(0, // flags
                                      1, // opaque
                                      vbid,
                                      0, // start_seqno
                                      vb->getHighSeqno(), // end_seqno
                                      vb->failovers->getLatestUUID(),
                                      0, // snap_start_seqno
                                      vb->getHighSeqno(), // snap_end_seqno
                                      &rollbackSeqno,
                                      &dcpAddFailoverLog,
                                      {}));

    auto vb0Stream =
            dynamic_cast<ActiveStream*>(producer->findStream(vbid).get());
    ASSERT_NE(nullptr, vb0Stream);

    // Manually drive the backfill (not using notifyAndStepToCheckpoint)
    auto& lpAuxioQ = *task_executor->getLpTaskQ()[AUXIO_TASK_IDX];
    // Trigger slow stream handle
    ASSERT_TRUE(vb0Stream->handleSlowStream());
    // backfill:create()
    runNextTask(lpAuxioQ);
    // backfill:scan()
    runNextTask(lpAuxioQ);

    ASSERT_TRUE(producer->getReadyQueue().exists(vbid));

    // Now drain all items before we proceed to complete, which triggers disk
    // snapshot.
    ASSERT_EQ(ENGINE_SUCCESS, producer->step(&producers));
    ASSERT_EQ(cb::mcbp::ClientOpcode::DcpSnapshotMarker, producers.last_op);
    for (const auto& key : keys) {
        ASSERT_EQ(ENGINE_SUCCESS, producer->step(&producers));
        ASSERT_EQ(cb::mcbp::ClientOpcode::DcpMutation, producers.last_op);
        ASSERT_EQ(key, producers.last_key);
    }

    // Another producer step should report EWOULDBLOCK (no more data) as all
    // items have been backfilled.
    EXPECT_EQ(ENGINE_EWOULDBLOCK, producer->step(&producers));
    // Also the readyQ should be empty
    EXPECT_TRUE(producer->getReadyQueue().empty());

    // backfill:complete()
    runNextTask(lpAuxioQ);

    // Notified to allow stream to transition to in-memory phase.
    EXPECT_TRUE(producer->getReadyQueue().exists(vbid));

    // Step should cause stream closed message, previously this would
    // keep the "ENGINE_EWOULDBLOCK" response due to the itemsReady flag,
    // which is not expected with that message already being in the readyQ.
    EXPECT_EQ(ENGINE_SUCCESS, producer->step(&producers));
    EXPECT_EQ(cb::mcbp::ClientOpcode::DcpStreamEnd, producers.last_op);

    // Stepping forward should now show that stream end message has been
    // completed and no more messages are needed to send.
    EXPECT_EQ(ENGINE_EWOULDBLOCK, producer->step(&producers));

    // Similarly, the readyQ should be empty again
    EXPECT_TRUE(producer->getReadyQueue().empty());

    // backfill:finished() - just to cleanup.
    runNextTask(lpAuxioQ);

    // vb0Stream should be closed
    EXPECT_FALSE(vb0Stream->isActive());

    // Stop Producer checkpoint processor task
    producer->cancelCheckpointCreatorTask();
}

void STParamPersistentBucketTest::backfillExpiryOutput(bool xattr) {
    auto flags = xattr ? cb::mcbp::request::DcpOpenPayload::IncludeXattrs : 0;

    setVBucketStateAndRunPersistTask(vbid, vbucket_state_active);
    // Expire a key;
    auto expiryTime = ep_real_time() + 256;

    std::string value;
    if (xattr) {
        value = createXattrValue("body");
        store_item(vbid,
                   {"KEY3", DocKeyEncodesCollectionId::No},
                   value,
                   expiryTime,
                   {cb::engine_errc::success},
                   PROTOCOL_BINARY_DATATYPE_XATTR);
    } else {
        value = "value";
        store_item(vbid,
                   {"KEY3", DocKeyEncodesCollectionId::No},
                   value,
                   expiryTime);
    }

    // Trigger expiry on the stored item
    TimeTraveller arron(1024);

    // Trigger expiry on a GET
    auto gv = store->get(
            {"KEY3", DocKeyEncodesCollectionId::No}, vbid, cookie, NONE);
    EXPECT_EQ(ENGINE_KEY_ENOENT, gv.getStatus());

    // Now flush to disk and wipe memory to ensure that DCP will have to do
    // a backfill
    flush_vbucket_to_disk(vbid, 1);
    resetEngineAndWarmup();

    // Setup DCP, 1 producer and we will do a takeover of the vbucket
    auto producer = std::make_shared<MockDcpProducer>(
            *engine, cookie, "mb-26907", flags);

    MockDcpMessageProducers producers(engine.get());

    ASSERT_TRUE(producer->getReadyQueue().empty());

    // noop on as could be using xattr's
    producer->setNoopEnabled(true);

    // Enable DCP Expiry opcodes
    producer->setDCPExpiry(true);

    // Clear last_op to make sure it isn't just carried over
    producers.clear_dcp_data();

    uint64_t rollbackSeqno = 0;
    auto vb = store->getVBuckets().getBucket(vbid);
    ASSERT_NE(nullptr, vb.get());
    EXPECT_EQ(ENGINE_SUCCESS,
              producer->streamRequest(0, // flags
                                      1, // opaque
                                      vbid,
                                      0, // start_seqno
                                      vb->getHighSeqno(), // end_seqno
                                      vb->failovers->getLatestUUID(),
                                      0, // snap_start_seqno
                                      vb->getHighSeqno(), // snap_end_seqno
                                      &rollbackSeqno,
                                      &dcpAddFailoverLog,
                                      {}));

    notifyAndStepToCheckpoint(*producer,
                              producers,
                              cb::mcbp::ClientOpcode::DcpSnapshotMarker,
                              false);

    // Now step the producer to transfer the delete/tombstone
    EXPECT_EQ(ENGINE_SUCCESS, producer->step(&producers));

    // The delete time should always be re-created by the server to
    // ensure old/future expiry times don't disrupt tombstone purging (MB-33919)
    EXPECT_NE(expiryTime, producers.last_delete_time);
    EXPECT_EQ(cb::mcbp::ClientOpcode::DcpExpiration, producers.last_op);
    EXPECT_EQ("KEY3", producers.last_key);

    producer->closeAllStreams();
    producer->cancelCheckpointCreatorTask();
    producer.reset();
}
// MB-26907
TEST_P(STParamPersistentBucketTest, backfill_expiry_output) {
    backfillExpiryOutput(false);
}

// MB-26907
TEST_P(STParamPersistentBucketTest, backfill_expiry_output_xattr) {
    backfillExpiryOutput(true);
}
// MB-26907
// This tests the success of expiry opcodes being sent over DCP
// during a backfill after a slow stream request on any type of bucket.
TEST_P(STParameterizedBucketTest, slow_stream_backfill_expiry) {
    setVBucketStateAndRunPersistTask(vbid, vbucket_state_active);

    // Expire a key;
    auto expiryTime = ep_real_time() + 32000;
    store_item(
            vbid, {"KEY3", DocKeyEncodesCollectionId::No}, "value", expiryTime);

    // Trigger expiry on the stored item
    TimeTraveller arron(64000);

    // Trigger expiry on a GET
    auto gv = store->get(
            {"KEY3", DocKeyEncodesCollectionId::No}, vbid, cookie, NONE);
    ASSERT_EQ(ENGINE_KEY_ENOENT, gv.getStatus());

    // Now flush to disk
    flushVBucketToDiskIfPersistent(vbid, 1);

    auto vb = store->getVBuckets().getBucket(vbid);

    // Remove closed checkpoint so that backfill will take place
    bool newcp;
    EXPECT_EQ(1,
              vb->checkpointManager->removeClosedUnrefCheckpoints(*vb, newcp));

    // Setup DCP
    auto producer = std::make_shared<MockDcpProducer>(*engine,
                                                      cookie,
                                                      "mb-26907",
                                                      /*flags*/ 0);

    MockDcpMessageProducers producers(engine.get());

    ASSERT_TRUE(producer->getReadyQueue().empty());

    // Enable DCP Expiry opcodes
    producer->setDCPExpiry(true);

    uint64_t rollbackSeqno = 0;
    ASSERT_NE(nullptr, vb.get());
    ASSERT_EQ(ENGINE_SUCCESS,
              producer->streamRequest(0, // flags
                                      1, // opaque
                                      vbid,
                                      0, // start_seqno
                                      vb->getHighSeqno(), // end_seqno
                                      vb->failovers->getLatestUUID(),
                                      0, // snap_start_seqno
                                      vb->getHighSeqno(), // snap_end_seqno
                                      &rollbackSeqno,
                                      &dcpAddFailoverLog,
                                      {}));

    auto vb0Stream =
            dynamic_cast<ActiveStream*>(producer->findStream(vbid).get());
    ASSERT_NE(nullptr, vb0Stream);

    ASSERT_TRUE(vb0Stream->handleSlowStream());

    // Clear last_op to make sure it isn't just carried over
    producers.clear_dcp_data();

    // Run a backfill
    auto& lpAuxioQ = *task_executor->getLpTaskQ()[AUXIO_TASK_IDX];
    // backfill:create()
    runNextTask(lpAuxioQ);
    // backfill:scan()
    runNextTask(lpAuxioQ);
    // backfill:complete()
    runNextTask(lpAuxioQ);

    EXPECT_EQ(ENGINE_SUCCESS, producer->step(&producers));
    EXPECT_EQ(cb::mcbp::ClientOpcode::DcpSnapshotMarker, producers.last_op);

    EXPECT_EQ(ENGINE_SUCCESS, producer->step(&producers));

    // The delete time should always be re-created by the server to
    // ensure old/future expiry times don't disrupt tombstone purging (MB-33919)
    EXPECT_NE(expiryTime, producers.last_delete_time);
    EXPECT_EQ(cb::mcbp::ClientOpcode::DcpExpiration, producers.last_op);
    EXPECT_EQ("KEY3", producers.last_key);

    if (persistent()) {
        // backfill:finished() - "CheckedExecutor failed fetchNextTask" thrown
        // if called with an ephemeral bucket.
        runNextTask(lpAuxioQ);
    }
    producer->closeAllStreams();
    producer->cancelCheckpointCreatorTask();
    producer.reset();
}

void SingleThreadedEPBucketTest::producerReadyQLimitOnBackfill(
        const BackfillBufferLimit limitType) {
    setVBucketStateAndRunPersistTask(vbid, vbucket_state_active);
    auto vb = store->getVBuckets().getBucket(vbid);

    auto producer = std::make_shared<MockDcpProducer>(
            *engine,
            cookie,
            "test-producer",
            0 /*flags*/,
            false /*startTask*/);

    auto stream = std::make_shared<MockActiveStream>(
            engine.get(),
            producer,
            DCP_ADD_STREAM_FLAG_DISKONLY /* flags */,
            0 /* opaque */,
            *vb,
            0 /* startSeqno */,
            std::numeric_limits<uint64_t>::max() /* endSeqno */,
            0 /* vbUuid */,
            0 /* snapStartSeqno */,
            0 /* snapEndSeqno */);

    stream->transitionStateToBackfilling();
    size_t limit = 0;
    size_t valueSize = 0;
    switch (limitType) {
    case BackfillBufferLimit::StreamByte:
        limit = engine->getConfiguration().getDcpScanByteLimit();
        valueSize = 1024 * 1024;
        break;
    case BackfillBufferLimit::StreamItem:
        limit = engine->getConfiguration().getDcpScanItemLimit();
        // Note: I need to set a valueSize so that we don't reach the
        //     DcpScanByteLimit before the DcpScanItemLimit.
        //     Currently, byteLimit=4MB and itemLimit=4096.
        valueSize = 1;
        break;
    case BackfillBufferLimit::ConnectionByte:
        limit = engine->getConfiguration().getDcpBackfillByteLimit();
        // We want to test the connection-limit (currently max size for
        // buffer is 20MB). So, disable the stream-limits by setting high values
        // for maxBytes (1GB) and maxItems (1M)
        auto& scanBuffer = producer->public_getBackfillScanBuffer();
        scanBuffer.maxBytes = 1024 * 1024 * 1024;
        scanBuffer.maxItems = 1000000;
        valueSize = 1024 * 1024;
        break;
    }
    ASSERT_GT(limit, 0);
    ASSERT_GT(valueSize, 0);

    std::string value(valueSize, 'a');
    int64_t seqno = 1;
    int64_t expectedLastSeqno = seqno;
    bool ret = false;
    // Note: this loop would block forever (until timeout) if we don't enforce
    //     any limit on BackfillManager::scanBuffer
    do {
        auto item = std::make_unique<Item>(
                makeStoredDocKey("key_" + std::to_string(seqno)),
                0 /*flags*/,
                0 /*expiry*/,
                value.data(),
                value.size(),
                PROTOCOL_BINARY_RAW_BYTES,
                0 /*cas*/,
                seqno,
                stream->getVBucket());

        // Simulate the Cache/Disk callbacks here
        ret = stream->backfillReceived(std::move(item),
                                       backfill_source_t::BACKFILL_FROM_DISK,
                                       false /*force*/);

        if (limitType == BackfillBufferLimit::ConnectionByte) {
            // Check that we are constantly well below the stream-limits.
            // We want to be sure that we are really hitting the
            // connection-limit here.
            auto& scanBuffer = producer->public_getBackfillScanBuffer();
            ASSERT_LT(scanBuffer.bytesRead, scanBuffer.maxBytes / 2);
            ASSERT_LT(scanBuffer.itemsRead, scanBuffer.maxItems / 2);
        }

        if (ret) {
            ASSERT_EQ(seqno, stream->public_readyQ().size());
            expectedLastSeqno = seqno;
            seqno++;
        } else {
            ASSERT_EQ(seqno - 1, stream->public_readyQ().size());
        }
    } while (ret);

    // Check that we have pushed some items to the Stream::readyQ
    auto lastSeqno = stream->getLastBackfilledSeqno();
    ASSERT_GT(lastSeqno, 1);
    ASSERT_EQ(lastSeqno, expectedLastSeqno);
    // Check that we have not pushed more than what expected given the limit.
    // Note: this logic applies to both BackfillScanLimit::byte and
    //     BackfillScanLimit::item
    const size_t upperBound = limit / valueSize + 1;
    ASSERT_LT(lastSeqno, upperBound);
}

EPBucket& SingleThreadedEPBucketTest::getEPBucket() {
    return dynamic_cast<EPBucket&>(*store);
}

EPBucket& STParamPersistentBucketTest::getEPBucket() {
    return dynamic_cast<EPBucket&>(*store);
}

/*
 * Test that an ActiveStream does not push items to Stream::readyQ
 * indefinitely as we enforce a stream byte-limit on backfill.
 */
TEST_F(SingleThreadedEPBucketTest, ProducerReadyQStreamByteLimitOnBackfill) {
    producerReadyQLimitOnBackfill(BackfillBufferLimit::StreamByte);
}

/*
 * Test that an ActiveStream does not push items to Stream::readyQ
 * indefinitely as we enforce a stream item-limit on backfill.
 */
TEST_F(SingleThreadedEPBucketTest, ProducerReadyQStreamItemLimitOnBackfill) {
    producerReadyQLimitOnBackfill(BackfillBufferLimit::StreamItem);
}

/*
 * Test that an ActiveStream does not push items to Stream::readyQ
 * indefinitely as we enforce a connection byte-limit on backfill.
 */
TEST_F(SingleThreadedEPBucketTest, ProducerReadyQConnectionLimitOnBackfill) {
    producerReadyQLimitOnBackfill(BackfillBufferLimit::ConnectionByte);
}

/*
 * Test to verify that if retain_erroneous_tombstones is set to
 * true, then the compactor will retain the tombstones, and if
 * it is set to false, they get purged
 */
TEST_P(STParamPersistentBucketTest, testRetainErroneousTombstones) {
    // Make vbucket active.
    setVBucketStateAndRunPersistTask(vbid, vbucket_state_active);

    auto& epstore = getEPBucket();
    epstore.setRetainErroneousTombstones(true);
    ASSERT_TRUE(epstore.isRetainErroneousTombstones());

    auto key1 = makeStoredDocKey("key1");
    store_item(vbid, key1, "value");
    flush_vbucket_to_disk(vbid);

    delete_item(vbid, key1);
    flush_vbucket_to_disk(vbid);

    // In order to simulate an erroneous tombstone, use the
    // KVStore layer to set the delete time to 0.
    auto* kvstore = epstore.getVBucket(vbid)->getShard()
                                            ->getRWUnderlying();
    {
        GetValue gv = kvstore->get(DiskDocKey{key1}, Vbid(0));
        std::unique_ptr<Item> itm = std::move(gv.item);
        ASSERT_EQ(ENGINE_SUCCESS, gv.getStatus());
        ASSERT_TRUE(itm->isDeleted());
        itm->setExpTime(0);
        itm->setBySeqno(itm->getBySeqno() + 1);

        kvstore->begin(std::make_unique<TransactionContext>(vbid));
        // Release the item (from the unique ptr) as the queued_item we create
        // will destroy it later
        kvstore->del(itm.release());
        VB::Commit f(epstore.getVBucket(vbid)->getManifest());
        kvstore->commit(f);
    }

    // Add another item to ensure that seqno of the deleted item
    // gets purged. KV-engine doesn't purge a deleted item with
    // the highest seqno
    {
        auto key2 = makeStoredDocKey("key2");
        auto itm = makeCommittedItem(key2, "value");
        itm->setBySeqno(4);
        kvstore->begin(std::make_unique<TransactionContext>(vbid));
        kvstore->del(itm);
        VB::Commit f(epstore.getVBucket(vbid)->getManifest());
        kvstore->commit(f);
    }

    // Now read back and verify key1 has a non-zero delete time
    ItemMetaData metadata;
    uint32_t deleted = 0;
    uint8_t datatype = 0;
    ASSERT_EQ(ENGINE_EWOULDBLOCK,
              store->getMetaData(key1,
                                 vbid,
                                 cookie,
                                 metadata,
                                 deleted,
                                 datatype));

    auto vb = store->getVBucket(vbid);

    runBGFetcherTask();
    ASSERT_EQ(ENGINE_SUCCESS,
              store->getMetaData(key1,
                                 vbid,
                                 cookie,
                                 metadata,
                                 deleted,
                                 datatype));
    ASSERT_EQ(1, deleted);
    ASSERT_EQ(0, metadata.exptime);

    // Run compaction. Ensure that compaction hasn't purged the tombstone
    runCompaction(~0, 3);
    EXPECT_EQ(0, vb->getPurgeSeqno());

    // Now, make sure erroneous tombstones get purged by the compactor
    epstore.setRetainErroneousTombstones(false);
    ASSERT_FALSE(epstore.isRetainErroneousTombstones());

    // Run compaction and verify that the tombstone is purged
    runCompaction(~0, 3);
    EXPECT_EQ(3, vb->getPurgeSeqno());
}

/**
 * Test to verify that in case retain_erroneous_tombstones is set to true, then
 * a tombstone with a valid expiry time will get purged
 */
TEST_P(STParamPersistentBucketTest,
       testValidTombstonePurgeOnRetainErroneousTombstones) {
    // Make vbucket active.
    setVBucketStateAndRunPersistTask(vbid, vbucket_state_active);

    auto& epstore = getEPBucket();
    epstore.setRetainErroneousTombstones(true);
    ASSERT_TRUE(epstore.isRetainErroneousTombstones());

    auto key1 = makeStoredDocKey("key1");
    store_item(vbid, key1, "value");
    flush_vbucket_to_disk(vbid);

    delete_item(vbid, key1);
    flush_vbucket_to_disk(vbid);

    // Add another item to ensure that seqno of the deleted item
    // gets purged. KV-engine doesn't purge a deleted item with
    // the highest seqno
    auto key2 = makeStoredDocKey("key2");
    store_item(vbid, key2, "value");
    flush_vbucket_to_disk(vbid);

    // Now read back and verify key1 has a non-zero delete time
    ItemMetaData metadata;
    uint32_t deleted = 0;
    uint8_t datatype = 0;
    ASSERT_EQ(ENGINE_EWOULDBLOCK,
              store->getMetaData(key1,
                                 vbid,
                                 cookie,
                                 metadata,
                                 deleted,
                                 datatype));

    runBGFetcherTask();
    ASSERT_EQ(ENGINE_SUCCESS,
              store->getMetaData(key1,
                                 vbid,
                                 cookie,
                                 metadata,
                                 deleted,
                                 datatype));
    ASSERT_EQ(1, deleted);
    ASSERT_NE(0, metadata.exptime); // A locally created deleteTime

    // deleted key1 should be purged
    runCompaction(~0, 3);

    EXPECT_EQ(2, store->getVBucket(vbid)->getPurgeSeqno());
}

// MB-34850: Check that a consumer correctly handles (and ignores) stream-level
// messages (Mutation/Deletion/Prepare/Commit/Abort/...) received after
// CloseStream response but *before* the Producer sends STREAM_END.
TEST_F(SingleThreadedEPBucketTest,
       MB_34850_ConsumerRecvMessagesAfterCloseStream) {
    // Setup: Create replica VB and create stream for vbid.
    // Have the consumer receive a snapshot marker(1..10), and then close the
    // stream .
    setVBucketStateAndRunPersistTask(vbid, vbucket_state_replica);
    auto consumer = std::make_shared<MockDcpConsumer>(*engine, cookie, "conn");
    int opaque = 1;
    ASSERT_EQ(ENGINE_SUCCESS, consumer->addStream(opaque, vbid, /*flags*/ 0));
    ASSERT_EQ(ENGINE_SUCCESS,
              consumer->snapshotMarker(opaque,
                                       vbid,
                                       1,
                                       10,
                                       MARKER_FLAG_CHK,
                                       {} /*HCS*/,
                                       {} /*maxVisibleSeqno*/));
    ASSERT_EQ(ENGINE_SUCCESS, consumer->closeStream(opaque, vbid));

    // Test: Have the producer send further messages on the stream (before the
    // final STREAM_END. These should all be accepted (but discarded) by the
    // replica.
    auto testAllStreamLevelMessages = [&consumer, this, opaque](
                                              ENGINE_ERROR_CODE expected) {
        auto key = makeStoredDocKey("key");
        auto dtype = PROTOCOL_BINARY_RAW_BYTES;
        EXPECT_EQ(expected,
                  consumer->mutation(opaque,
                                     key,
                                     {},
                                     0,
                                     dtype,
                                     {},
                                     vbid,
                                     {},
                                     1,
                                     {},
                                     {},
                                     {},
                                     {},
                                     {}));

        EXPECT_EQ(expected,
                  consumer->deletion(
                          opaque, key, {}, 0, dtype, {}, vbid, 2, {}, {}));

        EXPECT_EQ(expected,
                  consumer->deletionV2(
                          opaque, key, {}, 0, dtype, {}, vbid, 3, {}, {}));

        EXPECT_EQ(expected,
                  consumer->expiration(
                          opaque, key, {}, 0, dtype, {}, vbid, 4, {}, {}));

        EXPECT_EQ(
                expected,
                consumer->setVBucketState(opaque, vbid, vbucket_state_active));
        auto vb = engine->getKVBucket()->getVBucket(vbid);
        EXPECT_EQ(vbucket_state_replica, vb->getState());

        EXPECT_EQ(expected,
                  consumer->systemEvent(opaque,
                                        vbid,
                                        mcbp::systemevent::id::CreateCollection,
                                        5,
                                        mcbp::systemevent::version::version1,
                                        {},
                                        {}));

        EXPECT_EQ(expected,
                  consumer->prepare(opaque,
                                    key,
                                    {},
                                    0,
                                    dtype,
                                    {},
                                    vbid,
                                    {},
                                    6,
                                    {},
                                    {},
                                    {},
                                    {},
                                    {},
                                    cb::durability::Level::Majority));

        EXPECT_EQ(expected, consumer->commit(opaque, vbid, key, 6, 7));

        EXPECT_EQ(expected, consumer->abort(opaque, vbid, key, 6, 7));

        EXPECT_EQ(expected,
                  consumer->snapshotMarker(opaque,
                                           vbid,
                                           11,
                                           11,
                                           MARKER_FLAG_CHK,
                                           {} /*HCS*/,
                                           {} /*maxVisibleSeqno*/));
    };
    testAllStreamLevelMessages(ENGINE_SUCCESS);

    // Setup (phase 2): Receive a STREAM_END message - after which all of the
    // above stream-level messages should be rejected as ENOENT.
    ASSERT_EQ(ENGINE_SUCCESS,
              consumer->streamEnd(opaque, vbid, END_STREAM_CLOSED));

    // Test (phase 2): Have the producer send all the above stream-level
    // messages to the consumer. Should all be rejected this time.
    testAllStreamLevelMessages(ENGINE_KEY_ENOENT);
}

// MB-34951: Check that a consumer correctly handles (and ignores) a StreamEnd
// request from the producer if it has already created a new stream (for the
// same vb) with a different opaque.
TEST_F(SingleThreadedEPBucketTest,
       MB_34951_ConsumerRecvStreamEndAfterAddStream) {
    // Setup: Create replica VB and create stream for vbid, then close it
    // and add another stream (same vbid).
    setVBucketStateAndRunPersistTask(vbid, vbucket_state_replica);
    auto consumer = std::make_shared<MockDcpConsumer>(*engine, cookie, "conn");
    const int opaque1 = 1;
    ASSERT_EQ(ENGINE_SUCCESS, consumer->addStream(opaque1, vbid, {}));
    ASSERT_EQ(ENGINE_SUCCESS, consumer->closeStream(opaque1, vbid));
    const int opaque2 = 2;
    ASSERT_EQ(ENGINE_SUCCESS, consumer->addStream(opaque2, vbid, {}));

    // Test: Have the producer send a StreamEnd with the "old" opaque.
    EXPECT_EQ(ENGINE_SUCCESS,
              consumer->streamEnd(opaque1, vbid, END_STREAM_CLOSED));
}

TEST_F(SingleThreadedEPBucketTest, TestConsumerSendEEXISTSIfOpaqueWrong) {
    setVBucketStateAndRunPersistTask(vbid, vbucket_state_replica);
    auto consumer = std::make_shared<MockDcpConsumer>(*engine, cookie, "conn");

    const int opaque1 = 1;
    ASSERT_EQ(ENGINE_SUCCESS, consumer->addStream(opaque1, vbid, {}));
    ASSERT_EQ(ENGINE_SUCCESS, consumer->closeStream(opaque1, vbid));

    const int opaque2 = 2;
    ASSERT_EQ(ENGINE_SUCCESS, consumer->addStream(opaque2, vbid, {}));

    ASSERT_EQ(ENGINE_SUCCESS, consumer->closeStream(opaque1, vbid, {}));

    auto key = makeStoredDocKey("key");
    auto dtype = PROTOCOL_BINARY_RAW_BYTES;
    EXPECT_EQ(ENGINE_KEY_EEXISTS,
              consumer->prepare(opaque1,
                                key,
                                {},
                                0,
                                dtype,
                                {},
                                vbid,
                                {},
                                6,
                                {},
                                {},
                                {},
                                {},
                                {},
                                cb::durability::Level::Majority));
}

TEST_P(STParameterizedBucketTest, produce_delete_times) {
    setVBucketStateAndRunPersistTask(vbid, vbucket_state_active);
    auto t1 = ep_real_time();
    storeAndDeleteItem(vbid, {"KEY1", DocKeyEncodesCollectionId::No}, "value");
    auto t2 = ep_real_time();

    // Clear checkpoint so DCP will goto backfill
    auto vb = engine->getKVBucket()->getVBucket(vbid);
    vb->checkpointManager->clear(*vb, 2);

    auto cookie = create_mock_cookie(engine.get());
    auto producer = createDcpProducer(cookie, IncludeDeleteTime::Yes);
    MockDcpMessageProducers producers(engine.get());

    createDcpStream(*producer);

    // noop off as we will play with time travel
    producer->setNoopEnabled(false);

    auto step = [this, producer, &producers](bool inMemory) {
        notifyAndStepToCheckpoint(*producer,
                                  producers,
                                  cb::mcbp::ClientOpcode::DcpSnapshotMarker,
                                  inMemory);

        // Now step the producer to transfer the delete/tombstone.
        EXPECT_EQ(ENGINE_SUCCESS, producer->stepWithBorderGuard(producers));
    };

    step(false);
    EXPECT_NE(0, producers.last_delete_time);
    EXPECT_GE(producers.last_delete_time, t1);
    EXPECT_LE(producers.last_delete_time, t2);
    EXPECT_EQ(cb::mcbp::ClientOpcode::DcpDeletion, producers.last_op);
    EXPECT_EQ("KEY1", producers.last_key);
    size_t expectedBytes =
            SnapshotMarker::baseMsgBytes +
            sizeof(cb::mcbp::request::DcpSnapshotMarkerV1Payload) +
            MutationResponse::deletionV2BaseMsgBytes + (sizeof("KEY1") - 1);
    EXPECT_EQ(expectedBytes, producer->getBytesOutstanding());

    // Now a new delete, in-memory will also have a delete time
    t1 = ep_real_time();
    storeAndDeleteItem(vbid, {"KEY2", DocKeyEncodesCollectionId::No}, "value");
    t2 = ep_real_time();

    step(true);

    EXPECT_NE(0, producers.last_delete_time);
    EXPECT_GE(producers.last_delete_time, t1);
    EXPECT_LE(producers.last_delete_time, t2);
    EXPECT_EQ(cb::mcbp::ClientOpcode::DcpDeletion, producers.last_op);
    EXPECT_EQ("KEY2", producers.last_key);
    expectedBytes += SnapshotMarker::baseMsgBytes +
                     sizeof(cb::mcbp::request::DcpSnapshotMarkerV1Payload) +
                     MutationResponse::deletionV2BaseMsgBytes +
                     (sizeof("KEY2") - 1);
    EXPECT_EQ(expectedBytes, producer->getBytesOutstanding());

    // Finally expire a key and check that the delete_time we receive is the
    // expiry time, not actually the time it was deleted.
    auto expiryTime = ep_real_time() + 32000;
    store_item(
            vbid, {"KEY3", DocKeyEncodesCollectionId::No}, "value", expiryTime);

    step(true);
    expectedBytes += SnapshotMarker::baseMsgBytes +
                     sizeof(cb::mcbp::request::DcpSnapshotMarkerV1Payload) +
                     MutationResponse::mutationBaseMsgBytes +
                     (sizeof("value") - 1) + (sizeof("KEY3") - 1);
    EXPECT_EQ(expectedBytes, producer->getBytesOutstanding());

    EXPECT_EQ(cb::mcbp::ClientOpcode::DcpMutation, producers.last_op);
    TimeTraveller arron(64000);

    // Trigger expiry on a GET
    auto gv = store->get(
            {"KEY3", DocKeyEncodesCollectionId::No}, vbid, cookie, NONE);
    EXPECT_EQ(ENGINE_KEY_ENOENT, gv.getStatus());

    step(true);

    // The delete time should always be re-created by the server to
    // ensure old/future expiry times don't disrupt tombstone purging (MB-33919)
    EXPECT_NE(expiryTime, producers.last_delete_time);
    EXPECT_EQ(cb::mcbp::ClientOpcode::DcpDeletion, producers.last_op);
    EXPECT_EQ("KEY3", producers.last_key);
    expectedBytes += SnapshotMarker::baseMsgBytes +
                     sizeof(cb::mcbp::request::DcpSnapshotMarkerV1Payload) +
                     MutationResponse::deletionV2BaseMsgBytes +
                     (sizeof("KEY3") - 1);
    EXPECT_EQ(expectedBytes, producer->getBytesOutstanding());

    destroy_mock_cookie(cookie);
    producer->closeAllStreams();
    producer->cancelCheckpointCreatorTask();
    producer.reset();
}

// Test simulates a simplified set of steps that demonstrate MB-34380, that is
// in a no traffic situation and some state changes we can end up with no
// vbucket file on disk.
TEST_P(STParameterizedBucketTest, MB_34380) {
    if (!persistent()) {
        return;
    }
    // 1) Create replica VB and simulate the replica connecting to it's active
    // and having the failover table replaced (via stream_request response)
    EXPECT_EQ(ENGINE_SUCCESS,
              store->setVBucketState(vbid, vbucket_state_replica, {}));

    // 1.1) force the failover to a specific value
    std::string failover = R"([{"id":101,"seq":0}])";
    {
        auto vb = engine->getKVBucket()->getVBucket(vbid);
        vb->failovers = std::make_unique<FailoverTable>(failover, 5, 0);

        // 2) Now flush so the vbstate cache is updated and the file is created
        flushVBucketToDiskIfPersistent(vbid, 0);

        // 2.1) We should be able to call this method with no exception.
        EXPECT_NO_THROW(vb->getShard()->getRWUnderlying()->getDbFileInfo(vbid));
    }
    // 3) Delete the vbucket, the cached vbstate will remain untouched
    EXPECT_EQ(ENGINE_SUCCESS, store->deleteVBucket(vbid));

    // 4) Re-create the vbucket, and again simulate the connection to active,
    // forcing the failover table to the specific value.
    EXPECT_EQ(ENGINE_SUCCESS,
              store->setVBucketState(vbid, vbucket_state_replica, {}));

    auto vb = engine->getKVBucket()->getVBucket(vbid);
    vb->failovers = std::make_unique<FailoverTable>(failover, 5, 0);

    // The bug...
    // 5) Flush the state change, without the fix the flush is skipped because
    // the cached vbstate matches the current state
    flushVBucketToDiskIfPersistent(vbid, 0);

    // Now simulate the bug, do something which requires the file, with the bug
    // this will throw.
    EXPECT_NO_THROW(vb->getShard()->getRWUnderlying()->getDbFileInfo(vbid));
}

INSTANTIATE_TEST_SUITE_P(XattrSystemUserTest,
                         XattrSystemUserTest,
                         ::testing::Bool());

INSTANTIATE_TEST_SUITE_P(XattrCompressedTest,
                         XattrCompressedTest,
                         ::testing::Combine(::testing::Bool(),
                                            ::testing::Bool()));

// Test cases which run for persistent and ephemeral buckets
INSTANTIATE_TEST_SUITE_P(EphemeralOrPersistent,
                         STParameterizedBucketTest,
                         STParameterizedBucketTest::allConfigValues(),
                         STParameterizedBucketTest::PrintToStringParamName);

using FlushResult = EPBucket::FlushResult;

class STParamCouchstoreBucketTest : public STParamPersistentBucketTest {};

/**
 * We flush if we have at least:
 *  1) one non-meta item
 *  2) or, one set-vbstate item in the write queue
 * In the two cases we execute two different code paths that may both fail and
 * trigger the reset of the persistence cursor.
 * This test verifies scenario (1) by checking that we persist all the expected
 * items when we re-attempt flush.
 *
 * @TODO magma: Test does not run for magma as we don't yet have a way of inject
 * errors.
 */
void STParamPersistentBucketTest::testFlushFailureAtPersistNonMetaItems(
        couchstore_error_t failureCode) {
    // About the first two COUCHSTORE_SUCCESS:
    // - firts, set-vbstate precommit()
    // - then, set-vbstate couchstore_commit()
    // They both sync(), see couchstore code for details.
    ::testing::NiceMock<MockOps> ops(create_default_file_ops());
    const auto& config = store->getRWUnderlying(vbid)->getConfig();
    auto& nonConstConfig = const_cast<KVStoreConfig&>(config);
    replaceCouchKVStore(dynamic_cast<CouchKVStoreConfig&>(nonConstConfig), ops);
    EXPECT_CALL(ops, sync(testing::_, testing::_))
            .Times(testing::AnyNumber())
            .WillOnce(testing::Return(COUCHSTORE_SUCCESS))
            .WillOnce(testing::Return(COUCHSTORE_SUCCESS))
            .WillOnce(testing::Return(failureCode))
            .WillRepeatedly(testing::Return(COUCHSTORE_SUCCESS));

    setVBucketStateAndRunPersistTask(
            vbid,
            vbucket_state_active,
            {{"topology", nlohmann::json::array({{"active", "replica"}})}});

    // Active receives PRE(keyA):1, M(keyB):2, D(keyB):3
    // Note that the set of mutation is just functional to testing that we write
    // to disk all the required vbstate entries at flush
    const std::string valueA = "valueA";
    {
        SCOPED_TRACE("");
        store_item(vbid,
                   makeStoredDocKey("keyA"),
                   valueA,
                   0 /*exptime*/,
                   {cb::engine_errc::sync_write_pending} /*expected*/,
                   PROTOCOL_BINARY_RAW_BYTES,
                   {cb::durability::Requirements()});
    }

    {
        SCOPED_TRACE("");
        store_item(vbid,
                   makeStoredDocKey("keyB"),
                   "valueB",
                   0 /*exptime*/,
                   {cb::engine_errc::success} /*expected*/,
                   PROTOCOL_BINARY_RAW_BYTES);
    }

    delete_item(vbid, makeStoredDocKey("keyB"));

    // M(keyB):2 deduplicated, just 2 items for cursor
    const auto vb = engine->getKVBucket()->getVBucket(vbid);
    ASSERT_EQ(2, vb->checkpointManager->getNumItemsForPersistence());
    EXPECT_EQ(2, vb->dirtyQueueSize);

    // Note: Because of MB-37920 we may cache a stale vbstate. So, checking the
    //  cached vbstate for verifying persistence would invalidate the test.
    //  Check the actual vbstate on disk instead.
    auto& kvStore = dynamic_cast<CouchKVStore&>(*store->getRWUnderlying(vbid));
    const auto checkPersistedVBState = [this, &kvStore](
                                               uint64_t lastSnapStart,
                                               uint64_t lastSnapEnd,
                                               uint64_t highSeqno,
                                               CheckpointType type,
                                               uint64_t hps,
                                               uint64_t hcs,
                                               uint64_t maxDelRevSeqno) {
        const auto vbs = kvStore.readVBState(vbid);
        EXPECT_EQ(lastSnapStart, vbs.lastSnapStart);
        EXPECT_EQ(lastSnapEnd, vbs.lastSnapEnd);
        EXPECT_EQ(highSeqno, vbs.highSeqno);
        EXPECT_EQ(type, vbs.checkpointType);
        EXPECT_EQ(hps, vbs.highPreparedSeqno);
        EXPECT_EQ(hcs, vbs.persistedCompletedSeqno);
        EXPECT_EQ(maxDelRevSeqno, vbs.maxDeletedSeqno);
    };

    // This flush fails, we have not written anything to disk
    auto& epBucket = dynamic_cast<EPBucket&>(*store);
    EXPECT_EQ(FlushResult(MoreAvailable::Yes, 0, WakeCkptRemover::No),
              epBucket.flushVBucket(vbid));
    // Flush stats not updated
    EXPECT_EQ(2, vb->dirtyQueueSize);
    {
        SCOPED_TRACE("");
        checkPersistedVBState(0 /*lastSnapStart*/,
                              0 /*lastSnapEnd*/,
                              0 /*highSeqno*/,
                              CheckpointType::Memory,
                              0 /*HPS*/,
                              0 /*HCS*/,
                              0 /*maxDelRevSeqno*/);
    }

    // Check nothing persisted to disk
    auto kvstore = store->getRWUnderlying(vbid);
    const auto keyA = makeDiskDocKey("keyA", true);
    auto docA = kvstore->get(keyA, vbid);
    EXPECT_EQ(ENGINE_KEY_ENOENT, docA.getStatus());
    ASSERT_FALSE(docA.item);
    const auto keyB = makeDiskDocKey("keyB");
    auto docB = kvstore->get(keyB, vbid);
    EXPECT_EQ(ENGINE_KEY_ENOENT, docB.getStatus());
    ASSERT_FALSE(docB.item);

    // This flush succeeds, we must write all the expected items and new vbstate
    // on disk
    EXPECT_EQ(FlushResult(MoreAvailable::No, 2, WakeCkptRemover::No),
              epBucket.flushVBucket(vbid));
    // Flush stats updated
    EXPECT_EQ(0, vb->dirtyQueueSize);
    {
        SCOPED_TRACE("");
        // Notes: expected (snapStart = snapEnd) for complete snap flushed,
        //  which is always the case at Active
        checkPersistedVBState(3 /*lastSnapStart*/,
                              3 /*lastSnapEnd*/,
                              3 /*highSeqno*/,
                              CheckpointType::Memory,
                              1 /*HPS*/,
                              0 /*HCS*/,
                              2 /*maxDelRevSeqno*/);
    }

    // Check persisted docs
    docA = kvstore->get(keyA, vbid);
    EXPECT_EQ(ENGINE_SUCCESS, docA.getStatus());
    ASSERT_TRUE(docA.item);
    ASSERT_GT(docA.item->getNBytes(), 0);
    EXPECT_EQ(std::string_view(valueA.c_str(), valueA.size()),
              std::string_view(docA.item->getData(), docA.item->getNBytes()));
    EXPECT_FALSE(docA.item->isDeleted());
    docB = kvstore->get(keyB, vbid);
    EXPECT_EQ(ENGINE_SUCCESS, docB.getStatus());
    EXPECT_EQ(0, docB.item->getNBytes());
    EXPECT_TRUE(docB.item->isDeleted());
}

TEST_P(STParamCouchstoreBucketTest,
       FlushFailureAtPersistNonMetaItems_ErrorWrite) {
    testFlushFailureAtPersistNonMetaItems(COUCHSTORE_ERROR_WRITE);
}

TEST_P(STParamCouchstoreBucketTest,
       FlushFailureAtPersistNonMetaItems_NoSuchFile) {
    testFlushFailureAtPersistNonMetaItems(COUCHSTORE_ERROR_NO_SUCH_FILE);
}

/**
 * We flush if we have at least:
 *  1) one non-meta item
 *  2) or, one set-vbstate item in the write queue
 * In the two cases we execute two different code paths that may both fail and
 * trigger the reset of the persistence cursor.
 * This test verifies scenario (2) by checking that we persist the new vbstate
 * when we re-attempt flush.
 *
 * @TODO magma: Test does not run for magma as we don't yet have a way of inject
 * errors.
 */
void STParamPersistentBucketTest::testFlushFailureAtPersistVBStateOnly(
        couchstore_error_t failureCode) {
    ::testing::NiceMock<MockOps> ops(create_default_file_ops());
    const auto& config = store->getRWUnderlying(vbid)->getConfig();
    auto& nonConstConfig = const_cast<KVStoreConfig&>(config);
    replaceCouchKVStore(dynamic_cast<CouchKVStoreConfig&>(nonConstConfig), ops);
    EXPECT_CALL(ops, sync(testing::_, testing::_))
            .Times(testing::AnyNumber())
            .WillOnce(testing::Return(COUCHSTORE_SUCCESS))
            .WillOnce(testing::Return(COUCHSTORE_SUCCESS))
            .WillOnce(testing::Return(failureCode))
            .WillRepeatedly(testing::Return(COUCHSTORE_SUCCESS));

    // Note: Because of MB-37920 we may cache a stale vbstate. So, checking the
    //  cached vbstate for verifying persistence would invalidate the test.
    //  Check the actual vbstate on disk instead.
    auto& kvStore = dynamic_cast<CouchKVStore&>(*store->getRWUnderlying(vbid));
    const auto checkPersistedVBState =
            [this, &kvStore](vbucket_state_t expectedState) -> void {
        const auto vbs = kvStore.readVBState(vbid);
        ASSERT_EQ(expectedState, vbs.transition.state);
    };

    setVBucketStateAndRunPersistTask(vbid, vbucket_state_active);
    {
        SCOPED_TRACE("");
        checkPersistedVBState(vbucket_state_active);
    }

    const auto& vb = *engine->getKVBucket()->getVBucket(vbid);
    EXPECT_EQ(0, vb.dirtyQueueSize);

    const auto checkSetVBStateItemForCursor = [&vb]() -> void {
        const auto& manager = *vb.checkpointManager;
        auto pos = CheckpointCursorIntrospector::getCurrentPos(
                *manager.getPersistenceCursor());
        ASSERT_EQ(queue_op::set_vbucket_state, (*(pos++))->getOperation());
    };

    EXPECT_EQ(ENGINE_SUCCESS,
              store->setVBucketState(vbid, vbucket_state_replica));
    {
        SCOPED_TRACE("");
        checkPersistedVBState(vbucket_state_active);
        checkSetVBStateItemForCursor();
        EXPECT_EQ(1, vb.dirtyQueueSize);
    }

    // This flush fails, we have not written anything to disk
    auto& epBucket = dynamic_cast<EPBucket&>(*store);
    EXPECT_EQ(FlushResult(MoreAvailable::Yes, 0, WakeCkptRemover::No),
              epBucket.flushVBucket(vbid));
    EXPECT_EQ(1, vb.dirtyQueueSize);
    {
        SCOPED_TRACE("");
        checkPersistedVBState(vbucket_state_active);
        checkSetVBStateItemForCursor();
    }

    // @todo MB-37920: Remove this step, necessary as a workaround.
    // To trigger a flush to disk, we need to alter the current cached vbstate,
    // as at the first (failed) flush we wrongly cached the vbstate that we did
    // not persist. If we skip this step then we would not even re-attempt the
    // flush as the optimization logic at KVStore::updateCachedVBState sees
    // "don't need to persist the new vbstate".
    kvStore.getVBucketState(vbid)->transition.state = vbucket_state_active;

    // This flush succeeds, we must write the new vbstate on disk
    // Note: set-vbstate items are not accounted in numFlushed
    EXPECT_EQ(FlushResult(MoreAvailable::No, 0, WakeCkptRemover::No),
              epBucket.flushVBucket(vbid));
    EXPECT_EQ(0, vb.dirtyQueueSize);
    {
        SCOPED_TRACE("");
        checkPersistedVBState(vbucket_state_replica);
    }
}

TEST_P(STParamCouchstoreBucketTest,
       FlushFailureAtPersistVBStateOnly_ErrorWrite) {
    testFlushFailureAtPersistVBStateOnly(COUCHSTORE_ERROR_WRITE);
}

TEST_P(STParamCouchstoreBucketTest,
       FlushFailureAtPersistVBStateOnly_NoSuchFile) {
    testFlushFailureAtPersistVBStateOnly(COUCHSTORE_ERROR_NO_SUCH_FILE);
}

/**
 * Check that flush stats are updated only at flush success.
 * Covers the case where the number of items pulled from the CheckpointManager
 * is different (higher) than the actual number of items flushed. Ie, flusher
 * deduplication occurs.
 *
 * @TODO magma: Test does not run for magma as we don't yet have a way of inject
 * errors.
 */
void STParamPersistentBucketTest::testFlushFailureStatsAtDedupedNonMetaItems(
        couchstore_error_t failureCode, bool vbDeletion) {
    ::testing::NiceMock<MockOps> ops(create_default_file_ops());
    const auto& config = store->getRWUnderlying(vbid)->getConfig();
    auto& nonConstConfig = const_cast<KVStoreConfig&>(config);
    replaceCouchKVStore(dynamic_cast<CouchKVStoreConfig&>(nonConstConfig), ops);
    EXPECT_CALL(ops, sync(testing::_, testing::_))
            .Times(testing::AnyNumber())
            .WillOnce(testing::Return(COUCHSTORE_SUCCESS))
            .WillOnce(testing::Return(COUCHSTORE_SUCCESS))
            .WillOnce(testing::Return(failureCode))
            .WillRepeatedly(testing::Return(COUCHSTORE_SUCCESS));

    setVBucketStateAndRunPersistTask(vbid, vbucket_state_active);

    // Do we want to test the case where the flusher is running on a vbucket set
    // set for deferred deletion?
    // Nothing changes in the logic of this test, just that we hit an additional
    // code-path where flush-stats are wrongly updated at flush failure
    auto& vb = *engine->getKVBucket()->getVBucket(vbid);
    if (vbDeletion) {
        vb.setDeferredDeletion(true);
    }

    // Active receives M(keyA):1, M(keyA):2.
    // They are queued into different checkpoints. We enforce that as we want to
    // stress deduplication at flush-vbucket, so we just avoid checkpoint dedup.

    {
        SCOPED_TRACE("");
        store_item(vbid,
                   makeStoredDocKey("keyA"),
                   "value",
                   0 /*exptime*/,
                   {cb::engine_errc::success} /*expected*/,
                   PROTOCOL_BINARY_RAW_BYTES);
    }

    auto& manager = *vb.checkpointManager;
    ASSERT_EQ(1, manager.getNumOpenChkItems());
    manager.createNewCheckpoint();
    ASSERT_EQ(0, manager.getNumOpenChkItems());

    const std::string value2 = "value2";
    {
        SCOPED_TRACE("");
        store_item(vbid,
                   makeStoredDocKey("keyA"),
                   value2,
                   0 /*exptime*/,
                   {cb::engine_errc::success} /*expected*/,
                   PROTOCOL_BINARY_RAW_BYTES);
    }
    ASSERT_EQ(1, manager.getNumOpenChkItems());
    ASSERT_EQ(2, manager.getNumItemsForPersistence());

    EXPECT_EQ(2, vb.dirtyQueueSize);

    // This flush fails, we have not written anything to disk
    auto& epBucket = dynamic_cast<EPBucket&>(*store);
    EXPECT_EQ(FlushResult(MoreAvailable::Yes, 0, WakeCkptRemover::No),
              epBucket.flushVBucket(vbid));
    // Flush stats not updated
    EXPECT_EQ(2, vb.dirtyQueueSize);
    // No doc on disk
    auto kvstore = store->getRWUnderlying(vbid);
    const auto key = makeDiskDocKey("keyA");
    auto doc = kvstore->get(key, vbid);
    EXPECT_EQ(ENGINE_KEY_ENOENT, doc.getStatus());
    ASSERT_FALSE(doc.item);

    // This flush succeeds, we must write all the expected items and new vbstate
    // on disk
    // Flusher deduplication, just 1 item flushed
    EXPECT_EQ(FlushResult(MoreAvailable::No, 1, WakeCkptRemover::Yes),
              epBucket.flushVBucket(vbid));
    EXPECT_TRUE(vb.checkpointManager->hasClosedCheckpointWhichCanBeRemoved());
    // Flush stats updated
    EXPECT_EQ(0, vb.dirtyQueueSize);
    // doc persisted
    doc = kvstore->get(key, vbid);
    EXPECT_EQ(ENGINE_SUCCESS, doc.getStatus());
    ASSERT_TRUE(doc.item);
    ASSERT_GT(doc.item->getNBytes(), 0);
    EXPECT_EQ(std::string_view(value2.c_str(), value2.size()),
              std::string_view(doc.item->getData(), doc.item->getNBytes()));
    EXPECT_FALSE(doc.item->isDeleted());

    // Cleanup: reset the flag to avoid that we schedule the actual deletion at
    //  TearDown, the ExecutorPool will be already gone at that point and the
    //  test will SegFault
    vb.setDeferredDeletion(false);
}

TEST_P(STParamCouchstoreBucketTest,
       FlushFailureStatsAtDedupedNonMetaItems_ErrorWrite) {
    testFlushFailureStatsAtDedupedNonMetaItems(COUCHSTORE_ERROR_WRITE);
}

TEST_P(STParamCouchstoreBucketTest,
       FlushFailureStatsAtDedupedNonMetaItems_NoSuchFile) {
    testFlushFailureStatsAtDedupedNonMetaItems(COUCHSTORE_ERROR_NO_SUCH_FILE);
}

<<<<<<< HEAD
/**
 * @TODO magma: Test does not run for magma as we don't yet have a way of inject
 * errors.
 */
TEST_P(STParamCouchstoreBucketTest,
=======
TEST_P(STParamPersistentBucketTest,
       FlushFailureStatsAtDedupedNonMetaItems_VBDeletion) {
    testFlushFailureStatsAtDedupedNonMetaItems(COUCHSTORE_ERROR_WRITE, true);
}

TEST_P(STParamPersistentBucketTest,
>>>>>>> 5279e830
       BucketCreationFlagClearedOnlyAtFlushSuccess_PersistVBStateOnly) {
    ::testing::NiceMock<MockOps> ops(create_default_file_ops());
    const auto& config = store->getRWUnderlying(vbid)->getConfig();
    auto& nonConstConfig = const_cast<KVStoreConfig&>(config);
    replaceCouchKVStore(dynamic_cast<CouchKVStoreConfig&>(nonConstConfig), ops);
    EXPECT_CALL(ops, sync(testing::_, testing::_))
            .Times(testing::AnyNumber())
            .WillOnce(testing::Return(COUCHSTORE_ERROR_WRITE))
            .WillRepeatedly(testing::Return(COUCHSTORE_SUCCESS));

    ASSERT_FALSE(engine->getKVBucket()->getVBucket(vbid));

    EXPECT_EQ(ENGINE_SUCCESS,
              store->setVBucketState(
                      vbid,
                      vbucket_state_active,
                      {{"topology",
                        nlohmann::json::array({{"active", "replica"}})}}));

    const auto vb = engine->getKVBucket()->getVBucket(vbid);
    ASSERT_TRUE(vb);

    ASSERT_TRUE(vb->isBucketCreation());

    // This flush fails, the bucket creation flag must be still set
    auto& epBucket = dynamic_cast<EPBucket&>(*store);
    ASSERT_EQ(1, vb->dirtyQueueSize);
    EXPECT_EQ(FlushResult(MoreAvailable::Yes, 0, WakeCkptRemover::No),
              epBucket.flushVBucket(vbid));
    EXPECT_EQ(1, vb->dirtyQueueSize);
    EXPECT_TRUE(vb->isBucketCreation());

    // This flush succeeds
    EXPECT_EQ(FlushResult(MoreAvailable::No, 0, WakeCkptRemover::No),
              epBucket.flushVBucket(vbid));
    EXPECT_EQ(0, vb->dirtyQueueSize);
    EXPECT_FALSE(vb->isBucketCreation());
}

/**
 * @TODO magma: Test does not run for magma as we don't yet have a way of inject
 * errors.
 */
TEST_P(STParamCouchstoreBucketTest,
       BucketCreationFlagClearedOnlyAtFlushSuccess_PersistVBStateAndMutations) {
    ::testing::NiceMock<MockOps> ops(create_default_file_ops());
    const auto& config = store->getRWUnderlying(vbid)->getConfig();
    auto& nonConstConfig = const_cast<KVStoreConfig&>(config);
    replaceCouchKVStore(dynamic_cast<CouchKVStoreConfig&>(nonConstConfig), ops);
    EXPECT_CALL(ops, sync(testing::_, testing::_))
            .Times(testing::AnyNumber())
            .WillOnce(testing::Return(COUCHSTORE_ERROR_WRITE))
            .WillRepeatedly(testing::Return(COUCHSTORE_SUCCESS));

    ASSERT_FALSE(engine->getKVBucket()->getVBucket(vbid));

    EXPECT_EQ(ENGINE_SUCCESS,
              store->setVBucketState(
                      vbid,
                      vbucket_state_active,
                      {{"topology",
                        nlohmann::json::array({{"active", "replica"}})}}));

    const auto vb = engine->getKVBucket()->getVBucket(vbid);
    ASSERT_TRUE(vb);

    ASSERT_TRUE(vb->isBucketCreation());

    store_item(vbid,
               makeStoredDocKey("key"),
               "value",
               0 /*exptime*/,
               {cb::engine_errc::success} /*expected*/,
               PROTOCOL_BINARY_RAW_BYTES);

    // This flush fails, the bucket creation flag must be still set
    auto& epBucket = dynamic_cast<EPBucket&>(*store);
    ASSERT_EQ(2, vb->dirtyQueueSize);
    EXPECT_EQ(FlushResult(MoreAvailable::Yes, 0, WakeCkptRemover::No),
              epBucket.flushVBucket(vbid));
    EXPECT_EQ(2, vb->dirtyQueueSize);
    EXPECT_TRUE(vb->isBucketCreation());

    // This flush succeeds
    // Note: the returned num-flushed does not account meta-items
    EXPECT_EQ(FlushResult(MoreAvailable::No, 1, WakeCkptRemover::No),
              epBucket.flushVBucket(vbid));
    EXPECT_EQ(0, vb->dirtyQueueSize);
    EXPECT_FALSE(vb->isBucketCreation());
}

void STParamPersistentBucketTest::testAbortDoesNotIncrementOpsDelete(
        bool flusherDedup) {
    setVBucketStateAndRunPersistTask(
            vbid,
            vbucket_state_active,
            {{"topology", nlohmann::json::array({{"active", "replica"}})}});

    auto& vb = *engine->getKVBucket()->getVBucket(vbid);
    EXPECT_EQ(0, vb.getNumTotalItems());
    EXPECT_EQ(0, vb.opsDelete);

    // Active receives PRE:1
    const auto key = makeStoredDocKey("key");
    store_item(vbid,
               key,
               "value",
               0 /*exptime*/,
               {cb::engine_errc::sync_write_pending} /*expected*/,
               PROTOCOL_BINARY_RAW_BYTES,
               {cb::durability::Requirements()});

    const auto& manager = *vb.checkpointManager;
    if (!flusherDedup) {
        // Flush PRE now (avoid Flush dedup)
        EXPECT_EQ(1, manager.getNumItemsForPersistence());
        flush_vbucket_to_disk(vbid, 1);
        EXPECT_EQ(0, manager.getNumItemsForPersistence());
        EXPECT_EQ(0, vb.getNumTotalItems());
        EXPECT_EQ(0, vb.opsDelete);
    }

    // ABORT:2
    ASSERT_EQ(1, manager.getHighSeqno());
    EXPECT_EQ(ENGINE_SUCCESS,
              vb.abort(key,
                       1 /*prepareSeqno*/,
                       {} /*abortSeqno*/,
                       vb.lockCollections(key)));

    // Flush ABORT
    EXPECT_EQ(flusherDedup ? 2 : 1, manager.getNumItemsForPersistence());
    flush_vbucket_to_disk(vbid, 1);
    EXPECT_EQ(0, manager.getNumItemsForPersistence());
    EXPECT_EQ(0, vb.getNumTotalItems());
    EXPECT_EQ(0, vb.opsDelete);
}

TEST_P(STParamPersistentBucketTest, AbortDoesNotIncrementOpsDelete) {
    testAbortDoesNotIncrementOpsDelete(true /*flusherDedup*/);
}

TEST_P(STParamPersistentBucketTest,
       AbortDoesNotIncrementOpsDelete_FlusherDedup) {
    testAbortDoesNotIncrementOpsDelete(false /*flusherDedup*/);
}

/**
 * Check that when persisting a delete and the flush fails:
 *  - flush-stats are not updated
 *  - the (deleted) item is not removed from the HashTable
 */
void STParamPersistentBucketTest::testFlushFailureAtPersistDelete(
        couchstore_error_t failureCode, bool vbDeletion) {
    ::testing::NiceMock<MockOps> ops(create_default_file_ops());
    const auto& config = store->getRWUnderlying(vbid)->getConfig();
    auto& nonConstConfig = const_cast<KVStoreConfig&>(config);
    replaceCouchKVStore(dynamic_cast<CouchKVStoreConfig&>(nonConstConfig), ops);
    EXPECT_CALL(ops, sync(testing::_, testing::_))
            .Times(testing::AnyNumber())
            .WillOnce(testing::Return(COUCHSTORE_SUCCESS))
            .WillOnce(testing::Return(COUCHSTORE_SUCCESS))
            .WillOnce(testing::Return(failureCode))
            .WillRepeatedly(testing::Return(COUCHSTORE_SUCCESS));

    setVBucketStateAndRunPersistTask(vbid, vbucket_state_active);

    auto& vb = *engine->getKVBucket()->getVBucket(vbid);
    if (vbDeletion) {
        vb.setDeferredDeletion(true);
    }

    // Active receives M(keyA):1 and deletion, M is deduplicated.
    const auto storedKey = makeStoredDocKey("keyA");
    store_item(vbid,
               storedKey,
               "value",
               0 /*exptime*/,
               {cb::engine_errc::success} /*expected*/,
               PROTOCOL_BINARY_RAW_BYTES);

    delete_item(vbid, storedKey);

    auto& manager = *vb.checkpointManager;
    ASSERT_EQ(1, manager.getNumOpenChkItems());
    // Mutation deduplicated, just deletion
    ASSERT_EQ(1, manager.getNumItemsForPersistence());

    // Pre-conditions:
    // - stats account for the deletion in the write queue
    // - the deletion is in the HashTable
    EXPECT_EQ(1, vb.dirtyQueueSize);
    {
        const auto res = vb.ht.findForUpdate(storedKey);
        ASSERT_FALSE(res.pending);
        ASSERT_TRUE(res.committed);
        ASSERT_TRUE(res.committed->isDeleted());
    }

    // Test: flush fails, we have not written anything to disk
    auto& epBucket = dynamic_cast<EPBucket&>(*store);
    ASSERT_EQ(FlushResult(MoreAvailable::Yes, 0, WakeCkptRemover::No),
              epBucket.flushVBucket(vbid));

    // Post-conditions:
    //  - no doc on disk
    //  - flush stats not updated
    //  - the deletion is still in the HashTable
    auto kvstore = store->getRWUnderlying(vbid);
    const auto diskKey = makeDiskDocKey("keyA");
    auto doc = kvstore->get(diskKey, vbid);
    EXPECT_EQ(ENGINE_KEY_ENOENT, doc.getStatus());
    ASSERT_FALSE(doc.item);
    EXPECT_EQ(1, vb.dirtyQueueSize);
    {
        const auto res = vb.ht.findForUpdate(storedKey);
        ASSERT_FALSE(res.pending);
        ASSERT_TRUE(res.committed);
        ASSERT_TRUE(res.committed->isDeleted());
    }

    // Check out that all goes well when we re-attemp the flush

    // This flush succeeds, we must write all the expected items on disk.
    EXPECT_EQ(FlushResult(MoreAvailable::No, 1, WakeCkptRemover::No),
              epBucket.flushVBucket(vbid));
    // Doc on disk, flush stats updated and deletion removed from the HT
    doc = kvstore->get(diskKey, vbid);
    EXPECT_EQ(ENGINE_SUCCESS, doc.getStatus());
    EXPECT_EQ(0, doc.item->getNBytes());
    EXPECT_TRUE(doc.item->isDeleted());
    EXPECT_EQ(0, vb.dirtyQueueSize);
    {
        const auto res = vb.ht.findForUpdate(storedKey);
        ASSERT_FALSE(res.pending);
        ASSERT_FALSE(res.committed);
    }

    // All done, nothing to flush
    ASSERT_EQ(0, manager.getNumItemsForPersistence());
    EXPECT_EQ(FlushResult(MoreAvailable::No, 0, WakeCkptRemover::No),
              epBucket.flushVBucket(vbid));

    vb.setDeferredDeletion(false);
}

TEST_P(STParamCouchstoreBucketTest, FlushFailureAtPerstingDelete_ErrorWrite) {
    testFlushFailureAtPersistDelete(COUCHSTORE_ERROR_WRITE);
}

TEST_P(STParamCouchstoreBucketTest, FlushFailureAtPerstingDelete_NoSuchFile) {
    testFlushFailureAtPersistDelete(COUCHSTORE_ERROR_NO_SUCH_FILE);
}

<<<<<<< HEAD
#ifdef EP_USE_MAGMA
class STParamMagmaBucketTest : public STParamPersistentBucketTest {};

/**
 * We flush if we have at least:
 *  1) one non-meta item
 *  2) or, one set-vbstate item in the write queue
 * In the two cases we execute two different code paths that may both fail and
 * trigger the reset of the persistence cursor.
 * This test verifies scenario (1) by checking that we persist all the expected
 * items when we re-attempt flush.
 *
 * @TODO MB-38377: With proper magma IO error injection we should turn off
 * background threads and use the IO error injection instead of mock functions.
 */
TEST_P(STParamMagmaBucketTest, ResetPCursorAtPersistNonMetaItems) {
    const auto& config = store->getRWUnderlying(vbid)->getConfig();
    auto& nonConstConfig = const_cast<KVStoreConfig&>(config);
    replaceMagmaKVStore(dynamic_cast<MagmaKVStoreConfig&>(nonConstConfig));

    setVBucketStateAndRunPersistTask(
            vbid,
            vbucket_state_active,
            {{"topology", nlohmann::json::array({{"active", "replica"}})}});

    // Active receives PRE(keyA):1, M(keyB):2, D(keyB):3
    // Note that the set of mutation is just functional to testing that we write
    // to disk all the required vbstate entries at flush

    {
        SCOPED_TRACE("");
        store_item(vbid,
                   makeStoredDocKey("keyA"),
                   "value",
                   0 /*exptime*/,
                   {cb::engine_errc::sync_write_pending} /*expected*/,
                   PROTOCOL_BINARY_RAW_BYTES,
                   {cb::durability::Requirements()});
    }

    {
        SCOPED_TRACE("");
        store_item(vbid,
                   makeStoredDocKey("keyB"),
                   "value",
                   0 /*exptime*/,
                   {cb::engine_errc::success} /*expected*/,
                   PROTOCOL_BINARY_RAW_BYTES);
    }

    {
        SCOPED_TRACE("");
        store_item(vbid,
                   makeStoredDocKey("keyB"),
                   "value",
                   0 /*exptime*/,
                   {cb::engine_errc::success} /*expected*/,
                   PROTOCOL_BINARY_RAW_BYTES,
                   {} /*dur-reqs*/,
                   true /*deleted*/);
    }

    // M(keyB):2 deduplicated, just 2 items for cursor
    const auto vb = engine->getKVBucket()->getVBucket(vbid);
    ASSERT_EQ(2, vb->checkpointManager->getNumItemsForPersistence());
    EXPECT_EQ(2, vb->dirtyQueueSize);

    // Note: Because of MB-37920 we may cache a stale vbstate. So, checking the
    //  cached vbstate for verifying persistence would invalidate the test.
    //  Check the actual vbstate on disk instead.
    auto& kvStore =
            dynamic_cast<MockMagmaKVStore&>(*store->getRWUnderlying(vbid));
    const auto checkPersistedVBState = [this, &kvStore](
                                               uint64_t lastSnapStart,
                                               uint64_t lastSnapEnd,
                                               uint64_t highSeqno,
                                               CheckpointType type,
                                               uint64_t hps,
                                               uint64_t hcs,
                                               uint64_t maxDelRevSeqno) {
        const auto vbs = kvStore.readVBStateFromDisk(vbid).vbstate;
        EXPECT_EQ(lastSnapStart, vbs.lastSnapStart);
        EXPECT_EQ(lastSnapEnd, vbs.lastSnapEnd);
        EXPECT_EQ(highSeqno, vbs.highSeqno);
        EXPECT_EQ(type, vbs.checkpointType);
        EXPECT_EQ(hps, vbs.highPreparedSeqno);
        EXPECT_EQ(hcs, vbs.persistedCompletedSeqno);
        EXPECT_EQ(maxDelRevSeqno, vbs.maxDeletedSeqno);
    };

    // This flush fails, we have not written anything to disk
    kvStore.saveDocsErrorInjector = [](VB::Commit& cmt,
                                       kvstats_ctx& ctx) -> int {
        return magma::Status::IOError;
    };
    auto& epBucket = dynamic_cast<EPBucket&>(*store);
    EXPECT_EQ(FlushResult(MoreAvailable::Yes, 0, WakeCkptRemover::No),
              epBucket.flushVBucket(vbid));
    // Flush stats not updated
    EXPECT_EQ(2, vb->dirtyQueueSize);
    {
        SCOPED_TRACE("");
        checkPersistedVBState(0 /*lastSnapStart*/,
                              0 /*lastSnapEnd*/,
                              0 /*highSeqno*/,
                              CheckpointType::Memory,
                              0 /*HPS*/,
                              0 /*HCS*/,
                              0 /*maxDelRevSeqno*/);
    }

    // This flush succeeds, we must write all the expected items and new vbstate
    // on disk
    kvStore.saveDocsErrorInjector = nullptr;
    EXPECT_EQ(FlushResult(MoreAvailable::No, 2, WakeCkptRemover::No),
              epBucket.flushVBucket(vbid));
    // Flush stats updated
    EXPECT_EQ(0, vb->dirtyQueueSize);
    {
        SCOPED_TRACE("");
        // Notes: expected (snapStart = snapEnd) for complete snap flushed,
        //  which is always the case at Active
        checkPersistedVBState(3 /*lastSnapStart*/,
                              3 /*lastSnapEnd*/,
                              3 /*highSeqno*/,
                              CheckpointType::Memory,
                              1 /*HPS*/,
                              0 /*HCS*/,
                              2 /*maxDelRevSeqno*/);
    }
}
#endif

INSTANTIATE_TEST_SUITE_P(Persistent,
                         STParamPersistentBucketTest,
                         STParameterizedBucketTest::persistentConfigValues(),
                         STParameterizedBucketTest::PrintToStringParamName);

INSTANTIATE_TEST_SUITE_P(STParamPersistentBucketTest,
                         MB20054_SingleThreadedEPStoreTest,
                         STParameterizedBucketTest::persistentConfigValues(),
                         STParameterizedBucketTest::PrintToStringParamName);

INSTANTIATE_TEST_SUITE_P(STParamCouchstoreBucketTest,
                         STParamCouchstoreBucketTest,
                         STParameterizedBucketTest::couchstoreConfigValues(),
                         STParameterizedBucketTest::PrintToStringParamName);

#ifdef EP_USE_MAGMA
INSTANTIATE_TEST_SUITE_P(STParamCouchstoreBucketTest,
                         STParamMagmaBucketTest,
                         STParameterizedBucketTest::magmaConfigValues(),
                         STParameterizedBucketTest::PrintToStringParamName);
#endif
=======
TEST_P(STParamPersistentBucketTest, FlushFailureAtPerstingDelete_VBDeletion) {
    testFlushFailureAtPersistDelete(COUCHSTORE_ERROR_WRITE, true);
}

INSTANTIATE_TEST_CASE_P(Persistent,
                        STParamPersistentBucketTest,
                        STParameterizedBucketTest::persistentConfigValues(),
                        STParameterizedBucketTest::PrintToStringParamName);
>>>>>>> 5279e830
<|MERGE_RESOLUTION|>--- conflicted
+++ resolved
@@ -4991,20 +4991,16 @@
     testFlushFailureStatsAtDedupedNonMetaItems(COUCHSTORE_ERROR_NO_SUCH_FILE);
 }
 
-<<<<<<< HEAD
+TEST_P(STParamCouchstoreBucketTest,
+       FlushFailureStatsAtDedupedNonMetaItems_VBDeletion) {
+    testFlushFailureStatsAtDedupedNonMetaItems(COUCHSTORE_ERROR_WRITE, true);
+}
+
 /**
  * @TODO magma: Test does not run for magma as we don't yet have a way of inject
  * errors.
  */
 TEST_P(STParamCouchstoreBucketTest,
-=======
-TEST_P(STParamPersistentBucketTest,
-       FlushFailureStatsAtDedupedNonMetaItems_VBDeletion) {
-    testFlushFailureStatsAtDedupedNonMetaItems(COUCHSTORE_ERROR_WRITE, true);
-}
-
-TEST_P(STParamPersistentBucketTest,
->>>>>>> 5279e830
        BucketCreationFlagClearedOnlyAtFlushSuccess_PersistVBStateOnly) {
     ::testing::NiceMock<MockOps> ops(create_default_file_ops());
     const auto& config = store->getRWUnderlying(vbid)->getConfig();
@@ -5259,7 +5255,10 @@
     testFlushFailureAtPersistDelete(COUCHSTORE_ERROR_NO_SUCH_FILE);
 }
 
-<<<<<<< HEAD
+TEST_P(STParamCouchstoreBucketTest, FlushFailureAtPerstingDelete_VBDeletion) {
+    testFlushFailureAtPersistDelete(COUCHSTORE_ERROR_WRITE, true);
+}
+
 #ifdef EP_USE_MAGMA
 class STParamMagmaBucketTest : public STParamPersistentBucketTest {};
 
@@ -5413,14 +5412,4 @@
                          STParamMagmaBucketTest,
                          STParameterizedBucketTest::magmaConfigValues(),
                          STParameterizedBucketTest::PrintToStringParamName);
-#endif
-=======
-TEST_P(STParamPersistentBucketTest, FlushFailureAtPerstingDelete_VBDeletion) {
-    testFlushFailureAtPersistDelete(COUCHSTORE_ERROR_WRITE, true);
-}
-
-INSTANTIATE_TEST_CASE_P(Persistent,
-                        STParamPersistentBucketTest,
-                        STParameterizedBucketTest::persistentConfigValues(),
-                        STParameterizedBucketTest::PrintToStringParamName);
->>>>>>> 5279e830
+#endif