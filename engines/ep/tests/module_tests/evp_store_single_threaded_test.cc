--- conflicted
+++ resolved
@@ -3520,7 +3520,7 @@
 // MB-29512: Ensure if compaction ran in between stream-request and backfill
 // starting, we don't backfill from before the purge-seqno.
 TEST_P(STParameterizedBucketTest, PurgeSeqnoAdvancesAfterStreamRequest) {
-        testPurgeSeqnoAdvancesAfterStreamRequest(false);
+    testPurgeSeqnoAdvancesAfterStreamRequest(false);
 }
 
 // Similar to the above test, but checks that if the stream request used the
@@ -3528,7 +3528,7 @@
 // and purgeSeqno is essentially ignored.
 TEST_P(STParameterizedBucketTest,
        PurgeSeqnoAdvancesAfterStreamRequest_IgnorePurgedTombstones) {
-        testPurgeSeqnoAdvancesAfterStreamRequest(true);
+    testPurgeSeqnoAdvancesAfterStreamRequest(true);
 }
 
 void STParameterizedBucketTest::testPurgeSeqnoAdvancesAfterStreamRequest(
@@ -3574,12 +3574,7 @@
     ASSERT_EQ(5, stats.itemsRemovedFromCheckpoints);
     // Force persistence into new CP
     store_item(vbid, makeStoredDocKey("k3"), "k3");
-<<<<<<< HEAD
-    flush_vbucket_to_disk(vbid, 1);
-=======
     flushVBucketToDiskIfPersistent(vbid, 1);
-    EXPECT_EQ(2, vb->checkpointManager->removeClosedUnrefCheckpoints().count);
->>>>>>> ba2f9044
 
     // 4) Stream request picking up where we left off.
     const uint32_t flags =
@@ -3619,37 +3614,32 @@
 
     EXPECT_EQ(ignorePurgedTombstones, vb0Stream->isActive());
 
-<<<<<<< HEAD
     EXPECT_EQ(cb::engine_errc::success, producer->step(false, producers));
-    EXPECT_EQ(cb::mcbp::ClientOpcode::DcpStreamEnd, producers.last_op);
-=======
-    EXPECT_EQ(cb::engine_errc::success, producer->step(producers));
     if (ignorePurgedTombstones) {
         // Should successfully fetch the Snapshot and mutations.
         EXPECT_EQ(cb::mcbp::ClientOpcode::DcpSnapshotMarker, producers.last_op);
 
         // Need to run backfill task again to scan items.
         runNextTask(lpAuxioQ);
-        EXPECT_EQ(cb::engine_errc::success, producer->step(producers));
+        EXPECT_EQ(cb::engine_errc::success, producer->step(false, producers));
         EXPECT_EQ(cb::mcbp::ClientOpcode::DcpMutation, producers.last_op);
         EXPECT_EQ(5, producers.last_byseqno);
 
-        // Complete backfill task; advancing so we get a StreamEnd message.
-        runNextTask(lpAuxioQ);
-        EXPECT_EQ(cb::engine_errc::success, producer->step(producers));
-
-        // 1 Extra step for persistent backfill
-        if (isPersistent()) {
-            // backfill:finished()
-            runNextTask(lpAuxioQ);
-            EXPECT_EQ(cb::engine_errc::would_block, producer->step(producers));
-        }
+        // Note: This is a non-history scan. DCPBackfillBySeqnoDisk::scan has
+        // a short-path for pushing the backfill to completion without requiring
+        // any other task run.
+
+        // So we must get a StreamEnd message at this point.
+        EXPECT_EQ(cb::engine_errc::success, producer->step(false, producers));
         EXPECT_EQ(cb::mcbp::ClientOpcode::DcpStreamEnd, producers.last_op);
+
+        // Stream settled
+        EXPECT_EQ(cb::engine_errc::would_block,
+                  producer->step(false, producers));
     } else {
         // Stream should have been ended.
         EXPECT_EQ(cb::mcbp::ClientOpcode::DcpStreamEnd, producers.last_op);
     }
->>>>>>> ba2f9044
 
     // Stop Producer checkpoint processor task
     producer->cancelCheckpointCreatorTask();
@@ -5963,12 +5953,48 @@
     EXPECT_EQ(cb::engine_errc::failed, mock_waitfor_cookie(cookie));
 }
 
-<<<<<<< HEAD
 TEST_P(STParameterizedBucketTest, DcpStartFromLatestSeqno) {
     setVBucketStateAndRunPersistTask(vbid, vbucket_state_active);
     store_item(vbid, makeStoredDocKey("seqno1"), "value");
     store_item(vbid, makeStoredDocKey("seqno2"), "value");
-=======
+
+    auto cookie = create_mock_cookie(engine.get());
+    auto producer = createDcpProducer(cookie, IncludeDeleteTime::Yes);
+    MockDcpMessageProducers producers;
+
+    uint64_t rollbackSeqno;
+    ASSERT_EQ(cb::engine_errc::success,
+              producer->streamRequest(DCP_ADD_STREAM_FLAG_FROM_LATEST,
+                                      1, // opaque
+                                      vbid,
+                                      0, // start_seqno
+                                      ~0ull, // end_seqno
+                                      0, // vbucket_uuid,
+                                      0, // snap_start_seqno,
+                                      0, // snap_end_seqno,
+                                      &rollbackSeqno,
+                                      &dcpAddFailoverLog,
+                                      {}));
+
+    // First mutation to receive
+    store_item(vbid, makeStoredDocKey("seqno3"), "value");
+
+    notifyAndStepToCheckpoint(*producer,
+                              producers,
+                              cb::mcbp::ClientOpcode::DcpSnapshotMarker,
+                              true /*inmemory*/);
+
+    EXPECT_EQ(cb::engine_errc::success,
+              producer->stepWithBorderGuard(producers));
+    EXPECT_EQ(3, producers.last_byseqno);
+    EXPECT_EQ(cb::mcbp::ClientOpcode::DcpMutation, producers.last_op);
+    EXPECT_EQ("seqno3", producers.last_key);
+    destroy_mock_cookie(cookie);
+    producer->closeAllStreams();
+    producer->cancelCheckpointCreatorTask();
+    producer.reset();
+}
+
 // Positive functional test for DCP AddStream flag
 // 'DCP_ADD_STREAM_FLAG_IGNORE_PURGED_TOMBSTONES' - verify that rollback is
 // avoided when this flag is specified (and the client is behind the purge
@@ -5991,41 +6017,11 @@
     ASSERT_EQ(3, vb->getHighSeqno());
     purgeTombstonesBefore(3);
     ASSERT_EQ(2, vb->getPurgeSeqno());
->>>>>>> ba2f9044
 
     auto cookie = create_mock_cookie(engine.get());
     auto producer = createDcpProducer(cookie, IncludeDeleteTime::Yes);
     MockDcpMessageProducers producers;
 
-<<<<<<< HEAD
-    uint64_t rollbackSeqno;
-    ASSERT_EQ(cb::engine_errc::success,
-              producer->streamRequest(DCP_ADD_STREAM_FLAG_FROM_LATEST,
-                                      1, // opaque
-                                      vbid,
-                                      0, // start_seqno
-                                      ~0ull, // end_seqno
-                                      0, // vbucket_uuid,
-                                      0, // snap_start_seqno,
-                                      0, // snap_end_seqno,
-                                      &rollbackSeqno,
-                                      &dcpAddFailoverLog,
-                                      {}));
-
-    // First mutation to receive
-    store_item(vbid, makeStoredDocKey("seqno3"), "value");
-
-    notifyAndStepToCheckpoint(*producer,
-                              producers,
-                              cb::mcbp::ClientOpcode::DcpSnapshotMarker,
-                              true /*inmemory*/);
-
-    EXPECT_EQ(cb::engine_errc::success,
-              producer->stepWithBorderGuard(producers));
-    EXPECT_EQ(3, producers.last_byseqno);
-    EXPECT_EQ(cb::mcbp::ClientOpcode::DcpMutation, producers.last_op);
-    EXPECT_EQ("seqno3", producers.last_key);
-=======
     // Stream request function for "resuming" from seqno 1 (as-if the client
     // previously received only the first mutation, disconnected and wants to
     // continue from where it left off.
@@ -6064,14 +6060,12 @@
               streamRequest(DCP_ADD_STREAM_FLAG_IGNORE_PURGED_TOMBSTONES,
                             latestUuid));
 
->>>>>>> ba2f9044
     destroy_mock_cookie(cookie);
     producer->closeAllStreams();
     producer->cancelCheckpointCreatorTask();
     producer.reset();
 }
 
-<<<<<<< HEAD
 TEST_P(STParameterizedBucketTest, TestKeyValidationStatsHoldVBStateLock) {
     setVBucketStateAndRunPersistTask(vbid, vbucket_state_active);
 
@@ -6142,8 +6136,6 @@
     EXPECT_EQ(startNumItems, epStats.getNumItem());
 }
 
-=======
->>>>>>> ba2f9044
 TEST_P(STParamPersistentBucketTest,
        SanitizeOnDiskDeletedDocWithIncorrectXATTRFull) {
     testSanitizeOnDiskDeletedDocWithIncorrectXATTR(false);
