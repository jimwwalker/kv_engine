/* -*- Mode: C++; tab-width: 4; c-basic-offset: 4; indent-tabs-mode: nil -*- */
/*
 *     Copyright 2013-Present Couchbase, Inc.
 *
 *   Use of this software is governed by the Business Source License included
 *   in the file licenses/BSL-Couchbase.txt.  As of the Change Date specified
 *   in that file, in accordance with the Business Source License, use of this
 *   software will be governed by the Apache License, Version 2.0, included in
 *   the file licenses/APL2.txt.
 */

#include "evp_store_single_threaded_test.h"

#include "../couchstore/src/internal.h"
#include "../mock/mock_checkpoint_manager.h"
#include "../mock/mock_couch_kvstore.h"
#include "../mock/mock_dcp.h"
#include "../mock/mock_dcp_conn_map.h"
#include "../mock/mock_dcp_consumer.h"
#include "../mock/mock_dcp_producer.h"
#include "../mock/mock_ep_bucket.h"
#include "../mock/mock_item_freq_decayer.h"
#include "../mock/mock_stream.h"
#include "../mock/mock_synchronous_ep_engine.h"
#include "bgfetcher.h"
#include "checkpoint_manager.h"
#include "checkpoint_remover.h"
#include "checkpoint_utils.h"
#include "collections/vbucket_manifest_handles.h"
#include "dcp/active_stream_checkpoint_processor_task.h"
#include "dcp/backfill-manager.h"
#include "dcp/response.h"
#include "ep_bucket.h"
#include "ep_time.h"
#include "ep_vb.h"
#include "ephemeral_bucket.h"
#include "ephemeral_tombstone_purger.h"
#include "ephemeral_vb.h"
#include "failover-table.h"
#include "flusher.h"
#include "item_freq_decayer_visitor.h"
#include "kvstore/couch-kvstore/couch-kvstore-config.h"
#include "kvstore/couch-kvstore/couch-kvstore.h"
#include "kvstore/kvstore_transaction_context.h"
#include "programs/engine_testapp/mock_cookie.h"
#include "programs/engine_testapp/mock_server.h"
#include "tests/module_tests/collections/collections_test_helpers.h"
#include "tests/module_tests/test_helpers.h"
#include "tests/module_tests/test_task.h"
#include "tests/module_tests/thread_gate.h"
#include "tests/test_fileops.h"
#include "vb_commit.h"
#include "vbucket_state.h"
#include "warmup.h"
#include <executor/fake_executorpool.h>
#include <executor/task_type.h>
#include <folly/synchronization/Baton.h>
#include <platform/cb_arena_malloc.h>
#include <platform/dirutils.h>
#include <string_utilities.h>
#include <utilities/test_manifest.h>
#include <xattr/blob.h>
#include <xattr/utils.h>

#include <thread>

using FlushResult = EPBucket::FlushResult;
using MoreAvailable = EPBucket::MoreAvailable;
using WakeCkptRemover = EPBucket::WakeCkptRemover;

std::chrono::steady_clock::time_point SingleThreadedKVBucketTest::runNextTask(
        TaskQueue& taskQ, const std::string& expectedTaskName) {
    CheckedExecutor executor(task_executor, taskQ);

    // Run the task
    executor.runCurrentTask(expectedTaskName);
    return executor.completeCurrentTask();
}

std::chrono::steady_clock::time_point SingleThreadedKVBucketTest::runNextTask(
        TaskQueue& taskQ) {
    CheckedExecutor executor(task_executor, taskQ);

    // Run the task
    executor.runCurrentTask();
    return executor.completeCurrentTask();
}

void SingleThreadedKVBucketTest::SetUp() {
    {
        NonBucketAllocationGuard guard;
        ExecutorPool::create(ExecutorPool::Backend::Fake);
    }

    // Disable warmup - we don't want to have to run/wait for the Warmup tasks
    // to complete (and there's nothing to warmup from anyways).
    if (!config_string.empty()) {
        config_string += ";";
    }
    config_string += "warmup=false";
    config_string += ";couchstore_midpoint_rollback_optimisation=false";

    // Set the chk_period to be a large value so that a slow test doesn't create
    // checkpoints (and may fail if checkpoint state is tested). This parameter
    // is 'seconds' and 86400 is 1 day.
    config_string += ";chk_period=86400";
    // Lots of single threaded tests currently drive checkpoint removal
    // directly. While it would be best to make these tests independent of the
    // checkpoint removal mode, for now default them all to "lazy" to avoid
    // test breakage. Specific eager tests exist, and over time more will move
    // to eager by default.
    if (config_string.find("checkpoint_removal_mode") == std::string::npos) {
        config_string += ";checkpoint_removal_mode=lazy";
    }

    KVBucketTest::SetUp();

    task_executor = reinterpret_cast<SingleThreadedExecutorPool*>
    (ExecutorPool::get());
}

void SingleThreadedKVBucketTest::TearDown() {
    // Can only reliably do these checks when running with jemalloc as the
    // allocator
#if defined(HAVE_JEMALLOC)
    if (hasMagma()) {
        // Expect something in the secondary domain - what cannot be predicted
        EXPECT_NE(0,
                  cb::ArenaMalloc::getPreciseAllocated(
                          engine->getArenaMallocClient(),
                          cb::MemoryDomain::Secondary));
    } else {
        // Expect nothing in the secondary domain if we're not using magma
        EXPECT_EQ(0,
                  cb::ArenaMalloc::getPreciseAllocated(
                          engine->getArenaMallocClient(),
                          cb::MemoryDomain::Secondary));
    }
    // Something in primary for all backends
    EXPECT_NE(
            0,
            cb::ArenaMalloc::getPreciseAllocated(engine->getArenaMallocClient(),
                                                 cb::MemoryDomain::Primary));
#endif
    shutdownAndPurgeTasks(engine.get());
    KVBucketTest::TearDown();
}

void SingleThreadedKVBucketTest::setVBucketState(Vbid vbid,
                                                 vbucket_state_t newState,
                                                 const nlohmann::json& meta,
                                                 TransferVB transfer) {
    const auto* metaPtr = meta.empty() ? nullptr : &meta;
    EXPECT_EQ(cb::engine_errc::success,
              store->setVBucketState(vbid, newState, metaPtr, transfer));
}

void SingleThreadedKVBucketTest::setVBucketStateAndRunPersistTask(
        Vbid vbid,
        vbucket_state_t newState,
        const nlohmann::json& meta,
        TransferVB transfer) {
    setVBucketState(vbid, newState, meta, transfer);

    if (isPersistent()) {
        // Trigger the flusher to flush state to disk.
        const auto res = dynamic_cast<EPBucket&>(*store).flushVBucket(vbid);
        EXPECT_EQ(MoreAvailable::No, res.moreAvailable);
        EXPECT_EQ(0, res.numFlushed);
    }
}

void SingleThreadedKVBucketTest::setVBucketToActiveWithValidTopology(
        nlohmann::json topology) {
    setVBucketStateAndRunPersistTask(
            vbid, vbucket_state_active, {{"topology", topology}});
}

void SingleThreadedKVBucketTest::shutdownAndPurgeTasks(
        EventuallyPersistentEngine* ep) {
    ep->getEpStats().isShutdown = true;
    task_executor->cancelAndClearAll();

    for (task_type_t t :
         {WRITER_TASK_IDX, READER_TASK_IDX, AUXIO_TASK_IDX, NONIO_TASK_IDX}) {

        // Define a lambda to drive all tasks from the queue, if hpTaskQ
        // is implemented then trivial to add a second call to runTasks.
        auto runTasks = [=](TaskQueue& queue) {
            while (queue.getFutureQueueSize() > 0 || queue.getReadyQueueSize() > 0) {
                runNextTask(queue);
            }
        };
        runTasks(*task_executor->getLpTaskQ()[t]);
    }
}

void SingleThreadedKVBucketTest::cancelAndPurgeTasks() {
    task_executor->cancelAll();
    for (task_type_t t :
        {WRITER_TASK_IDX, READER_TASK_IDX, AUXIO_TASK_IDX, NONIO_TASK_IDX}) {

        // Define a lambda to drive all tasks from the queue, if hpTaskQ
        // is implemented then trivial to add a second call to runTasks.
        auto runTasks = [=](TaskQueue& queue) {
            while (queue.getFutureQueueSize() > 0 || queue.getReadyQueueSize() > 0) {
                runNextTask(queue);
            }
        };
        runTasks(*task_executor->getLpTaskQ()[t]);
    }
}

void SingleThreadedKVBucketTest::runReadersUntilWarmedUp() {
    auto& readerQueue = *task_executor->getLpTaskQ()[READER_TASK_IDX];
    while (engine->getKVBucket()->isWarmupLoadingData()) {
        runNextTask(readerQueue);
    }
}

std::string SingleThreadedKVBucketTest::buildNewWarmupConfig(
        std::string new_config) {
    std::string config = config_string;

    // check if warmup=false needs replacing with warmup=true
    size_t pos;
    std::string warmupT = "warmup=true";
    std::string warmupF = "warmup=false";
    if ((pos = config.find(warmupF)) != std::string::npos) {
        config.replace(pos, warmupF.size(), warmupT);
    } else {
        config += warmupT;
    }

    if (new_config.length() > 0) {
        config += ";";
        config += new_config;
    }
    return config;
}

void SingleThreadedKVBucketTest::resetEngine(std::string new_config,
                                             bool force) {
    shutdownAndPurgeTasks(engine.get());
    reinitialise(buildNewWarmupConfig(new_config), force);
}

/**
 * Destroy engine and replace it with a new engine that can be warmed up.
 * Finally, run warmup.
 */
void SingleThreadedKVBucketTest::resetEngineAndEnableWarmup(
        std::string new_config, bool force) {
    resetEngine(new_config, force);

    if (isPersistent()) {
        static_cast<EPBucket*>(engine->getKVBucket())->initializeWarmupTask();
        static_cast<EPBucket*>(engine->getKVBucket())->startWarmupTask();
    }
}

/**
 * Destroy engine and replace it with a new engine that can be warmed up.
 * Finally, run warmup.
 */
void SingleThreadedKVBucketTest::resetEngineAndWarmup(std::string new_config,
                                                      bool force) {
    resetEngineAndEnableWarmup(new_config, force);

    // Now get the engine warmed up
    runReadersUntilWarmedUp();
}

std::shared_ptr<MockDcpProducer> SingleThreadedKVBucketTest::createDcpProducer(
        const CookieIface* cookie, IncludeDeleteTime deleteTime) {
    int flags = cb::mcbp::request::DcpOpenPayload::IncludeXattrs;
    if (deleteTime == IncludeDeleteTime::Yes) {
        flags |= cb::mcbp::request::DcpOpenPayload::IncludeDeleteTimes;
    }
    auto newProducer = std::make_shared<MockDcpProducer>(*engine,
                                                         cookie,
                                                         "test_producer",
                                                         flags,
                                                         false /*startTask*/);

    // Create the task object, but don't schedule
    newProducer->createCheckpointProcessorTask();

    // Need to enable NOOP for XATTRS (and collections).
    newProducer->setNoopEnabled(true);

    return newProducer;
}

void SingleThreadedKVBucketTest::runBackfill() {
    // Run the backfill task, which has a number of steps to complete
    auto& lpAuxioQ = *task_executor->getLpTaskQ()[AUXIO_TASK_IDX];
    // backfill:create()
    runNextTask(lpAuxioQ);
    // backfill:scan()
    runNextTask(lpAuxioQ);

    // 1 Extra step for persistent backfill
    if (isPersistent()) {
        // backfill:finished()
        runNextTask(lpAuxioQ);
    }
}

void SingleThreadedKVBucketTest::notifyAndRunToCheckpoint(
        MockDcpProducer& producer,
        MockDcpMessageProducers& producers,
        bool fromMemory) {
    auto vb = store->getVBucket(vbid);
    ASSERT_NE(nullptr, vb.get());

    if (fromMemory) {
        producer.notifySeqnoAvailable(
                vbid, vb->getHighSeqno(), SyncWriteOperation::No);
        runCheckpointProcessor(producer, producers);
    } else {
        runBackfill();
    }
}

void SingleThreadedKVBucketTest::notifyAndStepToCheckpoint(
        MockDcpProducer& producer,
        MockDcpMessageProducers& producers,
        cb::mcbp::ClientOpcode expectedOp,
        bool fromMemory) {
    notifyAndRunToCheckpoint(producer, producers, fromMemory);

    // Next step which will process a snapshot marker and then the caller
    // should now be able to step through the checkpoint
    if (expectedOp != cb::mcbp::ClientOpcode::Invalid) {
        EXPECT_EQ(cb::engine_errc::success,
                  producer.stepWithBorderGuard(producers));
        EXPECT_EQ(expectedOp, producers.last_op);
        if (expectedOp == cb::mcbp::ClientOpcode::DcpSnapshotMarker) {
            if (fromMemory) {
                EXPECT_EQ(MARKER_FLAG_MEMORY,
                          producers.last_flags & MARKER_FLAG_MEMORY);
            } else {
                EXPECT_EQ(MARKER_FLAG_DISK,
                          producers.last_flags & MARKER_FLAG_DISK);
            }
        }
    } else {
        EXPECT_EQ(cb::engine_errc::would_block,
                  producer.stepWithBorderGuard(producers));
    }
}

void SingleThreadedKVBucketTest::runCheckpointProcessor(
        MockDcpProducer& producer, DcpMessageProducersIface& producers) {
    // Step which will notify the snapshot task
    EXPECT_EQ(cb::engine_errc::would_block, producer.step(producers));

    EXPECT_EQ(1, producer.getCheckpointSnapshotTask()->queueSize());

    // Now call run on the snapshot task to move checkpoint into DCP
    // stream
    producer.getCheckpointSnapshotTask()->run();
}

static cb::engine_errc dcpAddFailoverLog(
        const std::vector<vbucket_failover_t>&) {
    return cb::engine_errc::success;
}
void SingleThreadedKVBucketTest::createDcpStream(MockDcpProducer& producer) {
    createDcpStream(producer, vbid);
}

void SingleThreadedKVBucketTest::createDcpStream(MockDcpProducer& producer,
                                                 Vbid vbid) {
    uint64_t rollbackSeqno;
    ASSERT_EQ(cb::engine_errc::success,
              producer.streamRequest(0, // flags
                                     1, // opaque
                                     vbid,
                                     0, // start_seqno
                                     ~0ull, // end_seqno
                                     0, // vbucket_uuid,
                                     0, // snap_start_seqno,
                                     0, // snap_end_seqno,
                                     &rollbackSeqno,
                                     &dcpAddFailoverLog,
                                     {}));
}

void SingleThreadedKVBucketTest::runCompaction(Vbid id,
                                               uint64_t purgeBeforeSeq,
                                               bool dropDeletes) {
    CompactionConfig compactConfig;
    compactConfig.purge_before_seq = purgeBeforeSeq;
    compactConfig.drop_deletes = dropDeletes;
    store->scheduleCompaction(
            id, compactConfig, nullptr, std::chrono::seconds(0));
    // run the compaction task
    std::string taskDescription = "Compact DB file " + std::to_string(id.get());
    runNextTask(*task_executor->getLpTaskQ()[WRITER_TASK_IDX], taskDescription);
}

void SingleThreadedKVBucketTest::scheduleAndRunCollectionsEraser(Vbid id) {
    if (isPersistent()) {
        store->scheduleCompaction(id, {}, nullptr, std::chrono::seconds(0));
        std::string task = "Compact DB file " + std::to_string(id.get());
        runNextTask(*task_executor->getLpTaskQ()[WRITER_TASK_IDX], task);
        auto [status, dropped] = store->getVBucket(id)
                                         ->getShard()
                                         ->getRWUnderlying()
                                         ->getDroppedCollections(id);
        ASSERT_TRUE(status);
        EXPECT_TRUE(dropped.empty());
    } else {
        auto* bucket = dynamic_cast<EphemeralBucket*>(store);
        bucket->scheduleTombstonePurgerTask();
        bucket->attemptToFreeMemory(); // this wakes up the HTCleaner task

        auto& lpAuxioQ = *task_executor->getLpTaskQ()[NONIO_TASK_IDX];
        // 2 tasks to run to complete a purge
        // EphTombstoneHTCleaner
        // EphTombstoneStaleItemDeleter
        runNextTask(lpAuxioQ, "Eph tombstone hashtable cleaner");
        runNextTask(lpAuxioQ, "Eph tombstone stale item deleter");
    }
}

void SingleThreadedKVBucketTest::runCollectionsEraser(Vbid id) {
    // Check that the task has already been scheduled by the caller
    if (isPersistent()) {
        auto* mockEPBucket = dynamic_cast<MockEPBucket*>(store);
        Expects(mockEPBucket);
        auto task = mockEPBucket->getCompactionTask(id);
        if (!task) {
            throw std::logic_error("No compaction scheduled for " +
                                   id.to_string());
        }
    }

    // Collection's eraser gets scheduled when we persist a drop with a
    // multi-second delay. We don't want to wait around for it so kick it
    // into action by rescheduling without delay.
    scheduleAndRunCollectionsEraser(id);
}

void SingleThreadedKVBucketTest::runCheckpointDestroyer(Vbid id) {
    getCkptDestroyerTask(id).run();
}

bool SingleThreadedKVBucketTest::isBloomFilterEnabled() const {
    return engine->getConfiguration().isBfilterEnabled();
}

bool SingleThreadedKVBucketTest::isFullEviction() const {
    return engine->getConfiguration().getItemEvictionPolicy() ==
           "full_eviction";
}

bool SingleThreadedKVBucketTest::isPersistent() const {
    return engine->getConfiguration().getBucketType() == "persistent";
}

bool SingleThreadedKVBucketTest::isNexus() const {
    return engine->getConfiguration().getBackend() == "nexus";
}

/// @returns true if this is a magma bucket
bool SingleThreadedKVBucketTest::isMagma() const {
    return engine->getConfiguration().getBackend() == "magma" ||
           isNexusMagmaPrimary();
}

bool SingleThreadedKVBucketTest::isNexusMagmaPrimary() const {
    return engine->getConfiguration().getBackend() == "nexus" &&
           engine->getConfiguration().getNexusPrimaryBackend() == "magma";
}

size_t SingleThreadedKVBucketTest::getFutureQueueSize(task_type_t type) const {
    return (*task_executor->getLpTaskQ()[type]).getFutureQueueSize();
}

size_t SingleThreadedKVBucketTest::getReadyQueueSize(task_type_t type) const {
    return (*task_executor->getLpTaskQ()[type]).getReadyQueueSize();
}

void SingleThreadedKVBucketTest::replaceCouchKVStoreWithMock() {
    ASSERT_EQ(engine->getConfiguration().getBucketType(), "persistent");
    ASSERT_EQ(engine->getConfiguration().getBackend(), "couchdb");
    auto old = store->takeRW(0);
    auto& config = const_cast<CouchKVStoreConfig&>(
            dynamic_cast<const CouchKVStoreConfig&>(old->getConfig()));
    auto rw = std::make_unique<MockCouchKVStore>(config);
    store->setRW(0, std::move(rw));
}

void SingleThreadedKVBucketTest::runEphemeralHTCleaner() {
    auto& bucket = dynamic_cast<EphemeralBucket&>(*store);
    bucket.enableTombstonePurgerTask();
    auto& queue = *task_executor->getLpTaskQ()[NONIO_TASK_IDX];
    bucket.attemptToFreeMemory(); // This wakes up the HTCleaner
    runNextTask(queue, "Eph tombstone hashtable cleaner");
    // Scheduled by HTCleaner
    runNextTask(queue, "Eph tombstone stale item deleter");
}

std::optional<failover_entry_t>
SingleThreadedKVBucketTest::getLatestFailoverTableEntry() const {
    auto vb = engine->getVBucket(vbid);
    if (vb) {
        return {vb->failovers->getLatestEntry()};
    }
    return {};
}

cb::engine_errc SingleThreadedKVBucketTest::setCollections(
        const CookieIface* c,
        const CollectionsManifest& manifest,
        cb::engine_errc status1) {
    std::string json{manifest};

    auto status = engine->set_collection_manifest(*c, json);
    if (!isPersistent()) {
        return status;
    }
    EXPECT_EQ(status1, status);

    if (status != cb::engine_errc::would_block) {
        return status;
    }

    auto& lpAuxioQ = *task_executor->getLpTaskQ()[AUXIO_TASK_IDX];

    runNextTask(lpAuxioQ);

    // Cookie now success
    EXPECT_EQ(cb::engine_errc::success, mock_waitfor_cookie(c));

    status = engine->set_collection_manifest(*c, json);
    EXPECT_EQ(cb::engine_errc::success, status);
    return status;
}

void STParameterizedBucketTest::SetUp() {
    if (!config_string.empty()) {
        config_string += ";";
    }
    auto bucketType = std::get<0>(GetParam());
    config_string += generateBucketTypeConfig(bucketType);
    auto evictionPolicy = std::get<1>(GetParam());

    if (!evictionPolicy.empty()) {
        if (persistent()) {
            config_string += ";item_eviction_policy=" + evictionPolicy;
        } else {
            config_string += ";ephemeral_full_policy=" + evictionPolicy;
        }
    }

    SingleThreadedKVBucketTest::SetUp();
}

bool STParameterizedBucketTest::isRocksDB() const {
    return engine->getConfiguration().getBackend() == "rocksdb";
}

bool STParameterizedBucketTest::isMagma() const {
    return engine->getConfiguration().getBackend() == "magma" ||
           isNexusMagmaPrimary();
}

bool STParameterizedBucketTest::isNexusMagmaPrimary() const {
    return engine->getConfiguration().getBackend() == "nexus" &&
           engine->getConfiguration().getNexusPrimaryBackend() == "magma";
}

bool STParameterizedBucketTest::isNexus() const {
    return engine->getConfiguration().getBackend() == "nexus";
}

bool STParameterizedBucketTest::bloomFilterEnabled() const {
    return engine->getConfiguration().isBfilterEnabled();
}

/// @returns a string representing this tests' parameters.
std::string STParameterizedBucketTest::PrintToStringParamName(
        const ::testing::TestParamInfo<ParamType>& info) {
    auto bucket = std::get<0>(info.param);

    auto evictionPolicy = std::get<1>(info.param);
    if (evictionPolicy.empty()) {
        return bucket;
    }
    return bucket + "_" + evictionPolicy;
}

/**
 * Regression test for MB-45255 - a crash due to a dereference of a null
 * DcpProducer::backfillMgr if a streamRequest occurs during bucket shutdown:
 *
 * 1. Start with 1 producer and an existing stream (so DcpProducer is not
 *    paused).
 * 2. DcpProducer::streamRequest starts, succeeds but _doesn’t get as far as
 *    adding to DCP conn map.
 * 3. DcpConnMap::closeStreams (due to bucket shutdown)
 *    1. closes all streams for each producer via DcpProducer::closeAllStreams
 *    2. which resets backfillMgr ptr.
 * 4. DcpProducer::streamRequest continues; adds new stream into map.
 * 5. DcpConnMap::disconnect called, calls DcpProducer::closeAllStreams again
 *    - which calls ActiveStream::setDead; attempts to dereference null
 *    backfillMgr ptr (if in backfilling state).
 *
 * This is a similar issue to MB-37702 and MB-38521 - the difference being
 * exactly when the streamRequest occurs relative to closeAllStreams.
 */
TEST_P(STParameterizedBucketTest,
       MB45255_StreamRequestDuringShutdownNullBackfillMgr) {
    // Setup /////////////////////////////////////////////////////////////////

    // 1) Create Producer and ensure it is in the ConnMap so that we can
    // emulate the shutdown
    auto producer =
            std::make_shared<MockDcpProducer>(*engine, cookie, "MB_45255", 0);
    producer->createCheckpointProcessorTask();
    auto& mockConnMap = static_cast<MockDcpConnMap&>(engine->getDcpConnMap());
    mockConnMap.addConn(cookie, producer);

    // 2) (Implementation detail) Get the Dcp Producer into a non-paused state,
    // so when we later call DcpConnMap::manageConnections (via
    // DcpConnMap::shutdownAllConnections) we don't notify the connection. This
    // doesn't directly matter for the bug in question, but if we notify
    // then we need to acquire the cookie mutex which will deadlock the test.
    //
    // Do this by:
    //     storing some items into vb:0
    //     creating a stream on that vb:0
    //     advancing producer so it is no longer paused.
    auto& kvBucket = *engine->getKVBucket();
    kvBucket.setVBucketState(vbid, vbucket_state_active);
    store_item(vbid, makeStoredDocKey("key1"), "value");

    uint64_t rollbackSeqno;
    auto result = producer->streamRequest(0,
                                          0,
                                          Vbid{0},
                                          0,
                                          ~0,
                                          0,
                                          0,
                                          0,
                                          &rollbackSeqno,
                                          mock_dcp_add_failover_log,
                                          {});
    ASSERT_EQ(cb::engine_errc::success, result);

    auto stream = producer->findStream(Vbid{0});
    auto nextItem = stream->next(*producer);
    ASSERT_FALSE(nextItem);
    ASSERT_TRUE(stream->isInMemory())
            << vbid << " should be state:in-memory at start";

    MockDcpMessageProducers mockMsgProducers;
    runCheckpointProcessor(*producer, mockMsgProducers);
    producer->step(mockMsgProducers);
    ASSERT_FALSE(producer->isPaused());

    // 3) Setup second stream - we need to perform a second streamRequest which
    // must be backfilling (to backfillMgr is attempted to be accessed, so add
    // one item to vb:1, then flush and remove checkpoint so required to
    // backfill from disk.
    const auto vbid1 = Vbid{1};
    kvBucket.setVBucketState(vbid1, vbucket_state_active);
    store_item(vbid1, makeStoredDocKey("key"), "value");
    flushVBucketToDiskIfPersistent(vbid1, 1);
    removeCheckpoint(*kvBucket.getVBucket(vbid1), 1);

    // 4) Configure hook in updateStreamsMap so just before our 2nd
    // DcpProducer::streamRequest (below) adds the created stream to
    // DcpProducer::streams, shutdownAllConnections runs.
    folly::Baton shutdownAllConnectionsStart;
    folly::Baton shutdownAllConnectionsFinished;
    producer->updateStreamsMapHook = [&] {
        // Post to allow shutdownAllConnections to begin (cannot set
        // DcpProducer disconnect = true before streamRequest has constructed
        // stream and about to add to map).
        shutdownAllConnectionsStart.post();

        // Wait until shutdownAllCollections has finished, and
        // DcpProducer::disconnect has been set (and backfillMgr set
        // to nullptr.
        shutdownAllConnectionsFinished.wait();
    };

    // 5. Create parallel thread which will perform the streamRequest
    // concurrently with shutdownAllConnections.
    std::thread frontend_thread_streamRequest{[&]() {
        // Frontend thread always runs with the cookie locked, so
        // lock here to match.
        auto* mockCookie = cookie_to_mock_cookie(cookie);
        Expects(mockCookie);
        mockCookie->lock();

        uint64_t rollbackSeqno;
        auto result = producer->streamRequest(0,
                                              0,
                                              vbid1,
                                              0,
                                              ~0,
                                              0,
                                              0,
                                              0,
                                              &rollbackSeqno,
                                              mock_dcp_add_failover_log,
                                              {});
        EXPECT_EQ(cb::engine_errc::success, result);
        mockCookie->unlock();

        auto stream = producer->findStream(vbid1);
        ASSERT_TRUE(stream->isBackfilling());

        mockCookie->lock();
        engine->handleDisconnect(cookie);
        mockCookie->unlock();
    }};

    // TEST: Trigger a shutdown. In original bug (with the sequence of
    // operations setup above) this would result in a nullptr dereference of
    // backfillMgr.
    shutdownAllConnectionsStart.wait();
    mockConnMap.shutdownAllConnections();
    shutdownAllConnectionsFinished.post();

    frontend_thread_streamRequest.join();

    // DcpConnMap.manageConnections() will reset our cookie so we need to
    // recreate it for the normal test TearDown to work
    cookie = create_mock_cookie();
}

/**
 * MB-37702 highlighted a potential race condition during bucket shutdown. This
 * race condition is as follows:
 *
 * 1) Bucket shutdown starts (due to hard failover has we need DcpConsumers to
 *    still consider KV to be "up". This has to then reach the point where it
 *    starts to tear down DCP connections.
 *
 * 2) In DcpProducer we need to set all of our streams to dead but not yet
 *    destroy the backfill manager.
 *
 * 3) A stream request now needs to come in and enter a backfilling state.
 *
 * 4) Bucket shutdown continues and destroys the backfill manager object for the
 *    DcpProducer.
 *
 * 5) Memcached attempts to disconnect the DcpProducer again as we will tell it
 *    to step the connection (but bucket shutdown is in progress) and then we
 *    will seg fault as we attempt to destroy the stream because the backfill
 *    manager has been reset.
 */
TEST_P(STParameterizedBucketTest, StreamReqAcceptedAfterBucketShutdown) {
    auto& mockConnMap =
            static_cast<MockDcpConnMap&>(engine->getDcpConnMap());
    engine->getKVBucket()->setVBucketState(vbid, vbucket_state_active);
    auto vb = engine->getKVBucket()->getVBucket(vbid);

    // 1) Store an item and ensure it isn't in the CheckpointManager so that our
    // stream will enter backfilling state later
    store_item(vbid, makeStoredDocKey("key"), "value");
    flushVBucketToDiskIfPersistent(vbid, 1);
    removeCheckpoint(*vb, 1);

    // 2) Create Producer and ensure it is in the ConnMap so that we can emulate
    // the shutdown
    auto producer = std::make_shared<MockDcpProducer>(*engine,
                                                      cookie,
                                                      "test_producer",
                                                      /*flags*/ 0);
    producer->createCheckpointProcessorTask();
    mockConnMap.addConn(cookie, producer);

    // 3) Set our hook to perform a StreamRequest after we remove the streams
    // from the Producer but before we reset the backfillMgr.
    producer->setCloseAllStreamsHook([this, &producer]() {
        producer->createCheckpointProcessorTask();
        uint64_t rollbackSeqno;
        EXPECT_EQ(cb::engine_errc::disconnect,
                  producer->streamRequest(/*flags*/ 0,
                                          /*opaque*/ 0,
                                          vbid,
                                          /*st_seqno*/ 0,
                                          /*en_seqno*/ ~0,
                                          /*vb_uuid*/ 0xabcd,
                                          /*snap_start_seqno*/ 0,
                                          /*snap_end_seqno*/ ~0,
                                          &rollbackSeqno,
                                          fakeDcpAddFailoverLog,
                                          {}));

        // Stream should not have been created
        auto stream = std::dynamic_pointer_cast<ActiveStream>(
                producer->findStream(vbid));
        ASSERT_FALSE(stream);
    });

    // 4) Emulate the shutdown
    mockConnMap.shutdownAllConnections();

    // 5) Emulate memcached disconnecting the connection. Before the bug-fix we
    // would segfault at this line in ActiveStream::endStream() when we call
    // BackfillManager::bytesSent(...)
    mockConnMap.disconnect(cookie);

    producer->cancelCheckpointCreatorTask();
    producer.reset();
    mockConnMap.manageConnections();

    // DcpConnMapp.manageConnections() will reset our cookie so we need to
    // recreate it for the normal test TearDown to work
    cookie = create_mock_cookie();
}

TEST_P(STParameterizedBucketTest, ConcurrentProducerCloseAllStreams) {
    auto& mockConnMap = static_cast<MockDcpConnMap&>(engine->getDcpConnMap());
    engine->getKVBucket()->setVBucketState(vbid, vbucket_state_active);
    auto vb = engine->getKVBucket()->getVBucket(vbid);

    // 1) Store an item and ensure it isn't in the CheckpointManager so that our
    // stream will enter backfilling state later
    store_item(vbid, makeStoredDocKey("key"), "value");
    flushVBucketToDiskIfPersistent(vbid, 1);
    removeCheckpoint(*vb, 1);

    // 2) Create Producer and ensure it is in the ConnMap so that we can emulate
    // the shutdown
    auto producer = std::make_shared<MockDcpProducer>(*engine,
                                                      cookie,
                                                      "test_producer",
                                                      /*flags*/ 0);
    producer->createCheckpointProcessorTask();
    mockConnMap.addConn(cookie, producer);

    // Break in closeAllStreams after we have taken the lock
    // of the first vBucket.
    std::thread thread1;
    ThreadGate tg1{2};

    producer->setCloseAllStreamsPostLockHook(
            [this, &producer, &mockConnMap, &thread1, &tg1]() {
                if (!tg1.isComplete()) {
                    producer->setCloseAllStreamsPreLockHook(
                            [&tg1] { tg1.threadUp(); });

                    // First hit of this will spawn a second thread that will
                    // call disconnect and try to enter the same block of code
                    // concurrently.
                    thread1 = std::thread{[this, &mockConnMap]() {
                        mockConnMap.disconnect(cookie);
                    }};

                    tg1.threadUp();
                } else {
                    // Before the fix we would fail here
                    EXPECT_FALSE(producer->getBFMPtr());
                }
            });

    // 3) Segfault would normally happen here as we exit
    // DcpProducer::closeAllStreams (for the second time).
    mockConnMap.shutdownAllConnections();

    thread1.join();

    // Reset the hook or we will call it again when we disconnect our cookie as
    // part of TearDown
    producer->setCloseAllStreamsPostLockHook([]() {});

    producer->cancelCheckpointCreatorTask();
    producer.reset();
    mockConnMap.manageConnections();

    // DcpConnMap.manageConnections() will reset our cookie so we need to
    // recreate it for the normal test TearDown to work
    cookie = create_mock_cookie();
}

/**
 * MB-37827 highlighted a potential race condition during bucket shutdown. This
 * race condition is as follows:
 *
 * 1) Bucket shutdown starts but has not yet destroyed streams of our given
 *    producer.
 *
 * 2) A seqno ack comes in and gets partially processed. We find the stream in
 *    the producer but not yet process the ack.
 *
 * 3) Bucket shutdown continues and destroys the stream object by removing the
 *    owning shared_ptr in DcpProducer::closeALlStreams
 *
 * 4) Seqno ack processing continues and segfaults when attempting to access the
 *    stream.
 */
TEST_P(STParameterizedBucketTest, SeqnoAckAfterBucketShutdown) {
    auto& mockConnMap = static_cast<MockDcpConnMap&>(engine->getDcpConnMap());
    engine->getKVBucket()->setVBucketState(vbid, vbucket_state_active);
    auto vb = engine->getKVBucket()->getVBucket(vbid);

    // 1) Create Producer and ensure it is in the ConnMap so that we can emulate
    // the shutdown
    auto producer = std::make_shared<MockDcpProducer>(*engine,
                                                      cookie,
                                                      "test_producer",
                                                      /*flags*/ 0);
    mockConnMap.addConn(cookie, producer);

    // 2) Need to enable sync rep for seqno acking and create our stream
    producer->control(0, "consumer_name", "consumer");
    producer->setSyncReplication(SyncReplication::SyncReplication);

    uint64_t rollbackSeqno;
    EXPECT_EQ(cb::engine_errc::success,
              producer->streamRequest(/*flags*/ 0,
                                      /*opaque*/ 0,
                                      vbid,
                                      /*st_seqno*/ 0,
                                      /*en_seqno*/ ~0,
                                      /*vb_uuid*/ 0xabcd,
                                      /*snap_start_seqno*/ 0,
                                      /*snap_end_seqno*/ ~0,
                                      &rollbackSeqno,
                                      fakeDcpAddFailoverLog,
                                      {}));

    // 3) Set our hook, we just need to simulate bucket shutdown in the hook
    producer->setSeqnoAckHook(
            [&mockConnMap]() { mockConnMap.shutdownAllConnections(); });

    // 4) Seqno ack. Previously this would segfault due to the stream being
    // destroyed mid seqno ack.
    EXPECT_EQ(cb::engine_errc::success,
              producer->seqno_acknowledged(0, vbid, 0));

    mockConnMap.disconnect(cookie);
    mockConnMap.manageConnections();
    producer.reset();

    // DcpConnMapp.manageConnections() will reset our cookie so we need to
    // recreate it for the normal test TearDown to work
    cookie = create_mock_cookie();
}

cb::engine_errc STParameterizedBucketTest::checkKeyExists(
        StoredDocKey& key, Vbid vbid, get_options_t options) {
    auto rc = store->get(key, vbid, cookie, options).getStatus();
    if (needBGFetch(rc)) {
        rc = store->get(key, vbid, cookie, options).getStatus();
    }
    return rc;
}

cb::engine_errc STParameterizedBucketTest::setItem(Item& itm,
                                                   const CookieIface* cookie) {
    auto rc = store->set(itm, cookie);
    if (needBGFetch(rc)) {
        rc = store->set(itm, cookie);
    }
    return rc;
}

cb::engine_errc STParameterizedBucketTest::addItem(Item& itm,
                                                   const CookieIface* cookie) {
    auto rc = store->add(itm, cookie);
    if (needBGFetch(rc)) {
        rc = store->add(itm, cookie);
    }
    return rc;
}

/*
 * MB-31175
 * The following test checks to see that when we call handleSlowStream in an
 * in memory state and drop the cursor/schedule a backfill as a result, the
 * resulting backfill checks the purgeSeqno and tells the stream to rollback
 * if purgeSeqno > startSeqno.
 */
TEST_P(STParameterizedBucketTest, SlowStreamBackfillPurgeSeqnoCheck) {
    // Make vbucket active.
    setVBucketStateAndRunPersistTask(vbid, vbucket_state_active);
    auto vb = store->getVBuckets().getBucket(vbid);
    ASSERT_TRUE(vb.get());

    // Store two items
    std::array<std::string, 2> initialKeys = {{"k1", "k2"}};
    for (const auto& key : initialKeys) {
        store_item(vbid, makeStoredDocKey(key), key);
    }
    flushVBucketToDiskIfPersistent(vbid, initialKeys.size());

    // Delete the items so that we can advance the purgeSeqno using
    // compaction later
    for (const auto& key : initialKeys) {
        delete_item(vbid, makeStoredDocKey(key));
    }
    flushVBucketToDiskIfPersistent(vbid, initialKeys.size());

    auto& ckpt_mgr =
            *(static_cast<MockCheckpointManager*>(vb->checkpointManager.get()));

    // Create a Mock Dcp producer
    // Create the Mock Active Stream with a startSeqno of 1
    // as a startSeqno is always valid
    auto producer = std::make_shared<MockDcpProducer>(*engine,
                                                      cookie,
                                                      "test_producer",
                                                      /*flags*/ 0);
    producer->createCheckpointProcessorTask();
    producer->scheduleCheckpointProcessorTask();

    // Create a Mock Active Stream
    auto mock_stream = producer->mockActiveStreamRequest(/*flags*/ 0,
                                                         /*opaque*/ 0,
                                                         *vb,
                                                         /*st_seqno*/ 1,
                                                         /*en_seqno*/ ~0,
                                                         /*vb_uuid*/ 0xabcd,
                                                         /*snap_start_seqno*/ 0,
                                                         /*snap_end_seqno*/ ~0,
                                                         IncludeValue::Yes,
                                                         IncludeXattrs::Yes);

    ASSERT_TRUE(mock_stream->isInMemory())
    << "stream state should have transitioned to InMemory";

    // Check number of expected cursors (might not have persistence cursor)
    int expectedCursors = persistent() ? 2 : 1;
    EXPECT_EQ(expectedCursors, ckpt_mgr.getNumOfCursors());

    EXPECT_TRUE(mock_stream->handleSlowStream());
    EXPECT_TRUE(mock_stream->public_getPendingBackfill());

    // Might not have persistence cursor
    expectedCursors = persistent() ? 1 : 0;
    EXPECT_EQ(expectedCursors, ckpt_mgr.getNumOfCursors())
    << "stream cursor should have been dropped";

    // Remove checkpoint, forcing the stream to Backfill.
    removeCheckpoint(*vb, 2);

    // This will schedule the backfill
    mock_stream->transitionStateToBackfilling();
    ASSERT_TRUE(mock_stream->isBackfilling());

    // Advance the purgeSeqno
    if (persistent()) {
        TimeTraveller jordan(
                engine->getConfiguration().getPersistentMetadataPurgeAge() + 1);
        runCompaction(vbid, 3);
    } else {
        EphemeralVBucket::HTTombstonePurger purger(0);
        auto vbptr = store->getVBucket(vbid);
        auto* evb = dynamic_cast<EphemeralVBucket*>(vbptr.get());
        purger.setCurrentVBucket(*evb);
        evb->ht.visit(purger);

        evb->purgeStaleItems();
    }

    ASSERT_EQ(3, vb->getPurgeSeqno());

    // Run the backfill we scheduled when we transitioned to the backfilling
    // state
    auto& bfm = producer->getBFM();
    bfm.backfill();

    // The backfill should have set the stream state to dead because
    // purgeSeqno > startSeqno
    EXPECT_TRUE(mock_stream->isDead());

    // Stop Producer checkpoint processor task
    producer->cancelCheckpointCreatorTask();

    cancelAndPurgeTasks();
}

/**
 * The following test checks to see that if a cursor drop (and subsequent
 * re-registration) is a safe operation in that the background checkpoint
 * processor task cannot advance the streams cursor whilst backfilling is
 * occurring.
 *
 * Check to see that cursor dropping correctly handles the following scenario:
 *
 * 1. vBucket is state:in-memory. Cursor dropping occurs
 *    (ActiveStream::handleSlowStream)
 *   a. Cursor is removed
 *   b. pendingBackfill is set to true.
 * 2. However, assume that ActiveStreamCheckpointProcessorTask has a pending
 *    task for this vbid.
 * 3. ActiveStream changes from state:in-memory to state:backfilling.
 * 4. Backfill starts, re-registers cursor (ActiveStream::markDiskSnapshot) to
 *    resume from after the end of the backfill.
 * 5. ActiveStreamCheckpointProcessorTask wakes up, and finds the pending task
 *    for this vb. At this point the newly woken task should be blocked from
 *    doing any work (and return early).
 */
class MB29369_SingleThreadedEPBucketTest : public SingleThreadedEPBucketTest {
protected:
    MB29369_SingleThreadedEPBucketTest() {
        // Need dcp_producer_snapshot_marker_yield_limit + 1 (11) vBuckets for
        // this test.
        config_string = "max_vbuckets=11";
    }
};

// @TODO get working for magma
TEST_F(MB29369_SingleThreadedEPBucketTest,
       CursorDroppingPendingCkptProcessorTask) {
    // Create a Mock Dcp producer and schedule on executorpool.
    auto producer = createDcpProducer(cookie, IncludeDeleteTime::Yes);
    producer->scheduleCheckpointProcessorTask();

    auto& lpNonIoQ = *task_executor->getLpTaskQ()[NONIO_TASK_IDX];
    EXPECT_EQ(1, lpNonIoQ.getFutureQueueSize())
            << "Expected to have ActiveStreamCheckpointProcessorTask in NonIO "
               "Queue";

    // Create dcp_producer_snapshot_marker_yield_limit + 1 streams -
    // this means that we don't process all pending vBuckets on a single
    // execution of ActiveStreamCheckpointProcessorTask - which can result
    // in vBIDs being "left over" in ActiveStreamCheckpointProcessorTask::queue
    // after an execution.
    // This means that subsequently when we drop the cursor for this vb,
    // there's a "stale" job queued for it.
    const auto iterationLimit =
            engine->getConfiguration().getDcpProducerSnapshotMarkerYieldLimit();
    std::shared_ptr<MockActiveStream> stream;
    for (size_t id = 0; id < iterationLimit + 1; id++) {
        Vbid vbid = Vbid(id);
        setVBucketStateAndRunPersistTask(vbid, vbucket_state_active);
        auto vb = store->getVBucket(vbid);
        stream = producer->mockActiveStreamRequest(/*flags*/ 0,
                                                   /*opaque*/ 0,
                                                   *vb,
                                                   /*st_seqno*/ 0,
                                                   /*en_seqno*/ ~0,
                                                   /*vb_uuid*/ 0xabcd,
                                                   /*snap_start_seqno*/ 0,
                                                   /*snap_end_seqno*/ ~0);

        // Request an item from each stream, so they all advance from
        // backfilling to in-memory
        auto result = stream->next(*producer);
        EXPECT_FALSE(result);
        EXPECT_TRUE(stream->isInMemory())
                << vbid << " should be state:in-memory at start";

        // Create an item, create a new checkpoint and then flush to disk.
        // This ensures that:
        // a) ActiveStream::nextCheckpointItem will have data available when
        //    call next() - and will add vb to
        //    ActiveStreamCheckpointProcessorTask's queue.
        // b) After cursor is dropped we can remove the previously closed and
        //    flushed checkpoint to force ActiveStream into backfilling state.
        EXPECT_TRUE(queueNewItem(*vb, "key1"));
        vb->checkpointManager->createNewCheckpoint();
        EXPECT_EQ(FlushResult(MoreAvailable::No, 1, WakeCkptRemover::No),
                  getEPBucket().flushVBucket(vbid));

        // And then request another item, to add the VBID to
        // ActiveStreamCheckpointProcessorTask's queue.
        result = stream->next(*producer);
        EXPECT_FALSE(result);
        EXPECT_EQ(id + 1, producer->getCheckpointSnapshotTask()->queueSize())
                << "Should have added " << vbid << " to ProcessorTask queue";
    }

    // Should now have dcp_producer_snapshot_marker_yield_limit + 1 items
    // in ActiveStreamCheckpointProcessorTask's pending VBs.
    EXPECT_EQ(iterationLimit + 1,
              producer->getCheckpointSnapshotTask()->queueSize())
            << "Should have all vBuckets in ProcessorTask queue";

    // Use last Stream as the one we're going to drop the cursor on (this is
    // also at the back of the queue).
    auto vb = store->getVBuckets().getBucket(Vbid(iterationLimit));
    auto& ckptMgr = *(
            static_cast<MockCheckpointManager*>(vb->checkpointManager.get()));

    // 1. Now trigger cursor dropping for this stream.
    EXPECT_TRUE(stream->handleSlowStream());
    EXPECT_TRUE(stream->isInMemory())
            << "should be state:in-memory immediately after handleSlowStream";
    EXPECT_EQ(1, ckptMgr.getNumOfCursors()) << "Should only have persistence "
                                               "cursor registered after "
                                               "cursor dropping.";

    // Remove the closed checkpoint to force stream to backfill.
    removeCheckpoint(*vb, 1);

    // 2. Request next item from stream. Will transition to backfilling as part
    // of this.
    auto result = stream->next(*producer);
    EXPECT_FALSE(result);
    EXPECT_TRUE(stream->isBackfilling()) << "should be state:backfilling "
                                            "after next() following "
                                            "handleSlowStream";

    // *Key point*:
    //
    // ActiveStreamCheckpointProcessorTask and Backfilling task are both
    // waiting to run. However, ActiveStreamCheckpointProcessorTask
    // has more than iterationLimit VBs in it, so when it runs it won't
    // handle them all; and will sleep with the last VB remaining.
    // If the Backfilling task then runs, which returns a disk snapshot and
    // re-registers the cursor; we still have an
    // ActiveStreamCheckpointProcessorTask outstanding with the vb in the queue.
    EXPECT_EQ(1, lpNonIoQ.getFutureQueueSize());
    auto& lpAuxioQ = *task_executor->getLpTaskQ()[AUXIO_TASK_IDX];
    EXPECT_EQ(1, lpAuxioQ.getFutureQueueSize());

    // Run the ActiveStreamCheckpointProcessorTask; which should re-schedule
    // due to having items outstanding.
    runNextTask(lpNonIoQ,
                "Process checkpoint(s) for DCP producer test_producer");

    // Now run backfilling task.
    runNextTask(lpAuxioQ, "Backfilling items for a DCP Connection");

    // After Backfilltask scheduled create(); should have received a disk
    // snapshot; which in turn calls markDiskShapshot to re-register cursor.
    EXPECT_EQ(2, ckptMgr.getNumOfCursors()) << "Expected both persistence and "
                                               "replication cursors after "
                                               "markDiskShapshot";

    result = stream->next(*producer);
    ASSERT_TRUE(result);
    EXPECT_EQ(DcpResponse::Event::SnapshotMarker, result->getEvent())
            << "Expected Snapshot marker after running backfill task.";

    // Add another item to the VBucket; after the cursor has been re-registered.
    EXPECT_TRUE(queueNewItem(*vb, "key2"));

    // Now run chkptProcessorTask to complete it's queue. With the bug, this
    // results in us discarding the last item we just added to vBucket.
    runNextTask(lpNonIoQ,
                "Process checkpoint(s) for DCP producer test_producer");

    // Let the backfill task complete running (it requires multiple steps to
    // complete).
    runNextTask(lpAuxioQ, "Backfilling items for a DCP Connection");
    runNextTask(lpAuxioQ, "Backfilling items for a DCP Connection");
    runNextTask(lpAuxioQ, "Backfilling items for a DCP Connection");

    // Validate. We _should_ get two mutations: key1 & key2, but we have to
    // respin the checkpoint task for key2
    result = stream->next(*producer);
    if (result && result->getEvent() == DcpResponse::Event::Mutation) {
        auto* mutation = dynamic_cast<MutationResponse*>(result.get());
        EXPECT_STREQ("key1", mutation->getItem()->getKey().c_str());
    } else {
        FAIL() << "Expected Event::Mutation named 'key1'";
    }

    // No items ready, but this should of rescheduled vb10
    EXPECT_EQ(nullptr, stream->next(*producer));
    EXPECT_EQ(1, producer->getCheckpointSnapshotTask()->queueSize())
            << "Should have 1 vBucket in ProcessorTask queue";

    // Now run chkptProcessorTask to complete it's queue, this will now be able
    // to access the checkpoint and get key2
    runNextTask(lpNonIoQ,
                "Process checkpoint(s) for DCP producer test_producer");

    result = stream->next(*producer);
    ASSERT_TRUE(result);
    EXPECT_EQ(DcpResponse::Event::SnapshotMarker, result->getEvent())
            << "Expected Snapshot marker after running snapshot task.";
    result = stream->next(*producer);

    if (result && result->getEvent() == DcpResponse::Event::Mutation) {
        auto* mutation = dynamic_cast<MutationResponse*>(result.get());
        EXPECT_STREQ("key2", mutation->getItem()->getKey().c_str());
    } else {
        FAIL() << "Expected second Event::Mutation named 'key2'";
    }

    result = stream->next(*producer);
    EXPECT_FALSE(result) << "Expected no more than 2 mutatons.";

    // Stop Producer checkpoint processor task
    producer->cancelCheckpointCreatorTask();
}

// Test is demonstrating that if a checkpoint processor scheduled by a stream
// that is subsequently closed/re-created, if that checkpoint processor runs
// whilst the new stream is backfilling, it can't interfere with the new stream.
// This issue was raised by MB-29585 but is fixed by MB-29369
TEST_P(STParamPersistentBucketTest, MB29585_backfilling_whilst_snapshot_runs) {
    auto producer = createDcpProducer(cookie, IncludeDeleteTime::Yes);
    producer->scheduleCheckpointProcessorTask();
    setVBucketStateAndRunPersistTask(vbid, vbucket_state_active);

    auto& lpAuxioQ = *task_executor->getLpTaskQ()[AUXIO_TASK_IDX];
    auto& lpNonIoQ = *task_executor->getLpTaskQ()[NONIO_TASK_IDX];
    EXPECT_EQ(1, lpNonIoQ.getFutureQueueSize())
            << "Expected to have ActiveStreamCheckpointProcessorTask in NonIO "
               "Queue";

    // Create first stream
    auto vb = store->getVBucket(vbid);
    auto stream = producer->mockActiveStreamRequest(/*flags*/ 0,
                                                    /*opaque*/ 0,
                                                    *vb,
                                                    /*st_seqno*/ 0,
                                                    /*en_seqno*/ ~0,
                                                    /*vb_uuid*/ 0xabcd,
                                                    /*snap_start_seqno*/ 0,
                                                    /*snap_end_seqno*/ ~0);

    // Write an item
    EXPECT_TRUE(queueNewItem(*vb, "key1"));
    EXPECT_EQ(FlushResult(MoreAvailable::No, 1, WakeCkptRemover::No),
              getEPBucket().flushVBucket(vbid));

    // Request an item from the stream, so it advances from to in-memory
    auto result = stream->next(*producer);
    EXPECT_FALSE(result);
    EXPECT_TRUE(stream->isInMemory());

    // Now step the in-memory stream to schedule the checkpoint task
    result = stream->next(*producer);
    EXPECT_FALSE(result);
    EXPECT_EQ(1, producer->getCheckpointSnapshotTask()->queueSize());

    // Now close the stream
    EXPECT_EQ(cb::engine_errc::success,
              producer->closeStream(0 /*opaque*/, vbid));

    // Next we to ensure the recreated stream really does a backfill, so drop
    // in-memory items
    vb->checkpointManager->createNewCheckpoint();
    // Force persistence into new CP
    queueNewItem(*vb, "key2");
    EXPECT_EQ(FlushResult(MoreAvailable::No, 1, WakeCkptRemover::Yes),
              getEPBucket().flushVBucket(vbid));
    EXPECT_EQ(1, vb->checkpointManager->removeClosedUnrefCheckpoints().count);

    // Now store another item, without MB-29369 fix we would lose this item
    store_item(vbid, makeStoredDocKey("key3"), "value");

    // Re-create the new stream
    stream = producer->mockActiveStreamRequest(/*flags*/ 0,
                                               /*opaque*/ 0,
                                               *vb,
                                               /*st_seqno*/ 0,
                                               /*en_seqno*/ ~0,
                                               /*vb_uuid*/ 0xabcd,
                                               /*snap_start_seqno*/ 0,
                                               /*snap_end_seqno*/ ~0);

    // Step the stream which will now schedule a backfill
    result = stream->next(*producer);
    EXPECT_FALSE(result);
    EXPECT_TRUE(stream->isBackfilling());

    // Next we must deque, but not run the snapshot task, we will interleave it
    // with backfill later
    CheckedExecutor checkpointTask(task_executor, lpNonIoQ);
    EXPECT_STREQ("Process checkpoint(s) for DCP producer test_producer",
                 checkpointTask.getTaskName().data());

    // Now start the backfilling task.
    runNextTask(lpAuxioQ, "Backfilling items for a DCP Connection");

    // After Backfilltask scheduled create(); should have received a disk
    // snapshot; which in turn calls markDiskShapshot to re-register cursor.
    auto* checkpointManager =
            static_cast<MockCheckpointManager*>(vb->checkpointManager.get());

    EXPECT_EQ(2, checkpointManager->getNumOfCursors())
            << "Expected persistence + replication cursors after "
               "markDiskShapshot";

    result = stream->next(*producer);
    ASSERT_TRUE(result);
    EXPECT_EQ(DcpResponse::Event::SnapshotMarker, result->getEvent())
            << "Expected Snapshot marker after running backfill task.";

    // Let the backfill task complete running through its various states
    runNextTask(lpAuxioQ, "Backfilling items for a DCP Connection");
    runNextTask(lpAuxioQ, "Backfilling items for a DCP Connection");

    // Now run the checkpoint processor task, whilst still backfilling
    // With MB-29369 this should be safe
    checkpointTask.runCurrentTask(
            "Process checkpoint(s) for DCP producer test_producer");
    checkpointTask.completeCurrentTask();

    // Poke another item in
    store_item(vbid, makeStoredDocKey("key4"), "value");

    // Finally read back all the items and we should get two snapshots and
    // key1/key2 key3/key4
    result = stream->next(*producer);
    if (result && result->getEvent() == DcpResponse::Event::Mutation) {
        auto* mutation = dynamic_cast<MutationResponse*>(result.get());
        EXPECT_STREQ("key1", mutation->getItem()->getKey().c_str());
    } else {
        FAIL() << "Expected Event::Mutation named 'key1'";
    }

    result = stream->next(*producer);
    if (result && result->getEvent() == DcpResponse::Event::Mutation) {
        auto* mutation = dynamic_cast<MutationResponse*>(result.get());
        EXPECT_STREQ("key2", mutation->getItem()->getKey().c_str());
    } else {
        FAIL() << "Expected Event::Mutation named 'key2'";
    }

    runNextTask(lpNonIoQ,
                "Process checkpoint(s) for DCP producer test_producer");

    result = stream->next(*producer);
    ASSERT_TRUE(result);
    EXPECT_EQ(DcpResponse::Event::SnapshotMarker, result->getEvent())
            << "Expected Snapshot marker after running snapshot task.";

    result = stream->next(*producer);
    if (result && result->getEvent() == DcpResponse::Event::Mutation) {
        auto* mutation = dynamic_cast<MutationResponse*>(result.get());
        EXPECT_STREQ("key3", mutation->getItem()->getKey().c_str());
    } else {
        FAIL() << "Expected Event::Mutation named 'key3'";
    }

    result = stream->next(*producer);
    if (result && result->getEvent() == DcpResponse::Event::Mutation) {
        auto* mutation = dynamic_cast<MutationResponse*>(result.get());
        EXPECT_STREQ("key4", mutation->getItem()->getKey().c_str());
    } else {
        FAIL() << "Expected Event::Mutation named 'key4'";
    }

    // Stop Producer checkpoint processor task
    producer->cancelCheckpointCreatorTask();
}

/*
 * The following test checks to see if data is lost after a cursor is
 * re-registered after being dropped.
 *
 * It first sets-up an active stream associated with the active vbucket 0.  We
 * then move the stream into a StreamInMemory state, which results in creating
 * a DCP cursor (in addition to the persistence cursor created on construction
 * of the stream).
 *
 * We then add two documents closing the previous checkpoint and opening a new
 * one after each add.  This means that after adding 2 documents we have 3
 * checkpoints, (and 2 cursors).
 *
 * We then call handleSlowStream which results in the DCP cursor being dropped,
 * the steam being moved into the StreamBackfilling state and, the
 * pendingBackfill flag being set.
 *
 * As the DCP cursor is dropped we can remove the first checkpoint which the
 * persistence cursor has moved past.  As the DCP stream no longer has its own
 * cursor it will use the persistence cursor.  Therefore we need to schedule a
 * backfill task, which clears the pendingBackfill flag.
 *
 * The key part of the test is that we now move the persistence cursor on by
 * adding two more documents, and again closing the previous checkpoint and
 * opening a new one after each add.
 *
 * Now that the persistence cursor has moved on we can remove the earlier
 * checkpoints.
 *
 * We now run the backfill task that we scheduled for the active stream.
 * And the key result of the test is whether it backfills all 4 documents.
 * If it does then we have demonstrated that data is not lost.
 *
 */

// This callback function is called every time a backfill is performed on
// test MB22960_cursor_dropping_data_loss.
void MB22960callbackBeforeRegisterCursor(
        EPBucket* store,
        MockActiveStreamWithOverloadedRegisterCursor& mock_stream,
        VBucketPtr vb,
        size_t& registerCursorCount) {
    EXPECT_LE(registerCursorCount, 1);
    // The test performs two backfills, and the callback is only required
    // on the first, so that it can test what happens when checkpoints are
    // moved forward during a backfill.
    if (registerCursorCount == 0) {
        auto& ckpt_mgr =
                *(static_cast<MockCheckpointManager*>(vb->checkpointManager.get()));

        //pendingBackfill has now been cleared
        EXPECT_FALSE(mock_stream.public_getPendingBackfill())
                << "pendingBackfill is not false";
        // we are now in backfill mode
        EXPECT_TRUE(mock_stream.public_isBackfillTaskRunning())
                << "isBackfillRunning is not true";

        // This method is bypassing store->set to avoid a test only lock
        // inversion with collections read locks
        queued_item qi1(new Item(makeStoredDocKey("key3"),
                                 0,
                                 0,
                                 "v",
                                 1,
                                 PROTOCOL_BINARY_RAW_BYTES,
                                 0,
                                 -1,
                                 vb->getId()));
        qi1->setQueuedTime();

        // queue an Item and close previous checkpoint
        vb->checkpointManager->queueDirty(qi1,
                                          GenerateBySeqno::Yes,
                                          GenerateCas::Yes,
                                          /*preLinkDocCtx*/ nullptr);

        EXPECT_EQ(FlushResult(MoreAvailable::No, 1, WakeCkptRemover::No),
                  store->flushVBucket(vb->getId()));
        ckpt_mgr.createNewCheckpoint();
        EXPECT_EQ(2, ckpt_mgr.getNumCheckpoints());
        EXPECT_EQ(1, ckpt_mgr.getNumOfCursors());

        // Now remove the earlier checkpoint
        EXPECT_EQ(1, ckpt_mgr.removeClosedUnrefCheckpoints().count);
        EXPECT_EQ(1, ckpt_mgr.getNumCheckpoints());
        EXPECT_EQ(1, ckpt_mgr.getNumOfCursors());

        queued_item qi2(new Item(makeStoredDocKey("key3"),
                                 0,
                                 0,
                                 "v",
                                 1,
                                 PROTOCOL_BINARY_RAW_BYTES,
                                 0,
                                 -1,
                                 vb->getId()));
        qi2->setQueuedTime();

        // queue an Item and close previous checkpoint
        vb->checkpointManager->queueDirty(qi2,
                                          GenerateBySeqno::Yes,
                                          GenerateCas::Yes,
                                          /*preLinkDocCtx*/ nullptr);

        EXPECT_EQ(FlushResult(MoreAvailable::No, 1, WakeCkptRemover::No),
                  store->flushVBucket(vb->getId()));
        ckpt_mgr.createNewCheckpoint();
        EXPECT_EQ(2, ckpt_mgr.getNumCheckpoints());
        EXPECT_EQ(1, ckpt_mgr.getNumOfCursors());

        // Now remove the earlier checkpoint
        EXPECT_EQ(1, ckpt_mgr.removeClosedUnrefCheckpoints().count);
        EXPECT_EQ(1, ckpt_mgr.getNumCheckpoints());
        EXPECT_EQ(1, ckpt_mgr.getNumOfCursors());
    }
}

TEST_P(STParamPersistentBucketTest, MB22960_cursor_dropping_data_loss) {
    // Records the number of times ActiveStream::registerCursor is invoked.
    size_t registerCursorCount = 0;
    // Make vbucket active.
    setVBucketStateAndRunPersistTask(vbid, vbucket_state_active);
    auto vb = store->getVBuckets().getBucket(vbid);
    ASSERT_NE(nullptr, vb.get());
    auto& ckpt_mgr =
            *(static_cast<MockCheckpointManager*>(vb->checkpointManager.get()));
    EXPECT_EQ(1, ckpt_mgr.getNumCheckpoints());
    EXPECT_EQ(1, ckpt_mgr.getNumOfCursors());

    // Create a Mock Dcp producer
    auto producer = std::make_shared<MockDcpProducer>(*engine,
                                                      cookie,
                                                      "test_producer",
                                                      /*flags*/ 0);

    // Since we are creating a mock active stream outside of
    // DcpProducer::streamRequest(), and we want the checkpt processor task,
    // create it explicitly here
    producer->createCheckpointProcessorTask();
    producer->scheduleCheckpointProcessorTask();

    // Create a Mock Active Stream
    auto mock_stream =
            std::make_shared<MockActiveStreamWithOverloadedRegisterCursor>(
                    static_cast<EventuallyPersistentEngine*>(engine.get()),
                    producer,
                    /*flags*/ 0,
                    /*opaque*/ 0,
                    *vb,
                    /*st_seqno*/ 0,
                    /*en_seqno*/ ~0,
                    /*vb_uuid*/ 0xabcd,
                    /*snap_start_seqno*/ 0,
                    /*snap_end_seqno*/ ~0,
                    IncludeValue::Yes,
                    IncludeXattrs::Yes);

    auto& mockStreamObj = *mock_stream;
    mock_stream->setCallbackBeforeRegisterCursor(
            [this, &mockStreamObj, vb, &registerCursorCount]() {
                MB22960callbackBeforeRegisterCursor(
                        &getEPBucket(), mockStreamObj, vb, registerCursorCount);
            });

    mock_stream->setCallbackAfterRegisterCursor(
            [&mock_stream, &registerCursorCount]() {
                // This callback is called every time a backfill is performed.
                // It is called immediately after completing
                // ActiveStream::registerCursor.
                registerCursorCount++;
                if (registerCursorCount == 1) {
                    EXPECT_TRUE(mock_stream->public_getPendingBackfill());
                } else {
                    EXPECT_EQ(2, registerCursorCount);
                    EXPECT_FALSE(mock_stream->public_getPendingBackfill());
                }
            });

    EXPECT_EQ(1, ckpt_mgr.getNumOfCursors());
    mock_stream->transitionStateToBackfilling();
    EXPECT_EQ(2, ckpt_mgr.getNumOfCursors());
    // When we call transitionStateToBackfilling going from a StreamPending
    // state to a StreamBackfilling state, we end up calling
    // scheduleBackfill_UNLOCKED and as no backfill is required we end-up in a
    // StreamInMemory state.
    EXPECT_TRUE(mock_stream->isInMemory())
        << "stream state should have transitioned to StreamInMemory";

    store_item(vbid, makeStoredDocKey("key1"), "value");
    EXPECT_EQ(FlushResult(MoreAvailable::No, 1, WakeCkptRemover::No),
              getEPBucket().flushVBucket(vbid));
    EXPECT_FALSE(ckpt_mgr.hasClosedCheckpointWhichCanBeRemoved());
    ckpt_mgr.createNewCheckpoint();
    EXPECT_EQ(2, ckpt_mgr.getNumCheckpoints());

    store_item(vbid, makeStoredDocKey("key2"), "value");
    EXPECT_EQ(FlushResult(MoreAvailable::No, 1, WakeCkptRemover::No),
              getEPBucket().flushVBucket(vbid));
    EXPECT_FALSE(ckpt_mgr.hasClosedCheckpointWhichCanBeRemoved());
    ckpt_mgr.createNewCheckpoint();
    EXPECT_EQ(3, ckpt_mgr.getNumCheckpoints());

    // can't remove checkpoint because of DCP stream.
    EXPECT_EQ(0, ckpt_mgr.removeClosedUnrefCheckpoints().count);
    EXPECT_EQ(2, ckpt_mgr.getNumOfCursors());

    mock_stream->handleSlowStream();

    EXPECT_EQ(1, ckpt_mgr.getNumOfCursors());
    EXPECT_TRUE(mock_stream->isInMemory())
        << "stream state should not have changed";
    EXPECT_TRUE(mock_stream->public_getPendingBackfill())
        << "pendingBackfill is not true";
    EXPECT_EQ(3, ckpt_mgr.getNumCheckpoints());

    // We dropped the DCP cursor and the persistent cursor is at the last (3rd)
    // checkpoint, so we can now remove the 2 closed checkpoints
    EXPECT_EQ(1,
              ckpt_mgr.getCheckpointList().back()->getNumCursorsInCheckpoint());
    EXPECT_EQ(2, ckpt_mgr.removeClosedUnrefCheckpoints().count);
    EXPECT_EQ(1, ckpt_mgr.getNumCheckpoints());

    //schedule a backfill
    mock_stream->next(*producer);

    // MB-37150: cursors are now registered before deciding if a backfill is
    // needed. to retain the original intent of this test, manually drop the
    // cursor _again_, to return the stream to the desired state: about to
    // backfill, without a cursor. The test can then check that the cursor is
    // registered again at the correct seqno, defending the original change as
    // intended.
    ckpt_mgr.removeCursor(mock_stream->getCursor().lock().get());

    auto& lpAuxioQ = *task_executor->getLpTaskQ()[AUXIO_TASK_IDX];
    EXPECT_EQ(1, lpAuxioQ.getFutureQueueSize());
    auto& lpNonIoQ = *task_executor->getLpTaskQ()[NONIO_TASK_IDX];
    EXPECT_EQ(1, lpNonIoQ.getFutureQueueSize());
    // backfill:create()
    runNextTask(lpAuxioQ);
    // backfill:scan()
    runNextTask(lpAuxioQ);
    // backfill:complete()
    runNextTask(lpAuxioQ);
    // backfill:finished()
    runNextTask(lpAuxioQ);
    // inMemoryPhase and pendingBackfill is true and so transitions to
    // backfillPhase
    // take snapshot marker off the ReadyQ
    auto resp = mock_stream->next(*producer);
    // backfillPhase() - take doc "key1" off the ReadyQ
    resp = mock_stream->next(*producer);
    // backfillPhase - take doc "key2" off the ReadyQ
    resp = mock_stream->next(*producer);
    runNextTask(lpAuxioQ);
    runNextTask(lpAuxioQ);
    runNextTask(lpAuxioQ);
    // Assert that the callback (and hence backfill) was only invoked twice
    ASSERT_EQ(2, registerCursorCount);
    // take snapshot marker off the ReadyQ
    resp = mock_stream->next(*producer);
    // backfillPhase - take doc "key3" off the ReadyQ
    resp = mock_stream->next(*producer);
    // backfillPhase() - take doc "key4" off the ReadyQ
    // isBackfillTaskRunning is not running and ReadyQ is now empty so also
    // transitionState from StreamBackfilling to StreamInMemory
    resp = mock_stream->next(*producer);
    EXPECT_TRUE(mock_stream->isInMemory())
        << "stream state should have transitioned to StreamInMemory";
    // inMemoryPhase.  ReadyQ is empty and pendingBackfill is false and so
    // return NULL
    resp = mock_stream->next(*producer);
    EXPECT_EQ(nullptr, resp);
    EXPECT_EQ(1, ckpt_mgr.getNumCheckpoints());
    EXPECT_EQ(2, ckpt_mgr.getNumOfCursors());

    // BackfillManagerTask
    runNextTask(lpAuxioQ);

    // Stop Producer checkpoint processor task
    producer->cancelCheckpointCreatorTask();
}

/* The following is a regression test for MB25056, which came about due the fix
 * for MB22960 having a bug where it is set pendingBackfill to true too often.
 *
 * To demonstrate the issue we need:
 *
 * 1. vbucket state to be replica
 *
 * 2. checkpoint state to be similar to the following:
 * CheckpointManager[0x10720d908] with numItems:3 checkpoints:1
 *   Checkpoint[0x10723d2a0] with seqno:{2,4} state:CHECKPOINT_OPEN items:[
 *   {1,empty,dummy_key}
 *   {2,checkpoint_start,checkpoint_start}
 *   {2,set,key2}
 *   {4,set,key3}
 * ]
 *   cursors:[
 *       persistence: CheckpointCursor[0x7fff5ca0cf98] with name:persistence
 *       currentCkpt:{id:1 state:CHECKPOINT_OPEN} currentPos:2 offset:2
 *       ckptMetaItemsRead:1
 *
 *       test_producer: CheckpointCursor[0x7fff5ca0cf98] with name:test_producer
 *       currentCkpt:{id:1 state:CHECKPOINT_OPEN} currentPos:1 offset:0
 *       ckptMetaItemsRead:0
 *   ]
 *
 * 3. active stream to the vbucket requesting start seqno=0 and end seqno=4
 *
 * The test behaviour is that we perform a backfill.  In markDiskSnapshot (which
 * is invoked when we perform a backfill) we merge items in the open checkpoint.
 * In the test below this means the snapshot {start, end} is originally {0, 2}
 * but is extended to {0, 4}.
 *
 * We then call registerCursor with the lastProcessedSeqno of 2, which then
 * calls through to registerCursorBySeqno and returns 4.  Given that
 * 4 - 1 > 2 in the original fix for MB25056 we incorrectly set pendingBackfill
 * to true.  However by checking if the seqno returned is the first in the
 * checkpoint we can confirm whether a backfill is actually required, and hence
 * whether pendingBackfill should be set to true.
 *
 * In this test the result is not the first seqno in the checkpoint and so
 * pendingBackfill should be false.
 */

TEST_P(STParamPersistentBucketTest,
       MB25056_do_not_set_pendingBackfill_to_true) {
    // Records the number of times registerCursor is invoked.
    size_t registerCursorCount = 0;
    // Make vbucket a replica.
    setVBucketStateAndRunPersistTask(vbid, vbucket_state_replica);
    auto vb = store->getVBuckets().getBucket(vbid);
    ASSERT_NE(nullptr, vb.get());
    auto& ckpt_mgr =
            *(static_cast<MockCheckpointManager*>(vb->checkpointManager.get()));
    EXPECT_EQ(1, ckpt_mgr.getNumCheckpoints());
    EXPECT_EQ(1, ckpt_mgr.getNumOfCursors());

    // Add an item and flush to vbucket
    auto item = make_item(vbid, makeStoredDocKey("key1"), "value");
    item.setCas(1);
    uint64_t seqno;
    store->setWithMeta(std::ref(item),
                       0,
                       &seqno,
                       cookie,
                       {vbucket_state_replica},
                       CheckConflicts::No,
                       /*allowExisting*/ true);
    getEPBucket().flushVBucket(vbid);

    // Close the first checkpoint and create a second one
    ckpt_mgr.createNewCheckpoint();

    // Remove the first checkpoint
    ckpt_mgr.removeClosedUnrefCheckpoints();

    // Add a second item and flush to bucket
    auto item2 = make_item(vbid, makeStoredDocKey("key2"), "value");
    item2.setCas(1);
    store->setWithMeta(std::ref(item2),
                       0,
                       &seqno,
                       cookie,
                       {vbucket_state_replica},
                       CheckConflicts::No,
                       /*allowExisting*/ true);
    getEPBucket().flushVBucket(vbid);

    // Add 2 further items to the second checkpoint.  As both have the key
    // "key3" the first of the two items will be de-duplicated away.
    // Do NOT flush to vbucket.
    for (int ii = 0; ii < 2; ii++) {
        auto tmpItem = make_item(vbid, makeStoredDocKey("key3"), "value");
        tmpItem.setCas(1);
        store->setWithMeta(std::ref(tmpItem),
                           0,
                           &seqno,
                           cookie,
                           {vbucket_state_replica},
                           CheckConflicts::No,
                           /*allowExisting*/ true);
    }

    // Create a Mock Dcp producer
    const std::string testName("test_producer");
    auto producer = std::make_shared<MockDcpProducer>(*engine,
                                                      cookie,
                                                      testName,
                                                      /*flags*/ 0);

    // Since we are creating a mock active stream outside of
    // DcpProducer::streamRequest(), and we want the checkpt processor task,
    // create it explicitly here
    producer->createCheckpointProcessorTask();
    producer->scheduleCheckpointProcessorTask();

    // Create a Mock Active Stream
    auto mock_stream =
            std::make_shared<MockActiveStreamWithOverloadedRegisterCursor>(
                    static_cast<EventuallyPersistentEngine*>(engine.get()),
                    producer,
                    /*flags*/ 0,
                    /*opaque*/ 0,
                    *vb,
                    /*st_seqno*/ 0,
                    /*en_seqno*/ 4,
                    /*vb_uuid*/ 0xabcd,
                    /*snap_start_seqno*/ 0,
                    /*snap_end_seqno*/ ~0,
                    IncludeValue::Yes,
                    IncludeXattrs::Yes);

    mock_stream->setCallbackBeforeRegisterCursor(
            [vb, &registerCursorCount]() {
                // This callback function is called every time a backfill is
                // performed. It is called immediately prior to executing
                // ActiveStream::registerCursor.
                EXPECT_EQ(0, registerCursorCount);
            });

    mock_stream->setCallbackAfterRegisterCursor(
            [&mock_stream, &registerCursorCount]() {
                // This callback function is called every time a backfill is
                // performed. It is called immediately after completing
                // ActiveStream::registerCursor.
                // The key point of the test is pendingBackfill is set to false
                registerCursorCount++;
                EXPECT_EQ(1, registerCursorCount);
                EXPECT_FALSE(mock_stream->public_getPendingBackfill());
            });

    // transitioning to Backfilling results in calling
    // scheduleBackfill_UNLOCKED(false)
    mock_stream->transitionStateToBackfilling();
    // schedule the backfill
    mock_stream->next(*producer);

    auto& lpAuxioQ = *task_executor->getLpTaskQ()[AUXIO_TASK_IDX];
    EXPECT_EQ(1, lpAuxioQ.getFutureQueueSize());
    auto& lpNonIoQ = *task_executor->getLpTaskQ()[NONIO_TASK_IDX];
    EXPECT_EQ(1, lpNonIoQ.getFutureQueueSize());
    // backfill:create()
    runNextTask(lpAuxioQ, "Backfilling items for a DCP Connection");
    // backfill:scan()
    runNextTask(lpAuxioQ, "Backfilling items for a DCP Connection");
    // backfill:complete()
    runNextTask(lpAuxioQ, "Backfilling items for a DCP Connection");
    // inMemoryPhase and pendingBackfill is true and so transitions to
    // backfillPhase
    // take snapshot marker off the ReadyQ
    std::unique_ptr<DcpResponse> resp =
            static_cast<std::unique_ptr<DcpResponse>>(
                    mock_stream->next(*producer));
    EXPECT_EQ(DcpResponse::Event::SnapshotMarker, resp->getEvent());

    // backfillPhase() - take doc "key1" off the ReadyQ
    resp = mock_stream->next(*producer);
    EXPECT_EQ(DcpResponse::Event::Mutation, resp->getEvent());
    EXPECT_EQ(std::string("key1"),
              dynamic_cast<MutationResponse*>(resp.get())->
              getItem()->getKey().c_str());

    // backfillPhase - take doc "key2" off the ReadyQ
    resp = mock_stream->next(*producer);
    EXPECT_EQ(DcpResponse::Event::Mutation, resp->getEvent());
    EXPECT_EQ(std::string("key2"),
              dynamic_cast<MutationResponse*>(resp.get())->
              getItem()->getKey().c_str());

    EXPECT_TRUE(mock_stream->isInMemory())
            << "stream state should have transitioned to StreamInMemory";

    resp = mock_stream->next(*producer);
    EXPECT_FALSE(resp);

    EXPECT_EQ(1, ckpt_mgr.getNumCheckpoints());
    EXPECT_EQ(2, ckpt_mgr.getNumOfCursors());
    // Assert that registerCursor (and hence backfill) was only invoked once
    ASSERT_EQ(1, registerCursorCount);

    // ActiveStreamCheckpointProcessorTask
    runNextTask(lpNonIoQ, "Process checkpoint(s) for DCP producer " + testName);
    // BackfillManagerTask
    runNextTask(lpAuxioQ, "Backfilling items for a DCP Connection");

    // Stop Producer checkpoint processor task
    producer->cancelCheckpointCreatorTask();
}

/**
 * Regression test for MB-22451: When handleSlowStream is called and in
 * StreamBackfilling state and currently have a backfill scheduled (or running)
 * ensure that when the backfill completes pendingBackfill remains true,
 * isBackfillTaskRunning is false and, the stream state remains set to
 * StreamBackfilling.
 */
TEST_P(STParamPersistentBucketTest, test_mb22451) {
    // Make vbucket active.
    setVBucketStateAndRunPersistTask(vbid, vbucket_state_active);
    // Store a single Item
    store_item(vbid, makeStoredDocKey("key"), "value");
    // Ensure that it has persisted to disk
    flush_vbucket_to_disk(vbid);

    // Create a Mock Dcp producer
    auto producer = std::make_shared<MockDcpProducer>(*engine,
                                                      cookie,
                                                      "test_producer",
                                                      /*flags*/ 0);
    // Create a Mock Active Stream
    auto vb = store->getVBucket(vbid);
    ASSERT_NE(nullptr, vb.get());
    auto mock_stream = std::make_shared<MockActiveStream>(
            static_cast<EventuallyPersistentEngine*>(engine.get()),
            producer,
            /*flags*/ 0,
            /*opaque*/ 0,
            *vb,
            /*st_seqno*/ 0,
            /*en_seqno*/ ~0,
            /*vb_uuid*/ 0xabcd,
            /*snap_start_seqno*/ 0,
            /*snap_end_seqno*/ ~0,
            IncludeValue::Yes,
            IncludeXattrs::Yes);

    /**
      * The core of the test follows:
      * Call completeBackfill whilst we are in the state of StreamBackfilling
      * and the pendingBackfill flag is set to true.
      * We expect that on leaving completeBackfill the isBackfillRunning flag is
      * set to true.
      */
    mock_stream->public_setBackfillTaskRunning(true);
    mock_stream->transitionStateToBackfilling();
    mock_stream->handleSlowStream();
    // The call to handleSlowStream should result in setting pendingBackfill
    // flag to true
    EXPECT_TRUE(mock_stream->public_getPendingBackfill())
        << "handleSlowStream should set pendingBackfill to True";
    mock_stream->completeBackfill();
    EXPECT_FALSE(mock_stream->public_isBackfillTaskRunning())
        << "completeBackfill should set isBackfillTaskRunning to False";
    EXPECT_TRUE(mock_stream->isBackfilling())
        << "stream state should not have changed";
    // Required to ensure that the backfillMgr is deleted
    producer->closeAllStreams();

    // MB-41332 notifyBackfillManager is safe to call after closeAllStreams
    producer->notifyBackfillManager();

    // Stop Producer checkpoint processor task
    producer->cancelCheckpointCreatorTask();
}

/* Regression / reproducer test for MB-19815 - an exception is thrown
 * (and connection disconnected) if a couchstore file hasn't been re-created
 * yet when doDcpVbTakeoverStats() is called.
 */
TEST_P(STParamPersistentBucketTest, MB19815_doDcpVbTakeoverStats) {
    auto* task_executor = reinterpret_cast<SingleThreadedExecutorPool*>
        (ExecutorPool::get());

    // Should start with no tasks registered on any queues.
    for (auto& queue : task_executor->getLpTaskQ()) {
        ASSERT_EQ(0, queue->getFutureQueueSize());
        ASSERT_EQ(0, queue->getReadyQueueSize());
    }

    // [[1] Set our state to replica.
    setVBucketStateAndRunPersistTask(vbid, vbucket_state_replica);

    // [[2]] Perform a vbucket reset. This will perform some work synchronously,
    // but also creates the task that will delete the VB.
    //   * vbucket memory and disk deletion (AUXIO)
    // MB-19695: If we try to get the number of persisted deletes between
    // steps [[2]] and [[3]] running then an exception is thrown (and client
    // disconnected).
    EXPECT_TRUE(store->resetVBucket(vbid));
    auto& lpAuxioQ = *task_executor->getLpTaskQ()[AUXIO_TASK_IDX];
    runNextTask(lpAuxioQ, "Removing (dead) vb:0 from memory and disk");

    // [[3]] Ok, let's see if we can get DCP takeover stats.
    // Dummy callback to pass into the stats function below.
    auto dummy_cb = [](std::string_view key,
                       std::string_view value,
                       const void* ctx) {};
    std::string key{"MB19815_doDCPVbTakeoverStats"};

    // We can't call stats with a nullptr as the cookie. Given that
    // the callback don't use the cookie "at all" we can just use the key
    // as the cookie
    EXPECT_NO_THROW(engine->public_doDcpVbTakeoverStats(
            reinterpret_cast<const CookieIface*>(key.c_str()),
            dummy_cb,
            key,
            vbid));

    // Cleanup - run flusher.
    EXPECT_EQ(FlushResult(MoreAvailable::No, 0, WakeCkptRemover::No),
              getEPBucket().flushVBucket(vbid));
}

/*
 * Test that
 * 1. We cannot create a stream against a dead vb (MB-17230)
 * 2. No tasks are scheduled as a side-effect of the streamRequest attempt.
 */
TEST_P(STParamPersistentBucketTest, MB19428_no_streams_against_dead_vbucket) {
    setVBucketStateAndRunPersistTask(vbid, vbucket_state_active);

    store_item(vbid, makeStoredDocKey("key"), "value");

    // Directly flush the vbucket
    EXPECT_EQ(FlushResult(MoreAvailable::No, 1, WakeCkptRemover::No),
              getEPBucket().flushVBucket(vbid));

    setVBucketStateAndRunPersistTask(vbid, vbucket_state_dead);
    auto& lpNonIoQ = *task_executor->getLpTaskQ()[NONIO_TASK_IDX];

    {
        // Create a Mock Dcp producer
        auto producer = std::make_shared<MockDcpProducer>(*engine,
                                                          cookie,
                                                          "test_producer",
                                                          /*flags*/ 0);

        // Creating a producer will not create an
        // ActiveStreamCheckpointProcessorTask until a stream is created.
        EXPECT_EQ(0, lpNonIoQ.getFutureQueueSize());

        uint64_t rollbackSeqno;
        auto err = producer->streamRequest(
                /*flags*/ 0,
                /*opaque*/ 0,
                /*vbucket*/ vbid,
                /*start_seqno*/ 0,
                /*end_seqno*/ -1,
                /*vb_uuid*/ 0,
                /*snap_start*/ 0,
                /*snap_end*/ 0,
                &rollbackSeqno,
                SingleThreadedEPBucketTest::fakeDcpAddFailoverLog,
                {});

        EXPECT_EQ(cb::engine_errc::not_my_vbucket, err)
                << "Unexpected error code";

        // The streamRequest failed and should not of created anymore tasks than
        // ActiveStreamCheckpointProcessorTask.
        EXPECT_EQ(1, lpNonIoQ.getFutureQueueSize());

        // Stop Producer checkpoint processor task
        producer->cancelCheckpointCreatorTask();
    }
}

// Check that in-progress disk backfills (`CouchKVStore::backfill`) are
// correctly deleted when we delete a bucket. If not then we leak vBucket file
// descriptors, which can prevent ns_server from cleaning up old vBucket files
// and consequently re-adding a node to the cluster.
//
TEST_P(STParamPersistentBucketTest, MB19892_BackfillNotDeleted) {
    // Make vbucket active.
    setVBucketStateAndRunPersistTask(vbid, vbucket_state_active);

    // Perform one SET, then close it's checkpoint. This means that we no
    // longer have all sequence numbers in memory checkpoints, forcing the
    // DCP stream request to go to disk (backfill).
    store_item(vbid, makeStoredDocKey("key"), "value");

    // Force a new checkpoint.
    auto vb = store->getVBuckets().getBucket(vbid);
    auto& ckpt_mgr = *vb->checkpointManager;
    ckpt_mgr.createNewCheckpoint();

    // Directly flush the vbucket, ensuring data is on disk.
    //  (This would normally also wake up the checkpoint remover task, but
    //   as that task was never registered with the ExecutorPool in this test
    //   environment, we need to manually remove the prev checkpoint).
    EXPECT_EQ(FlushResult(MoreAvailable::No, 1, WakeCkptRemover::Yes),
              getEPBucket().flushVBucket(vbid));

    EXPECT_EQ(1, ckpt_mgr.removeClosedUnrefCheckpoints().count);

    // Create a DCP producer, and start a stream request.
    std::string name{"test_producer"};
    EXPECT_EQ(cb::engine_errc::success,
              engine->dcpOpen(cookie,
                              /*opaque:unused*/ {},
                              /*seqno:unused*/ {},
                              cb::mcbp::request::DcpOpenPayload::Producer,
                              name,
                              {}));

    uint64_t rollbackSeqno;

    // Actual stream request method (EvpDcpStreamReq) is static, so access via
    // the engine_interface.
    EXPECT_EQ(cb::engine_errc::success,
              engine.get()->stream_req(
                      *cookie,
                      /*flags*/ 0,
                      /*opaque*/ 0,
                      /*vbucket*/ vbid,
                      /*start_seqno*/ 0,
                      /*end_seqno*/ -1,
                      /*vb_uuid*/ 0,
                      /*snap_start*/ 0,
                      /*snap_end*/ 0,
                      &rollbackSeqno,
                      [](const std::vector<vbucket_failover_t>&) {
                          return cb::engine_errc::success;
                      },
                      {}));
}

/**
 * MB-29861: Ensure that a delete time is generated for a document
 * that is received on the consumer side as a result of a disk
 * backfill
 */
TEST_P(STParamPersistentBucketTest, MB_29861) {
    // We need a replica VB
    setVBucketStateAndRunPersistTask(vbid, vbucket_state_replica);

    // Create a MockDcpConsumer
    auto consumer = std::make_shared<MockDcpConsumer>(*engine, cookie, "test");

    // Add the stream
    EXPECT_EQ(cb::engine_errc::success,
              consumer->addStream(/*opaque*/ 0, vbid, /*flags*/ 0));

    // 1. Add the first message, a snapshot marker to ensure that the
    //    vbucket goes to the backfill state
    consumer->snapshotMarker(/*opaque*/ 1,
                             vbid,
                             /*startseq*/ 0,
                             /*endseq*/ 2,
                             /*flags*/ MARKER_FLAG_DISK,
                             /*HCS*/ 0,
                             /*maxVisibleSeqno*/ {});

    // 2. Now add a deletion.
    consumer->deletion(/*opaque*/ 1,
                       {"key1", DocKeyEncodesCollectionId::No},
                       /*value*/ {},
                       /*priv_bytes*/ 0,
                       /*datatype*/ PROTOCOL_BINARY_RAW_BYTES,
                       /*cas*/ 0,
                       /*vbucket*/ vbid,
                       /*bySeqno*/ 1,
                       /*revSeqno*/ 0,
                       /*meta*/ {});

    EXPECT_EQ(FlushResult(MoreAvailable::No, 1, WakeCkptRemover::No),
              getEPBucket().flushVBucket(vbid));

    // Drop the stream
    consumer->closeStream(/*opaque*/ 0, vbid);

    setVBucketStateAndRunPersistTask(vbid, vbucket_state_active);
    // Now read back and verify key1 has a non-zero delete time
    ItemMetaData metadata;
    uint32_t deleted = 0;
    uint8_t datatype = 0;
    EXPECT_EQ(cb::engine_errc::would_block,
              store->getMetaData(makeStoredDocKey("key1"),
                                 vbid,
                                 cookie,
                                 metadata,
                                 deleted,
                                 datatype));

    runBGFetcherTask();
    EXPECT_EQ(cb::engine_errc::success,
              store->getMetaData(makeStoredDocKey("key1"),
                                 vbid,
                                 cookie,
                                 metadata,
                                 deleted,
                                 datatype));
    EXPECT_EQ(1, deleted);
    EXPECT_EQ(PROTOCOL_BINARY_RAW_BYTES, datatype);
    EXPECT_NE(0, metadata.exptime); // A locally created deleteTime
}

/*
 * Test that the consumer will use the delete time given, and that
 * a delete time far in the future is handled correctly.
 */
TEST_P(STParameterizedBucketTest, MB_27457_ReplicateDeleteTimeFuture) {
    // Choose a delete time in the future (2032-01-24T23:52:45).
    time_t futureTime = 1958601165;
    struct timeval now;
    ASSERT_EQ(0, cb_get_timeofday(&now));
    ASSERT_LT(now.tv_sec, futureTime);
    test_replicateDeleteTime(futureTime);
}

/*
 * Test that the consumer will use the delete time given, and that
 * a delete time before this node started is handled correctly (for example
 * a replica node started after the active node's item was deleted.
 */
TEST_P(STParameterizedBucketTest, MB_39993_ReplicateDeleteTimePast) {
    // Choose a delete time in the past, but less than the metadata purge
    // interval (so tombstone isn't immediately purged).
    struct timeval now;
    ASSERT_EQ(0, cb_get_timeofday(&now));
    // 6 hours in the past.
    time_t pastTime = now.tv_sec - (6 * 60 * 60);
    test_replicateDeleteTime(pastTime);
}

void STParameterizedBucketTest::test_replicateDeleteTime(time_t deleteTime) {
    // We need a replica VB
    setVBucketStateAndRunPersistTask(vbid, vbucket_state_replica);

    // Create a MockDcpConsumer
    auto consumer = std::make_shared<MockDcpConsumer>(*engine, cookie, "test");

    // Bump forwards by 1 hour so ep_current_time cannot be 0
    TimeTraveller biff(3600);

    // Add the stream
    EXPECT_EQ(cb::engine_errc::success,
              consumer->addStream(/*opaque*/ 0, vbid, /*flags*/ 0));

    // 1. Add the first message, a snapshot marker.
    consumer->snapshotMarker(/*opaque*/ 1,
                             vbid,
                             /*startseq*/ 0,
                             /*endseq*/ 2,
                             /*flags*/ 0,
                             /*HCS*/ {},
                             /*maxVisibleSeqno*/ {});
    // 2. Now add two deletions, one without deleteTime, one with
    consumer->deletionV2(/*opaque*/ 1,
                         {"key1", DocKeyEncodesCollectionId::No},
                         /*values*/ {},
                         /*priv_bytes*/ 0,
                         /*datatype*/ PROTOCOL_BINARY_RAW_BYTES,
                         /*cas*/ 1,
                         /*vbucket*/ vbid,
                         /*bySeqno*/ 1,
                         /*revSeqno*/ 0,
                         /*deleteTime*/ 0);

    consumer->deletionV2(/*opaque*/ 1,
                         {"key2", DocKeyEncodesCollectionId::No},
                         /*value*/ {},
                         /*priv_bytes*/ 0,
                         /*datatype*/ PROTOCOL_BINARY_RAW_BYTES,
                         /*cas*/ 2,
                         /*vbucket*/ vbid,
                         /*bySeqno*/ 2,
                         /*revSeqno*/ 0,
                         deleteTime);

    flushVBucketToDiskIfPersistent(vbid, 2);

    // Drop the stream
    consumer->closeStream(/*opaque*/ 0, vbid);

    setVBucketStateAndRunPersistTask(vbid, vbucket_state_active);
    // Now read back and verify key2 has our test deleteTime of 10
    ItemMetaData metadata;
    uint32_t deleted = 0;
    uint8_t datatype = 0;
    time_t tombstoneTime;
    if (persistent()) {
        EXPECT_EQ(cb::engine_errc::would_block,
                  store->getMetaData(makeStoredDocKey("key1"),
                                     vbid,
                                     cookie,
                                     metadata,
                                     deleted,
                                     datatype));
        runBGFetcherTask();
        EXPECT_EQ(cb::engine_errc::success,
                  store->getMetaData(makeStoredDocKey("key1"),
                                     vbid,
                                     cookie,
                                     metadata,
                                     deleted,
                                     datatype));
        tombstoneTime = metadata.exptime;
    } else {
        //  Ephemeral tombstone time is not in the expiry field, we can only
        // check the value by directly peeking at the StoredValue
        auto vb = store->getVBucket(vbid);
        auto ro = vb->ht.findForRead(makeStoredDocKey("key1"),
                                     TrackReference::No,
                                     WantsDeleted::Yes);
        auto* sv = ro.storedValue;
        ASSERT_NE(nullptr, sv);
        deleted = sv->isDeleted();
        tombstoneTime = sv->toOrderedStoredValue()->getCompletedOrDeletedTime();
    }

    EXPECT_EQ(1, deleted);
    EXPECT_EQ(PROTOCOL_BINARY_RAW_BYTES, datatype);
    EXPECT_GE(tombstoneTime, biff.get())
            << "Expected a tombstone to have been set which is equal or "
               "greater than our time traveller jump";

    deleted = 0;
    datatype = 0;
    if (persistent()) {
        EXPECT_EQ(cb::engine_errc::would_block,
                  store->getMetaData(makeStoredDocKey("key2"),
                                     vbid,
                                     cookie,
                                     metadata,
                                     deleted,
                                     datatype));
        runBGFetcherTask();
        EXPECT_EQ(cb::engine_errc::success,
                  store->getMetaData(makeStoredDocKey("key2"),
                                     vbid,
                                     cookie,
                                     metadata,
                                     deleted,
                                     datatype));

        tombstoneTime = metadata.exptime;
    } else {
        auto vb = store->getVBucket(vbid);
        auto ro = vb->ht.findForRead(makeStoredDocKey("key2"),
                                     TrackReference::No,
                                     WantsDeleted::Yes);
        auto* sv = ro.storedValue;
        ASSERT_NE(nullptr, sv);
        deleted = sv->isDeleted();
        tombstoneTime = sv->toOrderedStoredValue()->getCompletedOrDeletedTime();
    }
    EXPECT_EQ(1, deleted);
    EXPECT_EQ(PROTOCOL_BINARY_RAW_BYTES, datatype);
    EXPECT_EQ(deleteTime, tombstoneTime)
            << "key2 did not have our replicated deleteTime:" << deleteTime;
}

/*
 * Background thread used by MB20054_onDeleteItem_during_bucket_deletion
 */
static void MB20054_run_backfill_task(EventuallyPersistentEngine* engine,
                                      CheckedExecutor& backfill,
                                      bool& backfill_signaled,
                                      SyncObject& backfill_cv,
                                      bool& destroy_signaled,
                                      SyncObject& destroy_cv,
                                      TaskQueue* lpAuxioQ) {
    std::unique_lock<std::mutex> destroy_lh(destroy_cv);
    ObjectRegistry::onSwitchThread(engine);

    // Run the BackfillManagerTask task to push items to readyQ. In sherlock
    // upwards this runs multiple times - so should return true.
    backfill.runCurrentTask("Backfilling items for a DCP Connection");

    // Notify the main thread that it can progress with destroying the
    // engine [A].
    {
        // if we can get the lock, then we know the main thread is waiting
        std::lock_guard<std::mutex> backfill_lock(backfill_cv);
        backfill_signaled = true;
        backfill_cv.notify_one(); // move the main thread along
    }

    // Now wait ourselves for destroy to be completed [B].
    destroy_cv.wait(destroy_lh,
                    [&destroy_signaled]() { return destroy_signaled; });

    // This is the only "hacky" part of the test - we need to somehow
    // keep the DCPBackfill task 'running' - i.e. not call
    // completeCurrentTask - until the main thread is in
    // ExecutorPool::_stopTaskGroup. However we have no way from the test
    // to properly signal that we are *inside* _stopTaskGroup -
    // called from EVPStore's destructor.
    // Best we can do is spin on waiting for the DCPBackfill task to be
    // set to 'dead' - and only then completeCurrentTask; which will
    // cancel the task.
    while (!backfill.getCurrentTask()->isdead()) {
        // spin.
    }
    backfill.completeCurrentTask();
}

static cb::engine_errc dummy_dcp_add_failover_cb(
        const std::vector<vbucket_failover_t>&) {
    return cb::engine_errc::success;
}

// Test performs engine deletion interleaved with tasks so redefine TearDown
// for this tests needs.
class MB20054_SingleThreadedEPStoreTest : public STParamPersistentBucketTest {
public:
    void SetUp() override {
        STParameterizedBucketTest::SetUp();
        engine->initializeConnmap();
    }

    void TearDown() override {
        // Cannot use base class TearDown as this test has already partially
        // destroyed the engine. Therefore manually call the parts we do need.
        engine.reset();
        ExecutorPool::shutdown();
        // Cleanup any files we created.
        cb::io::rmrf(test_dbname);
    }
};

// Check that if onDeleteItem() is called during bucket deletion, we do not
// abort due to not having a valid thread-local 'engine' pointer. This
// has been observed when we have a DCPBackfill task which is deleted during
// bucket shutdown, which has a non-zero number of Items which are destructed
// (and call onDeleteItem).
TEST_P(MB20054_SingleThreadedEPStoreTest,
       MB20054_onDeleteItem_during_bucket_deletion) {
    // [[1] Set our state to active.
    setVBucketStateAndRunPersistTask(vbid, vbucket_state_active);

    // Perform one SET, then close it's checkpoint. This means that we no
    // longer have all sequence numbers in memory checkpoints, forcing the
    // DCP stream request to go to disk (backfill).
    store_item(vbid, makeStoredDocKey("key"), "value");

    // Force a new checkpoint.
    VBucketPtr vb = store->getVBuckets().getBucket(vbid);
    CheckpointManager& ckpt_mgr = *vb->checkpointManager;
    ckpt_mgr.createNewCheckpoint();
    auto lpWriterQ = task_executor->getLpTaskQ()[WRITER_TASK_IDX];
    EXPECT_EQ(0, lpWriterQ->getFutureQueueSize());
    EXPECT_EQ(0, lpWriterQ->getReadyQueueSize());

    auto lpAuxioQ = task_executor->getLpTaskQ()[AUXIO_TASK_IDX];
    EXPECT_EQ(0, lpAuxioQ->getFutureQueueSize());
    EXPECT_EQ(0, lpAuxioQ->getReadyQueueSize());

    auto lpNonIoQ = task_executor->getLpTaskQ()[NONIO_TASK_IDX];
    // Initially have ConnNotifierCallback and ConnManagerTasks on NonIO queue.
    const size_t numInitialNonIoTasks = 2;
    EXPECT_EQ(numInitialNonIoTasks, lpNonIoQ->getFutureQueueSize());
    EXPECT_EQ(0, lpNonIoQ->getReadyQueueSize());

    // Directly flush the vbucket, ensuring data is on disk.
    //  (This would normally also wake up the checkpoint remover task, but
    //   as that task was never registered with the ExecutorPool in this test
    //   environment, we need to manually remove the prev checkpoint).
    EXPECT_EQ(FlushResult(MoreAvailable::No, 1, WakeCkptRemover::Yes),
              getEPBucket().flushVBucket(vbid));

    EXPECT_EQ(1, ckpt_mgr.removeClosedUnrefCheckpoints().count);
    vb.reset();

    EXPECT_EQ(0, lpAuxioQ->getFutureQueueSize());
    EXPECT_EQ(0, lpAuxioQ->getReadyQueueSize());

    // Create a DCP producer, and start a stream request.
    std::string name("test_producer");
    EXPECT_EQ(cb::engine_errc::success,
              engine->dcpOpen(cookie,
                              /*opaque:unused*/ {},
                              /*seqno:unused*/ {},
                              cb::mcbp::request::DcpOpenPayload::Producer,
                              name,
                              {}));

    // ActiveStreamCheckpointProcessorTask and DCPBackfill task are created
    // when the first DCP stream is created.
    EXPECT_EQ(0, lpAuxioQ->getFutureQueueSize());
    EXPECT_EQ(0, lpAuxioQ->getReadyQueueSize());

    uint64_t rollbackSeqno;
    // Actual stream request method (EvpDcpStreamReq) is static, so access via
    // the engine_interface.
    EXPECT_EQ(cb::engine_errc::success,
              engine->stream_req(*cookie,
                                 /*flags*/ 0,
                                 /*opaque*/ 0,
                                 /*vbucket*/ vbid,
                                 /*start_seqno*/ 0,
                                 /*end_seqno*/ -1,
                                 /*vb_uuid*/ 0,
                                 /*snap_start*/ 0,
                                 /*snap_end*/ 0,
                                 &rollbackSeqno,
                                 dummy_dcp_add_failover_cb,
                                 {}));

    // FutureQ should now have an additional DCPBackfill task /
    // ActiveStreamCheckpointProcessorTask.
    EXPECT_EQ(1, lpAuxioQ->getFutureQueueSize());
    EXPECT_EQ(0, lpAuxioQ->getReadyQueueSize());
    EXPECT_EQ(numInitialNonIoTasks + 1, lpNonIoQ->getFutureQueueSize());
    EXPECT_EQ(0, lpNonIoQ->getReadyQueueSize());

    // Create an executor 'thread' to obtain shared ownership of the next
    // AuxIO task (which should be BackfillManagerTask). As long as this
    // object has it's currentTask set to BackfillManagerTask, the task
    // will not be deleted.
    // Essentially we are simulating a concurrent thread running this task.
    CheckedExecutor backfill(task_executor, *lpAuxioQ);

    // This is the one action we really need to perform 'concurrently' - delete
    // the engine while a DCPBackfill task is still running. We spin up a
    // separate thread which will run the DCPBackfill task
    // concurrently with destroy - specifically DCPBackfill must start running
    // (and add items to the readyQ) before destroy(), it must then continue
    // running (stop after) _stopTaskGroup is invoked.
    // To achieve this we use a couple of condition variables to synchronise
    // between the two threads - the timeline needs to look like:
    //
    //  auxIO thread:  [------- DCPBackfill ----------]
    //   main thread:          [destroy()]       [ExecutorPool::_stopTaskGroup]
    //
    //  --------------------------------------------------------> time
    //
    SyncObject backfill_cv;
    bool backfill_signaled = false;
    SyncObject destroy_cv;
    bool destroy_signaled = false;
    std::thread concurrent_task_thread;

    {
        // scope for the backfill lock
        std::unique_lock<std::mutex> backfill_lh(backfill_cv);

        concurrent_task_thread = std::thread(MB20054_run_backfill_task,
                                             engine.get(),
                                             std::ref(backfill),
                                             std::ref(backfill_signaled),
                                             std::ref(backfill_cv),
                                             std::ref(destroy_signaled),
                                             std::ref(destroy_cv),
                                             lpAuxioQ);
        // [A] Wait for DCPBackfill to complete.
        backfill_cv.wait(backfill_lh,
                         [&backfill_signaled]() { return backfill_signaled; });
    }

    ObjectRegistry::onSwitchThread(engine.get());
    // Shutdown connections, marks streams as dead etc.
    engine->initiate_shutdown();

    {
        // If we can get the lock we know the thread is waiting for destroy.
        std::lock_guard<std::mutex> lh(destroy_cv);
        // suppress clang static analyzer false positive as destroy_signaled
        // is used after its written to in another thread.
#ifndef __clang_analyzer__
        destroy_signaled = true;
#endif
        destroy_cv.notify_one(); // move the thread on.
    }

    // Force all tasks to cancel (so we can shutdown)
    cancelAndPurgeTasks();

    // Mark the connection as dead for clean shutdown
    destroy_mock_cookie(cookie);
    engine->getDcpConnMap().manageConnections();

    // Nullify TLS engine and reset the smart pointer to force destruction.
    // We need null as the engine to stop ~CheckedExecutor path from trying
    // to touch the engine
    ObjectRegistry::onSwitchThread(nullptr);

    // Call unregisterTaskable which will call _stopTaskGroup, but we keep the
    // engine alive to ensure it is deleted after all tasks (CheckedExecutor is
    // holding the backfill task)
    ExecutorPool::get()->unregisterTaskable(engine->getTaskable(), false);
    concurrent_task_thread.join();
}

class XattrSystemUserTest : public SingleThreadedEPBucketTest,
                            public ::testing::WithParamInterface<bool> {
};

TEST_P(XattrSystemUserTest, pre_expiry_xattrs) {
    auto& kvbucket = *engine->getKVBucket();

    setVBucketStateAndRunPersistTask(vbid, vbucket_state_active);

    auto xattr_data = createXattrValue("value", GetParam());

    auto itm = store_item(vbid,
                          makeStoredDocKey("key"),
                          xattr_data,
                          1,
                          {cb::engine_errc::success},
                          PROTOCOL_BINARY_DATATYPE_XATTR);

    ItemMetaData metadata;
    uint32_t deleted;
    uint8_t datatype;
    kvbucket.getMetaData(makeStoredDocKey("key"), vbid, cookie, metadata,
                         deleted, datatype);
    auto prev_revseqno = metadata.revSeqno;
    EXPECT_EQ(1, prev_revseqno) << "Unexpected revision sequence number";
    itm.setRevSeqno(1);
    kvbucket.deleteExpiredItem(itm, ep_real_time() + 1, ExpireBy::Pager);

    auto options = static_cast<get_options_t>(QUEUE_BG_FETCH |
                                                       HONOR_STATES |
                                                       TRACK_REFERENCE |
                                                       DELETE_TEMP |
                                                       HIDE_LOCKED_CAS |
                                                       TRACK_STATISTICS |
                                                       GET_DELETED_VALUE);
    GetValue gv = kvbucket.get(makeStoredDocKey("key"), vbid, cookie, options);
    EXPECT_EQ(cb::engine_errc::success, gv.getStatus());

    auto get_itm = gv.item.get();
    auto get_data = const_cast<char*>(get_itm->getData());

    cb::char_buffer value_buf{get_data, get_itm->getNBytes()};
    cb::xattr::Blob new_blob(value_buf, false);

    // If testing with system xattrs
    if (GetParam()) {
        const std::string& cas_str{R"({"cas":"0xdeadbeefcafefeed"})"};
        const std::string& sync_str = to_string(new_blob.get("_sync"));

        EXPECT_EQ(cas_str, sync_str) << "Unexpected system xattrs";
    }
    EXPECT_TRUE(new_blob.get("user").empty())
            << "The user attribute should be gone";
    EXPECT_TRUE(new_blob.get("meta").empty())
            << "The meta attribute should be gone";

    kvbucket.getMetaData(makeStoredDocKey("key"), vbid, cookie, metadata,
                         deleted, datatype);
    EXPECT_EQ(prev_revseqno + 1, metadata.revSeqno) <<
             "Unexpected revision sequence number";

}

// Test that we can push a DCP_DELETION which pretends to be from a delete
// with xattrs, i.e. the delete has a value containing only system xattrs
// The MB was created because this code would actually trigger an exception
TEST_P(STParamPersistentBucketTest, mb25273) {
    // We need a replica VB
    setVBucketStateAndRunPersistTask(vbid, vbucket_state_replica);

    auto consumer =
            std::make_shared<MockDcpConsumer>(*engine, cookie, "test_consumer");
    int opaque = 1;
    ASSERT_EQ(cb::engine_errc::success,
              consumer->addStream(opaque, vbid, /*flags*/ 0));

    std::string key = "key";
    std::string body = "body";

    // Manually manage the xattr blob - later we will prune user keys
    cb::xattr::Blob blob;

    blob.set("key1", R"({"author":"bubba"})");
    blob.set("_sync", R"({"cas":"0xdeadbeefcafefeed"})");

    auto xattr_value = blob.finalize();

    std::string data;
    std::copy(xattr_value.begin(), xattr_value.end(), std::back_inserter(data));
    std::copy(
            body.c_str(), body.c_str() + body.size(), std::back_inserter(data));

    const DocKey docKey{key, DocKeyEncodesCollectionId::No};
    cb::const_byte_buffer value{reinterpret_cast<const uint8_t*>(data.data()),
                                data.size()};

    // Send mutation in a single seqno snapshot
    int64_t bySeqno = 1;
    EXPECT_EQ(cb::engine_errc::success,
              consumer->snapshotMarker(opaque,
                                       vbid,
                                       bySeqno,
                                       bySeqno,
                                       MARKER_FLAG_CHK,
                                       {} /*HCS*/,
                                       {} /*maxVisibleSeqno*/));
    EXPECT_EQ(cb::engine_errc::success,
              consumer->mutation(opaque,
                                 docKey,
                                 value,
                                 0, // priv bytes
                                 PROTOCOL_BINARY_DATATYPE_XATTR,
                                 2, // cas
                                 vbid,
                                 0xf1a95, // flags
                                 bySeqno,
                                 0, // rev seqno
                                 0, // exptime
                                 0, // locktime
                                 {}, // meta
                                 0)); // nru
    EXPECT_EQ(FlushResult(MoreAvailable::No, 1, WakeCkptRemover::No),
              getEPBucket().flushVBucket(vbid));
    bySeqno++;

    // Send deletion in a single seqno snapshot and send a doc with only system
    // xattrs to simulate what an active would send
    blob.prune_user_keys();
    auto finalizedXttr = blob.finalize();
    value = {reinterpret_cast<const uint8_t*>(finalizedXttr.data()),
             finalizedXttr.size()};
    EXPECT_NE(0, value.size());
    EXPECT_EQ(cb::engine_errc::success,
              consumer->snapshotMarker(opaque,
                                       vbid,
                                       bySeqno,
                                       bySeqno,
                                       MARKER_FLAG_CHK,
                                       {} /*HCS*/,
                                       {} /*maxVisibleSeqno*/));
    EXPECT_EQ(cb::engine_errc::success,
              consumer->deletion(opaque,
                                 docKey,
                                 value,
                                 /*priv_bytes*/ 0,
                                 PROTOCOL_BINARY_DATATYPE_XATTR,
                                 /*cas*/ 3,
                                 vbid,
                                 bySeqno,
                                 /*revSeqno*/ 0,
                                 /*meta*/ {}));
    EXPECT_EQ(FlushResult(MoreAvailable::No, 1, WakeCkptRemover::Yes),
              getEPBucket().flushVBucket(vbid));
    /* Close stream before deleting the connection */
    ASSERT_EQ(cb::engine_errc::success, consumer->closeStream(opaque, vbid));

    setVBucketStateAndRunPersistTask(vbid, vbucket_state_active);

    auto options = static_cast<get_options_t>(
            QUEUE_BG_FETCH | HONOR_STATES | TRACK_REFERENCE | DELETE_TEMP |
            HIDE_LOCKED_CAS | TRACK_STATISTICS | GET_DELETED_VALUE);
    auto gv = store->get(docKey, vbid, cookie, options);
    EXPECT_EQ(cb::engine_errc::would_block, gv.getStatus());

    runBGFetcherTask();
    gv = store->get(docKey, vbid, cookie, GET_DELETED_VALUE);
    ASSERT_EQ(cb::engine_errc::success, gv.getStatus());

    // check it's there and deleted with the expected value length
    EXPECT_TRUE(gv.item->isDeleted());
    EXPECT_EQ(0, gv.item->getFlags()); // flags also still zero
    EXPECT_EQ(3, gv.item->getCas());
    EXPECT_EQ(value.size(), gv.item->getValue()->valueSize());
}


TEST_P(STParameterizedBucketTest, DeleteExpiredItem) {
    setVBucketStateAndRunPersistTask(vbid, vbucket_state_active);
    auto key = makeStoredDocKey("key");
    auto item = makeCommittedItem(key, "value");
    item->setExpTime(5);
    EXPECT_EQ(cb::engine_errc::success, store->set(*item, cookie));

    mutation_descr_t delInfo;
    uint64_t cas = item->getCas();
    using namespace cb::durability;
    EXPECT_EQ(cb::engine_errc::no_such_key,
              store->deleteItem(key, cas, vbid, cookie, {}, nullptr, delInfo));

    auto vb = store->getVBucket(vbid);
    EXPECT_EQ(1, vb->numExpiredItems);
}

// MB-26907
TEST_P(STParameterizedBucketTest, enable_expiry_output) {
    setVBucketStateAndRunPersistTask(vbid, vbucket_state_active);

    auto cookie = create_mock_cookie(engine.get());
    auto producer = createDcpProducer(cookie, IncludeDeleteTime::Yes);
    MockDcpMessageProducers producers;

    createDcpStream(*producer);

    // noop off as we will play with time travel
    producer->setNoopEnabled(false);
    // Enable DCP Expiry opcodes
    producer->setDCPExpiry(true);

    auto step = [this, producer, &producers](bool inMemory) {
        notifyAndStepToCheckpoint(*producer,
                                  producers,
                                  cb::mcbp::ClientOpcode::DcpSnapshotMarker,
                                  inMemory);

        // Now step the producer to transfer the delete/tombstone
        EXPECT_EQ(cb::engine_errc::success,
                  producer->stepWithBorderGuard(producers));
    };

    // Finally expire a key and check that the delete_time we receive is not the
    // expiry time, the delete time should always be re-created by the server to
    // ensure old/future expiry times don't disrupt tombstone purging (MB-33919)
    auto expiryTime = ep_real_time() + 32000;
    store_item(
            vbid, {"KEY3", DocKeyEncodesCollectionId::No}, "value", expiryTime);

    // Trigger a flush to disk (ensure full-eviction numItems stat is
    // up-to-date).
    flushVBucketToDiskIfPersistent(vbid, 1);

    step(true);
    size_t expectedBytes =
            SnapshotMarker::baseMsgBytes +
            sizeof(cb::mcbp::request::DcpSnapshotMarkerV1Payload) +
            MutationResponse::mutationBaseMsgBytes + (sizeof("value") - 1) +
            (sizeof("KEY3") - 1);
    EXPECT_EQ(expectedBytes, producer->getBytesOutstanding());
    EXPECT_EQ(1, store->getVBucket(vbid)->getNumItems());
    EXPECT_EQ(cb::mcbp::ClientOpcode::DcpMutation, producers.last_op);
    TimeTraveller arron(64000);

    // Trigger expiry on a GET
    auto gv = store->get(
            {"KEY3", DocKeyEncodesCollectionId::No}, vbid, cookie, NONE);
    EXPECT_EQ(cb::engine_errc::no_such_key, gv.getStatus());

    // Trigger a flush to disk (ensure full-eviction numItems stat is
    // up-to-date).
    flushVBucketToDiskIfPersistent(vbid, 1);

    step(true);

    EXPECT_NE(expiryTime, producers.last_delete_time);
    EXPECT_EQ(cb::mcbp::ClientOpcode::DcpExpiration, producers.last_op);
    EXPECT_EQ("KEY3", producers.last_key);
    expectedBytes += SnapshotMarker::baseMsgBytes +
                     sizeof(cb::mcbp::request::DcpSnapshotMarkerV1Payload) +
                     MutationResponse::deletionV2BaseMsgBytes +
                     (sizeof("KEY3") - 1);
    EXPECT_EQ(expectedBytes, producer->getBytesOutstanding());
    EXPECT_EQ(0, store->getVBucket(vbid)->getNumItems());

    destroy_mock_cookie(cookie);
    producer->closeAllStreams();
    producer->cancelCheckpointCreatorTask();
    producer.reset();
}

TEST_P(XattrSystemUserTest, MB_29040) {
    auto& kvbucket = *engine->getKVBucket();
    setVBucketStateAndRunPersistTask(vbid, vbucket_state_active);
    store_item(vbid,
               {"key", DocKeyEncodesCollectionId::No},
               createXattrValue("{}", GetParam()),
               ep_real_time() + 1 /*1 second TTL*/,
               {cb::engine_errc::success},

               PROTOCOL_BINARY_DATATYPE_XATTR | PROTOCOL_BINARY_DATATYPE_JSON);

    EXPECT_EQ(FlushResult(MoreAvailable::No, 1, WakeCkptRemover::No),
              getEPBucket().flushVBucket(vbid));
    TimeTraveller ted(64000);
    runCompaction(vbid);
    // An expired item should of been pushed to the checkpoint
    EXPECT_EQ(FlushResult(MoreAvailable::No, 1, WakeCkptRemover::No),
              getEPBucket().flushVBucket(vbid));
    auto options = static_cast<get_options_t>(
            QUEUE_BG_FETCH | HONOR_STATES | TRACK_REFERENCE | DELETE_TEMP |
            HIDE_LOCKED_CAS | TRACK_STATISTICS | GET_DELETED_VALUE);
    GetValue gv = kvbucket.get(
            {"key", DocKeyEncodesCollectionId::No}, vbid, cookie, options);
    EXPECT_EQ(cb::engine_errc::would_block, gv.getStatus());

    runBGFetcherTask();

    gv = kvbucket.get(
            {"key", DocKeyEncodesCollectionId::No}, vbid, cookie, options);
    ASSERT_EQ(cb::engine_errc::success, gv.getStatus());

    auto get_itm = gv.item.get();
    auto get_data = const_cast<char*>(get_itm->getData());

    cb::char_buffer value_buf{get_data, get_itm->getNBytes()};
    cb::xattr::Blob new_blob(value_buf, false);

    // If testing with system xattrs
    if (GetParam()) {
        const std::string& cas_str{R"({"cas":"0xdeadbeefcafefeed"})"};
        const std::string& sync_str = to_string(new_blob.get("_sync"));

        EXPECT_EQ(cas_str, sync_str) << "Unexpected system xattrs";
        EXPECT_EQ(PROTOCOL_BINARY_DATATYPE_XATTR, get_itm->getDataType())
                << "Wrong datatype Item:" << *get_itm;
    } else {
        EXPECT_EQ(PROTOCOL_BINARY_RAW_BYTES, get_itm->getDataType())
                << "Wrong datatype Item:" << *get_itm;
    }

    // Non-system xattrs should be removed
    EXPECT_TRUE(new_blob.get("user").empty())
            << "The user attribute should be gone";
    EXPECT_TRUE(new_blob.get("meta").empty())
            << "The meta attribute should be gone";
}

class MB_29287 : public SingleThreadedEPBucketTest {
public:
    void SetUp() override {
        SingleThreadedEPBucketTest::SetUp();
        cookie = create_mock_cookie(engine.get());
        setVBucketStateAndRunPersistTask(vbid, vbucket_state_active);

        // 1. Mock producer
        producer = std::make_shared<MockDcpProducer>(
                *engine, cookie, "test_producer", 0);
        producer->createCheckpointProcessorTask();

        producers = std::make_unique<MockDcpMessageProducers>();
        auto vb = store->getVBuckets().getBucket(vbid);
        ASSERT_NE(nullptr, vb.get());
        // 2. Mock active stream
        producer->mockActiveStreamRequest(0, // flags
                                          1, // opaque
                                          *vb,
                                          0, // start_seqno
                                          ~0, // end_seqno
                                          0, // vbucket_uuid,
                                          0, // snap_start_seqno,
                                          0); // snap_end_seqno,

        store_item(vbid, makeStoredDocKey("1"), "value1");
        store_item(vbid, makeStoredDocKey("2"), "value2");
        store_item(vbid, makeStoredDocKey("3"), "value3");
        flush_vbucket_to_disk(vbid, 3);
        notifyAndStepToCheckpoint(*producer, *producers);

        for (int i = 0; i < 3; i++) { // 1, 2 and 3
            EXPECT_EQ(cb::engine_errc::success, producer->step(*producers));
            EXPECT_EQ(cb::mcbp::ClientOpcode::DcpMutation, producers->last_op);
        }

        store_item(vbid, makeStoredDocKey("4"), "value4");

        auto stream = producer->findStream(vbid);
        auto* mockStream = static_cast<MockActiveStream*>(stream.get());
        mockStream->preGetOutstandingItemsCallback = [this] {
            closeAndRecreateStream();
        };

        // call next - get success (nothing ready, but task has been scheduled)
        EXPECT_EQ(cb::engine_errc::would_block, producer->step(*producers));

        // Run the snapshot task and step (triggering
        // preGetOutstandingItemsCallback)
        notifyAndStepToCheckpoint(*producer, *producers);
    }

    void TearDown() override {
        destroy_mock_cookie(cookie);
        producer->closeAllStreams();
        producer->cancelCheckpointCreatorTask();
        producer.reset();
        SingleThreadedEPBucketTest::TearDown();
    }

    void closeAndRecreateStream() {
        // Without the fix, 5 will be lost
        store_item(vbid, makeStoredDocKey("5"), "don't lose me");
        producer->closeStream(1, Vbid(0));
        auto vb = store->getVBuckets().getBucket(vbid);
        ASSERT_NE(nullptr, vb.get());
        producer->mockActiveStreamRequest(DCP_ADD_STREAM_FLAG_TAKEOVER,
                                          1, // opaque
                                          *vb,
                                          3, // start_seqno
                                          ~0, // end_seqno
                                          vb->failovers->getLatestUUID(),
                                          3, // snap_start_seqno
                                          ~0); // snap_end_seqno
    }

    CookieIface* cookie = nullptr;
    std::shared_ptr<MockDcpProducer> producer;
    std::unique_ptr<MockDcpMessageProducers> producers;
};

// NEXT two test are TEMP disabled as this commit will cause a deadlock
// because the same thread is calling back with streamMutex held onto a function
// which wants to acquire...

// Stream takeover with no more writes
TEST_F(MB_29287, DISABLED_dataloss_end) {
    auto stream = producer->findStream(vbid);
    auto* as = static_cast<ActiveStream*>(stream.get());

    EXPECT_TRUE(as->isTakeoverSend());
    EXPECT_EQ(cb::engine_errc::success, producer->step(*producers));
    EXPECT_EQ(cb::mcbp::ClientOpcode::DcpMutation, producers->last_op);
    producers->last_op = cb::mcbp::ClientOpcode::Invalid;
    EXPECT_EQ("4", producers->last_key);

    EXPECT_EQ(cb::engine_errc::success, producer->step(*producers));
    EXPECT_EQ(cb::mcbp::ClientOpcode::DcpMutation, producers->last_op);
    producers->last_op = cb::mcbp::ClientOpcode::Invalid;
    EXPECT_EQ("5", producers->last_key);

    // Snapshot received
    as->snapshotMarkerAckReceived();

    // set-vb-state now underway
    EXPECT_EQ(cb::engine_errc::success, producer->step(*producers));
    EXPECT_EQ(cb::mcbp::ClientOpcode::DcpSetVbucketState, producers->last_op);

    // Move stream to pending and vb to dead
    as->setVBucketStateAckRecieved(*producer);

    // Cannot store anymore items
    store_item(vbid,
               makeStoredDocKey("K6"),
               "value6",
               0,
               {cb::engine_errc::not_my_vbucket});

    EXPECT_EQ(cb::engine_errc::success, producer->step(*producers));
    EXPECT_EQ(cb::mcbp::ClientOpcode::DcpSetVbucketState, producers->last_op);
    as->setVBucketStateAckRecieved(*producer);
    EXPECT_TRUE(!stream->isActive());

    auto vb = store->getVBuckets().getBucket(vbid);
    ASSERT_NE(nullptr, vb.get());
    // Have persistence cursor only (dcp now closed down)
    auto* checkpointManager =
            static_cast<MockCheckpointManager*>(vb->checkpointManager.get());
    EXPECT_EQ(1, checkpointManager->getNumOfCursors());
}

// takeover when more writes occur
TEST_F(MB_29287, DISABLED_dataloss_hole) {
    auto stream = producer->findStream(vbid);
    auto* as = static_cast<ActiveStream*>(stream.get());

    store_item(vbid, makeStoredDocKey("6"), "value6");

    EXPECT_TRUE(as->isTakeoverSend());
    EXPECT_EQ(cb::engine_errc::success, producer->step(*producers));
    EXPECT_EQ(cb::mcbp::ClientOpcode::DcpMutation, producers->last_op);
    producers->last_op = cb::mcbp::ClientOpcode::Invalid;
    EXPECT_EQ("4", producers->last_key);

    EXPECT_EQ(cb::engine_errc::success, producer->step(*producers));
    EXPECT_EQ(cb::mcbp::ClientOpcode::DcpMutation, producers->last_op);
    producers->last_op = cb::mcbp::ClientOpcode::Invalid;
    EXPECT_EQ("5", producers->last_key);

    // Snapshot received
    as->snapshotMarkerAckReceived();

    // More data in the checkpoint (key 6)

    // call next - get success (nothing ready, but task has been scheduled)
    EXPECT_EQ(cb::engine_errc::would_block, producer->step(*producers));

    // Run the snapshot task and step
    notifyAndStepToCheckpoint(*producer, *producers);

    EXPECT_EQ(cb::engine_errc::success, producer->step(*producers));
    EXPECT_EQ(cb::mcbp::ClientOpcode::DcpMutation, producers->last_op);
    EXPECT_EQ("6", producers->last_key);

    // Snapshot received
    as->snapshotMarkerAckReceived();

    // Now send
    EXPECT_TRUE(as->isTakeoverSend());

    // set-vb-state now underway
    EXPECT_EQ(cb::engine_errc::success, producer->step(*producers));
    EXPECT_EQ(cb::mcbp::ClientOpcode::DcpSetVbucketState, producers->last_op);
    producers->last_op = cb::mcbp::ClientOpcode::Invalid;

    // Move stream to pending and vb to dead
    as->setVBucketStateAckRecieved(*producer);

    // Cannot store anymore items
    store_item(vbid,
               makeStoredDocKey("K6"),
               "value6",
               0,
               {cb::engine_errc::not_my_vbucket});

    EXPECT_EQ(cb::engine_errc::success, producer->step(*producers));
    EXPECT_EQ(cb::mcbp::ClientOpcode::DcpSetVbucketState, producers->last_op);
    as->setVBucketStateAckRecieved(*producer);
    EXPECT_TRUE(!stream->isActive());

    auto vb = store->getVBuckets().getBucket(vbid);
    ASSERT_NE(nullptr, vb.get());
    // Have persistence cursor only (dcp now closed down)
    auto* checkpointManager =
            static_cast<MockCheckpointManager*>(vb->checkpointManager.get());
    EXPECT_EQ(1, checkpointManager->getNumOfCursors());
}

class XattrCompressedTest
    : public SingleThreadedEPBucketTest,
      public ::testing::WithParamInterface<::testing::tuple<bool, bool>> {
public:
    bool isXattrSystem() const {
        return ::testing::get<0>(GetParam());
    }
    bool isSnappy() const {
        return ::testing::get<1>(GetParam());
    }
};

// Create a replica VB and consumer, then send it an xattr value which should
// of been stripped at the source, but wasn't because of MB29040. Then check
// the consumer sanitises the document. Run the test with user/system xattrs
// and snappy on/off
TEST_P(XattrCompressedTest, MB_29040_sanitise_input) {
    setVBucketStateAndRunPersistTask(vbid, vbucket_state_replica);

    auto consumer = std::make_shared<MockDcpConsumer>(
            *engine, cookie, "MB_29040_sanitise_input");
    int opaque = 1;
    ASSERT_EQ(cb::engine_errc::success,
              consumer->addStream(opaque, vbid, /*flags*/ 0));

    // MB-37374: Since 6.6, the validation covered in this test is enforce only
    // for producers that don't enable IncludeDeletedUserXattrs. So we need to
    // simulate the related Consumer negotiation before proceeding.
    consumer->public_setIncludeDeletedUserXattrs(IncludeDeletedUserXattrs::No);

    std::string body;
    if (!isXattrSystem()) {
        body.assign("value");
    }
    auto value = createXattrValue(body, isXattrSystem(), isSnappy());

    // Send deletion in a single seqno snapshot
    int64_t bySeqno = 1;
    EXPECT_EQ(cb::engine_errc::success,
              consumer->snapshotMarker(opaque,
                                       vbid,
                                       bySeqno,
                                       bySeqno,
                                       MARKER_FLAG_CHK,
                                       {} /*HCS*/,
                                       {} /*maxVisibleSeqno*/));

    cb::const_byte_buffer valueBuf{
            reinterpret_cast<const uint8_t*>(value.data()), value.size()};
    EXPECT_EQ(
            cb::engine_errc::success,
            consumer->deletion(
                    opaque,
                    {"key", DocKeyEncodesCollectionId::No},
                    valueBuf,
                    /*priv_bytes*/ 0,
                    PROTOCOL_BINARY_DATATYPE_XATTR |
                            (isSnappy() ? PROTOCOL_BINARY_DATATYPE_SNAPPY : 0),
                    /*cas*/ 3,
                    vbid,
                    bySeqno,
                    /*revSeqno*/ 0,
                    /*meta*/ {}));

    EXPECT_EQ(FlushResult(MoreAvailable::No, 1, WakeCkptRemover::No),
              getEPBucket().flushVBucket(vbid));

    ASSERT_EQ(cb::engine_errc::success, consumer->closeStream(opaque, vbid));

    // Switch to active
    setVBucketStateAndRunPersistTask(vbid, vbucket_state_active);

    auto options = static_cast<get_options_t>(
            QUEUE_BG_FETCH | HONOR_STATES | TRACK_REFERENCE | DELETE_TEMP |
            HIDE_LOCKED_CAS | TRACK_STATISTICS | GET_DELETED_VALUE);
    auto gv = store->get(
            {"key", DocKeyEncodesCollectionId::No}, vbid, cookie, options);
    EXPECT_EQ(cb::engine_errc::would_block, gv.getStatus());

    runBGFetcherTask();
    gv = store->get({"key", DocKeyEncodesCollectionId::No},
                    vbid,
                    cookie,
                    GET_DELETED_VALUE);
    ASSERT_EQ(cb::engine_errc::success, gv.getStatus());

    // This is the only system key test_helpers::createXattrValue gives us
    cb::xattr::Blob blob;
    blob.set("_sync", R"({"cas":"0xdeadbeefcafefeed"})");

    EXPECT_TRUE(gv.item->isDeleted());
    EXPECT_EQ(0, gv.item->getFlags());
    EXPECT_EQ(3, gv.item->getCas());
    EXPECT_EQ(isXattrSystem() ? blob.size() : 0,
              gv.item->getValue()->valueSize());
    EXPECT_EQ(isXattrSystem() ? PROTOCOL_BINARY_DATATYPE_XATTR
                              : PROTOCOL_BINARY_RAW_BYTES,
              gv.item->getDataType());
}

// Create a replica VB and consumer, then send it an delete with value which
// should never of been created on the source.
TEST_P(STParamPersistentBucketTest, MB_31141_sanitise_input) {
    setVBucketStateAndRunPersistTask(vbid, vbucket_state_replica);

    auto consumer = std::make_shared<MockDcpConsumer>(
            *engine, cookie, "MB_31141_sanitise_input");
    int opaque = 1;
    ASSERT_EQ(cb::engine_errc::success,
              consumer->addStream(opaque, vbid, /*flags*/ 0));

    std::string body = "value";

    // Send deletion in a single seqno snapshot
    int64_t bySeqno = 1;
    EXPECT_EQ(cb::engine_errc::success,
              consumer->snapshotMarker(opaque,
                                       vbid,
                                       bySeqno,
                                       bySeqno,
                                       MARKER_FLAG_CHK,
                                       {} /*HCS*/,
                                       {} /*maxVisibleSeqno*/));

    EXPECT_EQ(cb::engine_errc::success,
              consumer->deletion(opaque,
                                 {"key", DocKeyEncodesCollectionId::No},
                                 {reinterpret_cast<const uint8_t*>(body.data()),
                                  body.size()},
                                 /*priv_bytes*/ 0,
                                 PROTOCOL_BINARY_DATATYPE_SNAPPY |
                                         PROTOCOL_BINARY_RAW_BYTES,
                                 /*cas*/ 3,
                                 vbid,
                                 bySeqno,
                                 /*revSeqno*/ 0,
                                 /*meta*/ {}));

    EXPECT_EQ(FlushResult(MoreAvailable::No, 1, WakeCkptRemover::No),
              getEPBucket().flushVBucket(vbid));

    ASSERT_EQ(cb::engine_errc::success, consumer->closeStream(opaque, vbid));

    // Switch to active
    setVBucketStateAndRunPersistTask(vbid, vbucket_state_active);

    auto options = static_cast<get_options_t>(
            QUEUE_BG_FETCH | HONOR_STATES | TRACK_REFERENCE | DELETE_TEMP |
            HIDE_LOCKED_CAS | TRACK_STATISTICS | GET_DELETED_VALUE);
    auto gv = store->get(
            {"key", DocKeyEncodesCollectionId::No}, vbid, cookie, options);
    EXPECT_EQ(cb::engine_errc::would_block, gv.getStatus());

    runBGFetcherTask();
    gv = store->get({"key", DocKeyEncodesCollectionId::No},
                    vbid,
                    cookie,
                    GET_DELETED_VALUE);
    ASSERT_EQ(cb::engine_errc::success, gv.getStatus());

    EXPECT_TRUE(gv.item->isDeleted());
    EXPECT_EQ(0, gv.item->getFlags());
    EXPECT_EQ(3, gv.item->getCas());
    EXPECT_EQ(0, gv.item->getValue()->valueSize());
    EXPECT_EQ(PROTOCOL_BINARY_RAW_BYTES, gv.item->getDataType());
}

// Test highlighting MB_29480 - this is not demonstrating the issue is fixed.
TEST_P(STParamPersistentBucketTest, MB_29480) {
    // Make vbucket active.
    setVBucketStateAndRunPersistTask(vbid, vbucket_state_active);
    auto vb = store->getVBuckets().getBucket(vbid);
    ASSERT_NE(nullptr, vb.get());

    // Create a Mock Dcp producer
    auto producer = std::make_shared<MockDcpProducer>(*engine,
                                                      cookie,
                                                      "test_producer",
                                                      /*flags*/ 0);

    producer->createCheckpointProcessorTask();

    MockDcpMessageProducers producers;

    producer->mockActiveStreamRequest(0, // flags
                                      1, // opaque
                                      *vb,
                                      0, // start_seqno
                                      ~0, // end_seqno
                                      0, // vbucket_uuid,
                                      0, // snap_start_seqno,
                                      0); // snap_end_seqno,

    // 1) First store 5 keys
    std::array<std::string, 2> initialKeys = {{"k1", "k2"}};
    for (const auto& key : initialKeys) {
        store_item(vbid, makeStoredDocKey(key), key);
    }
    flush_vbucket_to_disk(vbid, initialKeys.size());

    // 2) And receive them, client knows of k1,k2,k3,k4,k5
    notifyAndStepToCheckpoint(*producer, producers);
    for (const auto& key : initialKeys) {
        EXPECT_EQ(cb::engine_errc::success, producer->step(producers));
        EXPECT_EQ(cb::mcbp::ClientOpcode::DcpMutation, producers.last_op);
        EXPECT_EQ(key, producers.last_key);
        producers.last_op = cb::mcbp::ClientOpcode::Invalid;
    }

    auto stream = producer->findStream(vbid);
    auto* mock_stream = static_cast<MockActiveStream*>(stream.get());

    // 3) Next delete k1/k2, compact (purging the tombstone)
    // NOTE: compaction will not purge a tombstone if it is the highest item
    // in the seqno index, hence why k1 will be purged but k2 won't
    for (const auto& key : initialKeys) {
        delete_item(vbid, makeStoredDocKey(key));
    }

    // create a new checkpoint to allow the current one to be removed
    // after flushing
    auto& ckpt_mgr = *vb->checkpointManager;
    ckpt_mgr.createNewCheckpoint();

    flush_vbucket_to_disk(vbid, initialKeys.size());

    // 4) Compact drop tombstones less than time=maxint and below seqno 3
    // as per earlier comment, only seqno 1 will be purged...
    TimeTraveller blair(
            engine->getConfiguration().getPersistentMetadataPurgeAge() + 1);
    runCompaction(vbid, 3);

    // 5) Begin cursor dropping
    mock_stream->handleSlowStream();

    // remove the previous checkpoint to force a backfill
    auto removed = ckpt_mgr.removeClosedUnrefCheckpoints().count;
    EXPECT_EQ(2, removed);

    // Kick the stream into backfill
    EXPECT_EQ(cb::engine_errc::would_block, producer->step(producers));

    // 6) Store more items (don't flush these)
    std::array<std::string, 2> extraKeys = {{"k3", "k4"}};
    for (const auto& key : extraKeys) {
        store_item(vbid, makeStoredDocKey(key), key);
    }

    auto vb0Stream = producer->findStream(Vbid(0));
    ASSERT_NE(nullptr, vb0Stream.get());

    auto* as0 = static_cast<ActiveStream*>(vb0Stream.get());
    EXPECT_TRUE(as0->isBackfilling());

    // 7) Backfill now starts up, but should quickly cancel
    runNextTask(*task_executor->getLpTaskQ()[AUXIO_TASK_IDX]);

    // Stream is now dead
    EXPECT_FALSE(vb0Stream->isActive());

    EXPECT_EQ(cb::engine_errc::success, producer->step(producers));
    EXPECT_EQ(cb::mcbp::ClientOpcode::DcpStreamEnd, producers.last_op);

    // Stop Producer checkpoint processor task
    producer->cancelCheckpointCreatorTask();
}

// MB-29512: Ensure if compaction ran in between stream-request and backfill
// starting, we don't backfill from before the purge-seqno.
TEST_P(STParamPersistentBucketTest, MB_29512) {
    // Make vbucket active.
    setVBucketStateAndRunPersistTask(vbid, vbucket_state_active);
    auto vb = store->getVBuckets().getBucket(vbid);
    ASSERT_NE(nullptr, vb.get());

    // Create a Mock Dcp producer
    auto producer = std::make_shared<MockDcpProducer>(*engine,
                                                      cookie,
                                                      "test_producer",
                                                      /*flags*/ 0);

    producer->createCheckpointProcessorTask();

    MockDcpMessageProducers producers;

    // 1) First store k1/k2 (creating seq 1 and seq 2)
    std::array<std::string, 2> initialKeys = {{"k1", "k2"}};
    for (const auto& key : initialKeys) {
        store_item(vbid, makeStoredDocKey(key), key);
    }
    flush_vbucket_to_disk(vbid, initialKeys.size());

    // Assume the DCP client connects here and receives seq 1 and 2 then drops

    // 2) delete k1/k2 (creating seq 3 and seq 4)
    for (const auto& key : initialKeys) {
        delete_item(vbid, makeStoredDocKey(key));
    }
    flush_vbucket_to_disk(vbid, initialKeys.size());

    // Disk index now has two items, seq3 and seq4 (deletes of k1/k2)

    // 3) Force all memory items out so DCP will definitely go to disk and
    //    not memory.
    vb->checkpointManager->createNewCheckpoint();
    // Force persistence into new CP
    store_item(vbid, makeStoredDocKey("k3"), "k3");
    flush_vbucket_to_disk(vbid, 1);
    EXPECT_EQ(2, vb->checkpointManager->removeClosedUnrefCheckpoints().count);

    // 4) Stream request picking up where we left off.
    uint64_t rollbackSeqno = 0;
    EXPECT_EQ(cb::engine_errc::success,
              producer->streamRequest(0, // flags
                                      1, // opaque
                                      vb->getId(),
                                      2, // start_seqno
                                      ~0, // end_seqno
                                      vb->failovers->getLatestUUID(),
                                      0, // snap_start_seqno,
                                      2,
                                      &rollbackSeqno,
                                      &dcpAddFailoverLog,
                                      {})); // snap_end_seqno,

    // 5) Now compaction kicks in, which will purge the deletes of k1/k2 setting
    //    the purgeSeqno to seq 4 (the last purged seqno)
    TimeTraveller quinn(
            engine->getConfiguration().getPersistentMetadataPurgeAge() + 1);
    runCompaction(vbid, 5);

    EXPECT_EQ(vb->getPurgeSeqno(), 4);

    auto vb0Stream = producer->findStream(Vbid(0));
    ASSERT_NE(nullptr, vb0Stream.get());

    auto* as0 = static_cast<ActiveStream*>(vb0Stream.get());
    EXPECT_TRUE(as0->isBackfilling());

    // 6) Backfill now starts up, but should quickly cancel
    runNextTask(*task_executor->getLpTaskQ()[AUXIO_TASK_IDX]);

    EXPECT_FALSE(vb0Stream->isActive());

    EXPECT_EQ(cb::engine_errc::success, producer->step(producers));
    EXPECT_EQ(cb::mcbp::ClientOpcode::DcpStreamEnd, producers.last_op);

    // Stop Producer checkpoint processor task
    producer->cancelCheckpointCreatorTask();
    producer->closeAllStreams();
}

TEST_P(STParamPersistentBucketTest, MB_29541) {
    setVBucketStateAndRunPersistTask(vbid, vbucket_state_active);

    // 1) First store 2 keys which we will backfill
    std::array<std::string, 2> keys = {{"k1", "k2"}};
    for (const auto& key : keys) {
        store_item(vbid, makeStoredDocKey(key), key);
    }
    flush_vbucket_to_disk(vbid, keys.size());

    // Simplest way to ensure DCP has todo a backfill - 'wipe memory'
    resetEngineAndWarmup();

    // Setup DCP, 1 producer and we will do a takeover of the vbucket
    auto producer = std::make_shared<MockDcpProducer>(*engine,
                                                      cookie,
                                                      "mb-29541",
                                                      /*flags*/ 0);

    producer->createCheckpointProcessorTask();

    MockDcpMessageProducers producers;

    uint64_t rollbackSeqno = 0;
    auto vb = store->getVBuckets().getBucket(vbid);
    ASSERT_NE(nullptr, vb.get());
    EXPECT_EQ(cb::engine_errc::success,
              producer->streamRequest(DCP_ADD_STREAM_FLAG_TAKEOVER, // flags
                                      1, // opaque
                                      vbid,
                                      0, // start_seqno
                                      vb->getHighSeqno(), // end_seqno
                                      vb->failovers->getLatestUUID(),
                                      0, // snap_start_seqno
                                      vb->getHighSeqno(), // snap_end_seqno
                                      &rollbackSeqno,
                                      &dcpAddFailoverLog,
                                      {}));

    // This MB also relies on the consumer draining the stream as the backfill
    // runs, rather than running the backfill then sequentially then draining
    // the readyQ, basically when backfill complete occurs we should have
    // shipped all items to ensure the state transition to takeover-send would
    // indeed block (unless we have the fix applied...)

    // Manually drive the backfill (not using notifyAndStepToCheckpoint)

    auto& lpAuxioQ = *task_executor->getLpTaskQ()[AUXIO_TASK_IDX];
    // backfill:create()
    runNextTask(lpAuxioQ);
    // backfill:scan()
    runNextTask(lpAuxioQ);

    // Now drain all items before we proceed to complete
    EXPECT_EQ(cb::engine_errc::success, producer->step(producers));
    EXPECT_EQ(cb::mcbp::ClientOpcode::DcpSnapshotMarker, producers.last_op);
    for (const auto& key : keys) {
        EXPECT_EQ(cb::engine_errc::success, producer->step(producers));
        EXPECT_EQ(cb::mcbp::ClientOpcode::DcpMutation, producers.last_op);
        EXPECT_EQ(key, producers.last_key);
    }

    // backfill:complete()
    runNextTask(lpAuxioQ);
    // backfill:finished()
    runNextTask(lpAuxioQ);

    producers.last_op = cb::mcbp::ClientOpcode::Invalid;

    // Next the backfill should switch to takeover-send and progress to close
    // with the correct sequence of step/ack

    auto vb0Stream = producer->findStream(Vbid(0));
    ASSERT_NE(nullptr, vb0Stream.get());
    // However without the fix from MB-29541 this would return success, meaning
    // the front-end thread should sleep until notified the stream is ready.
    // However no notify will ever come if MB-29541 is not applied
    EXPECT_EQ(cb::engine_errc::success, producer->step(producers));
    EXPECT_EQ(cb::mcbp::ClientOpcode::DcpSetVbucketState, producers.last_op);

    auto* as0 = static_cast<ActiveStream*>(vb0Stream.get());
    EXPECT_TRUE(as0->isTakeoverWait());

    // For completeness step to end
    // we must ack the VB state
    cb::mcbp::Response message{};
    message.setMagic(cb::mcbp::Magic::ClientResponse);
    message.setOpcode(cb::mcbp::ClientOpcode::DcpSetVbucketState);
    message.setOpaque(1);
    EXPECT_TRUE(producer->handleResponse(message));

    EXPECT_EQ(cb::engine_errc::success, producer->step(producers));
    EXPECT_EQ(cb::mcbp::ClientOpcode::DcpSetVbucketState, producers.last_op);

    EXPECT_TRUE(producer->handleResponse(message));
    EXPECT_FALSE(vb0Stream->isActive());
    // Stop Producer checkpoint processor task
    producer->cancelCheckpointCreatorTask();
}

/* When a backfill is activated along with a slow stream trigger,
 * the stream end message gets stuck in the readyQ as the stream is
 * never notified as ready to send it. As the stream transitions state
 * to InMemory as well as having sent all requested sequence numbers,
 * the stream is meant to end but Stream::itemsReady can cause this
 * to never trigger. This means that DCP consumers can hang waiting
 * for this closure message.
 * This test checks that the DCP stream actually sends the end stream
 * message when triggering this problematic sequence.
 */
TEST_P(STParamPersistentBucketTest, MB_31481) {
    setVBucketStateAndRunPersistTask(vbid, vbucket_state_active);

    // 1) First store 2 keys which we will backfill
    std::array<std::string, 2> keys = {{"k1", "k2"}};
    store_item(vbid, makeStoredDocKey(keys[0]), keys[0]);
    store_item(vbid, makeStoredDocKey(keys[1]), keys[1]);

    flush_vbucket_to_disk(vbid, keys.size());

    // Simplest way to ensure DCP has to do a backfill - 'wipe memory'
    resetEngineAndWarmup();

    // Setup DCP, 1 producer and we will do a takeover of the vbucket
    auto producer = std::make_shared<MockDcpProducer>(*engine,
                                                      cookie,
                                                      "mb-31481",
                                                      /*flags*/ 0);

    MockDcpMessageProducers producers;

    ASSERT_TRUE(producer->getReadyQueue().empty());

    uint64_t rollbackSeqno = 0;
    auto vb = store->getVBuckets().getBucket(vbid);
    ASSERT_NE(nullptr, vb.get());
    EXPECT_EQ(cb::engine_errc::success,
              producer->streamRequest(0, // flags
                                      1, // opaque
                                      vbid,
                                      0, // start_seqno
                                      vb->getHighSeqno(), // end_seqno
                                      vb->failovers->getLatestUUID(),
                                      0, // snap_start_seqno
                                      vb->getHighSeqno(), // snap_end_seqno
                                      &rollbackSeqno,
                                      &dcpAddFailoverLog,
                                      {}));

    auto vb0Stream =
            dynamic_cast<ActiveStream*>(producer->findStream(vbid).get());
    ASSERT_NE(nullptr, vb0Stream);

    // Manually drive the backfill (not using notifyAndStepToCheckpoint)
    auto& lpAuxioQ = *task_executor->getLpTaskQ()[AUXIO_TASK_IDX];
    // Trigger slow stream handle
    ASSERT_TRUE(vb0Stream->handleSlowStream());
    // backfill:create()
    runNextTask(lpAuxioQ);
    // backfill:scan()
    runNextTask(lpAuxioQ);

    ASSERT_TRUE(producer->getReadyQueue().exists(vbid));

    // Now drain all items before we proceed to complete, which triggers disk
    // snapshot.
    ASSERT_EQ(cb::engine_errc::success, producer->step(producers));
    ASSERT_EQ(cb::mcbp::ClientOpcode::DcpSnapshotMarker, producers.last_op);
    for (const auto& key : keys) {
        ASSERT_EQ(cb::engine_errc::success, producer->step(producers));
        ASSERT_EQ(cb::mcbp::ClientOpcode::DcpMutation, producers.last_op);
        ASSERT_EQ(key, producers.last_key);
    }

    // Another producer step should report EWOULDBLOCK (no more data) as all
    // items have been backfilled.
    EXPECT_EQ(cb::engine_errc::would_block, producer->step(producers));
    // Also the readyQ should be empty
    EXPECT_TRUE(producer->getReadyQueue().empty());

    // backfill:complete()
    runNextTask(lpAuxioQ);

    // Notified to allow stream to transition to in-memory phase.
    EXPECT_TRUE(producer->getReadyQueue().exists(vbid));

    // Step should cause stream closed message, previously this would
    // keep the "cb::engine_errc::would_block" response due to the itemsReady
    // flag, which is not expected with that message already being in the
    // readyQ.
    EXPECT_EQ(cb::engine_errc::success, producer->step(producers));
    EXPECT_EQ(cb::mcbp::ClientOpcode::DcpStreamEnd, producers.last_op);

    // Stream object was removed when it transitioned to dead
    EXPECT_FALSE(producer->findStream(vbid));

    // Stepping forward should now show that stream end message has been
    // completed and no more messages are needed to send.
    EXPECT_EQ(cb::engine_errc::would_block, producer->step(producers));

    // Similarly, the readyQ should be empty again
    EXPECT_TRUE(producer->getReadyQueue().empty());

    // backfill:finished() - just to cleanup.
    runNextTask(lpAuxioQ);

    // Stop Producer checkpoint processor task
    producer->cancelCheckpointCreatorTask();
}

void STParamPersistentBucketTest::backfillExpiryOutput(bool xattr) {
    auto flags = xattr ? cb::mcbp::request::DcpOpenPayload::IncludeXattrs : 0;

    setVBucketStateAndRunPersistTask(vbid, vbucket_state_active);
    // Expire a key;
    auto expiryTime = ep_real_time() + 256;

    std::string value;
    if (xattr) {
        value = createXattrValue("body");
        store_item(vbid,
                   {"KEY3", DocKeyEncodesCollectionId::No},
                   value,
                   expiryTime,
                   {cb::engine_errc::success},
                   PROTOCOL_BINARY_DATATYPE_XATTR);
    } else {
        value = "value";
        store_item(vbid,
                   {"KEY3", DocKeyEncodesCollectionId::No},
                   value,
                   expiryTime);
    }

    // Trigger expiry on the stored item
    TimeTraveller arron(1024);

    // Trigger expiry on a GET
    auto gv = store->get(
            {"KEY3", DocKeyEncodesCollectionId::No}, vbid, cookie, NONE);
    EXPECT_EQ(cb::engine_errc::no_such_key, gv.getStatus());

    // Now flush to disk and wipe memory to ensure that DCP will have to do
    // a backfill
    flush_vbucket_to_disk(vbid, 1);
    resetEngineAndWarmup();

    // Setup DCP, 1 producer and we will do a takeover of the vbucket
    auto producer = std::make_shared<MockDcpProducer>(
            *engine, cookie, "mb-26907", flags);

    MockDcpMessageProducers producers;

    ASSERT_TRUE(producer->getReadyQueue().empty());

    // noop on as could be using xattr's
    producer->setNoopEnabled(true);

    // Enable DCP Expiry opcodes
    producer->setDCPExpiry(true);

    // Clear last_op to make sure it isn't just carried over
    producers.clear_dcp_data();

    uint64_t rollbackSeqno = 0;
    auto vb = store->getVBuckets().getBucket(vbid);
    ASSERT_NE(nullptr, vb.get());
    EXPECT_EQ(cb::engine_errc::success,
              producer->streamRequest(0, // flags
                                      1, // opaque
                                      vbid,
                                      0, // start_seqno
                                      vb->getHighSeqno(), // end_seqno
                                      vb->failovers->getLatestUUID(),
                                      0, // snap_start_seqno
                                      vb->getHighSeqno(), // snap_end_seqno
                                      &rollbackSeqno,
                                      &dcpAddFailoverLog,
                                      {}));

    notifyAndStepToCheckpoint(*producer,
                              producers,
                              cb::mcbp::ClientOpcode::DcpSnapshotMarker,
                              false);

    // Now step the producer to transfer the delete/tombstone
    EXPECT_EQ(cb::engine_errc::success, producer->step(producers));

    // The delete time should always be re-created by the server to
    // ensure old/future expiry times don't disrupt tombstone purging (MB-33919)
    EXPECT_NE(expiryTime, producers.last_delete_time);
    EXPECT_EQ(cb::mcbp::ClientOpcode::DcpExpiration, producers.last_op);
    EXPECT_EQ("KEY3", producers.last_key);

    producer->closeAllStreams();
    producer->cancelCheckpointCreatorTask();
    producer.reset();
}
// MB-26907
TEST_P(STParamPersistentBucketTest, backfill_expiry_output) {
    backfillExpiryOutput(false);
}

// MB-26907
TEST_P(STParamPersistentBucketTest, backfill_expiry_output_xattr) {
    backfillExpiryOutput(true);
}
// MB-26907
// This tests the success of expiry opcodes being sent over DCP
// during a backfill after a slow stream request on any type of bucket.
TEST_P(STParameterizedBucketTest, slow_stream_backfill_expiry) {
    setVBucketStateAndRunPersistTask(vbid, vbucket_state_active);

    // Expire a key;
    auto expiryTime = ep_real_time() + 32000;
    store_item(
            vbid, {"KEY3", DocKeyEncodesCollectionId::No}, "value", expiryTime);

    // Trigger expiry on the stored item
    TimeTraveller arron(64000);

    // Trigger expiry on a GET
    auto gv = store->get(
            {"KEY3", DocKeyEncodesCollectionId::No}, vbid, cookie, NONE);
    ASSERT_EQ(cb::engine_errc::no_such_key, gv.getStatus());

    // Now flush to disk
    flushVBucketToDiskIfPersistent(vbid, 1);

    auto vb = store->getVBuckets().getBucket(vbid);

    // Clear all checkpoints so that backfill will take place
    vb->checkpointManager->clear();

    // Setup DCP
    auto producer = std::make_shared<MockDcpProducer>(*engine,
                                                      cookie,
                                                      "mb-26907",
                                                      /*flags*/ 0);

    MockDcpMessageProducers producers;

    ASSERT_TRUE(producer->getReadyQueue().empty());

    // Enable DCP Expiry opcodes
    producer->setDCPExpiry(true);

    uint64_t rollbackSeqno = 0;
    ASSERT_NE(nullptr, vb.get());
    ASSERT_EQ(cb::engine_errc::success,
              producer->streamRequest(0, // flags
                                      1, // opaque
                                      vbid,
                                      0, // start_seqno
                                      vb->getHighSeqno(), // end_seqno
                                      vb->failovers->getLatestUUID(),
                                      0, // snap_start_seqno
                                      vb->getHighSeqno(), // snap_end_seqno
                                      &rollbackSeqno,
                                      &dcpAddFailoverLog,
                                      {}));

    auto vb0Stream =
            dynamic_cast<ActiveStream*>(producer->findStream(vbid).get());
    ASSERT_NE(nullptr, vb0Stream);

    ASSERT_TRUE(vb0Stream->handleSlowStream());

    // Clear last_op to make sure it isn't just carried over
    producers.clear_dcp_data();

    // Run a backfill
    runBackfill();

    EXPECT_EQ(cb::engine_errc::success, producer->step(producers));
    EXPECT_EQ(cb::mcbp::ClientOpcode::DcpSnapshotMarker, producers.last_op);

    EXPECT_EQ(cb::engine_errc::success, producer->step(producers));

    // The delete time should always be re-created by the server to
    // ensure old/future expiry times don't disrupt tombstone purging (MB-33919)
    EXPECT_NE(expiryTime, producers.last_delete_time);
    EXPECT_EQ(cb::mcbp::ClientOpcode::DcpExpiration, producers.last_op);
    EXPECT_EQ("KEY3", producers.last_key);

    producer->closeAllStreams();
    producer->cancelCheckpointCreatorTask();
    producer.reset();
}

EPBucket& STParamPersistentBucketTest::getEPBucket() {
    return dynamic_cast<EPBucket&>(*store);
}

/*
 * Test to verify that if retain_erroneous_tombstones is set to
 * true, then the compactor will retain the tombstones, and if
 * it is set to false, they get purged
 */
TEST_P(STParamPersistentBucketTest, testRetainErroneousTombstones) {
    // Make vbucket active.
    setVBucketStateAndRunPersistTask(vbid, vbucket_state_active);

    auto& epstore = getEPBucket();
    epstore.setRetainErroneousTombstones(true);
    ASSERT_TRUE(epstore.isRetainErroneousTombstones());

    auto key1 = makeStoredDocKey("key1");
    store_item(vbid, key1, "value");
    flush_vbucket_to_disk(vbid);

    delete_item(vbid, key1);
    flush_vbucket_to_disk(vbid);

    // In order to simulate an erroneous tombstone, use the
    // KVStore layer to set the delete time to 0.
    auto* kvstore = epstore.getVBucket(vbid)->getShard()
                                            ->getRWUnderlying();
    {
        GetValue gv = kvstore->get(DiskDocKey{key1}, Vbid(0));
        std::unique_ptr<Item> itm = std::move(gv.item);
        ASSERT_EQ(cb::engine_errc::success, gv.getStatus());
        ASSERT_TRUE(itm->isDeleted());
        itm->setExpTime(0);
        auto seqno = itm->getBySeqno() + 1;
        itm->setBySeqno(seqno);

        auto ctx =
                kvstore->begin(vbid, std::make_unique<PersistenceCallback>());
        // Release the item (from the unique ptr) as the queued_item we create
        // will destroy it later
        kvstore->del(*ctx, queued_item(std::move(itm)));
        VB::Commit f(epstore.getVBucket(vbid)->getManifest());
        f.proposedVBState.lastSnapStart = seqno;
        f.proposedVBState.lastSnapEnd = seqno;
        kvstore->commit(std::move(ctx), f);
    }

    // Add another item to ensure that seqno of the deleted item
    // gets purged. KV-engine doesn't purge a deleted item with
    // the highest seqno
    {
        auto key2 = makeStoredDocKey("key2");
        auto itm = makeCommittedItem(key2, "value");
        auto seqno = 4;
        itm->setBySeqno(4);
        auto ctx =
                kvstore->begin(vbid, std::make_unique<PersistenceCallback>());
        kvstore->del(*ctx, itm);
        VB::Commit f(epstore.getVBucket(vbid)->getManifest());
        f.proposedVBState.lastSnapStart = seqno;
        f.proposedVBState.lastSnapEnd = seqno;
        kvstore->commit(std::move(ctx), f);
    }

    // Now read back and verify key1 has a non-zero delete time
    ItemMetaData metadata;
    uint32_t deleted = 0;
    uint8_t datatype = 0;
    ASSERT_EQ(cb::engine_errc::would_block,
              store->getMetaData(
                      key1, vbid, cookie, metadata, deleted, datatype));

    auto vb = store->getVBucket(vbid);

    runBGFetcherTask();
    ASSERT_EQ(cb::engine_errc::success,
              store->getMetaData(
                      key1, vbid, cookie, metadata, deleted, datatype));
    ASSERT_EQ(1, deleted);
    ASSERT_EQ(0, metadata.exptime);

    // Run compaction. Ensure that compaction hasn't purged the tombstone
    runCompaction(vbid, 3);
    EXPECT_EQ(0, vb->getPurgeSeqno());

    // Now, make sure erroneous tombstones get purged by the compactor
    epstore.setRetainErroneousTombstones(false);
    ASSERT_FALSE(epstore.isRetainErroneousTombstones());

    // Run compaction and verify that the tombstone is purged
    runCompaction(vbid, 3);

    size_t expected;
    if (isMagma()) {
        // Magma doesn't susuffer from MB-30015 so doesn't retain these
        // tombstones
        expected = 0;
    } else {
        expected = 3;
    }

    EXPECT_EQ(expected, vb->getPurgeSeqno());
}

/**
 * Test to verify that in case retain_erroneous_tombstones is set to true, then
 * a tombstone with a valid expiry time will get purged
 */
TEST_P(STParamPersistentBucketTest,
       testValidTombstonePurgeOnRetainErroneousTombstones) {
    // Make vbucket active.
    setVBucketStateAndRunPersistTask(vbid, vbucket_state_active);

    auto& epstore = getEPBucket();
    epstore.setRetainErroneousTombstones(true);
    ASSERT_TRUE(epstore.isRetainErroneousTombstones());

    auto key1 = makeStoredDocKey("key1");
    store_item(vbid, key1, "value");
    flush_vbucket_to_disk(vbid);

    delete_item(vbid, key1);
    flush_vbucket_to_disk(vbid);

    // Add another item to ensure that seqno of the deleted item
    // gets purged. KV-engine doesn't purge a deleted item with
    // the highest seqno
    auto key2 = makeStoredDocKey("key2");
    store_item(vbid, key2, "value");
    flush_vbucket_to_disk(vbid);

    // Now read back and verify key1 has a non-zero delete time
    ItemMetaData metadata;
    uint32_t deleted = 0;
    uint8_t datatype = 0;
    ASSERT_EQ(cb::engine_errc::would_block,
              store->getMetaData(
                      key1, vbid, cookie, metadata, deleted, datatype));

    runBGFetcherTask();
    ASSERT_EQ(cb::engine_errc::success,
              store->getMetaData(
                      key1, vbid, cookie, metadata, deleted, datatype));
    ASSERT_EQ(1, deleted);
    ASSERT_NE(0, metadata.exptime); // A locally created deleteTime

    // deleted key1 should be purged
    TimeTraveller jamie(
            engine->getConfiguration().getPersistentMetadataPurgeAge() + 1);
    runCompaction(vbid, 3);

    EXPECT_EQ(2, store->getVBucket(vbid)->getPurgeSeqno());
}

TEST_P(STParameterizedBucketTest, produce_delete_times) {
    setVBucketStateAndRunPersistTask(vbid, vbucket_state_active);
    auto t1 = ep_real_time();
    storeAndDeleteItem(vbid, {"KEY1", DocKeyEncodesCollectionId::No}, "value");
    auto t2 = ep_real_time();

    // Clear checkpoint so DCP will goto backfill
    auto vb = engine->getKVBucket()->getVBucket(vbid);
    vb->checkpointManager->clear(2);

    auto cookie = create_mock_cookie(engine.get());
    auto producer = createDcpProducer(cookie, IncludeDeleteTime::Yes);
    MockDcpMessageProducers producers;

    createDcpStream(*producer);

    // noop off as we will play with time travel
    producer->setNoopEnabled(false);

    auto step = [this, producer, &producers](bool inMemory) {
        notifyAndStepToCheckpoint(*producer,
                                  producers,
                                  cb::mcbp::ClientOpcode::DcpSnapshotMarker,
                                  inMemory);

        // Now step the producer to transfer the delete/tombstone.
        EXPECT_EQ(cb::engine_errc::success,
                  producer->stepWithBorderGuard(producers));
    };

    step(false);
    EXPECT_NE(0, producers.last_delete_time);
    EXPECT_GE(producers.last_delete_time, t1);
    EXPECT_LE(producers.last_delete_time, t2);
    EXPECT_EQ(cb::mcbp::ClientOpcode::DcpDeletion, producers.last_op);
    EXPECT_EQ("KEY1", producers.last_key);
    size_t expectedBytes =
            SnapshotMarker::baseMsgBytes +
            sizeof(cb::mcbp::request::DcpSnapshotMarkerV1Payload) +
            MutationResponse::deletionV2BaseMsgBytes + (sizeof("KEY1") - 1);
    EXPECT_EQ(expectedBytes, producer->getBytesOutstanding());

    // Now a new delete, in-memory will also have a delete time
    t1 = ep_real_time();
    storeAndDeleteItem(vbid, {"KEY2", DocKeyEncodesCollectionId::No}, "value");
    t2 = ep_real_time();

    step(true);

    EXPECT_NE(0, producers.last_delete_time);
    EXPECT_GE(producers.last_delete_time, t1);
    EXPECT_LE(producers.last_delete_time, t2);
    EXPECT_EQ(cb::mcbp::ClientOpcode::DcpDeletion, producers.last_op);
    EXPECT_EQ("KEY2", producers.last_key);
    expectedBytes += SnapshotMarker::baseMsgBytes +
                     sizeof(cb::mcbp::request::DcpSnapshotMarkerV1Payload) +
                     MutationResponse::deletionV2BaseMsgBytes +
                     (sizeof("KEY2") - 1);
    EXPECT_EQ(expectedBytes, producer->getBytesOutstanding());

    // Finally expire a key and check that the delete_time we receive is the
    // expiry time, not actually the time it was deleted.
    auto expiryTime = ep_real_time() + 32000;
    store_item(
            vbid, {"KEY3", DocKeyEncodesCollectionId::No}, "value", expiryTime);

    step(true);
    expectedBytes += SnapshotMarker::baseMsgBytes +
                     sizeof(cb::mcbp::request::DcpSnapshotMarkerV1Payload) +
                     MutationResponse::mutationBaseMsgBytes +
                     (sizeof("value") - 1) + (sizeof("KEY3") - 1);
    EXPECT_EQ(expectedBytes, producer->getBytesOutstanding());

    EXPECT_EQ(cb::mcbp::ClientOpcode::DcpMutation, producers.last_op);
    TimeTraveller arron(64000);

    // Trigger expiry on a GET
    auto gv = store->get(
            {"KEY3", DocKeyEncodesCollectionId::No}, vbid, cookie, NONE);
    EXPECT_EQ(cb::engine_errc::no_such_key, gv.getStatus());

    step(true);

    // The delete time should always be re-created by the server to
    // ensure old/future expiry times don't disrupt tombstone purging (MB-33919)
    EXPECT_NE(expiryTime, producers.last_delete_time);
    EXPECT_EQ(cb::mcbp::ClientOpcode::DcpDeletion, producers.last_op);
    EXPECT_EQ("KEY3", producers.last_key);
    expectedBytes += SnapshotMarker::baseMsgBytes +
                     sizeof(cb::mcbp::request::DcpSnapshotMarkerV1Payload) +
                     MutationResponse::deletionV2BaseMsgBytes +
                     (sizeof("KEY3") - 1);
    EXPECT_EQ(expectedBytes, producer->getBytesOutstanding());

    destroy_mock_cookie(cookie);
    producer->closeAllStreams();
    producer->cancelCheckpointCreatorTask();
    producer.reset();
}

// Test simulates a simplified set of steps that demonstrate MB-34380, that is
// in a no traffic situation and some state changes we can end up with no
// vbucket file on disk.
TEST_P(STParameterizedBucketTest, MB_34380) {
    if (!persistent()) {
        return;
    }
    // 1) Create replica VB and simulate the replica connecting to it's active
    // and having the failover table replaced (via stream_request response)
    EXPECT_EQ(cb::engine_errc::success,
              store->setVBucketState(vbid, vbucket_state_replica, {}));

    // 1.1) force the failover to a specific value
    std::string failover = R"([{"id":101,"seq":0}])";
    {
        auto vb = engine->getKVBucket()->getVBucket(vbid);
        vb->failovers = std::make_unique<FailoverTable>(failover, 5, 0);

        // 2) Now flush so the vbstate cache is updated and the file is created
        flushVBucketToDiskIfPersistent(vbid, 0);

        // 2.1) We should be able to call this method with no exception.
        EXPECT_NO_THROW(vb->getShard()->getRWUnderlying()->getDbFileInfo(vbid));
    }
    // 3) Delete the vbucket, the cached vbstate will remain untouched
    EXPECT_EQ(cb::engine_errc::success, store->deleteVBucket(vbid));

    // 4) Re-create the vbucket, and again simulate the connection to active,
    // forcing the failover table to the specific value.
    EXPECT_EQ(cb::engine_errc::success,
              store->setVBucketState(vbid, vbucket_state_replica, {}));

    auto vb = engine->getKVBucket()->getVBucket(vbid);
    vb->failovers = std::make_unique<FailoverTable>(failover, 5, 0);

    // The bug...
    // 5) Flush the state change, without the fix the flush is skipped because
    // the cached vbstate matches the current state
    flushVBucketToDiskIfPersistent(vbid, 0);

    // Now simulate the bug, do something which requires the file, with the bug
    // this will throw.
    EXPECT_NO_THROW(vb->getShard()->getRWUnderlying()->getDbFileInfo(vbid));
}

// Test that an evicted xattr value can be deleted by DCP
TEST_P(STParameterizedBucketTest, MB_41255_evicted_xattr) {
    // Make vbucket replica so can add passive stream
    setVBucketStateAndRunPersistTask(vbid, vbucket_state_replica);

    auto* cookie = create_mock_cookie();
    auto consumer =
            std::make_shared<MockDcpConsumer>(*engine, cookie, "test_consumer");

    // Add passive stream
    ASSERT_EQ(cb::engine_errc::success,
              consumer->addStream(/*opaque*/ 0,
                                  vbid,
                                  /*flags*/ 0));

    consumer->snapshotMarker(/*opaque*/ 1,
                             /*vbucket*/ vbid,
                             /*start_seqno*/ 1,
                             /*end_seqno*/ 1,
                             /*flags set to MARKER_FLAG_MEMORY*/ 0x5,
                             {},
                             {});

    // Store value with an xattr
    auto key = makeStoredDocKey("k1");
    auto data = createXattrValue(R"({"json":"yes"})");
    cb::const_byte_buffer value{reinterpret_cast<const uint8_t*>(data.data()),
                                data.size()};
    consumer->mutation(1, // opaque
                       key,
                       value,
                       0, // priv bytes
                       PROTOCOL_BINARY_DATATYPE_XATTR,
                       1, // cas
                       vbid, // vbucket
                       0, // flags
                       1, // by_seqno
                       0, // rev seqno
                       0, // expiration
                       0, // lock time
                       {}, // meta
                       0); // nru

    // flush and evict
    flushVBucketToDiskIfPersistent(vbid, 1);

    if (persistent()) {
        auto replicaVB = engine->getKVBucket()->getVBucket(vbid);
        const char* msg;
        auto cHandle = replicaVB->lockCollections(key);
        EXPECT_EQ(cb::mcbp::Status::Success,
                  replicaVB->evictKey(&msg, cHandle));
    }

    // now delete the key
    consumer->snapshotMarker(/*opaque*/ 1,
                             /*vbucket*/ vbid,
                             /*start_seqno*/ 2,
                             /*end_seqno*/ 2,
                             /*flags*/ 5,
                             {},
                             {});

    // With MB-41255 this would error with 'would block' (for value eviction)
    EXPECT_EQ(cb::engine_errc::success,
              consumer->deletion(/*opaque*/ 1,
                                 /*key*/ key,
                                 /*value*/ {},
                                 /*priv_bytes*/ 0,
                                 /*datatype*/ PROTOCOL_BINARY_RAW_BYTES,
                                 /*cas*/ 1,
                                 /*vbucket*/ vbid,
                                 /*bySeqno*/ 2,
                                 /*revSeqno*/ 0,
                                 /*meta*/ {}));
    // Close stream
    ASSERT_EQ(cb::engine_errc::success,
              consumer->closeStream(/*opaque*/ 0, vbid));
    destroy_mock_cookie(cookie);
}

void STParameterizedBucketTest::testValidateDatatypeForEmptyPayload(
        EngineOp op) {
    setVBucketStateAndRunPersistTask(vbid, vbucket_state_active);

    auto& vb = *store->getVBucket(vbid);
    ASSERT_EQ(0, vb.getHighSeqno());
    auto& manager = *vb.checkpointManager;
    manager.createNewCheckpoint(true);
    const auto& ckptList =
            CheckpointManagerTestIntrospector::public_getCheckpointList(
                    manager);
    ASSERT_EQ(2, ckptList.size());

    // Try to store an empty value with (datatype != raw)
    const auto key = makeStoredDocKey("key");
    auto item = make_item(vbid,
                          key,
                          {} /*value*/,
                          0 /*exptime*/,
                          PROTOCOL_BINARY_DATATYPE_XATTR);

    try {
        uint64_t cas = 0;
        switch (op) {
        case EngineOp::Store: {
            engine->store(*cookie,
                          item,
                          cas,
                          StoreSemantics::Set,
                          {},
                          DocumentState::Alive,
                          false);
            break;
        }
        case EngineOp::StoreIf: {
            const cb::StoreIfPredicate predicate =
                    [](const std::optional<item_info>&, cb::vbucket_info) {
                        return cb::StoreIfStatus::Continue;
                    };
            engine->store_if(*cookie,
                             item,
                             0 /*cas*/,
                             StoreSemantics::Set,
                             predicate,
                             {},
                             DocumentState::Alive,
                             false);
            break;
        }
        case EngineOp::Remove: {
            throw std::invalid_argument(
                    "Operation Remove not covered by the test");
            break;
        }
        }
    } catch (const std::invalid_argument& e) {
        EXPECT_THAT(std::string(e.what()),
                    ::testing::HasSubstr("Invalid datatype for empty payload"));
        EXPECT_EQ(0, vb.getHighSeqno());

        // Verify not in HashTable
        {
            const auto res = vb.ht.findOnlyCommitted(key);
            EXPECT_FALSE(res.storedValue);
        }

        // Verify not in Checkpoint
        const auto* ckpt = ckptList.back().get();
        EXPECT_EQ(checkpoint_state::CHECKPOINT_OPEN, ckpt->getState());
        auto it = ckpt->begin();
        EXPECT_EQ(queue_op::empty, (*it)->getOperation());
        it++;
        EXPECT_EQ(1, ckpt->getNumMetaItems());
        EXPECT_EQ(queue_op::checkpoint_start, (*it)->getOperation());
        it++;
        EXPECT_EQ(0, ckpt->getNumItems());

        // Verify not in the storage
        if (persistent()) {
            const auto res = dynamic_cast<EPBucket&>(*store).flushVBucket(vbid);
            EXPECT_EQ(0, res.numFlushed);
            EXPECT_EQ(MoreAvailable ::No, res.moreAvailable);

            auto* kvstore = store->getRWUnderlyingByShard(
                    store->getVBucket(vbid)->getShard()->getId());
            auto gv = kvstore->get(makeDiskDocKey("key"), vbid);
            EXPECT_EQ(cb::engine_errc::no_such_key, gv.getStatus());
        } else {
            EXPECT_EQ(0,
                      dynamic_cast<const EphemeralVBucket&>(vb)
                              .getSeqListNumItems());
        }

        return;
    }
    FAIL();
}

TEST_P(STParameterizedBucketTest, ValidateDatatypeForEmptyPayload_Store) {
    testValidateDatatypeForEmptyPayload(EngineOp::Store);
}

TEST_P(STParameterizedBucketTest, ValidateDatatypeForEmptyPayload_StoreIf) {
    testValidateDatatypeForEmptyPayload(EngineOp::StoreIf);
}

void STParameterizedBucketTest::testCheckpointMemThresholdEnforced(
        VbucketOp op) {
    setVBucketStateAndRunPersistTask(vbid, vbucket_state_active);

    setVBucketState(vbid, vbucket_state_active);
    auto vb = store->getVBucket(vbid);
    ASSERT_TRUE(vb);
    ASSERT_EQ(0, vb->getNumItems());

    const auto loadUptoOOM = [this, op, vb]() -> size_t {
        size_t numItems = 0;
        auto ret = cb::engine_errc::success;
        const auto value = std::string(1024 * 1024, 'x');
        do {
            auto item = make_item(
                    vbid,
                    makeStoredDocKey("key_" + std::to_string(++numItems)),
                    value,
                    0 /*exp*/,
                    PROTOCOL_BINARY_RAW_BYTES);
            switch (op) {
            case VbucketOp::Set:
                ret = store->set(item, cookie);
                break;
            case VbucketOp::Add:
                ret = store->add(item, cookie);
                // Allow running on magma/FE where there's no EP bloomfilter
                if (ret == cb::engine_errc::would_block) {
                    runBGFetcherTask();
                    ret = store->add(item, cookie);
                    EXPECT_NE(cb::engine_errc::would_block, ret);
                }
                break;
            }
        } while (ret != cb::engine_errc::no_memory);

        // Persist for allowing the num-items check at full-eviction too
        if (persistent()) {
            dynamic_cast<EPBucket&>(*store).flushVBucket(vbid);
        }
        EXPECT_EQ(numItems - 1, store->getVBucket(vbid)->getNumItems());

        return numItems - 1;
    };

    const auto ckptMemRatio = store->getCheckpointMemoryRatio();
    ASSERT_GT(store->getCheckpointMemoryRatio(), 0);

    const auto initialNumItems = loadUptoOOM();
    ASSERT_GT(initialNumItems, 0);

    store->deleteVBucket(vbid);
    ASSERT_FALSE(store->getVBucket(vbid));
    setVBucketState(vbid, vbucket_state_active);
    vb = store->getVBucket(vbid);
    ASSERT_TRUE(vb);
    ASSERT_EQ(0, vb->getNumItems());

    // Set ratio to something lower
    store->setCheckpointMemoryRatio(ckptMemRatio / 2);

    const auto numItems = loadUptoOOM();
    EXPECT_LT(numItems, initialNumItems);
}

TEST_P(STParameterizedBucketTest, CheckpointMemThresholdEnforced_Set) {
    testCheckpointMemThresholdEnforced(VbucketOp::Set);
}

TEST_P(STParameterizedBucketTest, CheckpointMemThresholdEnforced_Add) {
    testCheckpointMemThresholdEnforced(VbucketOp::Add);
}

INSTANTIATE_TEST_SUITE_P(XattrSystemUserTest,
                         XattrSystemUserTest,
                         ::testing::Bool());

INSTANTIATE_TEST_SUITE_P(XattrCompressedTest,
                         XattrCompressedTest,
                         ::testing::Combine(::testing::Bool(),
                                            ::testing::Bool()));

// Test cases which run for persistent and ephemeral buckets
INSTANTIATE_TEST_SUITE_P(EphemeralOrPersistent,
                         STParameterizedBucketTest,
                         STParameterizedBucketTest::allConfigValues(),
                         STParameterizedBucketTest::PrintToStringParamName);

using FlushResult = EPBucket::FlushResult;

void STParamPersistentBucketTest::testAbortDoesNotIncrementOpsDelete(
        bool flusherDedup) {
    setVBucketStateAndRunPersistTask(
            vbid,
            vbucket_state_active,
            {{"topology", nlohmann::json::array({{"active", "replica"}})}});

    auto& vb = *engine->getKVBucket()->getVBucket(vbid);
    EXPECT_EQ(0, vb.getNumTotalItems());
    EXPECT_EQ(0, vb.opsDelete);

    // Active receives PRE:1
    const auto key = makeStoredDocKey("key");
    store_item(vbid,
               key,
               "value",
               0 /*exptime*/,
               {cb::engine_errc::sync_write_pending} /*expected*/,
               PROTOCOL_BINARY_RAW_BYTES,
               {cb::durability::Requirements()});

    const auto& manager = *vb.checkpointManager;
    if (!flusherDedup) {
        // Flush PRE now (avoid Flush dedup)
        EXPECT_EQ(1, manager.getNumItemsForPersistence());
        flush_vbucket_to_disk(vbid, 1);
        EXPECT_EQ(0, manager.getNumItemsForPersistence());
        EXPECT_EQ(0, vb.getNumTotalItems());
        EXPECT_EQ(0, vb.opsDelete);
    }

    // ABORT:2
    ASSERT_EQ(1, manager.getHighSeqno());
    EXPECT_EQ(cb::engine_errc::success,
              vb.abort(key,
                       1 /*prepareSeqno*/,
                       {} /*abortSeqno*/,
                       vb.lockCollections(key)));

    // Flush ABORT
    EXPECT_EQ(flusherDedup ? 2 : 1, manager.getNumItemsForPersistence());
    flush_vbucket_to_disk(vbid, 1);
    EXPECT_EQ(0, manager.getNumItemsForPersistence());
    EXPECT_EQ(0, vb.getNumTotalItems());
    EXPECT_EQ(0, vb.opsDelete);
}

TEST_P(STParamPersistentBucketTest, CleanShutdown) {
    setVBucketStateAndRunPersistTask(vbid, vbucket_state_active);
    auto vb = engine->getKVBucket()->getVBucket(vbid);

    auto initialUuid = vb->failovers->getLatestUUID();

    vb.reset();
    resetEngineAndWarmup();
    vb = engine->getKVBucket()->getVBucket(vbid);

    EXPECT_EQ(initialUuid, vb->failovers->getLatestUUID());
}

TEST_P(STParamPersistentBucketTest, UncleanShutdown) {
    setVBucketStateAndRunPersistTask(vbid, vbucket_state_active);
    auto vb = engine->getKVBucket()->getVBucket(vbid);

    auto initialUuid = vb->failovers->getLatestUUID();

    vb.reset();
    resetEngineAndWarmup("", true /* force shutdown*/);
    vb = engine->getKVBucket()->getVBucket(vbid);

    EXPECT_NE(initialUuid, vb->failovers->getLatestUUID());
}

/**
 * Test for MB-43744 in which a race condition was spotted during warmup that
 * could cause us to lose a FailoverTable entry in the following scenario.
 *
 * 1) Unclean shutdown
 * 2) Warmup and generate new FailoverTable entry in CreateVBucket phase
 * 3) Queue into CkptMgr <- The issue was here as the flusher wasn't notified
 *                          and couldn't run until PopulateVBucketMap phase
 * 4) Do no other mutations
 * 5) Cleanly shutdown
 * 6) Warmup and we now don't generate a new FailoverTable entry
 *
 * This is fixed by moving the queueing of the new state into the
 * PopulateVBucketMap phase of warmup.
 */
TEST_P(STParamPersistentBucketTest,
       TestUncleanShutdownVBStateNotLostAfterCleanShutdown) {
    setVBucketStateAndRunPersistTask(vbid, vbucket_state_active);

    // 1) Make sure we have something to warmup
    auto key = makeStoredDocKey("key");
    store_item(vbid, key, "value", 1 /*expiryTime*/);
    flushVBucketToDiskIfPersistent(vbid, 1);

    auto vb = engine->getKVBucket()->getVBucket(vbid);

    // Grab initialUuid for testing
    auto initialUuid = vb->failovers->getLatestUUID();

    // 2) Restart as though we had an unclean shutdown (creating a new failover
    //    table entry) and run the warmup up to the point of completion.
    vb.reset();
    resetEngine("", true /*force*/);

    // Create warmup task and flusher
    store->initialize();

    auto& readerQueue = *task_executor->getLpTaskQ()[READER_TASK_IDX];
    auto* warmup = engine->getKVBucket()->getWarmup();
    ASSERT_TRUE(warmup);

    // Warmup - run past the PopulateVBucketMap step which is the one that
    // now triggers the flusher and persists the FailoverTable entry.
    // CheckForAccessLog is the first step common to both value and full
    // eviction.
    while (warmup->getWarmupState() != WarmupState::State::CheckForAccessLog) {
        runNextTask(readerQueue);
    }

    EXPECT_EQ(WarmupState::State::CheckForAccessLog, warmup->getWarmupState());

    auto flusher = store->getOneFlusher();
    EXPECT_EQ(0, flusher->getLPQueueSize());

    // Check that the on disk state shows a change in failover table
    auto state = store->getRWUnderlying(vbid)->getPersistedVBucketState(vbid);
    FailoverTable postFlushTable{state.transition.failovers, 5, 0};
    auto postFlushUuid = postFlushTable.getLatestUUID();
    EXPECT_NE(initialUuid, postFlushUuid);

    // Run through the rest of the warmup so that we can shutdown properly.
    // This isn't actually required in a production setup but the test will hang
    // if we don't.
    while (warmup->getWarmupState() != WarmupState::State::Done) {
        runNextTask(readerQueue);
    }

    // And once more to get it out of the queue
    runNextTask(readerQueue);

    // Final clean shutdown
    resetEngineAndWarmup();

    // And test that we persisted the new failover table entry
    vb = engine->getKVBucket()->getVBucket(vbid);
    EXPECT_NE(initialUuid, vb->failovers->getLatestUUID());
    EXPECT_EQ(postFlushUuid, vb->failovers->getLatestUUID());
}

void STParamPersistentBucketTest::testFailoverTableEntryPersistedAtWarmup(
        std::function<void()> testFunction) {
    // 1) Store something so we can expire it later
    engine->getKVBucket()->setVBucketState(vbid, vbucket_state_active);
    auto vb = engine->getKVBucket()->getVBucket(vbid);

    // Grab initialUuid for testing
    auto initialUuid = vb->failovers->getLatestUUID();

    auto key = makeStoredDocKey("key");
    store_item(vbid, key, "value", 1 /*expiryTime*/);
    flushVBucketToDiskIfPersistent(vbid, 1);
    EXPECT_EQ(1, vb->getHighSeqno());

    // 2) Restart as though we had an unclean shutdown (creating a new failover
    //    table entry) and run the warmup up to the point of completion.
    vb.reset();
    resetEngineAndEnableWarmup("", true /*unclean*/);

    auto& readerQueue = *task_executor->getLpTaskQ()[READER_TASK_IDX];
    auto* warmup = engine->getKVBucket()->getWarmup();
    ASSERT_TRUE(warmup);

    // Warmup - load everything but don't run the complete phase which schedules
    // persistence of the vBucket state (new failover entry)
    while (warmup->getWarmupState() != WarmupState::State::Done) {
        runNextTask(readerQueue);
    }

    // 3) Test
    testFunction();

    // New high seqno
    vb = engine->getKVBucket()->getVBucket(vbid);
    EXPECT_EQ(2, vb->getHighSeqno());

    // Flush the expiry
    flushVBucketToDiskIfPersistent(vbid, 1);

    // Verify that the item has been expired
    auto options = static_cast<get_options_t>(
            QUEUE_BG_FETCH | HONOR_STATES | TRACK_REFERENCE | DELETE_TEMP |
            HIDE_LOCKED_CAS | TRACK_STATISTICS);
    auto gv = store->get(key, vbid, cookie, options);

    if (gv.getStatus() == cb::engine_errc::would_block) {
        runBGFetcherTask();
        gv = store->get(key, vbid, cookie, options);
    }

    EXPECT_EQ(cb::engine_errc::no_such_key, gv.getStatus());

    // Get our new uuid now
    auto secondUuid = vb->failovers->getLatestUUID();
    ASSERT_NE(initialUuid, secondUuid);

    // "Complete" the warmup or the test will get stuck shutting down, we won't
    // actually flush the new vb state though so we're still testing as though
    // this didn't happen
    runNextTask(readerQueue);

    // 4) Restart again
    vb.reset();
    resetEngineAndWarmup();

    // 5) The test - uuid should have both of the previous entries
    vb = engine->getKVBucket()->getVBucket(vbid);

    auto failovers = vb->failovers->getFailoverLog();
    auto itr = std::find_if(failovers.begin(),
                            failovers.end(),
                            [&initialUuid](const auto& failoverEntry) {
                                return failoverEntry.uuid == initialUuid;
                            });
    EXPECT_NE(itr, failovers.end());

    itr = std::find_if(failovers.begin(),
                       failovers.end(),
                       [&secondUuid](const auto& failoverEntry) {
                           return failoverEntry.uuid == secondUuid;
                       });
    EXPECT_NE(itr, failovers.end());

    EXPECT_EQ(2, vb->getHighSeqno());
    gv = store->get(key, vbid, cookie, options);

    if (gv.getStatus() == cb::engine_errc::would_block) {
        runBGFetcherTask();
        gv = store->get(key, vbid, cookie, options);
    }
}

TEST_P(STParamPersistentBucketTest,
       TestExpiryDueToCompactionPersistsFailoverTableEntryDuringWarmup) {
    testFailoverTableEntryPersistedAtWarmup([this]() {
        CompactionConfig config;
        engine->scheduleCompaction(vbid, config, cookie);
        std::string taskDescription =
                "Compact DB file " + std::to_string(vbid.get());
        runNextTask(*task_executor->getLpTaskQ()[WRITER_TASK_IDX],
                    taskDescription);
    });
}

TEST_P(STParamPersistentBucketTest,
       TestExpiryDueToGetPersistsFailoverTableEntryDuringWarmup) {
    testFailoverTableEntryPersistedAtWarmup([this]() {
        auto options = static_cast<get_options_t>(
                QUEUE_BG_FETCH | HONOR_STATES | TRACK_REFERENCE | DELETE_TEMP |
                HIDE_LOCKED_CAS | TRACK_STATISTICS);
        auto key = makeStoredDocKey("key");
        auto gv = store->get(key, vbid, cookie, options);

        if (gv.getStatus() == cb::engine_errc::would_block) {
            runBGFetcherTask();
            gv = store->get(key, vbid, cookie, options);
        }
    });
}

TEST_P(STParamPersistentBucketTest,
       AbortDoesNotIncrementOpsDelete_FlusherDedupe) {
    auto flusherDedupe = !store->getOneROUnderlying()
                                  ->getStorageProperties()
                                  .hasAutomaticDeduplication();
    if (!flusherDedupe) {
        GTEST_SKIP();
    }
    testAbortDoesNotIncrementOpsDelete(true /*flusherDedup*/);
}

TEST_P(STParamPersistentBucketTest, AbortDoesNotIncrementOpsDelete) {
    testAbortDoesNotIncrementOpsDelete(false /*flusherDedup*/);
}

TEST_P(STParamPersistentBucketTest, BgFetcherMaintainsVbOrdering) {
    store->setVBucketState(vbid, vbucket_state_active);
    flushVBucketToDiskIfPersistent(vbid, 0);

    auto secondVbid = Vbid(engine->getConfiguration().getMaxNumShards());
    store->setVBucketState(secondVbid, vbucket_state_active);
    flushVBucketToDiskIfPersistent(secondVbid, 0);

    // Kill the bloom filter
    resetEngineAndWarmup();

    auto key = makeStoredDocKey("key");

    auto secondVb = store->getVBucket(secondVbid);
    ASSERT_TRUE(secondVb);
    auto options = static_cast<get_options_t>(
            QUEUE_BG_FETCH | HONOR_STATES | TRACK_REFERENCE | DELETE_TEMP |
            HIDE_LOCKED_CAS | TRACK_STATISTICS | GET_DELETED_VALUE);
    auto gv = store->get(key, secondVbid, cookie, options);
    EXPECT_EQ(cb::engine_errc::would_block, gv.getStatus());
    EXPECT_TRUE(secondVb->hasPendingBGFetchItems());

    auto newCookie = create_mock_cookie();
    auto vb = store->getVBucket(vbid);
    ASSERT_TRUE(vb);
    gv = store->get(key, vbid, newCookie, options);
    EXPECT_EQ(cb::engine_errc::would_block, gv.getStatus());
    EXPECT_TRUE(vb->hasPendingBGFetchItems());

    dynamic_cast<MockEPBucket*>(store)->completeBGFetchMultiHook =
            [this, vb, secondVb](Vbid itrVb) {
                if (itrVb == vbid) {
                    EXPECT_FALSE(secondVb->hasPendingBGFetchItems());
                }
                if (itrVb == secondVb->getId()) {
                    EXPECT_TRUE(vb->hasPendingBGFetchItems());
                }
            };

    // Add two vBuckets to the queue, the one that would typically be sorted
    // last, first.

    // Test that the insertion ordering is maintained
    runBGFetcherTask();

    destroy_mock_cookie(newCookie);
}

INSTANTIATE_TEST_SUITE_P(Persistent,
                         STParamPersistentBucketTest,
                         STParameterizedBucketTest::persistentConfigValues(),
                         STParameterizedBucketTest::PrintToStringParamName);

INSTANTIATE_TEST_SUITE_P(STParamPersistentBucketTest,
                         MB20054_SingleThreadedEPStoreTest,
                         STParameterizedBucketTest::persistentConfigValues(),
                         STParameterizedBucketTest::PrintToStringParamName);

TEST_P(STParamPersistentBucketTest, SetVBucketStateDirtyQueueAge) {
    store->setVBucketState(vbid, vbucket_state_pending);

    auto vb = store->getVBucket(vbid);
    EXPECT_NE(0, vb->dirtyQueueAge);
    EXPECT_EQ(1, vb->dirtyQueueSize);

    flushVBucketToDiskIfPersistent(vbid, 0);
    EXPECT_EQ(0, vb->dirtyQueueAge);
    EXPECT_EQ(0, vb->dirtyQueueSize);
}

TEST_P(STParameterizedBucketTest, CkptMgrDedupeStatsCorrectSmallToLarge) {
    setVBucketStateAndRunPersistTask(vbid, vbucket_state_active);

    store_item(vbid,
               makeStoredDocKey("keyA"),
               "value",
               0 /*exptime*/,
               {cb::engine_errc::success} /*expected*/,
               PROTOCOL_BINARY_RAW_BYTES);
    store_item(vbid,
               makeStoredDocKey("keyA"),
               "biggerValue",
               0 /*exptime*/,
               {cb::engine_errc::success} /*expected*/,
               PROTOCOL_BINARY_RAW_BYTES);
    flushVBucketToDiskIfPersistent(vbid, 1);

    const auto& vb = *engine->getKVBucket()->getVBucket(vbid);
    EXPECT_EQ(0, vb.dirtyQueueSize);
    EXPECT_EQ(0, vb.dirtyQueueAge);
    EXPECT_EQ(0, vb.dirtyQueueMem);
    EXPECT_EQ(0, vb.dirtyQueuePendingWrites);
}

TEST_P(STParameterizedBucketTest, CkptMgrDedupeStatsCorrectLargeToSmall) {
    setVBucketStateAndRunPersistTask(vbid, vbucket_state_active);

    store_item(vbid,
               makeStoredDocKey("keyA"),
               "biggerValues",
               0 /*exptime*/,
               {cb::engine_errc::success} /*expected*/,
               PROTOCOL_BINARY_RAW_BYTES);
    store_item(vbid,
               makeStoredDocKey("keyA"),
               "value",
               0 /*exptime*/,
               {cb::engine_errc::success} /*expected*/,
               PROTOCOL_BINARY_RAW_BYTES);
    flushVBucketToDiskIfPersistent(vbid, 1);

    const auto& vb = *engine->getKVBucket()->getVBucket(vbid);
    EXPECT_EQ(0, vb.dirtyQueueSize);
    EXPECT_EQ(0, vb.dirtyQueueAge);
    EXPECT_EQ(0, vb.dirtyQueueMem);
    EXPECT_EQ(0, vb.dirtyQueuePendingWrites);
}

/**
 * MB-49207:
 *
 * Test that if we "pause" a bg fetch after reading the item(s) from disk but
 * before restoring them to the HashTable and update an item in this window then
 * then BgFetcher does not restore the now "old" version of the item back into
 * the HashTable.
 *
 * This particular variant tests what happens when we restore a regular value
 */
TEST_P(STParamPersistentBucketTest, RaceyFetchingValueBgFetch) {
    setVBucketStateAndRunPersistTask(vbid, vbucket_state_active);

    auto key = makeStoredDocKey("key");
    store_item(vbid,
               key,
               "ohno",
               0 /*exptime*/,
               {cb::engine_errc::success} /*expected*/,
               PROTOCOL_BINARY_RAW_BYTES);
    flushVBucketToDiskIfPersistent(vbid, 1);

    const char* msg;
    store->evictKey(key, vbid, &msg);

    auto options = static_cast<get_options_t>(
            QUEUE_BG_FETCH | HONOR_STATES | TRACK_REFERENCE | DELETE_TEMP |
            HIDE_LOCKED_CAS | TRACK_STATISTICS | GET_DELETED_VALUE);
    auto gv = store->get(key, vbid, cookie, options);

    auto* bucket = dynamic_cast<MockEPBucket*>(engine->getKVBucket());
    auto& bgFetcher = bucket->getBgFetcher(vbid);

    bgFetcher.preCompleteHook = [this, &key, &options]() {
        store_item(vbid,
                   key,
                   "newValue",
                   0 /*exptime*/,
                   {cb::engine_errc::success} /*expected*/,
                   PROTOCOL_BINARY_RAW_BYTES);
        flushVBucketToDiskIfPersistent(vbid, 1);

        const char* msg;
        store->evictKey(key, vbid, &msg);

        if (isFullEviction()) {
            // Need to make the item "temp" for the bg fetcher to consider
            // completing this fetch
            auto gv = store->get(key, vbid, cookie, options);
        } else {
            auto vb = store->getVBucket(vbid);
            ASSERT_TRUE(vb);

            auto res = vb->ht.findForUpdate(key);
            ASSERT_TRUE(res.committed);
            ASSERT_FALSE(res.committed->isResident());
        }
    };

    runBGFetcherTask();

    auto vb = store->getVBucket(vbid);
    ASSERT_TRUE(vb);

    auto res = vb->ht.findForUpdate(key);
    ASSERT_TRUE(res.committed);

    // Before the fix the bg fetch would restore the item
    EXPECT_FALSE(res.committed->isResident());
}

/**
 * MB-49207:
 *
 * Test that if we "pause" a bg fetch after reading the item(s) from disk but
 * before restoring them to the HashTable and update an item in this window then
 * then BgFetcher does not restore the now "old" version of the item back into
 * the HashTable.
 *
 * This particular variant tests what happens when we restore a deleted value
 */
TEST_P(STParamPersistentBucketTest, RaceyDeletedValueBgFetch) {
    setVBucketStateAndRunPersistTask(vbid, vbucket_state_active);

    auto key = makeStoredDocKey("key");
    store_item(vbid,
               key,
               "ohno",
               0 /*exptime*/,
               {cb::engine_errc::success} /*expected*/,
               PROTOCOL_BINARY_RAW_BYTES);
    flushVBucketToDiskIfPersistent(vbid, 1);

    delete_item(vbid, key);
    flushVBucketToDiskIfPersistent(vbid, 1);

    auto options = static_cast<get_options_t>(
            QUEUE_BG_FETCH | HONOR_STATES | TRACK_REFERENCE | DELETE_TEMP |
            HIDE_LOCKED_CAS | TRACK_STATISTICS | GET_DELETED_VALUE);
    auto gv = store->get(key, vbid, cookie, options);

    auto* bucket = dynamic_cast<EPBucket*>(engine->getKVBucket());
    auto& bgFetcher = bucket->getBgFetcher(vbid);
    bgFetcher.preCompleteHook = [this, &key, &options]() {
        store_item(vbid,
                   key,
                   "value",
                   0 /*exptime*/,
                   {cb::engine_errc::success} /*expected*/,
                   PROTOCOL_BINARY_RAW_BYTES);
        flushVBucketToDiskIfPersistent(vbid, 1);

        const char* msg;
        store->evictKey(key, vbid, &msg);

        if (isFullEviction()) {
            // Need to make the item "temp" for the bg fetcher to consider
            // completing this fetch
            auto gv = store->get(key, vbid, cookie, options);
        } else {
            auto vb = store->getVBucket(vbid);
            ASSERT_TRUE(vb);

            auto res = vb->ht.findForUpdate(key);
            ASSERT_TRUE(res.committed);
            ASSERT_FALSE(res.committed->isDeleted());
            ASSERT_FALSE(res.committed->isResident());
        }
    };

    runBGFetcherTask();

    auto vb = store->getVBucket(vbid);
    ASSERT_TRUE(vb);

    auto res = vb->ht.findForUpdate(key);
    ASSERT_TRUE(res.committed);

<<<<<<< HEAD
    // Before the fix the bgfetch would restore the old meta and make the item
    // deleted again
    EXPECT_FALSE(res.committed->isDeleted());
=======
    const auto& vb = *engine->getKVBucket()->getVBucket(vbid);
    EXPECT_EQ(0, vb.dirtyQueueSize);
    EXPECT_EQ(0, vb.dirtyQueueAge);
    EXPECT_EQ(0, vb.dirtyQueueMem);
    EXPECT_EQ(0, vb.dirtyQueuePendingWrites);
}

/**
 * Targetted test for MB-49022: Expiry of a committed SyncWrite with XATTRs was
 * causing us to queue a CommittedViaPrepare item without a durability context
 * which triggered an exception in VBucket::queueItem(). We need to instead set
 * the CommittedState of the item to CommittedViaMutation. We need the full
 * engine for this for expiry (ServerTimeAPI) so VBucketDurabilityTest is not
 * appropriate for this test.
 */
TEST_P(STParameterizedBucketTest, SyncWriteXattrExpiryResetsCommittedState) {
    setVBucketStateAndRunPersistTask(
            vbid,
            vbucket_state_active,
            {{"topology", nlohmann::json::array({{"active", "replica"}})}});

    auto vb = store->getVBucket(vbid);

    auto key = makeStoredDocKey("a");
    using namespace cb::durability;
    auto prepare = makeCompressibleItem(vbid,
                                        key,
                                        "" /*body*/,
                                        PROTOCOL_BINARY_DATATYPE_JSON,
                                        false, // compressed
                                        true /*xattrs*/);
    prepare->setPendingSyncWrite(Requirements{Level::Majority, {}});
    prepare->setExpTime(1);

    ASSERT_EQ(cb::engine_errc::sync_write_pending,
              store->set(*prepare, cookie));
    flushVBucketToDiskIfPersistent(vbid, 1);

    // 2) Seqno ack and commit the prepare
    vb->seqnoAcknowledged(folly::SharedMutex::ReadHolder(vb->getStateLock()),
                          "replica",
                          1 /*prepareSeqno*/);
    vb->processResolvedSyncWrites();
    flushVBucketToDiskIfPersistent(vbid, 1);

    {
        auto res = vb->ht.findForUpdate(key);
        ASSERT_TRUE(res.committed);
        ASSERT_EQ(CommittedState::CommittedViaPrepare,
                  res.committed->getCommitted());
    }

    // Expiry via get is easiest. It will not return the SV though as it's
    // deleted.
    TimeTraveller t(1000);
    {
        auto res = vb->fetchValidValue(WantsDeleted::No,
                                       TrackReference::No,
                                       QueueExpired::Yes,
                                       vb->lockCollections(key));
        EXPECT_FALSE(res.storedValue);
    }

    // So now we can check it manually
    {
        auto res = vb->ht.findForUpdate(key);
        ASSERT_TRUE(res.committed);
        EXPECT_EQ(CommittedState::CommittedViaMutation,
                  res.committed->getCommitted());
    }
}

/**
 * MB-49022:
 *
 * A streaming DCP client found that a committed SyncWrite with TTL and XATTRs
 * set in the CacheCallback (HT lookup). This triggered an expiry which caused
 * the process to crash as we hit an assert that every "Commit" should have a
 * durability context set and passed into VBucket::queueItem() correctly. The
 * root cause of this issue is that when we modyify the CommittedViaPrepare
 * StoredValue to turn it into an expired item we also need to reset the
 * CommittedState to CommittedViaMutation.
 */
TEST_P(STParamPersistentBucketTest, SyncWriteXattrExpiryViaDcp) {
    setVBucketStateAndRunPersistTask(
            vbid,
            vbucket_state_active,
            {{"topology", nlohmann::json::array({{"active", "replica"}})}});

    // 1) Store prepare with expiry and xattrs
    auto key = makeStoredDocKey("a");
    using namespace cb::durability;
    auto prepare = makeCompressibleItem(vbid,
                                        key,
                                        "" /*body*/,
                                        PROTOCOL_BINARY_DATATYPE_JSON,
                                        false, // compressed
                                        true /*xattrs*/);
    prepare->setPendingSyncWrite(Requirements{Level::Majority, {}});
    prepare->setExpTime(1);

    ASSERT_EQ(cb::engine_errc::sync_write_pending,
              store->set(*prepare, cookie));
    flushVBucketToDiskIfPersistent(vbid, 1);

    auto vb = store->getVBucket(vbid);

    // 2) Seqno ack and commit the prepare
    vb->seqnoAcknowledged(folly::SharedMutex::ReadHolder(vb->getStateLock()),
                          "replica",
                          1 /*prepareSeqno*/);
    vb->processResolvedSyncWrites();
    flushVBucketToDiskIfPersistent(vbid, 1);

    // Pre-DCP, remove checkpoint to force backfill and assert that we still
    // have the item in the HashTable (for CacheCallback later).
    removeCheckpoint(*vb, 2);

    {
        auto res = vb->ht.findForUpdate(key);
        ASSERT_TRUE(res.committed);
        ASSERT_EQ(CommittedState::CommittedViaPrepare,
                  res.committed->getCommitted());
    }

    // Time travel - expiry should be possible now.
    TimeTraveller t(1000);

    // 3) DCP stream (and trigger expiry via CacheCallback)
    auto producer = std::make_shared<MockDcpProducer>(*engine,
                                                      cookie,
                                                      "test_producer",
                                                      /*flags*/ 0);
    producer->createCheckpointProcessorTask();
    MockDcpMessageProducers producers;
    producer->mockActiveStreamRequest(0, // flags
                                      1, // opaque
                                      *vb,
                                      0, // start_seqno
                                      ~0, // end_seqno
                                      0, // vbucket_uuid,
                                      0, // snap_start_seqno,
                                      0); // snap_end_seqno,

    // This will schedule the backfill
    auto stream = producer->findStream(vbid);
    auto* mock_stream = static_cast<MockActiveStream*>(stream.get());
    mock_stream->transitionStateToBackfilling();
    ASSERT_TRUE(mock_stream->isBackfilling());

    auto& lpAuxioQ = *task_executor->getLpTaskQ()[AUXIO_TASK_IDX];

    // Now start the backfilling task - mark disk snapshot
    runNextTask(lpAuxioQ, "Backfilling items for a DCP Connection");

    // And stream... (used to crash here in CacheCallback). Not crashing is the
    // test.
    runNextTask(lpAuxioQ, "Backfilling items for a DCP Connection");
>>>>>>> fbdf0d1e
}<|MERGE_RESOLUTION|>--- conflicted
+++ resolved
@@ -5006,16 +5006,9 @@
     auto res = vb->ht.findForUpdate(key);
     ASSERT_TRUE(res.committed);
 
-<<<<<<< HEAD
     // Before the fix the bgfetch would restore the old meta and make the item
     // deleted again
     EXPECT_FALSE(res.committed->isDeleted());
-=======
-    const auto& vb = *engine->getKVBucket()->getVBucket(vbid);
-    EXPECT_EQ(0, vb.dirtyQueueSize);
-    EXPECT_EQ(0, vb.dirtyQueueAge);
-    EXPECT_EQ(0, vb.dirtyQueueMem);
-    EXPECT_EQ(0, vb.dirtyQueuePendingWrites);
 }
 
 /**
@@ -5169,5 +5162,4 @@
     // And stream... (used to crash here in CacheCallback). Not crashing is the
     // test.
     runNextTask(lpAuxioQ, "Backfilling items for a DCP Connection");
->>>>>>> fbdf0d1e
 }