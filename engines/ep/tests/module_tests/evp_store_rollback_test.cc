/* -*- Mode: C++; tab-width: 4; c-basic-offset: 4; indent-tabs-mode: nil -*- */
/*
 *     Copyright 2016-Present Couchbase, Inc.
 *
 *   Use of this software is governed by the Business Source License included
 *   in the file licenses/BSL-Couchbase.txt.  As of the Change Date specified
 *   in that file, in accordance with the Business Source License, use of this
 *   software will be governed by the Apache License, Version 2.0, included in
 *   the file licenses/APL2.txt.
 */

/**
 * Tests for Rollback functionality in EPStore.
 */

#include "checkpoint_utils.h"
#include "collections/vbucket_manifest_handles.h"
#include "dcp/active_stream_checkpoint_processor_task.h"
#include "dcp/backfill-manager.h"
#include "dcp/producer.h"
#include "dcp/response.h"
#include "dcp_utils.h"
#include "durability/passive_durability_monitor.h"
#include "ep_bucket.h"
#include "ep_time.h"
#include "evp_store_single_threaded_test.h"
#include "failover-table.h"
#include "programs/engine_testapp/mock_server.h"
#include "tests/mock/mock_checkpoint_manager.h"
#include "tests/mock/mock_dcp.h"
#include "tests/mock/mock_dcp_consumer.h"
#include "tests/mock/mock_dcp_producer.h"
#include "tests/mock/mock_stream.h"
<<<<<<< HEAD
#include "tests/mock/mock_synchronous_ep_engine.h"
=======
>>>>>>> 68c02e75
#include "tests/module_tests/collections/collections_test_helpers.h"
#include "tests/module_tests/test_helpers.h"
#include <engines/ep/tests/mock/mock_dcp_conn_map.h>
#include <utilities/test_manifest.h>

#include <mcbp/protocol/framebuilder.h>
#include <memcached/server_cookie_iface.h>

using FlushResult = EPBucket::FlushResult;
using MoreAvailable = EPBucket::MoreAvailable;
using WakeCkptRemover = EPBucket::WakeCkptRemover;

/**
 * Test fixture for rollback tests. Parameterized on:
 * 1. storage backend (couchstore / magma)
 * 2. eviction policy (full / value)
 * 3. vBucket state at rollback (pending or replica).
 */
class RollbackTest
    : public SingleThreadedEPBucketTest,
      public ::testing::WithParamInterface<
              std::tuple<std::string, std::string, std::string>> {
    void SetUp() override {
<<<<<<< HEAD
        config_string += generateBackendConfig(std::get<0>(GetParam()));
=======
        config_string += "backend=" + getBackend();
>>>>>>> 68c02e75
        config_string += ";item_eviction_policy=" + getEvictionMode();
#ifdef EP_USE_MAGMA
        config_string += ";" + magmaRollbackConfig;
#endif
        SingleThreadedEPBucketTest::SetUp();
        if (getVBStateAtRollback() == "pending") {
            vbStateAtRollback = vbucket_state_pending;
        } else {
            vbStateAtRollback = vbucket_state_replica;
        }

        // Start vbucket as active to allow us to store items directly to it.
        store->setVBucketState(vbid, vbucket_state_active);

        // Write a single item so that we have a valid seqno/key/value to
        // rollback to. Rollback to 0 is a special case and results in
        // recreation of a vBucket so.
        const auto dummy_elements = size_t{1};
        auto res = store_item(vbid, makeStoredDocKey("dummy1"), "dummy");
        ASSERT_EQ(1, res.getBySeqno());
        ASSERT_EQ(
                FlushResult(
                        MoreAvailable::No, dummy_elements, WakeCkptRemover::No),
                getEPBucket().flushVBucket(vbid));
        initial_seqno = dummy_elements;
    }

protected:
    /*
     * Fake callback emulating dcp_add_failover_log
     */
    static cb::engine_errc fakeDcpAddFailoverLog(
            const std::vector<vbucket_failover_t>&) {
        return cb::engine_errc::success;
    }

    /**
     * Returns the json returned from HashTable::dumpStoredValuesAsJson without
     * the dirty field as this may not be the same post-rollback. Also removes
     * the exp time field as it will be different post rollback for any tests
     * that test deleted items.
     */
    nlohmann::json getHtState() {
        auto json = store->getVBucket(vbid)->ht.dumpStoredValuesAsJson();
        for (auto& sv : json) {
            sv.erase("dirty");
            sv.erase("exp time");
        }
        return json;
    }

public:
    std::string getBackend() const {
<<<<<<< HEAD
        return engine->getConfiguration().getBackend();
=======
        return std::get<0>(GetParam());
>>>>>>> 68c02e75
    }

    std::string getEvictionMode() const {
        return std::get<1>(GetParam());
    }

    std::string getVBStateAtRollback() const {
        return std::get<2>(GetParam());
    }

    static std::string PrintToStringParamName(
            const ::testing::TestParamInfo<ParamType>& info) {
        return std::get<0>(info.param) + "_" + std::get<1>(info.param) + "_" +
               std::get<2>(info.param);
    }

    /**
     * Test rollback after deleting an item.
     * @param flush_before_rollback: Should the vbucket be flushed to disk just
     *        before the rollback (i.e. guaranteeing the in-memory state is in
     *        sync with disk).
     */
    void rollback_after_deletion_test(bool flush_before_rollback) {
        // Setup: Store an item then flush the vBucket (creating a checkpoint);
        // then delete the item and create a second checkpoint.
        StoredDocKey a = makeStoredDocKey("key");
        auto item_v1 = store_item(vbid, a, "1");
        ASSERT_EQ(initial_seqno + 1, item_v1.getBySeqno());
        ASSERT_EQ(FlushResult(MoreAvailable::No, 1, WakeCkptRemover::No),
                  getEPBucket().flushVBucket(vbid));
        auto expectedItems = store->getVBucket(vbid)->getNumTotalItems();
        // Save the pre-rollback HashTable state for later comparison
        auto htState = getHtState();
        uint64_t cas = item_v1.getCas();
        mutation_descr_t mutation_descr;
        ASSERT_EQ(cb::engine_errc::success,
                  store->deleteItem(a,
                                    cas,
                                    vbid,
                                    /*cookie*/ nullptr,
                                    {},
                                    /*itemMeta*/ nullptr,
                                    mutation_descr));
        if (flush_before_rollback) {
            const auto& vb = *store->getVBucket(vbid);
            const auto& ckptList =
                    CheckpointManagerTestIntrospector::public_getCheckpointList(
                            *vb.checkpointManager);
            const auto expectedWakeCktpRem =
                    (ckptList.size() > 1 ? WakeCkptRemover::Yes
                                         : WakeCkptRemover::No);
            ASSERT_EQ(FlushResult(MoreAvailable::No, 1, expectedWakeCktpRem),
                      getEPBucket().flushVBucket(vbid));
        }

        // Sanity-check - item should no longer exist.
        // If we're in value_only or have not flushed in full_eviction then
        // we don't need to do a bg fetch
        if (getEvictionMode() == "value_only" || !flush_before_rollback) {
            EXPECT_EQ(cb::engine_errc::no_such_key,
                      store->get(a, vbid, nullptr, {}).getStatus());
        } else {
            EXPECT_EQ(cb::engine_errc::would_block,
                      store->get(a, vbid, nullptr, QUEUE_BG_FETCH).getStatus());
            // Manually run the bgfetch task.
            runBGFetcherTask();
            EXPECT_EQ(cb::engine_errc::no_such_key,
                      store->get(a, vbid, nullptr, QUEUE_BG_FETCH).getStatus());
        }

        // Test - rollback to seqno of item_v1 and verify that the previous value
        // of the item has been restored.
        store->setVBucketState(vbid, vbStateAtRollback);
        ASSERT_EQ(TaskStatus::Complete,
                  store->rollback(vbid, item_v1.getBySeqno()));
        ForGetReplicaOp getReplicaItem =
                vbStateAtRollback == vbucket_state_replica
                        ? ForGetReplicaOp::Yes
                        : ForGetReplicaOp::No;
        auto result =
                getInternal(a, vbid, /*cookie*/ nullptr, getReplicaItem, {});
        ASSERT_EQ(cb::engine_errc::success, result.getStatus());

        EXPECT_EQ(htState.dump(0), getHtState().dump(0));
        EXPECT_EQ(item_v1, *result.item)
                << "Fetched item after rollback should match item_v1";

        if (!flush_before_rollback) {
            EXPECT_EQ(FlushResult(MoreAvailable::No, 0, WakeCkptRemover::No),
                      getEPBucket().flushVBucket(vbid));
        }

        EXPECT_EQ(expectedItems, store->getVBucket(vbid)->getNumItems());
        EXPECT_EQ(expectedItems, store->getVBucket(vbid)->getNumTotalItems());
    }

    // Test rollback after modifying an item.
    void rollback_after_mutation_test(bool flush_before_rollback) {
        // Setup: Store an item then flush the vBucket (creating a checkpoint);
        // then update the item with a new value and create a second checkpoint.
        StoredDocKey a = makeStoredDocKey("a");
        auto item_v1 = store_item(vbid, a, "old");
        ASSERT_EQ(initial_seqno + 1, item_v1.getBySeqno());
        ASSERT_EQ(FlushResult(MoreAvailable::No, 1, WakeCkptRemover::No),
                  getEPBucket().flushVBucket(vbid));

        // Save the pre-rollback HashTable state for later comparison
        auto htState = getHtState();
        auto expectedItems = store->getVBucket(vbid)->getNumTotalItems();

        auto item2 = store_item(vbid, a, "new");
        ASSERT_EQ(initial_seqno + 2, item2.getBySeqno());

        StoredDocKey key = makeStoredDocKey("key");
        store_item(vbid, key, "meh");

        if (flush_before_rollback) {
            EXPECT_EQ(FlushResult(MoreAvailable::No, 2, WakeCkptRemover::No),
                      getEPBucket().flushVBucket(vbid));
        }

        // Test - rollback to seqno of item_v1 and verify that the previous
        // value of the item has been restored.
        store->setVBucketState(vbid, vbStateAtRollback);
        ASSERT_EQ(TaskStatus::Complete,
                  store->rollback(vbid, item_v1.getBySeqno()));
        ASSERT_EQ(item_v1.getBySeqno(),
                  store->getVBucket(vbid)->getHighSeqno());

        EXPECT_EQ(htState.dump(0), getHtState().dump(0));

        // a should have the value of 'old'
        {
            auto result = store->get(a, vbid, nullptr, {});
            ASSERT_EQ(cb::engine_errc::success, result.getStatus());
            EXPECT_EQ(item_v1, *result.item)
                    << "Fetched item after rollback should match item_v1";
        }

        // key should be gone
        {
            auto result = store->get(key, vbid, nullptr, needsBGFetchQueued());
            if (needsBGFetch(result.getStatus())) {
                runBGFetcherTask();
                result = store->get(key, vbid, nullptr, {});
            }
            EXPECT_EQ(cb::engine_errc::no_such_key, result.getStatus())
                    << "A key set after the rollback point was found";
        }

        if (!flush_before_rollback) {
            // The rollback should of wiped out any keys waiting for persistence
            EXPECT_EQ(FlushResult(MoreAvailable::No, 0, WakeCkptRemover::No),
                      getEPBucket().flushVBucket(vbid));
        }
        EXPECT_EQ(expectedItems, store->getVBucket(vbid)->getNumItems());
        EXPECT_EQ(expectedItems, store->getVBucket(vbid)->getNumTotalItems());
    }

protected:
    /**
     * Test what happens in scenarios where we delete and rollback a
     * document that only existed post rollback seqno.
     *
     * @param deleteLast - should the last operation be the deletion of the
     *        document
     * @param flushOnce - should we only flush once before the rollback (or
     *        should we flush after each operation)
     */
    void rollback_after_creation_and_deletion_test(bool deleteLast,
                                                   bool flushOnce) {
        auto rbSeqno = store->getVBucket(vbid)->getHighSeqno();

        // Save the pre-rollback HashTable state for later comparison
        auto htState = getHtState();

        // Setup
        StoredDocKey a = makeStoredDocKey("a");
        EPBucket::FlushResult res =
                FlushResult(MoreAvailable::No, 1, WakeCkptRemover::No);
        if (deleteLast) {
            store_item(vbid, a, "new");
            if (!flushOnce) {
                ASSERT_EQ(res, getEPBucket().flushVBucket(vbid));
            }
            delete_item(vbid, a);
            if (!flushOnce) {
                ASSERT_EQ(res, getEPBucket().flushVBucket(vbid));
            }
        } else {
            // Make sure we have something to delete
            store_item(vbid, a, "new");
            if (!flushOnce) {
                ASSERT_EQ(res, getEPBucket().flushVBucket(vbid));
            }
            delete_item(vbid, a);
            if (!flushOnce) {
                ASSERT_EQ(res, getEPBucket().flushVBucket(vbid));
            }
            store_item(vbid, a, "new");
            if (!flushOnce) {
                ASSERT_EQ(res, getEPBucket().flushVBucket(vbid));
            }
        }

        if (flushOnce) {
            ASSERT_EQ(res, getEPBucket().flushVBucket(vbid));
        }

        // Test - rollback to seqno before this test
        store->setVBucketState(vbid, vbStateAtRollback);
        ASSERT_EQ(TaskStatus::Complete, store->rollback(vbid, rbSeqno));
        ASSERT_EQ(rbSeqno, store->getVBucket(vbid)->getHighSeqno());

        EXPECT_EQ(htState.dump(0), getHtState().dump(0));

        if (getEvictionMode() == "value_only") {
            EXPECT_EQ(cb::engine_errc::no_such_key,
                      store->get(a, vbid, nullptr, {}).getStatus());
        } else {
            auto gcb = store->get(a, vbid, nullptr, QUEUE_BG_FETCH);

            if (flushOnce && !deleteLast) {
                if (needsBGFetch(gcb.getStatus())) {
                    runBGFetcherTask();
                    gcb = store->get(a, vbid, nullptr, {});
                }
                EXPECT_EQ(cb::engine_errc::no_such_key, gcb.getStatus());
            } else {
                // We only need to bg fetch the document if we deduplicate a
                // create + delete + create which is flushed in one go
                EXPECT_EQ(cb::engine_errc::would_block, gcb.getStatus());
                // Manually run the bgfetch task.
                runBGFetcherTask();
                EXPECT_EQ(cb::engine_errc::no_such_key,
                          store->get(a, vbid, nullptr, QUEUE_BG_FETCH)
                                  .getStatus());
            }
        }
        EXPECT_EQ(1, store->getVBucket(vbid)->getNumItems());
        EXPECT_EQ(1, store->getVBucket(vbid)->getNumTotalItems());
    }

    // Check the stats after rolling back
    void rollback_stat_test(int expectedDifference,
                            std::function<void()> test) {
        // Everything will be in the default collection
        auto vb = store->getVBucket(vbid);

        // Get the starting item count
        auto startDefaultCollectionCount =
                vb->getManifest().lock().getItemCount(CollectionID::Default);
        auto startVBCount = vb->getNumItems();

        auto startHighSeqno = vb->getManifest().lock().getPersistedHighSeqno(
                CollectionID::Default);

        test();

        EXPECT_EQ(startDefaultCollectionCount + expectedDifference,
                  vb->getManifest().lock().getItemCount(CollectionID::Default));
        EXPECT_EQ(startVBCount + expectedDifference, vb->getNumItems());
        EXPECT_EQ(startVBCount + expectedDifference, vb->getNumTotalItems());

        EXPECT_EQ(startHighSeqno + expectedDifference,
                  vb->getManifest().lock().getPersistedHighSeqno(
                          CollectionID::Default));
    }

    // Check the stats after rolling back a creation and deletion
    void rollback_create_delete_stat_test(bool deleteLast,
                                          bool flushOnce,
                                          int expectedDifference) {
        // Everything will be in the default collection
        auto vb = store->getVBucket(vbid);

        // Get the starting item count
        auto startDefaultCollectionCount =
                vb->getManifest().lock().getItemCount(CollectionID::Default);
        auto startVBCount = vb->getNumItems();

        auto startPHighSeqno = vb->getManifest().lock().getPersistedHighSeqno(
                CollectionID::Default);

        auto startHighSeqno =
                vb->getManifest().lock().getHighSeqno(CollectionID::Default);

        rollback_after_creation_and_deletion_test(deleteLast, flushOnce);

        // Item counts should be the start + the expectedDifference
        EXPECT_EQ(startDefaultCollectionCount + expectedDifference,
                  vb->getManifest().lock().getItemCount(CollectionID::Default));
        EXPECT_EQ(startVBCount + expectedDifference, vb->getNumItems());
        EXPECT_EQ(startVBCount + expectedDifference, vb->getNumTotalItems());

        EXPECT_EQ(startPHighSeqno + expectedDifference,
                  vb->getManifest().lock().getPersistedHighSeqno(
                          CollectionID::Default));

        EXPECT_EQ(startHighSeqno + expectedDifference,
                  vb->getManifest().lock().getHighSeqno(CollectionID::Default));
    }

    void rollback_to_middle_test(bool flush_before_rollback,
                                 bool rollbackCollectionCreate = false) {
        // create some more checkpoints just to see a few iterations
        // of parts of the rollback function.

        // rollbackCollectionCreate==true and the roll back function will
        // rewind disk to here, with dairy collection unknown
        auto seqno1 = store->getVBucket(vbid)->getHighSeqno();
        auto itemCount = store->getVBucket(vbid)->getNumItems();

        auto vb = store->getVBucket(vbid);
        CollectionsManifest cm;
        // the roll back function will rewind disk to this collection state.
        // note: we add 'meat' and keep it empty, this reproduces MB-37940
        vb->updateFromManifest(makeManifest(
                cm.add(CollectionEntry::dairy).add(CollectionEntry::meat)));

        nlohmann::json htState;
        if (rollbackCollectionCreate) {
            // Save the pre-rollback HashTable state for later comparison
            htState = getHtState();
        }

        // rollbackCollectionCreate==false and the roll back function will
        // rewind disk to key7, with dairy collection open
        auto rollback_item =
                store_item(vbid,
                           makeStoredDocKey("key7", CollectionEntry::dairy),
                           "key7 in the dairy collection");

        if (htState.empty()) {
            // Save the pre-rollback HashTable state for later comparison
            htState = getHtState();
        }

        ASSERT_EQ(FlushResult(MoreAvailable::No, 3, WakeCkptRemover::Yes),
                  getEPBucket().flushVBucket(vbid));

        // every key past this point will be lost from disk in a mid-point.
        auto item_v1 = store_item(vbid, makeStoredDocKey("rollback-cp-1"), "keep-me");
        auto item_v2 = store_item(vbid, makeStoredDocKey("rollback-cp-2"), "rollback to me");
        store_item(vbid, makeStoredDocKey("rollback-cp-3"), "i'm gone");

        // Select the rollback seqno
        auto rollback = rollbackCollectionCreate
                                ? rollback_item.getBySeqno() - 1
                                : item_v2.getBySeqno();
        ASSERT_EQ(FlushResult(MoreAvailable::No, 3, WakeCkptRemover::Yes),
                  getEPBucket().flushVBucket(vbid));

        cm.remove(CollectionEntry::dairy);
        vb->updateFromManifest(makeManifest(cm));

        // Expect failure to store
        store_item(vbid,
                   makeStoredDocKey("fail", CollectionEntry::dairy),
                   "unknown collection",
                   0,
                   {cb::engine_errc::unknown_collection});

        for (int i = 0; i < 2; i++) {
            store_item(vbid,
                       makeStoredDocKey("anotherkey_" + std::to_string(i)),
                       "default collection");
        }

        if (flush_before_rollback) {
            ASSERT_EQ(FlushResult(MoreAvailable::No, 3, WakeCkptRemover::Yes),
                      getEPBucket().flushVBucket(vbid));
        }

        // Rollback should succeed, but rollback to 0
        store->setVBucketState(vbid, vbStateAtRollback);
        EXPECT_EQ(TaskStatus::Complete, store->rollback(vbid, rollback));

        EXPECT_EQ(htState.dump(0), getHtState().dump(0));

        // These keys should be gone after the rollback
        for (int i = 0; i < 3; i++) {
            auto key = makeStoredDocKey("rollback-cp-" + std::to_string(i));
            auto result = store->get(key, vbid, cookie, needsBGFetchQueued());
            if (needsBGFetch(result.getStatus())) {
                runBGFetcherTask();
                result = store->get(key, vbid, cookie, {});
            }

            EXPECT_EQ(cb::engine_errc::no_such_key, result.getStatus())
                    << "A key set after the rollback point was found";
        }

        // These keys should be gone after the rollback
        for (int i = 0; i < 2; i++) {
            auto key = makeStoredDocKey("anotherkey_" + std::to_string(i));
            auto result = store->get(key, vbid, cookie, needsBGFetchQueued());
            if (needsBGFetch(result.getStatus())) {
                runBGFetcherTask();
                result = store->get(key, vbid, cookie, {});
            }

            EXPECT_EQ(cb::engine_errc::no_such_key, result.getStatus())
                    << "A key set after the rollback point was found";
        }

        if (rollbackCollectionCreate) {
            // Dairy collection should of been rolled away
            auto result =
                    store->get(makeStoredDocKey("key7", CollectionEntry::dairy),
                               vbid,
                               cookie,
                               {});
            EXPECT_EQ(cb::engine_errc::unknown_collection, result.getStatus());
            // Rolled back to the previous checkpoint before dairy
            EXPECT_EQ(seqno1, store->getVBucket(vbid)->getHighSeqno());
            EXPECT_EQ(itemCount, store->getVBucket(vbid)->getNumItems());
            EXPECT_EQ(itemCount, store->getVBucket(vbid)->getNumTotalItems());
        } else {
            // And key7 from dairy collection, can I GET it?
            auto result =
                    store->get(makeStoredDocKey("key7", CollectionEntry::dairy),
                               vbid,
                               cookie,
                               {});
            EXPECT_EQ(cb::engine_errc::success, result.getStatus())
                    << "Failed to find key7"; // Yes you can!
            // Rolled back to the previous checkpoint
            EXPECT_EQ(rollback_item.getBySeqno(),
                      store->getVBucket(vbid)->getHighSeqno());
            EXPECT_EQ(itemCount + 1, store->getVBucket(vbid)->getNumItems());
            EXPECT_EQ(itemCount + 1,
                      store->getVBucket(vbid)->getNumTotalItems());
        }
        EXPECT_EQ(0, store->getVBucket(vbid)->ht.getNumSystemItems());
        EXPECT_EQ(store->getVBucket(vbid)->getHighSeqno(),
                  store->getVBucket(vbid)->getPersistenceSeqno());
    }

    void rollback_to_zero(int64_t rollbackSeqno) {
        const auto minItemsToRollbackTo = 11;
        auto vbHighSeqno = store->getVBucket(vbid)->getHighSeqno();

        // Write some more dummy items so that we have a midpoint to rollback to
        for (size_t ii = vbHighSeqno + 1; ii <= minItemsToRollbackTo; ii++) {
            auto res =
                    store_item(vbid,
                               makeStoredDocKey("dummy" + std::to_string(ii)),
                               "dummy");
            ASSERT_EQ(ii, res.getBySeqno());
        }
        ASSERT_EQ(FlushResult(MoreAvailable::No,
                              minItemsToRollbackTo - vbHighSeqno,
                              WakeCkptRemover::No),
                  getEPBucket().flushVBucket(vbid));

        // Trigger a rollback to zero by rolling back to a seqno just before the
        // halfway point between start and end (2 in this case)
        store->setVBucketState(vbid, vbStateAtRollback);
        ASSERT_EQ(TaskStatus::Complete, store->rollback(vbid, rollbackSeqno));

        // No items at all
        auto vbptr = store->getVBucket(vbid);
        ASSERT_TRUE(vbptr);
        EXPECT_EQ(0, store->getVBucket(vbid)->getHighSeqno());
        EXPECT_EQ(0,
                  store->getVBucket(vbid)->getManifest().lock().getItemCount(
                          CollectionID::Default));
        EXPECT_EQ(0,
                  store->getVBucket(vbid)
                          ->getManifest()
                          .lock()
                          .getPersistedHighSeqno(CollectionID::Default));
        EXPECT_EQ(0, store->getVBucket(vbid)->getNumItems());
        EXPECT_EQ(0, store->getVBucket(vbid)->getNumTotalItems());
        EXPECT_EQ(0, store->getVBucket(vbid)->getPersistenceSeqno());
    }

protected:
    int64_t initial_seqno;
    vbucket_state_t vbStateAtRollback;
};

TEST_P(RollbackTest, RollbackAfterMutation) {
    rollback_after_mutation_test(/*flush_before_rollbaack*/true);
}

TEST_P(RollbackTest, RollbackAfterMutationNoFlush) {
    rollback_after_mutation_test(/*flush_before_rollback*/false);
}

TEST_P(RollbackTest, RollbackAfterDeletion) {
    rollback_after_deletion_test(/*flush_before_rollback*/ true);
}

TEST_P(RollbackTest, RollbackAfterDeletionNoFlush) {
    rollback_after_deletion_test(/*flush_before_rollback*/ false);
}

TEST_P(RollbackTest, RollbackToMiddleOfAPersistedSnapshot) {
    rollback_to_middle_test(true);
}

TEST_P(RollbackTest, RollbackToMiddleOfAPersistedSnapshotNoFlush) {
    rollback_to_middle_test(false);
}

TEST_P(RollbackTest, RollbackCollectionCreate1) {
    // run the middle test but request the rollback is to before a collection
    // create
    rollback_to_middle_test(true, true);
}

TEST_P(RollbackTest, RollbackCollectionCreate2) {
    // run the middle test but request the rollback is to before a collection
    // create
    rollback_to_middle_test(false, true);
}

// Test what happens when we rollback the creation and the mutation of
// different documents that are persisted
TEST_P(RollbackTest, RollbackMutationDocCounts) {
    rollback_stat_test(1, [this] { rollback_after_mutation_test(true); });
}

// Test what happens when we rollback the creation and the mutation of
// different documents that are not persisted
TEST_P(RollbackTest, RollbackMutationDocCountsNoFlush) {
    rollback_stat_test(1, [this] { rollback_after_mutation_test(false); });
}

// Test what happens when we rollback a deletion of a document that existed
// before rollback that has been persisted
TEST_P(RollbackTest, RollbackDeletionDocCounts) {
    rollback_stat_test(1, [this] { rollback_after_deletion_test(true); });
}

// Test what happens when we rollback a deletion of a document that existed
// before rollback that has not been persisted
TEST_P(RollbackTest, RollbackDeletionDocCountsNoFlush) {
    rollback_stat_test(1, [this] { rollback_after_deletion_test(false); });
}

// Test what happens if we rollback the creation and deletion of a document
// when we flush them separately
TEST_P(RollbackTest, RollbackCreationAndDeletionDocCountsSeparateFlushes) {
    // Doc count should not change
    rollback_create_delete_stat_test(true, false, 0);
}

// Test what happens if we rollback the creation and deletion of a document
// when we flush them in one go
TEST_P(RollbackTest, RollbackCreationAndDeletionDocCountsOneFlush) {
    // Doc count should not change
    rollback_create_delete_stat_test(true, true, 0);
}

// Test what happens if we rollback the creation + deletion + creation of a
// document when we flush them separately
TEST_P(RollbackTest, RollbackDeletionAndCreationDocCountsSeparateFlushes) {
    // Doc count should not change
    rollback_create_delete_stat_test(false, false, 0);
}

// Test what happens if we rollback the creation + deletion + creation of a
// document when we flush them in one go
TEST_P(RollbackTest, RollbackDeletionAndCreationDocCountsOneFlush) {
    // Doc count should not change
    rollback_create_delete_stat_test(false, true, 0);
}

TEST_P(RollbackTest, RollbackToZeroExplicitlyDocCounts) {
    rollback_to_zero(0);
}

TEST_P(RollbackTest, RollbackToZeroLTMidpointDocCounts) {
    // Here we are testing that we rollback to 0 if we have a rollback point
    // that would require us to discard more than half of our seqnos. Skipped
    // for magma as we don't make this "optimization".
    // @TODO magma: investigate if we should make the above "optimization".
<<<<<<< HEAD
    // Not enabled for nexus which disables the midpoint optimisation for
    // comparison with magma.
    if (isMagma() || isNexus()) {
        return;
    }

    config_string += ";couchstore_midpoint_rollback_optimisation=true";
    resetEngineAndWarmup();

=======
    if (getBackend() == "magma") {
        return;
    }
>>>>>>> 68c02e75
    rollback_to_zero(4);
}

TEST_P(RollbackTest, RollbackToMiddleOfAnUnPersistedSnapshot) {
    /* need to store a certain number of keys because rollback
       'bails (rolls back to 0)' if the rollback is too much. */
    const size_t numItems = 10;
    for (size_t i = 0; i < numItems; i++) {
        store_item(vbid,
                   makeStoredDocKey("key_" + std::to_string(i)),
                   "not rolled back");
    }

    /* the roll back function will rewind disk to key11. */
    auto rollback_item =
            store_item(vbid, makeStoredDocKey("key11"), "rollback pt");

    // Save the pre-rollback HashTable state for later comparison
    auto htState = getHtState();

    ASSERT_EQ(FlushResult(MoreAvailable::No, numItems + 1, WakeCkptRemover::No),
              getEPBucket().flushVBucket(vbid));

    /* Keys to be lost in rollback */
    auto item_v1 = store_item(
            vbid, makeStoredDocKey("rollback-cp-1"), "hope to keep till here");
    /* ask to rollback to here; this item is in a checkpoint and
       is not persisted */
    auto rollbackReqSeqno = item_v1.getBySeqno();

    auto item_v2 = store_item(vbid, makeStoredDocKey("rollback-cp-2"), "gone");

    /* do rollback */
    store->setVBucketState(vbid, vbStateAtRollback);
    EXPECT_EQ(TaskStatus::Complete, store->rollback(vbid, rollbackReqSeqno));

    EXPECT_EQ(htState.dump(0), getHtState().dump(0));

    /* confirm that we have rolled back to the disk snapshot */
    EXPECT_EQ(rollback_item.getBySeqno(),
              store->getVBucket(vbid)->getHighSeqno());

    /* since we rely only on disk snapshots currently, we must lose the items in
       the checkpoints */
    for (int i = 0; i < 2; i++) {
        auto key = makeStoredDocKey("rollback-cp-" + std::to_string(i));
        auto result = store->get(key, vbid, nullptr, needsBGFetchQueued());
        if (needsBGFetch(result.getStatus())) {
            runBGFetcherTask();
            result = store->get(key, vbid, nullptr, {});
        }
        EXPECT_EQ(cb::engine_errc::no_such_key, result.getStatus())
                << "A key set after the rollback point was found";
    }
    // numItems + dummy + key11
    EXPECT_EQ(numItems + 2, store->getVBucket(vbid)->getNumItems());
    EXPECT_EQ(numItems + 2, store->getVBucket(vbid)->getNumTotalItems());
}

/*
 * The opencheckpointid of a bucket is one after a rollback and
 * the receivingInitialDiskSnapshot flag is false.
 */
TEST_P(RollbackTest, MB21784) {
    // Make the vbucket a replica
    store->setVBucketState(vbid, vbucket_state_replica);

    // Save the pre-rollback HashTable state for later comparison
    auto htState = getHtState();

    // Perform a rollback
    EXPECT_EQ(TaskStatus::Complete, store->rollback(vbid, initial_seqno))
            << "rollback did not return success";

    EXPECT_EQ(htState.dump(0), getHtState().dump(0));

    // Assert the checkpointmanager clear function (called during rollback)
    // has set the opencheckpointid to one
    auto vb = store->getVBucket(vbid);
    auto& ckpt_mgr = *vb->checkpointManager;
    EXPECT_EQ(1, ckpt_mgr.getOpenCheckpointId()) << "opencheckpointId not one";
    EXPECT_FALSE(vb->isReceivingInitialDiskSnapshot())
            << "receivingInitialDiskSnapshot is true";

    // Create a new Dcp producer, reserving its cookie.
    get_mock_server_api()->cookie->reserve(*cookie);
    DcpProducer* producer = engine->getDcpConnMap().newProducer(
            cookie, "test_producer", /*flags*/ 0);

    uint64_t rollbackSeqno;
    auto err = producer->streamRequest(/*flags*/ 0,
                                       /*opaque*/ 0,
                                       /*vbucket*/ vbid,
                                       /*start_seqno*/ 0,
                                       /*end_seqno*/ 0,
                                       /*vb_uuid*/ 0,
                                       /*snap_start*/ 0,
                                       /*snap_end*/ 0,
                                       &rollbackSeqno,
                                       RollbackTest::fakeDcpAddFailoverLog,
                                       {});
    EXPECT_EQ(cb::engine_errc::success, err)
            << "stream request did not return cb::engine_errc::success";
    // Close stream
    ASSERT_EQ(cb::engine_errc::success,
              producer->closeStream(/*opaque*/ 0, vbid));
    engine->handleDisconnect(cookie);
}

TEST_P(RollbackTest, RollbackOnActive) {
    /* Store 3 items */
    const int numItems = 3;
    for (int i = 0; i < numItems; i++) {
        store_item(vbid,
                   makeStoredDocKey("key_" + std::to_string(i)),
                   "not rolled back");
    }

    // Save the pre-rollback HashTable state for later comparison
    auto htState = getHtState();

    /* Try to rollback on active (default state) vbucket */
    EXPECT_EQ(TaskStatus::Abort,
              store->rollback(vbid, numItems - 1 /*rollbackReqSeqno*/));
    EXPECT_EQ(htState.dump(0), getHtState().dump(0));

    EXPECT_EQ(TaskStatus::Abort, store->rollback(vbid, 0 /*rollbackReqSeqno*/));
    EXPECT_EQ(htState.dump(0), getHtState().dump(0));
}

TEST_P(RollbackTest, RollbackUnpersistedItemsFromCheckpointsOfDifferentType) {
    // Stay as active until the rollback as it's easier to store things
    // Store 1 item as our base (and post-rollback) state
    const int numItems = 1;
    for (int i = 0; i < numItems; i++) {
        store_item(vbid,
                   makeStoredDocKey("key_" + std::to_string(i)),
                   "not rolled back");
    }

    flushVBucketToDiskIfPersistent(vbid, 1);
    auto htState = getHtState();
    auto vb = store->getVBucket(vbid);
    auto rollbackSeqno = vb->getHighSeqno();

    // Put two unpersisted items into the checkpoint manager in two different
    // checkpoints of different type
    ASSERT_FALSE(vb->checkpointManager->isOpenCheckpointDisk());
    ASSERT_EQ(1, vb->checkpointManager->getOpenCheckpointId());
    store_item(vbid, makeStoredDocKey("key_memory"), "not rolled back");

    vb->checkpointManager->createSnapshot(vb->getHighSeqno() + 1,
                                          vb->getHighSeqno() + 2,
                                          0 /*highCompletedSeqno*/,
                                          CheckpointType::Disk,
                                          vb->getHighSeqno() + 1);
    ASSERT_TRUE(vb->checkpointManager->isOpenCheckpointDisk());
    ASSERT_EQ(2, vb->checkpointManager->getOpenCheckpointId());
    store_item(vbid, makeStoredDocKey("key_disk"), "not rolled back");

    // Flip to replica and rollback
    store->setVBucketState(vbid, vbucket_state_replica);
    EXPECT_EQ(TaskStatus::Complete, store->rollback(vbid, rollbackSeqno));
    EXPECT_EQ(rollbackSeqno, vb->getHighSeqno());

    EXPECT_EQ(htState.dump(0), getHtState().dump(0));
    EXPECT_EQ(numItems + 1, store->getVBucket(vbid)->getNumItems());
    EXPECT_EQ(numItems + 1, store->getVBucket(vbid)->getNumTotalItems());
}

TEST_P(RollbackTest, RollbackBeforeFirstFailoverTableEntry) {
    auto maxFailoverEntries =
            engine->getConfiguration().getMaxFailoverEntries();

    // Stay as active until the rollback as it's easier to store things.
    for (size_t i = 0; i < maxFailoverEntries + 1; i++) {
        store_item(vbid,
                   makeStoredDocKey("key_" + std::to_string(i)),
                   "not rolled back");
    }

    flushVBucketToDiskIfPersistent(vbid, maxFailoverEntries + 1);
    auto htState = getHtState();
    auto vb = store->getVBucket(vbid);
    auto rollbackSeqno = vb->getHighSeqno();

    for (size_t i = 0; i < maxFailoverEntries; i++) {
        store_item(vbid,
                   makeStoredDocKey("rollback_" + std::to_string(i)),
                   "rolled back");
        vb->failovers->createEntry(vb->getHighSeqno());
    }

    EXPECT_EQ(maxFailoverEntries, vb->failovers->getNumEntries());

    // Flip to replica and rollback
    store->setVBucketState(vbid, vbucket_state_replica);
    EXPECT_EQ(TaskStatus::Complete, store->rollback(vbid, rollbackSeqno));
    EXPECT_EQ(rollbackSeqno, vb->getHighSeqno());

    EXPECT_EQ(htState.dump(0), getHtState().dump(0));

    EXPECT_EQ(1, vb->failovers->getNumEntries());
    auto entry = vb->failovers->getLatestEntry();
    EXPECT_EQ(rollbackSeqno, entry.by_seqno);
    EXPECT_NE(0, entry.vb_uuid);
    // +2 includes the dummy key stored by SetUp
    EXPECT_EQ(maxFailoverEntries + 2, vb->getNumItems());
    EXPECT_EQ(maxFailoverEntries + 2, vb->getNumTotalItems());
}

TEST_P(RollbackTest, DirtyQueueAgeUnpersistedReset) {
    // Stay as active until the rollback as it's easier to store things
    // Store 1 item as our base (and post-rollback) state
    const int numItems = 1;
    for (int i = 0; i < numItems; i++) {
        store_item(vbid,
                   makeStoredDocKey("key_" + std::to_string(i)),
                   "not rolled back");
    }

    flushVBucketToDiskIfPersistent(vbid, 1);
    auto htState = getHtState();
    auto vb = store->getVBucket(vbid);
    auto rollbackSeqno = vb->getHighSeqno();

    // Put an unpersisted item into the checkpoint manager in two different
    // checkpoints of different type
    store_item(vbid, makeStoredDocKey("key_memory"), "rolled back");

    // Flip to replica and rollback
    store->setVBucketState(vbid, vbucket_state_replica);
    EXPECT_EQ(TaskStatus::Complete, store->rollback(vbid, rollbackSeqno));
    EXPECT_EQ(rollbackSeqno, vb->getHighSeqno());

    EXPECT_EQ(htState.dump(0), getHtState().dump(0));

    EXPECT_EQ(0, vb->dirtyQueueSize);
    EXPECT_EQ(0, vb->dirtyQueueAge);
}

class RollbackDcpTest : public RollbackTest {
public:
    // Mock implementation of DcpMessageProducersIface which ... TODO
    class DcpProducers;

    RollbackDcpTest() = default;

    void SetUp() override {
        config_string += "item_eviction_policy=" + getEvictionMode();
        SingleThreadedEPBucketTest::SetUp();
        if (getVBStateAtRollback() == "pending") {
            vbStateAtRollback = vbucket_state_pending;
        } else {
            vbStateAtRollback = vbucket_state_replica;
        }

        store->setVBucketState(vbid, vbucket_state_active);
        consumer = std::make_shared<MockDcpConsumer>(
                *engine, cookie, "test_consumer");
        vb = store->getVBucket(vbid);
    }

    void TearDown() override {
        consumer->closeAllStreams();
        consumer.reset();
        vb.reset();
        SingleThreadedEPBucketTest::TearDown();
    }

    // build a rollback response command
    std::vector<char> getRollbackResponse(uint32_t opaque,
                                          uint64_t rollbackSeq) const {
        std::vector<char> msg(sizeof(protocol_binary_response_header) +
                              sizeof(uint64_t));
        cb::mcbp::ResponseBuilder builder(
                {reinterpret_cast<uint8_t*>(msg.data()),
                 sizeof(protocol_binary_response_header) + sizeof(uint64_t)});

        builder.setMagic(cb::mcbp::Magic::ClientResponse);
        builder.setOpcode(cb::mcbp::ClientOpcode::DcpStreamReq);
        builder.setStatus(cb::mcbp::Status::Rollback);
        builder.setOpaque(opaque);
        uint64_t encoded = htonll(rollbackSeq);
        builder.setValue(
                {reinterpret_cast<const uint8_t*>(&encoded), sizeof(encoded)});
        return msg;
    }

    static struct StreamRequestData {
        bool called;
        uint32_t opaque;
        Vbid vbucket;
        uint32_t flags;
        uint64_t start_seqno;
        uint64_t end_seqno;
        uint64_t vbucket_uuid;
        uint64_t snap_start_seqno;
        uint64_t snap_end_seqno;
    } streamRequestData;

    class DcpProducers : public MockDcpMessageProducers {
    public:
        cb::engine_errc stream_req(
                uint32_t opaque,
                Vbid vbucket,
                uint32_t flags,
                uint64_t start_seqno,
                uint64_t end_seqno,
                uint64_t vbucket_uuid,
                uint64_t snap_start_seqno,
                uint64_t snap_end_seqno,
                const std::string& vb_manifest_uid) override {
            streamRequestData = {true,
                                 opaque,
                                 vbucket,
                                 flags,
                                 start_seqno,
                                 end_seqno,
                                 vbucket_uuid,
                                 snap_start_seqno,
                                 snap_end_seqno};

            return cb::engine_errc::success;
        }
    };

    void stepForStreamRequest(uint64_t startSeqno, uint64_t vbUUID) {
        while (consumer->step(producers) == cb::engine_errc::success) {
            handleProducerResponseIfStepBlocked(*consumer, producers);
        }
        EXPECT_TRUE(streamRequestData.called);
        EXPECT_EQ(startSeqno, streamRequestData.start_seqno);
        EXPECT_EQ(startSeqno ? vbUUID : 0, streamRequestData.vbucket_uuid);
        streamRequestData = {};
    }

    void createItems(int items, int flushes, int start = 0) {
        // Flush multiple checkpoints of unique keys
        for (int ii = start; ii < flushes; ii++) {
            std::string key = "anykey_" + std::to_string(ii) + "_";
            EXPECT_TRUE(store_items(items,
                                    vbid,
                                    {key, DocKeyEncodesCollectionId::No},
                                    "value"));
            flush_vbucket_to_disk(vbid, items);
            // Add an entry for this seqno
            vb->failovers->createEntry(items * (ii + 1));
        }

        store->setVBucketState(vbid, vbStateAtRollback);
    }

    uint64_t addStream(int nitems) {
        consumer->addStream(/*opaque*/ 0, vbid, /*flags*/ 0);
        // Step consumer to retrieve the first stream request.
        uint64_t vbUUID = vb->failovers->getLatestEntry().vb_uuid;
        stepForStreamRequest(nitems, vbUUID);
        return vbUUID;
    }

    void responseNoRollback(int nitems,
                            uint64_t rollbackSeq,
                            uint64_t previousUUID) {
        // Now push a reponse to the consumer, saying rollback to 0.
        // The consumer must ignore the 0 rollback and retry a stream-request
        // with the next failover entry.
        auto msg = getRollbackResponse(1 /*opaque*/, rollbackSeq);
        EXPECT_TRUE(consumer->handleResponse(
                *reinterpret_cast<cb::mcbp::Response*>(msg.data())));

        // Consumer should of added a StreamRequest with a different vbuuid
        EXPECT_NE(previousUUID, vb->failovers->getLatestEntry().vb_uuid);

        stepForStreamRequest(nitems, vb->failovers->getLatestEntry().vb_uuid);
    }

    void responseRollback(uint64_t rollbackSeq) {
        // Now push a reponse to the consumer, saying rollback to 0.
        // The consumer must ignore the 0 rollback and retry a stream-request
        // with the next failover entry.
        auto msg = getRollbackResponse(1 /*opaque*/, rollbackSeq);
        EXPECT_TRUE(consumer->handleResponse(
                *reinterpret_cast<cb::mcbp::Response*>(msg.data())));

        // consumer must of scheduled a RollbackTask (writer task)
        auto& lpWriteQ = *task_executor->getLpTaskQ()[WRITER_TASK_IDX];
        ASSERT_EQ(1, lpWriteQ.getFutureQueueSize());
        runNextTask(lpWriteQ);
    }

    /**
     * Writes items (default of 1). At least 1 item needed to set up stream
     * and for rollback to occur.
     */
    void writeBaseItems(int items = 1);

    /**
     * Receive and flush a DCP prepare
     *
     * @param key Key to use for the Prepare.
     * @param value Value to use for the Prepare.
     * @param syncDelete is this a SyncWrite or SyncDelete
     * @param flush flush the prepare to disk
     */
    void doPrepare(StoredDocKey key,
                   std::string value,
                   bool syncDelete = false,
                   bool flush = true);

    /**
     * Receive and fulsh a DCP commit
     *
     * @param key Key to use for the Commit.
     */
    void doCommit(StoredDocKey key);

    /**
     * Receive and flush a DCP prepare followed by a DCP commit
     *
     * @param key Key to use for the Prepare and Commit.
     * @param value Value to use for the Prepare.
     * @param syncDelete is this a SyncWrite or SyncDelete
     */
    void doPrepareAndCommit(StoredDocKey key,
                            std::string value,
                            bool syncDelete = false);
    /**
     * Receive and flush a DCP abort
     *
     * @param key Key to use for the Abort.
     * @param flush whether to flush the abort to disk
     */
    void doAbort(StoredDocKey key, bool flush = true);

    /**
     * Consume a delete
     * @param key Key to delete
     * @param flush run the flusher (or not)
     */
    void doDelete(StoredDocKey key, bool flush = true);

    /**
     * Receive and flush a DCP prepare followed by a DCP abort
     *
     * @param key Key to use for the Prepare and Abort.
     * @param value Value to use for the Prepare.
     * @param syncDelete is this a SyncWrite or SyncDelete
     * @param flush whether to flush after each op
     */
    void doPrepareAndAbort(StoredDocKey key,
                           std::string value,
                           bool syncDeleted = false,
                           bool flush = true);

    void rollbackPrepare(bool deleted);
    void rollbackPrepareOnTopOfSyncWrite(bool syncDelete, bool deletedPrepare);
    void rollbackSyncWrite(bool deleted);
    void rollbackAbortedSyncWrite(bool deleted);
    void rollbackSyncWriteOnTopOfSyncWrite(bool syncDeleteFirst,
                                           bool syncDeleteSecond);
    void rollbackSyncWriteOnTopOfAbortedSyncWrite(bool syncDeleteFirst,
                                                  bool syncDeleteSecond);
    void rollbackToZeroWithSyncWrite(bool deleted);
    void rollbackCommit(bool deleted);
    void rollbackCommitOnTopOfSyncWrite(bool syncDeleteFirst,
                                        bool syncDeleteSecond,
                                        bool lowMemoryRollback = false);
    void rollbackCommitOnTopOfAbortedSyncWrite(bool syncDeleteFirst,
                                               bool syncDeleteSecond);
    void rollbackAbort(bool deleted);
    void rollbackAbortOnTopOfSyncWrite(bool syncDeleteFirst,
                                       bool syncDeleteSecond);
    void rollbackAbortOnTopOfAbortedSyncWrite(bool syncDeleteFirst,
                                              bool syncDeleteSecond);

    void rollbackUnpersistedPrepareOnTopOfSyncWrite(bool syncDelete,
                                                    bool deletedPrepare);

    std::shared_ptr<MockDcpConsumer> consumer;
    DcpProducers producers;
    VBucketPtr vb;
    vbucket_state_t vbStateAtRollback;
};

RollbackDcpTest::StreamRequestData RollbackDcpTest::streamRequestData = {};

/**
 * Push stream responses to a consumer and test
 * 1. The first rollback to 0 response is ignored, the consumer requests again
 *    with new data.
 * 2. The second rollback to 0 response triggers a rollback to 0.
 */
TEST_P(RollbackDcpTest, test_rollback_zero) {
    const int items = 40;
    const int flushes = 1;
    const int nitems = items * flushes;
    const int rollbackPoint = 0; // expect final rollback to be to 0

    // Save the pre-rollback HashTable state for later comparison
    auto htState = getHtState();

    // Test will create anykey_0_{0..items-1}
    createItems(items, flushes);

    auto uuid = addStream(nitems);

    responseNoRollback(nitems, 0, uuid);

    // All keys available
    for (int ii = 0; ii < items; ii++) {
        std::string key = "anykey_0_" + std::to_string(ii);
        auto result = store->get(
                {key, DocKeyEncodesCollectionId::No}, vbid, nullptr, {});
        EXPECT_EQ(cb::engine_errc::success, result.getStatus())
                << "Problem with " << key;
    }

    responseRollback(rollbackPoint);

    EXPECT_EQ(htState.dump(0), getHtState().dump(0));

    // All keys now gone
    for (int ii = 0; ii < items; ii++) {
        std::string key = "anykey_0_" + std::to_string(ii);
        auto result = store->get(
                {key, DocKeyEncodesCollectionId::No}, vbid, nullptr, {});
        EXPECT_EQ(cb::engine_errc::no_such_key, result.getStatus())
                << "Problem with " << key;
    }

    // Expected a rollback to 0 which is a VB reset, so discard the now dead
    // vb and obtain replacement
    vb = store->getVBucket(vbid);

    // Rollback complete and will have posted a new StreamRequest
    stepForStreamRequest(rollbackPoint,
                         vb->failovers->getLatestEntry().vb_uuid);
    EXPECT_EQ(rollbackPoint, vb->getHighSeqno()) << "VB hasn't rolled back to "
                                                 << rollbackPoint;

    // +2 includes the dummy key stored by SetUp
    EXPECT_EQ(0, vb->getNumItems());
    EXPECT_EQ(0, vb->getNumTotalItems());
}

/**
 * Push stream responses to a consumer and test
 * 1. The first rollback to 0 response is ignored, the consumer requests again
 *    with new data.
 * 2. The second rollback response is non-zero, and the consumer accepts that
 *    and rolls back to the rollbackPoint and requests a stream for it.
 */
TEST_P(RollbackDcpTest, test_rollback_nonzero) {
    const int items = 10;
    const int flushes = 4;
    const int nitems = items * flushes;
    const int rollbackPoint = 3 * items; // rollback to 3/4

    // Test will create anykey_{0..flushes-1}_{0..items-1}
    createItems(items, 3);

    // Save the pre-rollback HashTable state for later comparison after doing 3
    // flushes
    auto htState = getHtState();

    // Flush the final set of items (requires setting vBucket back to active)
    store->setVBucketState(vbid, vbucket_state_active);
    createItems(items, flushes, 3 /*startFlush*/);

    auto uuid = addStream(nitems);

    responseNoRollback(nitems, 0, uuid);

    // All keys available
    for (int ii = 0; ii < items; ii++) {
        for (int ff = 0; ff < flushes; ff++) {
            std::string key =
                    "anykey_" + std::to_string(ff) + "_" + std::to_string(ii);
            auto result = store->get(
                    {key, DocKeyEncodesCollectionId::No}, vbid, nullptr, {});
            EXPECT_EQ(cb::engine_errc::success, result.getStatus())
                    << "Expected to find " << key;
        }
    }

    responseRollback(rollbackPoint);

    EXPECT_EQ(htState.dump(0), getHtState().dump(0));

    // 3/4 keys available
    for (int ii = 0; ii < items; ii++) {
        for (int ff = 0; ff < 3; ff++) {
            std::string key =
                    "anykey_" + std::to_string(ff) + "_" + std::to_string(ii);
            auto result = store->get(
                    {key, DocKeyEncodesCollectionId::No}, vbid, nullptr, {});
            EXPECT_EQ(cb::engine_errc::success, result.getStatus())
                    << "Expected to find " << key;
        }
    }

    // Final 1/4 were discarded by the rollback
    for (int ii = 0; ii < items; ii++) {
        std::string key = "anykey_3_" + std::to_string(ii);
        auto result = store->get(
                {key, DocKeyEncodesCollectionId::No}, vbid, nullptr, {});
        EXPECT_EQ(cb::engine_errc::no_such_key, result.getStatus())
                << "Problem with " << key;
    }

    // Rollback complete and will have posted a new StreamRequest
    stepForStreamRequest(rollbackPoint,
                         vb->failovers->getLatestEntry().vb_uuid);
    EXPECT_EQ(rollbackPoint, vb->getHighSeqno()) << "VB hasn't rolled back to "
                                                 << rollbackPoint;

    EXPECT_EQ(items * 3, vb->getNumItems());
    EXPECT_EQ(items * 3, vb->getNumTotalItems());
<<<<<<< HEAD
=======
}

TEST_P(RollbackDcpTest, test_rollback_zero_MB_48398) {
    const int nitems = 41;
    const int seqno0 = 0; // expect final rollback to be to 0

    // Save the pre-rollback HashTable state for later comparison
    auto htState = getHtState();

    // Store items, followed by failover entry - then one more seqno
    std::string key = "anykey_";
    EXPECT_TRUE(store_items(
            nitems, vbid, {key, DocKeyEncodesCollectionId::No}, "value"));
    flush_vbucket_to_disk(vbid, nitems);
    // Add an entry for this seqno
    vb->failovers->createEntry(nitems);

    store_item(vbid, {"rogue1", DocKeyEncodesCollectionId::No}, "value");
    store->setVBucketState(vbid, vbStateAtRollback);
    flush_vbucket_to_disk(vbid, 1);

    addStream(nitems + 1);

    // Reject the streams's seqno - as in the MB the replica had created a new
    // failover entry at warmup, which this test simulates.
    // Tell the stream to rollback to 0, it will obey and not attempt a second
    // stream request because the high-seqno does not match the failover's seq
    // Before fixing the MB, this would retry with a different uuid and the
    // invalid seqno.
    responseRollback(seqno0);

    EXPECT_EQ(htState.dump(0), getHtState().dump(0));

    // All keys now gone
    for (int ii = 0; ii < nitems; ii++) {
        std::string key = "anykey_" + std::to_string(ii);
        auto result = store->get(
                {key, DocKeyEncodesCollectionId::No}, vbid, nullptr, {});
        EXPECT_EQ(cb::engine_errc::no_such_key, result.getStatus())
                << "Problem with " << key;
    }
    auto result = store->get(
            {"rogue1", DocKeyEncodesCollectionId::No}, vbid, nullptr, {});
    EXPECT_EQ(cb::engine_errc::no_such_key, result.getStatus())
            << "Problem with " << key;

    // Expected a rollback to 0 which is a VB reset, so discard the now dead
    // vb and obtain replacement
    vb = store->getVBucket(vbid);

    // Rollback complete and will have posted a new StreamRequest
    stepForStreamRequest(seqno0, vb->failovers->getLatestEntry().vb_uuid);
    EXPECT_EQ(seqno0, vb->getHighSeqno())
            << "VB hasn't rolled back to " << seqno0;

    EXPECT_EQ(0, vb->getNumItems());
    EXPECT_EQ(0, vb->getNumTotalItems());
>>>>>>> 68c02e75
}

void RollbackDcpTest::writeBaseItems(int items) {
    const int flushes = 1;
    createItems(items, flushes);

    addStream(items);
    auto stream = static_cast<MockPassiveStream*>(
            (consumer->getVbucketStream(vbid)).get());
    ASSERT_TRUE(stream);
}

void RollbackDcpTest::doPrepare(StoredDocKey key,
                                std::string value,
                                bool syncDelete,
                                bool flush) {
    auto stream = static_cast<MockPassiveStream*>(
            (consumer->getVbucketStream(vbid)).get());
    auto startSeqno = vb->getHighSeqno();
    auto prepareSeqno = startSeqno + 1;
    SnapshotMarker marker(
            0 /*opaque*/,
            vbid,
            prepareSeqno /*snapStart*/,
            prepareSeqno /*snapEnd*/,
            dcp_marker_flag_t::MARKER_FLAG_MEMORY | MARKER_FLAG_CHK,
            {} /*HCS*/,
            {} /*maxVisibleSeqno*/,
            {}, // timestamp
            {} /*streamId*/);
    stream->processMarker(&marker);

    auto prepare = makePendingItem(key, value);

    // The producer would normally do this for us
    prepare->setCas(999);
    prepare->setBySeqno(prepareSeqno);
    using namespace cb::durability;
    prepare->setPendingSyncWrite(
            Requirements{Level::Majority, Timeout::Infinity()});

    // The consumer would normally do this for us
    prepare->setPreparedMaybeVisible();
    if (syncDelete) {
        prepare->setDeleted();
    }

    ASSERT_EQ(cb::engine_errc::success, store->prepare(*prepare, cookie));
    if (flush) {
        flush_vbucket_to_disk(vbid, 1);
    }
}

void RollbackDcpTest::doCommit(StoredDocKey key) {
    auto stream = static_cast<MockPassiveStream*>(
            (consumer->getVbucketStream(vbid)).get());

    auto prepareSeqno = vb->getHighSeqno();
    auto commitSeqno = prepareSeqno + 1;
    SnapshotMarker marker(
            0 /*opaque*/,
            vbid,
            commitSeqno /*snapStart*/,
            commitSeqno /*snapEnd*/,
            dcp_marker_flag_t::MARKER_FLAG_MEMORY | MARKER_FLAG_CHK,
            {} /*HCS*/,
            {} /*maxVisibleSeqno*/,
            {}, // timestamp
            {} /*streamId*/);
    stream->processMarker(&marker);

    ASSERT_EQ(cb::engine_errc::success,
              vb->commit(key,
                         prepareSeqno,
                         {commitSeqno},
                         vb->lockCollections(key)));

    flush_vbucket_to_disk(vbid, 1);

    auto& passiveDm = static_cast<const PassiveDurabilityMonitor&>(
            vb->getDurabilityMonitor());

    // To set the HPS we need to receive the snapshot end - just hit the PDM
    // function to simulate this
    const_cast<PassiveDurabilityMonitor&>(passiveDm).notifySnapshotEndReceived(
            commitSeqno);
    ASSERT_EQ(0, passiveDm.getNumTracked());
    ASSERT_EQ(prepareSeqno, passiveDm.getHighPreparedSeqno());
    ASSERT_EQ(prepareSeqno, passiveDm.getHighCompletedSeqno());
}

void RollbackDcpTest::doPrepareAndCommit(StoredDocKey key,
                                         std::string value,
                                         bool syncDelete) {
    doPrepare(key, value, syncDelete);
    doCommit(key);
}

void RollbackDcpTest::doAbort(StoredDocKey key, bool flush) {
    auto stream = static_cast<MockPassiveStream*>(
            (consumer->getVbucketStream(vbid)).get());

    auto prepareSeqno = vb->getHighSeqno();
    auto abortSeqno = prepareSeqno + 1;
    SnapshotMarker marker(
            0 /*opaque*/,
            vbid,
            abortSeqno /*snapStart*/,
            abortSeqno /*snapEnd*/,
            dcp_marker_flag_t::MARKER_FLAG_MEMORY | MARKER_FLAG_CHK,
            {} /*HCS*/,
            {} /*maxVisibleSeqno*/,
            {}, // timestamp
            {} /*streamID*/);
    stream->processMarker(&marker);

    ASSERT_EQ(
            cb::engine_errc::success,
            vb->abort(
                    key, prepareSeqno, {abortSeqno}, vb->lockCollections(key)));
    if (flush) {
        flush_vbucket_to_disk(vbid, 1);
    }

    auto& passiveDm = static_cast<const PassiveDurabilityMonitor&>(
            vb->getDurabilityMonitor());

    // To set teh HPS we need to receive the snapshot end - just hit the PDM
    // function to simulate this
    const_cast<PassiveDurabilityMonitor&>(passiveDm).notifySnapshotEndReceived(
            abortSeqno);
    ASSERT_EQ(0, passiveDm.getNumTracked());
    ASSERT_EQ(prepareSeqno, passiveDm.getHighPreparedSeqno());
    ASSERT_EQ(prepareSeqno, passiveDm.getHighCompletedSeqno());
}

void RollbackDcpTest::doDelete(StoredDocKey key, bool flush) {
    auto stream = static_cast<MockPassiveStream*>(
            (consumer->getVbucketStream(vbid)).get());

    auto delSeqno = vb->getHighSeqno() + 1;
    SnapshotMarker marker(
            0 /*opaque*/,
            vbid,
            delSeqno /*snapStart*/,
            delSeqno /*snapEnd*/,
            dcp_marker_flag_t::MARKER_FLAG_MEMORY | MARKER_FLAG_CHK,
            {} /*HCS*/,
            {} /*maxVisibleSeqno*/,
            {}, // timestamp
            {} /*streamID*/);
    stream->processMarker(&marker);
    ItemMetaData meta;
    uint64_t cas = 0;
    meta.cas = 99;
    ASSERT_EQ(cb::engine_errc::success,
              vb->deleteWithMeta(cas,
                                 nullptr,
                                 cookie,
                                 store->getEPEngine(),
                                 CheckConflicts::No,
                                 meta,
                                 GenerateBySeqno::No,
                                 GenerateCas::No,
                                 delSeqno,
                                 vb->lockCollections(key),
                                 DeleteSource::Explicit));

    if (flush) {
        flush_vbucket_to_disk(vbid, 1);
    }
}
void RollbackDcpTest::doPrepareAndAbort(StoredDocKey key,
                                        std::string value,
                                        bool syncDelete,
                                        bool flush) {
    doPrepare(key, value, syncDelete, flush);
    doAbort(key, flush);
}

/**
 * Checks the state of the HashTable and PassiveDM post-rollback
 *
 * Pre-rollback our sequence of events should be:
 *  - 1 base item
 *  - 1 prepare
 *
 * Post-rollback our sequence of events should be:
 *  - 1 base item
 */
void RollbackDcpTest::rollbackPrepare(bool deleted) {
    writeBaseItems();
    auto baseItems = vb->getNumTotalItems();
    auto rollbackSeqno = vb->getHighSeqno();
    auto key = makeStoredDocKey("anykey_0_0");

    // Save the pre-rollback HashTable state for later comparison
    auto htState = getHtState();

    doPrepare(key, "value2", deleted);

    store->setVBucketState(vbid, vbStateAtRollback);
    EXPECT_EQ(TaskStatus::Complete, store->rollback(vbid, rollbackSeqno));
    EXPECT_EQ(rollbackSeqno, store->getVBucket(vbid)->getHighSeqno());

    auto& passiveDm = static_cast<const PassiveDurabilityMonitor&>(
            vb->getDurabilityMonitor());
    EXPECT_EQ(0, passiveDm.getNumTracked());
    EXPECT_EQ(0, passiveDm.getHighPreparedSeqno());
    EXPECT_EQ(0, passiveDm.getHighCompletedSeqno());
    EXPECT_EQ(baseItems, vb->getNumItems());
    EXPECT_EQ(baseItems, vb->getNumTotalItems());
    EXPECT_EQ(htState.dump(0), getHtState().dump(0));
}

TEST_P(RollbackDcpTest, RollbackPrepare) {
    rollbackPrepare(false);
}

TEST_P(RollbackDcpTest, RollbackDeletedPrepare) {
    rollbackPrepare(true);
}

/**
 * Checks the state of the HashTable and PassiveDM post-rollback
 *
 * Pre-rollback our sequence of events should be:
 *  - 1 base item
 *  - 1 prepare("anykey_0_0")
 *  - 1 commit("anykey_0_0")
 *  - 1 prepare("anykey_0_0")
 *
 * Post-rollback our sequence of events should be:
 *  - 1 base item
 *  - 1 prepare("anykey_0_0")
 *  - 1 commit("anykey_0_0")
 */
void RollbackDcpTest::rollbackPrepareOnTopOfSyncWrite(bool syncDelete,
                                                      bool deletedPrepare) {
    writeBaseItems();
    auto highCompletedAndPreparedSeqno = vb->getHighSeqno() + 1;
    auto key = makeStoredDocKey("anykey_0_0");
    doPrepareAndCommit(key, "value2", syncDelete);
    auto baseItems = vb->getNumTotalItems();
    auto rollbackSeqno = vb->getHighSeqno();

    // Save the pre-rollback HashTable state for later comparison
    auto htState = getHtState();

    doPrepare(key, "value3", deletedPrepare);

    store->setVBucketState(vbid, vbStateAtRollback);
    EXPECT_EQ(TaskStatus::Complete, store->rollback(vbid, rollbackSeqno));
    EXPECT_EQ(rollbackSeqno, store->getVBucket(vbid)->getHighSeqno());

    auto& passiveDm = static_cast<const PassiveDurabilityMonitor&>(
            vb->getDurabilityMonitor());
    EXPECT_EQ(0, passiveDm.getNumTracked());
    EXPECT_EQ(highCompletedAndPreparedSeqno, passiveDm.getHighPreparedSeqno());
    EXPECT_EQ(highCompletedAndPreparedSeqno, passiveDm.getHighCompletedSeqno());
    EXPECT_EQ(baseItems, vb->getNumItems());
    EXPECT_EQ(baseItems, vb->getNumTotalItems());
    EXPECT_EQ(htState.dump(0), getHtState().dump(0));
}

TEST_P(RollbackDcpTest, RollbackPrepareOnTopOfSyncWrite) {
    rollbackPrepareOnTopOfSyncWrite(false, false);
}

TEST_P(RollbackDcpTest, RollbackDeletedPrepareOnTopOfSyncWrite) {
    rollbackPrepareOnTopOfSyncWrite(false, true);
}

TEST_P(RollbackDcpTest, RollbackPrepareOnTopOfSyncDelete) {
    rollbackPrepareOnTopOfSyncWrite(true, false);
}

TEST_P(RollbackDcpTest, RollbackDeletedPrepareOnTopOfSyncDelete) {
    rollbackPrepareOnTopOfSyncWrite(true, true);
}

void RollbackDcpTest::rollbackUnpersistedPrepareOnTopOfSyncWrite(
        bool syncDelete, bool deletedPrepare) {
    writeBaseItems();
    auto highCompletedAndPreparedSeqno = vb->getHighSeqno() + 1;
    auto key = makeStoredDocKey("anykey_0_0");
    doPrepareAndCommit(key, "value2", syncDelete);
    auto baseItems = vb->getNumTotalItems();
    auto rollbackSeqno = vb->getHighSeqno();

    // Save the pre-rollback HashTable state for later comparison
    auto htState = getHtState();

    doPrepare(key, "value3", deletedPrepare, false /*noflush*/);

    store->setVBucketState(vbid, vbStateAtRollback);
    EXPECT_EQ(TaskStatus::Complete, store->rollback(vbid, rollbackSeqno));
    EXPECT_EQ(rollbackSeqno, store->getVBucket(vbid)->getHighSeqno());

    auto& passiveDm = static_cast<const PassiveDurabilityMonitor&>(
            vb->getDurabilityMonitor());
    EXPECT_EQ(0, passiveDm.getNumTracked());
    EXPECT_EQ(highCompletedAndPreparedSeqno, passiveDm.getHighPreparedSeqno());
    EXPECT_EQ(highCompletedAndPreparedSeqno, passiveDm.getHighCompletedSeqno());
    EXPECT_EQ(baseItems, vb->getNumItems());
    EXPECT_EQ(baseItems, vb->getNumTotalItems());
    EXPECT_EQ(htState.dump(0), getHtState().dump(0));
    EXPECT_EQ(0, vb->ht.getNumPreparedSyncWrites());
}

TEST_P(RollbackDcpTest, RollbackUnpersistedPrepareOnTopOfSyncWrite) {
    rollbackUnpersistedPrepareOnTopOfSyncWrite(false, false);
}

TEST_P(RollbackDcpTest, RollbackUnpersistedDeletedPrepareOnTopOfSyncWrite) {
    rollbackUnpersistedPrepareOnTopOfSyncWrite(false, true);
}

TEST_P(RollbackDcpTest, RollbackUnpersistedPrepareOnTopOfSyncDelete) {
    rollbackUnpersistedPrepareOnTopOfSyncWrite(true, false);
}

TEST_P(RollbackDcpTest, RollbackUnpersistedDeletedPrepareOnTopOfSyncDelete) {
    rollbackUnpersistedPrepareOnTopOfSyncWrite(true, true);
}

/**
 * Checks the state of the HashTable and PassiveDM post-rollback
 *
 * Pre-rollback our sequence of events should be:
 *  - 1 base item
 *  - 1 prepare
 *  - 1 commit
 *
 * Post-rollback our sequence of events should be:
 *  - 1 base item
 */
void RollbackDcpTest::rollbackSyncWrite(bool deleted) {
    writeBaseItems();
    auto baseItems = vb->getNumTotalItems();
    auto rollbackSeqno = vb->getHighSeqno();

    // Save the pre-rollback HashTable state for later comparison
    auto htState = getHtState();

    doPrepareAndCommit(makeStoredDocKey("anykey_0_0"), "value2", deleted);

    store->setVBucketState(vbid, vbStateAtRollback);
    EXPECT_EQ(TaskStatus::Complete, store->rollback(vbid, rollbackSeqno));
    EXPECT_EQ(rollbackSeqno, store->getVBucket(vbid)->getHighSeqno());

    auto& passiveDm = static_cast<const PassiveDurabilityMonitor&>(
            vb->getDurabilityMonitor());
    EXPECT_EQ(0, passiveDm.getNumTracked());
    EXPECT_EQ(0, passiveDm.getHighPreparedSeqno());
    EXPECT_EQ(0, passiveDm.getHighCompletedSeqno());
    EXPECT_EQ(baseItems, vb->getNumItems());
    EXPECT_EQ(baseItems, vb->getNumTotalItems());
    EXPECT_EQ(htState.dump(0), getHtState().dump(0));
}

TEST_P(RollbackDcpTest, RollbackSyncWrite) {
    rollbackSyncWrite(false);
}

TEST_P(RollbackDcpTest, RollbackSyncDelete) {
    rollbackSyncWrite(true);
}

/**
 * Checks the state of the HashTable and PassiveDM post-rollback
 *
 * Pre-rollback our sequence of events should be:
 *  - 1 base item
 *  - 1 prepare("anykey_0_0")
 *  - 1 abort("anykey_0_0")
 *
 * Post-rollback our sequence of events should be:
 *  - 1 base item
 */
void RollbackDcpTest::rollbackAbortedSyncWrite(bool deleted) {
    writeBaseItems();
    auto baseItems = vb->getNumTotalItems();
    auto rollbackSeqno = vb->getHighSeqno();

    // Save the pre-rollback HashTable state for later comparison
    auto htState = getHtState();

    auto key = makeStoredDocKey("anykey_0_0");
    doPrepareAndAbort(key, "value2", deleted);

    store->setVBucketState(vbid, vbStateAtRollback);
    EXPECT_EQ(TaskStatus::Complete, store->rollback(vbid, rollbackSeqno));
    EXPECT_EQ(rollbackSeqno, store->getVBucket(vbid)->getHighSeqno());

    auto& passiveDm = static_cast<const PassiveDurabilityMonitor&>(
            vb->getDurabilityMonitor());
    EXPECT_EQ(0, passiveDm.getNumTracked());
    EXPECT_EQ(0, passiveDm.getHighPreparedSeqno());
    EXPECT_EQ(0, passiveDm.getHighCompletedSeqno());
    EXPECT_EQ(baseItems, vb->getNumItems());
    EXPECT_EQ(baseItems, vb->getNumTotalItems());
    EXPECT_EQ(htState.dump(0), getHtState().dump(0));
}

TEST_P(RollbackDcpTest, RollbackAbortedSyncWrite) {
    rollbackAbortedSyncWrite(false);
}

TEST_P(RollbackDcpTest, RollbackAbortedSyncDelete) {
    rollbackAbortedSyncWrite(true);
}

/**
 * Checks the state of the HashTable and PassiveDM post-rollback
 *
 * Pre-rollback our sequence of events should be:
 *  - 1 base item
 *  - 1 prepare
 *  - 1 commit
 *  - 1 prepare
 *  - 1 commit
 *
 * Post-rollback our sequence of events should be:
 *  - 1 base item
 *  - 1 prepare
 *  - 1 commit
 */
void RollbackDcpTest::rollbackSyncWriteOnTopOfSyncWrite(bool syncDeleteFirst,
                                                        bool syncDeleteSecond) {
    writeBaseItems();
    auto highCompletedAndPreparedSeqno = vb->getHighSeqno() + 1;
    auto key = makeStoredDocKey("anykey_0_0");
    doPrepareAndCommit(key, "value2", syncDeleteFirst);
    auto baseItems = vb->getNumTotalItems();
    auto rollbackSeqno = vb->getHighSeqno();

    // Save the pre-rollback HashTable state for later comparison
    auto htState = getHtState();

    doPrepareAndCommit(key, "value3", syncDeleteSecond);

    store->setVBucketState(vbid, vbStateAtRollback);
    EXPECT_EQ(TaskStatus::Complete, store->rollback(vbid, rollbackSeqno));
    EXPECT_EQ(rollbackSeqno, store->getVBucket(vbid)->getHighSeqno());

    auto& passiveDm = static_cast<const PassiveDurabilityMonitor&>(
            vb->getDurabilityMonitor());
    EXPECT_EQ(0, passiveDm.getNumTracked());
    EXPECT_EQ(highCompletedAndPreparedSeqno, passiveDm.getHighPreparedSeqno());
    EXPECT_EQ(highCompletedAndPreparedSeqno, passiveDm.getHighCompletedSeqno());
    EXPECT_EQ(baseItems, vb->getNumItems());
    EXPECT_EQ(baseItems, vb->getNumTotalItems());

    {
        // Commit state on disk is the same as a mutation so we need to fudge
        // the state back to CommittedViaPrepare so that we can check that the
        // ht dump is equal
        auto htRes = vb->ht.findForUpdate(key);
        if (htRes.committed) {
            htRes.committed->setCommitted(CommittedState::CommittedViaPrepare);
        }
    }
    EXPECT_EQ(htState.dump(0), getHtState().dump(0));
}

TEST_P(RollbackDcpTest, RollbackSyncWriteOnTopOfSyncWrite) {
    rollbackSyncWriteOnTopOfSyncWrite(false, false);
}

TEST_P(RollbackDcpTest, RollbackSyncDeleteOnTopOfSyncWrite) {
    rollbackSyncWriteOnTopOfSyncWrite(false, true);
}

TEST_P(RollbackDcpTest, RollbackSyncWriteOnTopOfSyncDelete) {
    rollbackSyncWriteOnTopOfSyncWrite(true, false);
}

TEST_P(RollbackDcpTest, RollbackSyncDeleteOnTopOfSyncDelete) {
    rollbackSyncWriteOnTopOfSyncWrite(true, true);
}

/**
 * Checks the state of the HashTable and PassiveDM post-rollback
 *
 * Pre-rollback our sequence of events should be:
 *  - 1 base item
 *  - 1 prepare("anykey_0_0")
 *  - 1 abort("anykey_0_0")
 *  - 1 prepare("anykey_0_0")
 *  - 1 commit("anykey_0_0")
 *
 * Post-rollback our sequence of events should be:
 *  - 1 base item
 *  - 1 prepare("anykey_0_0")
 *  - 1 abort("anykey_0_0")
 */
void RollbackDcpTest::rollbackSyncWriteOnTopOfAbortedSyncWrite(
        bool syncDeleteFirst, bool syncDeleteSecond) {
    writeBaseItems();
    auto baseItems = vb->getNumTotalItems();
    auto highCompletedAndPreparedSeqno = vb->getHighSeqno() + 1;
    auto key = makeStoredDocKey("anykey_0_0");
    doPrepareAndAbort(key, "value2", syncDeleteFirst);
    auto rollbackSeqno = vb->getHighSeqno();

    // Save the pre-rollback HashTable state for later comparison
    auto htState = getHtState();

    doPrepareAndCommit(key, "value3", syncDeleteSecond);

    store->setVBucketState(vbid, vbStateAtRollback);
    EXPECT_EQ(TaskStatus::Complete, store->rollback(vbid, rollbackSeqno));
    EXPECT_EQ(rollbackSeqno, store->getVBucket(vbid)->getHighSeqno());

    auto& passiveDm = static_cast<const PassiveDurabilityMonitor&>(
            vb->getDurabilityMonitor());
    EXPECT_EQ(0, passiveDm.getNumTracked());
    EXPECT_EQ(highCompletedAndPreparedSeqno, passiveDm.getHighPreparedSeqno());
    EXPECT_EQ(highCompletedAndPreparedSeqno, passiveDm.getHighCompletedSeqno());
    EXPECT_EQ(baseItems, vb->getNumItems());
    EXPECT_EQ(baseItems, vb->getNumTotalItems());
    EXPECT_EQ(htState.dump(0), getHtState().dump(0));
}

TEST_P(RollbackDcpTest, RollbackSyncWriteOnTopOfAbortedSyncWrite) {
    rollbackSyncWriteOnTopOfAbortedSyncWrite(false, false);
}

TEST_P(RollbackDcpTest, RollbackSyncDeleteOnTopOfAbortedSyncWrite) {
    rollbackSyncWriteOnTopOfAbortedSyncWrite(false, true);
}

TEST_P(RollbackDcpTest, RollbackSyncWriteOnTopOfAbortedSyncDelete) {
    rollbackSyncWriteOnTopOfAbortedSyncWrite(true, false);
}

TEST_P(RollbackDcpTest, RollbackSyncDeleteOnTopOfAbortedSyncDelete) {
    rollbackSyncWriteOnTopOfAbortedSyncWrite(true, true);
}

void RollbackDcpTest::rollbackToZeroWithSyncWrite(bool deleted) {
    // Save the pre-rollback HashTable state for later comparison
    auto htState = getHtState();

    // Need to write more than 10 items to ensure a rollback
    createItems(11 /*numItems*/, 1 /*numFlushes*/);
    addStream(11 /*numItems*/);
    auto stream = static_cast<MockPassiveStream*>(
            (consumer->getVbucketStream(vbid)).get());
    ASSERT_TRUE(stream);

    auto highCompletedAndPreparedSeqno = vb->getHighSeqno() + 1;
    auto key = makeStoredDocKey("anykey_0_0");
    doPrepareAndCommit(key, "value2", deleted);

    // Rollback everything (because the rollback seqno is > seqno / 2)
    store->setVBucketState(vbid, vbStateAtRollback);
    auto rollbackSeqno = 1;
    EXPECT_EQ(TaskStatus::Complete, store->rollback(vbid, rollbackSeqno));
    EXPECT_EQ(0, store->getVBucket(vbid)->getHighSeqno());

    auto& passiveDm = static_cast<const PassiveDurabilityMonitor&>(
            vb->getDurabilityMonitor());
    EXPECT_EQ(0, passiveDm.getNumTracked());
    EXPECT_EQ(highCompletedAndPreparedSeqno, passiveDm.getHighPreparedSeqno());
    EXPECT_EQ(highCompletedAndPreparedSeqno, passiveDm.getHighCompletedSeqno());

    auto newVb = store->getVBucket(vbid);
    EXPECT_EQ(0, newVb->getNumItems());
    EXPECT_EQ(0, newVb->getNumTotalItems());
    auto& newPassiveDm = static_cast<const PassiveDurabilityMonitor&>(
            newVb->getDurabilityMonitor());
    EXPECT_EQ(0, newPassiveDm.getNumTracked());
    EXPECT_EQ(0, newPassiveDm.getHighPreparedSeqno());
    EXPECT_EQ(0, newPassiveDm.getHighCompletedSeqno());
    EXPECT_EQ(htState.dump(0), getHtState().dump(0));
}

TEST_P(RollbackDcpTest, RollbackToZeroWithSyncWrite) {
    rollbackToZeroWithSyncWrite(false);
}

TEST_P(RollbackDcpTest, RollbackToZeroWithSyncDelete) {
    rollbackToZeroWithSyncWrite(true);
}

/**
 * Checks the state of the HashTable and PassiveDM post-rollback
 *
 * Pre-rollback our sequence of events should be:
 *  - 1 base item
 *  - 1 prepare
 *  - 1 commit
 *
 * Post-rollback our sequence of events should be:
 *  - 1 base item
 *  - 1 prepare
 */
void RollbackDcpTest::rollbackCommit(bool deleted) {
    writeBaseItems();
    // Rollback only the commit
    auto baseItems = vb->getNumTotalItems();
    auto rollbackSeqno = vb->getHighSeqno() + 1;

    auto key = makeStoredDocKey("anykey_0_0");
    doPrepare(key, "value2", deleted);

    // Save the pre-rollback HashTable state for later comparison
    auto htState = getHtState();
    doCommit(key);

    store->setVBucketState(vbid, vbStateAtRollback);
    EXPECT_EQ(TaskStatus::Complete, store->rollback(vbid, rollbackSeqno));
    EXPECT_EQ(rollbackSeqno, store->getVBucket(vbid)->getHighSeqno());

    auto& passiveDm = static_cast<const PassiveDurabilityMonitor&>(
            vb->getDurabilityMonitor());
    EXPECT_EQ(1, passiveDm.getNumTracked());
    EXPECT_EQ(rollbackSeqno, passiveDm.getHighPreparedSeqno());
    EXPECT_EQ(0, passiveDm.getHighCompletedSeqno());
    EXPECT_EQ(baseItems, vb->getNumItems());
    EXPECT_EQ(baseItems, vb->getNumTotalItems());
    EXPECT_EQ(htState.dump(0), getHtState().dump(0));
}

TEST_P(RollbackDcpTest, RollbackCommit) {
    rollbackCommit(false);
}

TEST_P(RollbackDcpTest, RollbackSyncDeleteCommit) {
    rollbackCommit(true);
}

/**
 * Checks the state of the HashTable and PassiveDM post-rollback
 *
 * Pre-rollback our sequence of events should be:
 *  - 1 base item
 *  - 1 prepare
 *  - 1 commit
 *  - 1 prepare
 *  - 1 commit
 *
 * Post-rollback our sequence of events should be:
 *  - 1 base item
 *  - 1 prepare
 *  - 1 commit
 *  - 1 prepare
 */
void RollbackDcpTest::rollbackCommitOnTopOfSyncWrite(bool syncDeleteFirst,
                                                     bool syncDeleteSecond,
                                                     bool lowMemoryRollback) {
    writeBaseItems();
    auto highCompletedAndPreparedSeqno = vb->getHighSeqno() + 1;
    auto key = makeStoredDocKey("anykey_0_0");

    doPrepareAndCommit(key, "value2", syncDeleteFirst);
    // Rollback only the second commit.
    auto rollbackSeqno = vb->getHighSeqno() + 1;

    doPrepare(key, "value3", syncDeleteSecond);

    // Save the pre-rollback HashTable state for later comparison
    auto htState = getHtState();
    doCommit(key);

    if (lowMemoryRollback) {
        // Force low-memory condition by adjusting the quota.
        store->getEPEngine().getEpStats().setMaxDataSize(1);
    }

    store->setVBucketState(vbid, vbStateAtRollback);
    EXPECT_EQ(TaskStatus::Complete, store->rollback(vbid, rollbackSeqno));
    EXPECT_EQ(rollbackSeqno, store->getVBucket(vbid)->getHighSeqno());

    auto& passiveDm = static_cast<const PassiveDurabilityMonitor&>(
            vb->getDurabilityMonitor());
    EXPECT_EQ(1, passiveDm.getNumTracked());
    EXPECT_EQ(rollbackSeqno, passiveDm.getHighPreparedSeqno());
    EXPECT_EQ(highCompletedAndPreparedSeqno, passiveDm.getHighCompletedSeqno());

    {
        // Commit state on disk is the same as a mutation so we need to fudge
        // the state back to CommittedViaPrepare so that we can check that the
        // ht dump is equal
        auto htRes = vb->ht.findForUpdate(key);
        if (htRes.committed) {
            htRes.committed->setCommitted(CommittedState::CommittedViaPrepare);
        }
    }

    EXPECT_EQ(htState.dump(0), getHtState().dump(0));
    auto expectedItems = syncDeleteFirst ? 0 : 1;
    EXPECT_EQ(expectedItems, vb->getNumItems());
    EXPECT_EQ(expectedItems, vb->getNumTotalItems());
}

TEST_P(RollbackDcpTest, RollbackCommitOnTopOfSyncWrite) {
    rollbackCommitOnTopOfSyncWrite(false, false);
}

TEST_P(RollbackDcpTest, RollbackSyncDeleteCommitOnTopOfSyncWrite) {
    rollbackCommitOnTopOfSyncWrite(false, true);
}

TEST_P(RollbackDcpTest, RollbackCommitOnTopOfSyncDelete) {
    rollbackCommitOnTopOfSyncWrite(true, false);
}

TEST_P(RollbackDcpTest, RollbackCommitOnTopOfSyncDelete_LowMemory) {
    rollbackCommitOnTopOfSyncWrite(true, false, true);
}

TEST_P(RollbackDcpTest, RollbackSyncDeleteCommitOnTopOfSyncDelete) {
    rollbackCommitOnTopOfSyncWrite(true, true);
}

/**
 * Checks the state of the HashTable and PassiveDM post-rollback
 *
 * Pre-rollback our sequence of events should be:
 *  - 1 base item
 *  - 1 prepare
 *  - 1 abort
 *  - 1 prepare
 *  - 1 commit
 *
 * Post-rollback our sequence of events should be:
 *  - 1 base item
 *  - 1 prepare
 *  - 1 abort
 *  - 1 prepare
 */
void RollbackDcpTest::rollbackCommitOnTopOfAbortedSyncWrite(
        bool syncDeleteFirst, bool syncDeleteSecond) {
    writeBaseItems();
    auto highCompletedAndPreparedSeqno = vb->getHighSeqno() + 1;
    auto key = makeStoredDocKey("anykey_0_0");
    doPrepareAndAbort(key, "value2", syncDeleteFirst);
    // Rollback only the commit
    auto rollbackSeqno = vb->getHighSeqno() + 1;

    doPrepare(key, "value3", syncDeleteSecond);

    // Save the pre-rollback HashTable state for later comparison
    auto htState = getHtState();
    doCommit(key);

    store->setVBucketState(vbid, vbStateAtRollback);
    EXPECT_EQ(TaskStatus::Complete, store->rollback(vbid, rollbackSeqno));
    EXPECT_EQ(rollbackSeqno, store->getVBucket(vbid)->getHighSeqno());

    auto& passiveDm = static_cast<const PassiveDurabilityMonitor&>(
            vb->getDurabilityMonitor());
    EXPECT_EQ(1, passiveDm.getNumTracked());
    EXPECT_EQ(rollbackSeqno, passiveDm.getHighPreparedSeqno());
    EXPECT_EQ(highCompletedAndPreparedSeqno, passiveDm.getHighCompletedSeqno());
    EXPECT_EQ(htState.dump(0), getHtState().dump(0));
    EXPECT_EQ(1, vb->getNumItems());
    EXPECT_EQ(1, vb->getNumTotalItems());
}

TEST_P(RollbackDcpTest, RollbackCommitOnTopOfAbortedSyncWrite) {
    rollbackCommitOnTopOfAbortedSyncWrite(false, false);
}

TEST_P(RollbackDcpTest, RollbackSyncDeleteCommitOnTopOfAbortedSyncWrite) {
    rollbackCommitOnTopOfAbortedSyncWrite(false, true);
}

TEST_P(RollbackDcpTest, RollbackCommitOnTopOfAbortedSyncDelete) {
    rollbackCommitOnTopOfAbortedSyncWrite(true, false);
}

TEST_P(RollbackDcpTest, RollbackSyncDeleteCommitOnTopOfAbortedSyncDelete) {
    rollbackCommitOnTopOfAbortedSyncWrite(true, true);
}

// Related to MB-42093 check the collection item counts are correct following
// a rollback
TEST_P(RollbackDcpTest, RollbackCollectionCounts) {
    writeBaseItems(2);
    // rollback the deletes and replay them
    auto rollbackSeqno = vb->getHighSeqno();
    auto key1 = makeStoredDocKey("anykey_0_0");
    auto key2 = makeStoredDocKey("anykey_0_1");

    auto vb = store->getVBucket(vbid);

    auto check = [&vb](int expected) {
        auto handle = vb->lockCollections();
        EXPECT_EQ(expected, handle.getItemCount(CollectionID::Default));
        EXPECT_EQ(expected, vb->getNumItems());
        EXPECT_EQ(expected, vb->getNumTotalItems());
    };

    check(2);
    doDelete(key1);
    check(1);
    doDelete(key2);
    check(0);

    store->setVBucketState(vbid, vbStateAtRollback);
    EXPECT_EQ(TaskStatus::Complete, store->rollback(vbid, rollbackSeqno));
    EXPECT_EQ(rollbackSeqno, vb->getHighSeqno());

    check(2);
    doDelete(key1);
    check(1);
    doDelete(key2);
    check(0);
}

/**
 * Checks the state of the HashTable and PassiveDM post-rollback
 *
 * Pre-rollback our sequence of events should be:
 *  - 1 base item
 *  - 1 prepare
 *  - 1 abort
 *
 * Post-rollback our sequence of events should be:
 *  - 1 base item
 *  - 1 prepare
 */
void RollbackDcpTest::rollbackAbort(bool deleted) {
    writeBaseItems();
    // Rollback only the abort
    auto rollbackSeqno = vb->getHighSeqno() + 1;

    auto key = makeStoredDocKey("anykey_0_0");
    doPrepare(key, "value2", deleted);

    // Save the pre-rollback HashTable state for later comparison
    auto htState = getHtState();
    doAbort(key);

    store->setVBucketState(vbid, vbStateAtRollback);
    EXPECT_EQ(TaskStatus::Complete, store->rollback(vbid, rollbackSeqno));

    auto& passiveDm = static_cast<const PassiveDurabilityMonitor&>(
            vb->getDurabilityMonitor());
    EXPECT_EQ(1, passiveDm.getNumTracked());
    EXPECT_EQ(rollbackSeqno, passiveDm.getHighPreparedSeqno());
    EXPECT_EQ(0, passiveDm.getHighCompletedSeqno());
    EXPECT_EQ(htState.dump(0), getHtState().dump(0));
    EXPECT_EQ(1, vb->getNumItems());
    EXPECT_EQ(1, vb->getNumTotalItems());
}

TEST_P(RollbackDcpTest, RollbackAbort) {
    rollbackAbort(false);
}

TEST_P(RollbackDcpTest, RollbackSyncDeleteAbort) {
    rollbackAbort(true);
}

/**
 * Checks the state of the HashTable and PassiveDM post-rollback
 *
 * Pre-rollback our sequence of events should be:
 *  - 1 base item
 *  - 1 prepare
 *  - 1 commit
 *  - 1 prepare
 *  - 1 abort
 *
 * Post-rollback our sequence of events should be:
 *  - 1 base item
 *  - 1 prepare
 *  - 1 commit
 *  - 1 prepare
 */
void RollbackDcpTest::rollbackAbortOnTopOfSyncWrite(bool syncDeleteFirst,
                                                    bool syncDeleteSecond) {
    writeBaseItems();
    auto highCompletedAndPreparedSeqno = vb->getHighSeqno() + 1;
    auto key = makeStoredDocKey("anykey_0_0");

    doPrepareAndCommit(key, "value2", syncDeleteFirst);

    // Rollback only the abort
    auto rollbackSeqno = vb->getHighSeqno() + 1;

    doPrepare(key, "value3", syncDeleteSecond);

    // Save the pre-rollback HashTable state for later comparison
    auto htState = getHtState();
    doAbort(key);

    store->setVBucketState(vbid, vbStateAtRollback);
    EXPECT_EQ(TaskStatus::Complete, store->rollback(vbid, rollbackSeqno));
    EXPECT_EQ(rollbackSeqno, store->getVBucket(vbid)->getHighSeqno());

    auto& passiveDm = static_cast<const PassiveDurabilityMonitor&>(
            vb->getDurabilityMonitor());
    EXPECT_EQ(1, passiveDm.getNumTracked());
    EXPECT_EQ(rollbackSeqno, passiveDm.getHighPreparedSeqno());
    EXPECT_EQ(highCompletedAndPreparedSeqno, passiveDm.getHighCompletedSeqno());

    EXPECT_EQ(htState.dump(0), getHtState().dump(0));
    auto expectedItems = syncDeleteFirst ? 0 : 1;
    EXPECT_EQ(expectedItems, vb->getNumItems());
    EXPECT_EQ(expectedItems, vb->getNumTotalItems());
}

TEST_P(RollbackDcpTest, RollbackAbortOnTopOfSyncWrite) {
    rollbackAbortOnTopOfSyncWrite(false, false);
}

TEST_P(RollbackDcpTest, RollbackSyncDeleteAbortOnTopOfSyncWrite) {
    rollbackAbortOnTopOfSyncWrite(false, true);
}

TEST_P(RollbackDcpTest, RollbackAbortOnTopOfSyncDelete) {
    rollbackAbortOnTopOfSyncWrite(true, false);
}

TEST_P(RollbackDcpTest, RollbackSyncDeleteAbortOnTopOfSyncDelete) {
    rollbackAbortOnTopOfSyncWrite(true, true);
}

/**
 * Checks the state of the HashTable and PassiveDM post-rollback
 *
 * Pre-rollback our sequence of events should be:
 *  - 1 base item
 *  - 1 prepare
 *  - 1 abort
 *  - 1 prepare
 *  - 1 abort
 *
 * Post-rollback our sequence of events should be:
 *  - 1 base item
 *  - 1 prepare
 *  - 1 abort
 *  - 1 prepare
 */
void RollbackDcpTest::rollbackAbortOnTopOfAbortedSyncWrite(
        bool syncDeleteFirst, bool syncDeleteSecond) {
    writeBaseItems();
    auto highCompletedAndPreparedSeqno = vb->getHighSeqno() + 1;
    auto key = makeStoredDocKey("anykey_0_0");
    doPrepareAndAbort(key, "value2", syncDeleteFirst);
    // Rollback only the abort
    auto rollbackSeqno = vb->getHighSeqno() + 1;

    doPrepare(key, "value3", syncDeleteSecond);

    // Save the pre-rollback HashTable state for later comparison
    auto htState = getHtState();
    doAbort(key);

    store->setVBucketState(vbid, vbStateAtRollback);
    EXPECT_EQ(TaskStatus::Complete, store->rollback(vbid, rollbackSeqno));
    EXPECT_EQ(rollbackSeqno, store->getVBucket(vbid)->getHighSeqno());

    auto& passiveDm = static_cast<const PassiveDurabilityMonitor&>(
            vb->getDurabilityMonitor());
    EXPECT_EQ(1, passiveDm.getNumTracked());
    EXPECT_EQ(rollbackSeqno, passiveDm.getHighPreparedSeqno());
    EXPECT_EQ(highCompletedAndPreparedSeqno, passiveDm.getHighCompletedSeqno());

    EXPECT_EQ(htState.dump(0), getHtState().dump(0));
    EXPECT_EQ(1, vb->getNumItems());
    EXPECT_EQ(1, vb->getNumTotalItems());
}

TEST_P(RollbackDcpTest, RollbackAbortOnTopOfAbortedSyncWrite) {
    rollbackAbortOnTopOfAbortedSyncWrite(false, false);
}

TEST_P(RollbackDcpTest, RollbackSyncDeleteAbortOnTopOfAbortedSyncWrite) {
    rollbackAbortOnTopOfAbortedSyncWrite(false, true);
}

TEST_P(RollbackDcpTest, RollbackAbortOnTopOfAbortedSyncDelete) {
    rollbackAbortOnTopOfAbortedSyncWrite(true, false);
}

TEST_P(RollbackDcpTest, RollbackSyncDeleteAbortOnTopOfAbortedSyncDelete) {
    rollbackAbortOnTopOfAbortedSyncWrite(true, true);
}

TEST_P(RollbackDcpTest, RollbackUnpersistedAbortDoesNotLoadOlderPrepare) {
    // MB-39333: Rolling back an unpersisted abort should not attempt
    // to load an earlier version from disk - if the prepare needs to be
    // reloaded, it will be done as part of loadPreparedSyncWrite

    store->setVBucketState(vbid, vbStateAtRollback);
    consumer->addStream(/*opaque*/ 0, vbid, /*flags*/ 0);

    auto key = makeStoredDocKey("key");
    // persist a prepare and commit (both are flushed immediately)
    doPrepareAndCommit(key, "value", /*not a syncdelete */ false);

    auto rollbackSeqno = vb->getHighSeqno();

    // Save the pre-rollback HashTable state for later comparison
    auto htState = getHtState();

    // store but _do not_ flush a prepare and an abort
    doPrepareAndAbort(key,
                      "value2",
                      /*not a syncdelete */ false,
                      /* don't flush */ false);

    EXPECT_EQ(TaskStatus::Complete, store->rollback(vbid, rollbackSeqno));
    EXPECT_EQ(rollbackSeqno, store->getVBucket(vbid)->getHighSeqno());

    auto& passiveDm = static_cast<const PassiveDurabilityMonitor&>(
            vb->getDurabilityMonitor());
    EXPECT_EQ(0, passiveDm.getNumTracked());
    EXPECT_EQ(1, passiveDm.getHighPreparedSeqno());
    EXPECT_EQ(1, passiveDm.getHighCompletedSeqno());
    // expect only the one committed item to be left
    EXPECT_EQ(1, vb->getNumTotalItems());
    EXPECT_EQ(1, vb->getNumItems());

    // MB-39333: Rolling back the abort would erroneously reload the first
    // prepare (seqno 2 here) into the ht.
    EXPECT_FALSE(vb->ht.findOnlyPrepared(key).storedValue);

    EXPECT_EQ(htState.dump(), getHtState().dump());
}

class ReplicaRollbackDcpTest : public SingleThreadedEPBucketTest {
public:
    ReplicaRollbackDcpTest() = default;

    void SetUp() override {
        SingleThreadedEPBucketTest::SetUp();
        store->setVBucketState(vbid, vbucket_state_active);
        vb = store->getVBucket(vbid);
        producers = std::make_unique<MockDcpMessageProducers>();
        engine->setDcpConnMap(std::make_unique<MockDcpConnMap>(*engine));
    }

    void TearDown() override {
        vb.reset();
        SingleThreadedEPBucketTest::TearDown();
    }

    std::unique_ptr<MockDcpMessageProducers> producers;
    VBucketPtr vb;
};

TEST_F(ReplicaRollbackDcpTest, ReplicaRollbackClosesStreams) {
    /* MB-21682: Confirm that producer DCP streams from a replica VB are closed
     * if the VB does rollback to be consistent with the active. If we didn't
     * do this, streams from replica VBs could see the seqno go backwards
     * as we would continue to stream from the rollback point
     * */
    store_item(vbid, makeStoredDocKey("key"), "value");

    EXPECT_EQ(FlushResult(MoreAvailable::No, 1, WakeCkptRemover::No),
              getEPBucket().flushVBucket(vbid));

    auto& ckpt_mgr =
            *(static_cast<MockCheckpointManager*>(vb->checkpointManager.get()));
    ckpt_mgr.createNewCheckpoint();
    EXPECT_EQ(2, ckpt_mgr.getNumCheckpoints());
    EXPECT_EQ(1, ckpt_mgr.getNumOfCursors());

    // Now remove the earlier checkpoint
<<<<<<< HEAD
    EXPECT_EQ(1, ckpt_mgr.removeClosedUnrefCheckpoints().count);
=======
    bool new_ckpt_created;
    EXPECT_EQ(1, ckpt_mgr.removeClosedUnrefCheckpoints(*vb, new_ckpt_created));
>>>>>>> 68c02e75

    store->setVBucketState(vbid, vbucket_state_replica);

    get_mock_server_api()->cookie->reserve(*cookie);

    // Create a Mock Dcp producer
    auto producer = std::make_shared<MockDcpProducer>(*engine,
                                                      /*cookie*/ cookie,
                                                      "MB-21682",
                                                      0);

    auto& mockConnMap =
            static_cast<MockDcpConnMap&>(engine->getDcpConnMap());
    mockConnMap.addConn(cookie, producer);

    uint64_t rollbackSeqno;
    ASSERT_EQ(cb::engine_errc::success,
              producer->streamRequest(
                      /*flags*/ 0,
                      /*opaque*/ 0,
                      /*vbucket*/ vbid,
                      /*start_seqno*/ 0,
                      /*end_seqno*/ ~0,
                      /*vb_uuid*/ 0,
                      /*snap_start*/ 0,
                      /*snap_end*/ ~0,
                      &rollbackSeqno,
                      [](const std::vector<vbucket_failover_t>&) {
                          return cb::engine_errc::success;
                      },
                      {}));

    auto stream = producer->findStream(vbid);
    ASSERT_TRUE(stream->isActive());
    ASSERT_TRUE(stream->isBackfilling());

    producer->notifySeqnoAvailable(
            vb->getId(), vb->getHighSeqno(), SyncWriteOperation::No);

    auto& bfm = producer->getBFM();
    for (uint8_t i = 0; i < 3; ++i) {
        bfm.backfill();
    }

    // snapshot marker
    EXPECT_EQ(cb::engine_errc::success, producer->step(*producers));
    EXPECT_EQ(cb::mcbp::ClientOpcode::DcpSnapshotMarker, producers->last_op);

    EXPECT_EQ(cb::engine_errc::success, producer->step(*producers));
    EXPECT_EQ(cb::mcbp::ClientOpcode::DcpMutation, producers->last_op);

    auto kvb = engine->getKVBucket();

    // Perform the rollback
    EXPECT_EQ(TaskStatus::Complete, kvb->rollback(vbid, 0));

    // The stream should now be dead
    EXPECT_FALSE(stream->isActive()) << "Stream should be dead";

    EXPECT_EQ(cb::engine_errc::success, producer->step(*producers));
    EXPECT_EQ(cb::mcbp::ClientOpcode::DcpStreamEnd, producers->last_op)
            << "stream should have received a STREAM_END";
}

<<<<<<< HEAD
auto allConfigValues = ::testing::Combine(
        ::testing::Values("persistent_couchdb"
#ifdef EP_USE_MAGMA
                          ,
                          "persistent_magma",
                          // @TODO MB-47604 Remove couchstore couchstore variant
                          "persistent_nexus_couchstore_couchstore",
                          "persistent_nexus_couchstore_magma"
#endif
                          ),
        ::testing::Values("value_only", "full_eviction"),
        ::testing::Values("replica", "pending"));
=======
auto allConfigValues =
        ::testing::Combine(::testing::Values("couchdb"
#ifdef EP_USE_MAGMA
                                             ,
                                             "magma"
#endif
                                             ),
                           ::testing::Values("value_only", "full_eviction"),
                           ::testing::Values("replica", "pending"));
>>>>>>> 68c02e75

// Test cases which run in both Full and Value eviction on replica and pending
// vbucket states
INSTANTIATE_TEST_SUITE_P(FullAndValueEvictionOnReplicaAndPending,
                         RollbackTest,
                         allConfigValues,
                         RollbackTest::PrintToStringParamName);

// Test cases which run in both Full and Value eviction on replica and pending
// vbucket states
INSTANTIATE_TEST_SUITE_P(FullAndValueEvictionOnReplicaAndPending,
                         RollbackDcpTest,
                         allConfigValues,
                         RollbackTest::PrintToStringParamName);<|MERGE_RESOLUTION|>--- conflicted
+++ resolved
@@ -31,10 +31,7 @@
 #include "tests/mock/mock_dcp_consumer.h"
 #include "tests/mock/mock_dcp_producer.h"
 #include "tests/mock/mock_stream.h"
-<<<<<<< HEAD
 #include "tests/mock/mock_synchronous_ep_engine.h"
-=======
->>>>>>> 68c02e75
 #include "tests/module_tests/collections/collections_test_helpers.h"
 #include "tests/module_tests/test_helpers.h"
 #include <engines/ep/tests/mock/mock_dcp_conn_map.h>
@@ -58,11 +55,7 @@
       public ::testing::WithParamInterface<
               std::tuple<std::string, std::string, std::string>> {
     void SetUp() override {
-<<<<<<< HEAD
         config_string += generateBackendConfig(std::get<0>(GetParam()));
-=======
-        config_string += "backend=" + getBackend();
->>>>>>> 68c02e75
         config_string += ";item_eviction_policy=" + getEvictionMode();
 #ifdef EP_USE_MAGMA
         config_string += ";" + magmaRollbackConfig;
@@ -116,11 +109,7 @@
 
 public:
     std::string getBackend() const {
-<<<<<<< HEAD
         return engine->getConfiguration().getBackend();
-=======
-        return std::get<0>(GetParam());
->>>>>>> 68c02e75
     }
 
     std::string getEvictionMode() const {
@@ -701,7 +690,6 @@
     // that would require us to discard more than half of our seqnos. Skipped
     // for magma as we don't make this "optimization".
     // @TODO magma: investigate if we should make the above "optimization".
-<<<<<<< HEAD
     // Not enabled for nexus which disables the midpoint optimisation for
     // comparison with magma.
     if (isMagma() || isNexus()) {
@@ -711,11 +699,6 @@
     config_string += ";couchstore_midpoint_rollback_optimisation=true";
     resetEngineAndWarmup();
 
-=======
-    if (getBackend() == "magma") {
-        return;
-    }
->>>>>>> 68c02e75
     rollback_to_zero(4);
 }
 
@@ -1335,8 +1318,6 @@
 
     EXPECT_EQ(items * 3, vb->getNumItems());
     EXPECT_EQ(items * 3, vb->getNumTotalItems());
-<<<<<<< HEAD
-=======
 }
 
 TEST_P(RollbackDcpTest, test_rollback_zero_MB_48398) {
@@ -1394,7 +1375,6 @@
 
     EXPECT_EQ(0, vb->getNumItems());
     EXPECT_EQ(0, vb->getNumTotalItems());
->>>>>>> 68c02e75
 }
 
 void RollbackDcpTest::writeBaseItems(int items) {
@@ -2462,12 +2442,7 @@
     EXPECT_EQ(1, ckpt_mgr.getNumOfCursors());
 
     // Now remove the earlier checkpoint
-<<<<<<< HEAD
     EXPECT_EQ(1, ckpt_mgr.removeClosedUnrefCheckpoints().count);
-=======
-    bool new_ckpt_created;
-    EXPECT_EQ(1, ckpt_mgr.removeClosedUnrefCheckpoints(*vb, new_ckpt_created));
->>>>>>> 68c02e75
 
     store->setVBucketState(vbid, vbucket_state_replica);
 
@@ -2532,7 +2507,6 @@
             << "stream should have received a STREAM_END";
 }
 
-<<<<<<< HEAD
 auto allConfigValues = ::testing::Combine(
         ::testing::Values("persistent_couchdb"
 #ifdef EP_USE_MAGMA
@@ -2545,17 +2519,6 @@
                           ),
         ::testing::Values("value_only", "full_eviction"),
         ::testing::Values("replica", "pending"));
-=======
-auto allConfigValues =
-        ::testing::Combine(::testing::Values("couchdb"
-#ifdef EP_USE_MAGMA
-                                             ,
-                                             "magma"
-#endif
-                                             ),
-                           ::testing::Values("value_only", "full_eviction"),
-                           ::testing::Values("replica", "pending"));
->>>>>>> 68c02e75
 
 // Test cases which run in both Full and Value eviction on replica and pending
 // vbucket states
