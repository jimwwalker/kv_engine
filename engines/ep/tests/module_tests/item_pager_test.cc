--- conflicted
+++ resolved
@@ -329,8 +329,7 @@
  * Test fixture for item pager tests - enables the Item Pager (in addition to
  * what the parent class does).
  */
-<<<<<<< HEAD
-class STItemPagerTest : virtual public STBucketQuotaTest {
+class STItemPagerTest : public STBucketQuotaTest {
 public:
     static auto allConfigValuesAllEvictionStrategiesNoNexus() {
         auto quotaSharing = config::Config{
@@ -346,9 +345,6 @@
         return allConfigValuesNoNexus() * evictionStrategies;
     }
 
-=======
-class STItemPagerTest : public STBucketQuotaTest {
->>>>>>> 23419cb0
 protected:
     void SetUp() override {
         if (!config_string.empty()) {
@@ -2603,191 +2599,6 @@
     }
 }
 
-<<<<<<< HEAD
-/**
- * Test fixture for full eviction buckets with bloom filter disabled. Inherits
- * from both STExpiryPagerTest and STItemPagerTest so that we can re-use the
- * code that wrangles the ItemPager in both modes.
- */
-class STFullEvictionNoBloomFilterPagerTest : virtual public STExpiryPagerTest,
-                                             virtual public STItemPagerTest {
-public:
-    void SetUp() override {
-        if (!config_string.empty()) {
-            config_string += ";";
-        }
-        config_string += "bfilter_enabled=false";
-        config_string += ";concurrent_pagers=" +
-                         std::to_string(getNumConcurrentPagers());
-
-        STExpiryPagerTest::SetUp();
-
-        // Manually create item pager as in STItemPagerTest::SetUp()
-        scheduleItemPager();
-        ++initialNonIoTasks;
-        itemPagerScheduled = true;
-    }
-
-    void testTempItemEvictableButNotExpirable(StoredDocKey key);
-};
-
-void STFullEvictionNoBloomFilterPagerTest::testTempItemEvictableButNotExpirable(
-        StoredDocKey key) {
-    auto vb = store->getVBucket(vbid);
-    ASSERT_TRUE(vb);
-
-    // Attempt to expire the fetched (temp non-existent) item. Time travel 1
-    // second to ensure that the item is expired (by time)
-    TimeTraveller tt(1);
-    wakeUpExpiryPager();
-
-    auto& stats = engine->getEpStats();
-    ASSERT_EQ(1, stats.expiryPagerRuns);
-    EXPECT_EQ(0, stats.expired_pager);
-    EXPECT_EQ(0, vb->numExpiredItems);
-
-    {
-        auto htRes = vb->ht.findForUpdate(key);
-        ASSERT_TRUE(htRes.committed);
-
-        // Poke the freq counter so that this item will definitely get evicted
-        htRes.committed->setFreqCounterValue(0);
-
-        EXPECT_FALSE(htRes.pending);
-    }
-
-    // Run item pager to test that we can actually get rid of this item.
-    // We're going to set this vBucket to replica and write ourselves over the
-    // HWM against some other vBucket to ensure that this vBucket is visited
-    // first by the PagingVisitor to ensure that we try to evict our item.
-    store->setVBucketState(vbid, vbucket_state_replica);
-
-    auto dummyVb = Vbid(1);
-    store->setVBucketState(dummyVb, vbucket_state_active);
-    populateUntilAboveHighWaterMark(dummyVb);
-    runHighMemoryPager();
-
-    {
-        // Item is gone, all is good
-        auto htRes = vb->ht.findForUpdate(key);
-        EXPECT_FALSE(htRes.committed);
-        EXPECT_FALSE(htRes.pending);
-    }
-}
-
-TEST_P(STFullEvictionNoBloomFilterPagerTest, TempNonResidentNotExpired) {
-    setVBucketStateAndRunPersistTask(vbid, vbucket_state_active);
-
-    // Store the item to trigger a metadata bg fetch, running it will create a
-    // TempNonExistent item
-    auto key = makeStoredDocKey("key");
-    auto item = make_item(vbid, key, "v1");
-    EXPECT_EQ(cb::engine_errc::would_block, store->add(item, cookie));
-    runBGFetcherTask();
-
-    auto vb = store->getVBucket(vbid);
-    ASSERT_TRUE(vb);
-
-    // Verify that the item is TempNonExistent
-    {
-        auto htRes = vb->ht.findForUpdate(key);
-        ASSERT_TRUE(htRes.committed);
-        ASSERT_TRUE(htRes.committed->isTempNonExistentItem());
-
-        EXPECT_FALSE(htRes.pending);
-    }
-
-    // And proceed with the test
-    testTempItemEvictableButNotExpirable(key);
-}
-
-TEST_P(STFullEvictionNoBloomFilterPagerTest, TempDeletedNotExpired) {
-    setVBucketStateAndRunPersistTask(vbid, vbucket_state_active);
-
-    // Store a deleted item so that an add driven bg fetch will restore
-    // deleted meta (setting the previously TempInitial item to TempDeleted)
-    auto key = makeStoredDocKey("key");
-    auto item = makeDeletedItem(key);
-    EXPECT_EQ(cb::engine_errc::success, store->set(*item, cookie));
-    flushVBucketToDiskIfPersistent(vbid, 1);
-
-    auto vb = store->getVBucket(vbid);
-    ASSERT_TRUE(vb);
-
-    // Add to drive a bg fetch
-    auto itemToAdd = make_item(vbid, key, "v1");
-    EXPECT_EQ(cb::engine_errc::would_block, store->add(itemToAdd, cookie));
-    runBGFetcherTask();
-
-    // Verify that the item is TempDeleted
-    {
-        auto htRes = vb->ht.findForUpdate(key);
-        ASSERT_TRUE(htRes.committed);
-        ASSERT_TRUE(htRes.committed->isTempDeletedItem());
-
-        EXPECT_FALSE(htRes.pending);
-    }
-
-    // And proceed with the test
-    testTempItemEvictableButNotExpirable(key);
-=======
-// Confirm that splitting a filter into several disjoint filters works as
-// expected. Used when creating multiple PagingVisitors
-TEST(VbucketFilterTest, Split) {
-    const VBucketFilter filter(
-            std::vector<Vbid>{Vbid(0), Vbid(1), Vbid(2), Vbid(3)});
-
-    using namespace testing;
-    {
-        SCOPED_TRACE("Identity");
-        auto filters = filter.split(1);
-        EXPECT_THAT(filters, SizeIs(1));
-        EXPECT_TRUE(filter == filters.at(0));
-    }
-
-    {
-        SCOPED_TRACE("Split N");
-        // Expected: {0}, {1}, {2}, {3}
-        auto filters = filter.split(4);
-        EXPECT_THAT(filters, SizeIs(4));
-        for (int i = 0; i < 4; ++i) {
-            EXPECT_THAT(filters.at(i), SizeIs(1));
-            EXPECT_TRUE(filters.at(i)(Vbid(i)));
-        }
-    }
-
-    {
-        SCOPED_TRACE("Split >N");
-        // Expected: {0}, {1}, {2}, {3}, {}
-        auto filters = filter.split(5);
-        EXPECT_THAT(filters, SizeIs(5));
-        for (int i = 0; i < 4; ++i) {
-            EXPECT_THAT(filters.at(i), SizeIs(1));
-            EXPECT_TRUE(filters.at(i)(Vbid(i)));
-        }
-        // last filter is empty
-        EXPECT_THAT(filters.at(4), SizeIs(0));
-    }
-
-    {
-        SCOPED_TRACE("Split <N");
-        // Expected: {0, 3}, {1}, {2}
-        auto filters = filter.split(3);
-        EXPECT_THAT(filters, SizeIs(3));
-        // round robin means first filter has more items
-
-        EXPECT_THAT(filters.at(0), SizeIs(2));
-        EXPECT_TRUE(filters.at(0)(Vbid(0)));
-        EXPECT_TRUE(filters.at(0)(Vbid(3)));
-
-        for (int i = 1; i < 3; ++i) {
-            EXPECT_THAT(filters.at(i), SizeIs(1));
-            EXPECT_TRUE(filters.at(i)(Vbid(i)));
-        }
-    }
->>>>>>> 23419cb0
-}
-
 // TODO: Ideally all of these tests should run with or without jemalloc,
 // however we currently rely on jemalloc for accurate memory tracking; and
 // hence it is required currently.
