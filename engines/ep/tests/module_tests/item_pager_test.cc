--- conflicted
+++ resolved
@@ -1050,10 +1050,7 @@
     checkItemStatePostFetch(false /*expect item to not exist*/);
 }
 
-<<<<<<< HEAD
-=======
 // See MB-51958, disabled due to consistent failures
->>>>>>> 0bb00e14
 TEST_P(STItemPagerTest, DISABLED_ReplicaEvictedBeforeActive) {
     // MB-40531 test that the item pager does not evict from active vbuckets
     // if evicting from replicas can reclaim enough memory to reach the low
