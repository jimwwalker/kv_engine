/* -*- Mode: C++; tab-width: 4; c-basic-offset: 4; indent-tabs-mode: nil -*- */
/*
 *     Copyright 2017-Present Couchbase, Inc.
 *
 *   Use of this software is governed by the Business Source License included
 *   in the file licenses/BSL-Couchbase.txt.  As of the Change Date specified
 *   in that file, in accordance with the Business Source License, use of this
 *   software will be governed by the Apache License, Version 2.0, included in
 *   the file licenses/APL2.txt.
 */

/**
 * Unit tests for Item Paging / Expiration.
 */

#include "../mock/mock_global_task.h"
#include "../mock/mock_paging_visitor.h"
#include "../mock/mock_stat_collector.h"
#include "bgfetcher.h"
#include "checkpoint_manager.h"
#include "checkpoint_utils.h"
#include "ep_bucket.h"
#include "ep_time.h"
#include "evp_store_single_threaded_test.h"
#include "item.h"
#include "item_eviction.h"
#include "kv_bucket.h"
#include "kvstore/kvstore.h"
#include "test_helpers.h"
#include "tests/mock/mock_synchronous_ep_engine.h"
#include "vbucket.h"
#include "vbucket_utils.h"

#include <folly/portability/GTest.h>
#include <platform/cb_arena_malloc.h>
#include <platform/semaphore.h>
#include <programs/engine_testapp/mock_server.h>
#include <statistics/labelled_collector.h>
#include <string_utilities.h>
#include <xattr/blob.h>
#include <xattr/utils.h>

using namespace std::string_literals;

using FlushResult = EPBucket::FlushResult;
using MoreAvailable = EPBucket::MoreAvailable;
using WakeCkptRemover = EPBucket::WakeCkptRemover;

/**
 * Test fixture for bucket quota tests.
 *
 * NOTE: All the tests using this (including subclasses) require memory
 * tracking to be enabled.
 */
class STBucketQuotaTest : public STParameterizedBucketTest {
protected:
    void SetUp() override {
        if (!config_string.empty()) {
            config_string += ";";
        }
        config_string +=
                "ht_size=47;"
                "magma_checkpoint_interval=0;"
                "magma_min_checkpoint_interval=0;"
                "magma_sync_every_batch=true";

        STParameterizedBucketTest::SetUp();

        ObjectRegistry::onSwitchThread(engine.get());

        // By setting the magma config params above, it causes
        // magma to flush with every batch. This will release memory
        // being held by streaming sstables (~600KB). Otherwise, we would
        // have to bump up the quota for magma.
        increaseQuota(1024 * 1024);

        // How many nonIO tasks we expect initially
        // - 0 for persistent.
        // - 1 for Ephemeral (EphTombstoneHTCleaner).
        if (engine->getConfiguration().getBucketType() == "ephemeral") {
            ++initialNonIoTasks;
        }

        // Sanity check - need memory tracker to be able to check our memory
        // usage.
        ASSERT_TRUE(cb::ArenaMalloc::canTrackAllocations())
                << "Memory tracker not enabled - cannot continue";

        store->setVBucketState(vbid, vbucket_state_active);

        // Sanity check - to ensure memory usage doesn't increase without us
        // noticing.
        ASSERT_EQ(47, store->getVBucket(vbid)->ht.getSize())
                << "Expected to have a HashTable of size 47 (mem calculations "
                   "based on this).";
    }

    void increaseQuota(size_t val) {
        // Setup the bucket from the entry state, which can be polluted from
        // previous tests, i.e. not guaranteed to be '0'. The worst offender is
        // if a background thread is still around, it could have data in the
        // arena inflating it - e.g. rocksdb threads
        auto& stats = engine->getEpStats();
        const size_t expectedStart = stats.getPreciseTotalMemoryUsed();

        const size_t quota = expectedStart + val;
        engine->getConfiguration().setMaxSize(quota);

        // Set the water marks to 70% and 85%
        engine->getConfiguration().setMemLowWat(quota * 0.7);
        engine->getConfiguration().setMemHighWat(quota * 0.85);
    }

    cb::engine_errc storeItem(Item& item) {
        uint64_t cas = 0;
        return engine->storeInner(
                cookie, item, cas, StoreSemantics::Set, false);
    }

    /**
     * Write documents to the bucket until they fail with TMP_FAIL.
     * Note this stores via external API (epstore) so we trigger the
     * memoryCondition() code in the event of cb::engine_errc::no_memory.
     *
     * @param vbid vBucket to write items to.
     * @param expiry value for items. 0 == no TTL.
     * @return number of documents written.
     */
    size_t populateUntilTmpFail(Vbid vbid, rel_time_t ttl = 0) {
        size_t count = 0;
        const std::string value(1024, 'x'); // 1024B value to use for documents.
        cb::engine_errc result;
        const auto expiry =
                (ttl != 0) ? ep_abs_time(ep_reltime(ttl)) : time_t(0);
        for (result = cb::engine_errc::success;
             result == cb::engine_errc::success;
             count++) {
            auto key = makeStoredDocKey("xxx_" + std::to_string(count));
            auto item = make_item(vbid, key, value, expiry);
            // Set freqCount to 0 so will be a candidate for paging out straight
            // away.
            item.setFreqCounterValue(0);
            result = storeItem(item);
        }
        EXPECT_EQ(cb::engine_errc::temporary_failure, result);
        // Fixup count for last loop iteration.
        --count;

        auto& stats = engine->getEpStats();
        EXPECT_GT(stats.getEstimatedTotalMemoryUsed(),
                  stats.mem_high_wat.load())
                << "Expected to exceed high watermark after hitting TMPFAIL";
        EXPECT_GT(stats.getEstimatedTotalMemoryUsed(), stats.mem_low_wat.load())
                << "Expected to exceed low watermark after hitting TMPFAIL";

        // To ensure the Blobs can actually be removed from memory, they must have
        // a ref-count of 1. This will not be the case if there's any open
        // checkpoints hanging onto Items. Therefore force the creation of a new
        // checkpoint.
        auto& cm = *store->getVBucket(vbid)->checkpointManager;
        cm.createNewCheckpoint();

        // Ensure items are flushed to disk (so we can evict them).
        flushDirectlyIfPersistent(vbid);

        // manually drive checkpoint removal and destruction to recover memory.
        cm.removeClosedUnrefCheckpoints();
        runCheckpointDestroyer(vbid);

#ifdef EP_USE_MAGMA
        // Magma... we need to run explicit compaction to make sure no
        // implicit compactions run that might use memory.
        if (hasMagma()) {
            auto kvstore = store->getRWUnderlyingByShard(0);
            // Force a compaction here to make sure there are no implicit
            // compactions to consume any memory
            CompactionConfig compactionConfig;
            auto cctx = dynamic_cast<EPBucket*>(store)->makeCompactionContext(
                    vbid, compactionConfig, 0);
            auto vb = store->getLockedVBucket(vbid);
            EXPECT_EQ(CompactDBStatus::Success,
                      kvstore->compactDB(vb.getLock(), cctx));
        }
#endif
        return count;
    }

    int populateUntilAboveHighWaterMark(Vbid vbid, uint8_t freqCount = 0) {
        bool populate = true;
        int count = 0;
        auto& stats = engine->getEpStats();
        while (populate) {
            auto key = makeStoredDocKey("key_" + std::to_string(count++));
            auto item = make_item(vbid, key, {"x", 128}, 0 /*ttl*/);
            // By default, set freqCount to 0 so will be a candidate for paging
            // out straight away. Some callers may need to set a different value
            item.setFreqCounterValue(freqCount);
            EXPECT_EQ(cb::engine_errc::success, storeItem(item));
            populate = stats.getEstimatedTotalMemoryUsed() <=
                       stats.mem_high_wat.load();
        }
        return count;
    }

    /**
     * Store items evenly into the provided vbuckets until the given
     * predicate is met.
     * @return the number of items stored into each vbucket NB: may be off by 1
     *         for some vbuckets, dependent on when the predicate is satisfied
     */
    size_t populateVbsUntil(const std::vector<Vbid>& vbids,
                            const std::function<bool()>& predicate,
                            std::string_view keyPrefix = "key_",
                            size_t itemSize = 5000) {
        bool populate = true;
        int count = 0;
        while (populate) {
            for (auto vbid : vbids) {
                // scope to ensure everything is destroyed before checking the
                // predicate (in case the predicate depends on memory usage)
                {
                    auto key = makeStoredDocKey(std::string(keyPrefix) +
                                                std::to_string(count++));
                    auto item =
                            make_item(vbid, key, std::string(itemSize, 'x'));
                    // make the items have a range of MFU values
                    // without this, no matter what percent of items should be
                    // evicted, either all of them or none of them would be
                    // evicted as they are evicted/kept based on an mfu
                    // threshold
                    auto& ht = store->getVBucket(vbid)->ht;
                    auto mfu = item.getFreqCounterValue();
                    for (int i = 0; i < count % 256; ++i) {
                        // probabilistically update the MFU
                        mfu = ht.generateFreqValue(mfu);
                    }
                    item.setFreqCounterValue(mfu);
                    if (storeItem(item) != cb::engine_errc::success) {
                        ADD_FAILURE() << "Failed storing an item before the "
                                         "predicate returned true";
                        return count;
                    }

                    // Some ItemPager tests want to store up to the HWM, which
                    // is prevented by MB-46827 (bounded CM mem-usage). To allow
                    // that, just move the cursor and expel from checkpoints.
                    //
                    // Note: Flushing and expelling at every mutation is indeed
                    // expensive but it seems that we can't avoid that at the
                    // time of writing. Problem is that some ItemPager tests
                    // wants to verify that the ItemPager is able to push the
                    // mem-usage down to the LWM. And that is obviously based on
                    // the assumption that there's enough allocation in the HT
                    // for the pager to free-up. So, if (eg) I perform the
                    // flush+expel only periodically, then we do get to HWM but
                    // the allocation in the HT doesn't hit the required level
                    // for verifying the pager assumptions.
                    // For avoiding the runtime increase of those tests, I've
                    // just increased the value-size of stored items, so we
                    // manage to hit the same mem-conditions with less work.
                    flushAndExpelFromCheckpoints(vbid);
                }
                populate = !predicate();
                if (!populate) {
                    break;
                }
            }
        }
        return count;
    }

    /**
     * Directly flush the given vBucket (instead of calling a unit test
     * function) because we don't know/care how many items are going to be
     * flushed.
     */
    void flushDirectlyIfPersistent(Vbid vb) {
        if (persistent()) {
            auto& bucket = dynamic_cast<EPBucket&>(*store);
            bucket.flushVBucket(vb);
        }
    }

    /**
     * Directly flush the given vBucket (instead of calling a unit test
     * function) and test the output of the flush function.
     */
    void flushDirectlyIfPersistent(Vbid vb, const FlushResult& expected) {
        if (persistent()) {
            const auto res = dynamic_cast<EPBucket&>(*store).flushVBucket(vb);
            EXPECT_EQ(expected, res);
        }
    }

    /// Count of nonIO tasks we should initially have.
    size_t initialNonIoTasks = 0;
};

/**
 * Test fixture for item pager tests - enables the Item Pager (in addition to
 * what the parent class does).
 */
class STItemPagerTest : public STBucketQuotaTest {
protected:
    void SetUp() override {
        if (!config_string.empty()) {
            config_string += ";";
        }
        config_string +=
                "concurrent_pagers=" + std::to_string(getNumConcurrentPagers());
        config_string += ";expiry_pager_concurrency=" +
                         std::to_string(getNumConcurrentExpiryPagers());
        STBucketQuotaTest::SetUp();

        // For Ephemeral fail_new_data buckets we have no item pager, instead
        // the Expiry pager is used.
        if (engine->getConfiguration().getEphemeralFullPolicy() ==
            "fail_new_data") {
            // change the config and allow the listener to enable the task
            // (ensures the config is consistent with reality, rather than
            // directly enabling the task).
            engine->getConfiguration().parseConfiguration(
                    "exp_pager_enabled=true", get_mock_server_api());
            ++initialNonIoTasks;
        } else {
            // Everyone else uses the ItemPager.
            scheduleItemPager();
            ++initialNonIoTasks;
            itemPagerScheduled = true;
        }

        // Sanity check - should be no nonIO tasks ready to run,
        // and expected number in futureQ.
        auto& lpNonioQ = *task_executor->getLpTaskQ()[NONIO_TASK_IDX];
        EXPECT_EQ(0, lpNonioQ.getReadyQueueSize());
        EXPECT_EQ(initialNonIoTasks, lpNonioQ.getFutureQueueSize());

        // We shouldn't be able to schedule the Item Pager task yet as it's not
        // ready.
        try {
            SCOPED_TRACE("");
            runNextTask(lpNonioQ, "Paging out items.");
            FAIL() << "Unexpectedly managed to run Item Pager";
        } catch (std::logic_error&) {
        }
    }

    /**
     * Run the pager which is scheduled when the high watermark is reached
     * (memoryCondition). This is either the ItemPager (for buckets where
     * items can be paged out - Persistent or Ephemeral-auto_delete), or
     * the Expiry pager (Ephemeral-fail_new_data).
     */
    void runHighMemoryPager() {
        auto& lpNonioQ = *task_executor->getLpTaskQ()[NONIO_TASK_IDX];
        ASSERT_EQ(0, lpNonioQ.getReadyQueueSize());
        ASSERT_EQ(initialNonIoTasks, lpNonioQ.getFutureQueueSize());

        if (itemPagerScheduled) {
            // Item pager consists of two Tasks - the parent ItemPager task,
            // and then a task (via VCVBAdapter) to process each vBucket (which
            // there is just one of as we only have one vBucket online).
            runNextTask(lpNonioQ, "Paging out items.");
            ASSERT_EQ(0, lpNonioQ.getReadyQueueSize());
            ASSERT_EQ(initialNonIoTasks + 1, lpNonioQ.getFutureQueueSize());
            runNextTask(lpNonioQ, "Item pager no vbucket assigned");
        } else {
            runNextTask(lpNonioQ, "Paging expired items.");
            // Multiple vBuckets are processed in a single task run.
            runNextTask(lpNonioQ, "Expired item remover no vbucket assigned");
        }
        // Once complete, should have the same number of tasks we initially
        // had.
        ASSERT_EQ(0, lpNonioQ.getReadyQueueSize());
        ASSERT_EQ(initialNonIoTasks, lpNonioQ.getFutureQueueSize());

        // Ensure any deletes are flushed to disk (so item counts are accurate).
        flushDirectlyIfPersistent(vbid);
    }

    // get the resident ratio of the provided vbucket, expressed as a percentage
    static size_t getRRPercent(VBucket& vb) {
        size_t numItems = vb.getNumItems();
        size_t numResident = numItems - vb.getNumNonResidentItems();
        return (numItems != 0) ? size_t((numResident * 100.0) / numItems) : 100;
    }

    size_t getNumConcurrentPagers() const {
        return numConcurrentPagers;
    }

    /**
     * Set the configured number of PagingVisitors to run concurrently.
     *
     * Should be set before calling STItemPagerTest::SetUp()
     */
    void setNumConcurrentPagers(size_t num) {
        numConcurrentPagers = num;
    }

    int getNumConcurrentExpiryPagers() const {
        return numConcurrentExpiryPagers;
    }

    /**
     * Set the configured number of expiry PagingVisitors to run concurrently.
     *
     * Should be set before calling STItemPagerTest::SetUp()
     */
    void setNumConcurrentExpiryPagers(size_t num) {
        numConcurrentExpiryPagers = num;
    }

    size_t numConcurrentPagers = 1;
    int numConcurrentExpiryPagers = 1;
    /// Has the item pager been scheduled to run?
    bool itemPagerScheduled = false;
};

TEST_P(STItemPagerTest, MB_50423_ItemPagerCleansUpDeletedStoredValues) {
    // MB-50423:
    //  A request for a deleted value (e.g., to read system xattrs) bgfetches a
    //  delete back into memory. Under full eviction, this value can eventually
    //  be evicted again. For value eviction, while the _value_ may be evicted,
    //  nothing cleaned up the metadata, leaving it in memory until it is
    //  overwritten. Verify that the ItemPager now evicts deleted item metadata
    //  even under value eviction.

    if (ephemeral()) {
        // Ephemeral deletes remain in memory until the purge interval elapses,
        // and there's no backing disk for the deletes to be bgfetched from.
        GTEST_SKIP();
    }
    auto key = makeStoredDocKey("key");
    // get a deleted item on disk
    storeAndDeleteItem(vbid, key, "value");

    auto vb = store->getVBucket(vbid);
    auto& ht = vb->ht;

    // confirm directly that the item is _not_ present in the HT
    {
        const auto* sv =
                ht.findForRead(key, TrackReference::No, WantsDeleted::Yes)
                        .storedValue;

        ASSERT_FALSE(sv);
    }

    // now request with GET_DELETED_VALUE - should trigger a bgfetch of the item
    auto options = static_cast<get_options_t>(
            QUEUE_BG_FETCH | HONOR_STATES | TRACK_REFERENCE | DELETE_TEMP |
            HIDE_LOCKED_CAS | TRACK_STATISTICS | GET_DELETED_VALUE);

    auto gv = store->get(key, vbid, cookie, options);
    ASSERT_EQ(cb::engine_errc::would_block, gv.getStatus());

    runBGFetcherTask();

    // successfully read the deleted item
    gv = store->get(key, vbid, cookie, options);
    ASSERT_EQ(cb::engine_errc::success, gv.getStatus());

    // confirm directly that the item _is_ present in the HT
    {
        const auto* sv =
                ht.findForRead(key, TrackReference::No, WantsDeleted::Yes)
                        .storedValue;

        ASSERT_TRUE(sv);
    }

    // Setup complete - there is now a deleted, non-resident item in the HT
    // MB-50423 : the metadata for this item would not be routinely cleaned up,
    // and could stay in memory forever if not overwritten

    // attempt to evict every possible item
    auto pagerSemaphore = std::make_shared<cb::Semaphore>();
    pagerSemaphore->try_acquire(1);
    auto pv = std::make_unique<MockPagingVisitor>(
            *engine->getKVBucket(),
            engine->getEpStats(),
            EvictionRatios{1.0 /* active&pending */,
                           1.0 /* replica */}, // try evict everything
            pagerSemaphore,
            ITEM_PAGER,
            false,
            VBucketFilter(),
            0 /* "protected" age percentage */,
            255 /* mfu age threshold */);

    // Drop the lwn ensure memory usage is above it so paging proceeds.
    auto& config = engine->getConfiguration();
    auto origLowWatermark = config.getMemLowWat();
    config.setMemLowWat(0);

    // Drop the MFU of the item to let it be evicted now
    ht.findOnlyCommitted(key).storedValue->setFreqCounterValue(0);

    pv->visitBucket(*vb);

    config.setMemLowWat(origLowWatermark);

    // Expect that the stored value is no longer present - even though this
    // is a value eviction bucket.
    {
        const auto* sv =
                ht.findForRead(key, TrackReference::No, WantsDeleted::Yes)
                        .storedValue;

        EXPECT_FALSE(sv);
    }
}

// Test that the ItemPager is scheduled when the Server Quota is reached, and
// that items are successfully paged out.
TEST_P(STItemPagerTest, ServerQuotaReached) {
    size_t count = populateUntilTmpFail(vbid);
    ASSERT_GE(count, 50) << "Too few documents stored";

    runHighMemoryPager();

    // For all configurations except ephemeral fail_new_data, memory usage
    // should have dropped.
    auto& stats = engine->getEpStats();
    auto vb = engine->getVBucket(vbid);
    if (ephemeralFailNewData()) {
        EXPECT_GT(stats.getPreciseTotalMemoryUsed(), stats.mem_low_wat.load())
                << "Expected still to exceed low watermark after hitting "
                   "TMPFAIL with fail_new_data bucket";
        EXPECT_EQ(count, vb->getNumItems());
    } else {
        size_t val{0};
        if (hasMagma()) {
            auto kvstore = store->getROUnderlyingByShard(0);
            kvstore->getStat("storage_mem_used", val);
        }
        EXPECT_LT(stats.getPreciseTotalMemoryUsed() - val,
                  stats.mem_low_wat.load())
                << "Expected to be below low watermark after running item "
                   "pager";
        const auto numResidentItems =
                vb->getNumItems() - vb->getNumNonResidentItems();
        EXPECT_LT(numResidentItems, count);
    }
}

TEST_P(STItemPagerTest, HighWaterMarkTriggersPager) {
    // Fill to just over HWM
    populateUntilAboveHighWaterMark(vbid);
    // Success if the pager is now ready
    runHighMemoryPager();
}

TEST_P(STItemPagerTest, PagerEvictsSomething) {
    // Pager can't run in fail_new_data policy so test is invalid
    if (ephemeralFailNewData()) {
        return;
    }

    // Fill to just over HWM
    populateUntilAboveHighWaterMark(vbid);

    // Flush so items are eligible for ejection
    flushDirectlyIfPersistent(vbid);

    auto vb = store->getVBucket(vbid);
    auto items = vb->getNumItems();

    // Success if the pager is now ready
    runHighMemoryPager();

    if (persistent()) {
        // Should have evicted something
        EXPECT_LT(0, store->getVBucket(vbid)->getNumNonResidentItems());
        EXPECT_EQ(vb->getNumItems(), items);

        // Bump up max size and HWM so we don't encounter memory issues during
        // get phase
        auto quota = engine->getEpStats().getPreciseTotalMemoryUsed() * 2;
        engine->getConfiguration().setMaxSize(quota);
        engine->getConfiguration().setMemHighWat(quota * 0.85);

        // Read all of our items to verify that they are still there. Some will
        // be on disk
        for (size_t i = 0; i < items; i++) {
            auto key = makeStoredDocKey("key_" + std::to_string(i));
            auto gv = getInternal(key,
                                  vbid,
                                  cookie,
                                  ForGetReplicaOp::No,
                                  get_options_t::QUEUE_BG_FETCH);
            switch (gv.getStatus()) {
            case cb::engine_errc::success:
                break;
            case cb::engine_errc::would_block: {
                ASSERT_TRUE(vb->hasPendingBGFetchItems());
                runBGFetcherTask();
                gv = getInternal(key,
                                 vbid,
                                 cookie,
                                 ForGetReplicaOp::No,
                                 get_options_t::NONE);
                EXPECT_EQ(cb::engine_errc::success, gv.getStatus());
                break;
            }
            default:
                FAIL() << "Unexpected status";
            }
        }
    } else {
        EXPECT_LT(vb->getNumItems(), items);
    }
}

// Tests that for the hifi_mfu eviction algorithm we visit replica vbuckets
// first.
TEST_P(STItemPagerTest, ReplicaItemsVisitedFirst) {
    // For the Expiry Pager we do not enforce the visiting of replica buckets
    // first.
    if (ephemeralFailNewData()) {
        return;
    }
    auto& lpNonioQ = *task_executor->getLpTaskQ()[NONIO_TASK_IDX];

    const Vbid activeVB = Vbid(0);
    const Vbid pendingVB = Vbid(1);
    const Vbid replicaVB = Vbid(2);

    // Set pendingVB online, initially as active (so we can populate it).
    store->setVBucketState(pendingVB, vbucket_state_active);
    // Set replicaVB online, initially as active (so we can populate it).
    store->setVBucketState(replicaVB, vbucket_state_active);

    // Add a document to both the active and pending vbucket.
    const std::string value(512, 'x'); // 512B value to use for documents.
    // add sufficient items to the active vb to trigger eviction even for
    // ephemeral.
    for (int ii = 0; ii < 40; ii++) {
        auto key = makeStoredDocKey("key_" + std::to_string(ii));
        auto activeItem = make_item(activeVB, key, value);
        auto pendingItem = make_item(pendingVB, key, value);
        ASSERT_EQ(cb::engine_errc::success, storeItem(activeItem));
        ASSERT_EQ(cb::engine_errc::success, storeItem(pendingItem));
    }

    store->setVBucketState(pendingVB, vbucket_state_pending);

    auto count = populateUntilTmpFail(replicaVB);
    store->setVBucketState(replicaVB, vbucket_state_replica);

    runNextTask(lpNonioQ, "Paging out items.");
    runNextTask(lpNonioQ, "Item pager no vbucket assigned");

    if (ephemeral()) {
        // We should have not evicted from replica vbuckets
        EXPECT_EQ(count, store->getVBucket(replicaVB)->getNumItems());
        // We should have evicted from the active/pending vbuckets
        auto activeAndPendingItems =
                store->getVBucket(activeVB)->getNumItems() +
                store->getVBucket(pendingVB)->getNumItems();
        EXPECT_NE(20, activeAndPendingItems);

    } else {
        // We should have evicted from replica vbuckets
        EXPECT_NE(0, store->getVBucket(replicaVB)->getNumNonResidentItems());
        auto evictedActiveAndPendingItems =
                store->getVBucket(activeVB)->getNumNonResidentItems() +
                store->getVBucket(pendingVB)->getNumNonResidentItems();
        // We should not have evicted from active or pending vbuckets
        EXPECT_EQ(0, evictedActiveAndPendingItems);
    }
    ASSERT_EQ(initialNonIoTasks, lpNonioQ.getFutureQueueSize());
}

// Test that when the server quota is reached, we delete items which have
// expired before any other items.
TEST_P(STItemPagerTest, ExpiredItemsDeletedFirst) {
    // Test only works for the now removed 2-bit LRU eviction algorithm
    // @todo Investigate converting the test to work with the new hifi_mfu
    // eviction algorithm.
    return;

    // Populate bucket with non-expiring items until we reach the low
    // watermark.
    size_t countA = 0;
    const std::string value(512, 'x'); // 512B value to use for documents.
    auto& stats = engine->getEpStats();
    do {
        auto key = makeStoredDocKey("key_" + std::to_string(countA));
        auto item = make_item(vbid, key, value);
        ASSERT_EQ(cb::engine_errc::success, storeItem(item));
        countA++;
    } while (stats.getEstimatedTotalMemoryUsed() < stats.mem_low_wat.load());

    ASSERT_GE(countA, 10)
            << "Expected at least 10 items before hitting low watermark";

    // Fill bucket with items with a TTL of 1s until we hit ENOMEM. When
    // we run the pager, we expect these items to be deleted first.
    auto countB = populateUntilTmpFail(vbid, 1);

    ASSERT_GE(countB, 50)
        << "Expected at least 50 documents total before hitting high watermark";

    // Advance time so when the pager runs it will find expired items.
    TimeTraveller billSPrestonEsq(2);

    EXPECT_EQ(countA + countB, store->getVBucket(vbid)->getNumItems());

    runHighMemoryPager();

    // Ensure deletes are flushed to disk (so any temp items removed from
    // HashTable).
    flushVBucketToDiskIfPersistent(vbid);

    // Check which items remain. We should have deleted all of the items with
    // a TTL, as they should have been considered first).

    // Initial documents should still exist. Note we need to use getMetaData
    // here as get() would expire the item on access.
    for (size_t ii = 0; ii < countA; ii++) {
        auto key = makeStoredDocKey("key_" + std::to_string(ii));
        auto result = store->get(key, vbid, cookie, get_options_t());
        EXPECT_EQ(cb::engine_errc::success, result.getStatus())
                << "For key:" << key;
    }

    // Documents which had a TTL should be deleted. Note it's hard to check
    // the specific keys without triggering an expire-on-access (and hence
    // doing the item pager's job for it). Therefore just check the count of
    // items still existing (should have decreased by the number of items
    // with TTLs) and expiry statistics.
    EXPECT_EQ(countA, store->getVBucket(vbid)->getNumItems());
    EXPECT_EQ(countB, stats.expired_pager);
    EXPECT_EQ(0, stats.expired_access);
    EXPECT_EQ(0, stats.expired_compactor);
}

// Test migrated and mutated from from ep_testsuite_basic so that it's less
// racey
TEST_P(STItemPagerTest, test_memory_limit) {
    // Test only works for the now removed 2-bit LRU eviction algorithm
    // @todo Investigate converting the test to work with the new hifi_mfu
    // eviction algorithm.
    return;

    // Now set max_size to be 10MiB
    std::string msg;
    EXPECT_EQ(
            cb::engine_errc::success,
            engine->setFlushParam(
                    "max_size", std::to_string(10 * 1024 * 1204).c_str(), msg));

    // Store a large document 4MiB
    std::string value(4 * 1024 * 1204, 'a');
    {
        auto item =
                make_item(vbid, {"key", DocKeyEncodesCollectionId::No}, value);
        // Set freqCount to 0 so will be a candidate for paging out straight
        // away.
        item.setFreqCounterValue(0);
        ASSERT_EQ(cb::engine_errc::success, storeItem(item));
    }

    if (persistent()) {
        // flush so the HT item becomes clean
        flush_vbucket_to_disk(vbid);

        // Now do some steps which will remove the checkpoint, all of these
        // steps are needed
        auto vb = engine->getVBucket(vbid);

        // Force close the current checkpoint
        vb->checkpointManager->createNewCheckpoint();
        // Reflush
        flush_vbucket_to_disk(vbid);
        EXPECT_EQ(1,
                  vb->checkpointManager->removeClosedUnrefCheckpoints().count);
    }

    // Now set max_size to be mem_used + 10% (we need some headroom)
    auto& stats = engine->getEpStats();
    EXPECT_EQ(cb::engine_errc::success,
              engine->setFlushParam(
                      "max_size",
                      std::to_string(stats.getEstimatedTotalMemoryUsed() * 1.10)
                              .c_str(),
                      msg));

    // The next tests use itemAllocate (as per a real SET)
    {
        auto [status, item] =
                engine->itemAllocate({"key2", DocKeyEncodesCollectionId::No},
                                     value.size(),
                                     0,
                                     0,
                                     0,
                                     0,
                                     vbid);
        EXPECT_EQ(cb::engine_errc::temporary_failure, status);
        EXPECT_FALSE(item);
    }

    // item_pager should be notified and ready to run
    runHighMemoryPager();

    if (persistent()) {
        EXPECT_EQ(1, stats.numValueEjects);
    }

    if (ephemeralFailNewData()) {
        // Enough should of been freed so itemAllocate can succeed
        auto [status, item] =
                engine->itemAllocate({"key2", DocKeyEncodesCollectionId::No},
                                     value.size(),
                                     0,
                                     0,
                                     0,
                                     0,
                                     vbid);
        EXPECT_EQ(cb::engine_errc::success, status);
        EXPECT_TRUE(item);
    }
}

/**
 * MB-29236: Test that if an item is eligible to be evicted but exceeding the
 * eviction threshold we do not add the maximum value (255) to the
 * ItemEviction histogram.
 */
TEST_P(STItemPagerTest, isEligible) {
    populateUntilTmpFail(vbid);

    EventuallyPersistentEngine* epe =
            ObjectRegistry::onSwitchThread(nullptr, true);
    auto options = static_cast<get_options_t>(
            QUEUE_BG_FETCH | HONOR_STATES | TRACK_REFERENCE | DELETE_TEMP |
            HIDE_LOCKED_CAS | TRACK_STATISTICS);

    for (int ii = 0; ii < 10; ii++) {
        auto key = makeStoredDocKey("xxx_0");
        store->get(key, vbid, cookie, options);
        ObjectRegistry::onSwitchThread(epe);
    }
    auto pagerSemaphore = std::make_shared<cb::Semaphore>();
    Configuration& cfg = engine->getConfiguration();
    std::unique_ptr<MockPagingVisitor> pv = std::make_unique<MockPagingVisitor>(
            *engine->getKVBucket(),
            engine->getEpStats(),
            EvictionRatios{0.0 /* active&pending */,
                           0.0 /* replica */}, // evict nothing
            pagerSemaphore,
            ITEM_PAGER,
            false,
            VBucketFilter(),
            cfg.getItemEvictionAgePercentage(),
            cfg.getItemEvictionFreqCounterAgeThreshold());

    VBucketPtr vb = store->getVBucket(vbid);
    pv->visitBucket(*vb);
    auto initialCount = Item::initialFreqCount;
    EXPECT_NE(initialCount,
              pv->getItemEviction().getThresholds(100.0, 0.0).first);
    EXPECT_NE(255, pv->getItemEviction().getThresholds(100.0, 0.0).first);
}

/**
 * MB-29333:  Test that if a vbucket contains a single document with an
 * execution frequency of Item::initialFreqCount, the document will
 * be evicted if the paging visitor is run a sufficient number of times.
 */
TEST_P(STItemPagerTest, decayByOne) {
    const std::string value(512, 'x'); // 512B value to use for documents.
    auto key = makeStoredDocKey("xxx_0");
    auto item = make_item(vbid, key, value, time_t(0));
    storeItem(item);

    auto pagerSemaphore = std::make_shared<cb::Semaphore>();
    Configuration& cfg = engine->getConfiguration();
    std::unique_ptr<MockPagingVisitor> pv = std::make_unique<MockPagingVisitor>(
            *engine->getKVBucket(),
            engine->getEpStats(),
            EvictionRatios{1.0 /* active&pending */,
                           1.0 /* replica */}, // try evict everything
            pagerSemaphore,
            ITEM_PAGER,
            false,
            VBucketFilter(),
            cfg.getItemEvictionAgePercentage(),
            cfg.getItemEvictionFreqCounterAgeThreshold());

    pv->setCurrentBucket(*engine->getKVBucket()->getVBucket(vbid));
    flushVBucketToDiskIfPersistent(vbid);
    int iterationCount = 0;
    while ((pv->getEjected() == 0) &&
           iterationCount <= Item::initialFreqCount) {
        pv->setFreqCounterThreshold(0);
        VBucketPtr vb = store->getVBucket(vbid);
        vb->ht.visit(*pv);
        iterationCount++;
    }
    EXPECT_EQ(1, pv->getEjected());
}

/**
 * MB-29333:  Test that if a vbucket contains a single document with an
 * execution frequency of Item::initialFreqCount, but the document
 * is not eligible for eviction (due to being replica in ephemeral case and
 * not flushed in the persistent case) check that its frequency count is not
 * decremented.
 */
TEST_P(STItemPagerTest, doNotDecayIfCannotEvict) {
    const std::string value(512, 'x'); // 512B value to use for documents.
    auto key = makeStoredDocKey("xxx_0");
    auto item = make_item(vbid, key, value, time_t(0));
    storeItem(item);

    auto pagerSemaphore = std::make_shared<cb::Semaphore>();
    Configuration& cfg = engine->getConfiguration();
    std::unique_ptr<MockPagingVisitor> pv = std::make_unique<MockPagingVisitor>(
            *engine->getKVBucket(),
            engine->getEpStats(),
            EvictionRatios{1.0 /* active&pending */,
                           1.0 /* replica */}, // try evict everything
            pagerSemaphore,
            ITEM_PAGER,
            false,
            VBucketFilter(),
            cfg.getItemEvictionAgePercentage(),
            cfg.getItemEvictionFreqCounterAgeThreshold());

    pv->setCurrentBucket(*engine->getKVBucket()->getVBucket(vbid));
    store->setVBucketState(vbid, vbucket_state_replica);
    for (int ii = 0; ii <= Item::initialFreqCount; ii++) {
        pv->setFreqCounterThreshold(0);
        pv->getItemEviction().reset();
        VBucketPtr vb = store->getVBucket(vbid);
        vb->ht.visit(*pv);
    }

    // Now make the document eligible for eviction.
    store->setVBucketState(vbid, vbucket_state_active);
    flushVBucketToDiskIfPersistent(vbid);

    // Check still not be able to evict, because the frequency count is still
    // at Item::initialFreqCount
    pv->setFreqCounterThreshold(0);
    pv->getItemEviction().reset();
    VBucketPtr vb = store->getVBucket(vbid);
    vb->ht.visit(*pv);
    auto initialFreqCount = Item::initialFreqCount;
    EXPECT_EQ(initialFreqCount,
              pv->getItemEviction().getThresholds(100.0, 0.0).first);
    EXPECT_EQ(0, pv->getEjected());

}

/**
 * MB-38315 found that when we BG Fetch a deleted item it can end up "stuck" in
 * the HashTable until the compactor removes the tombstone for it. This
 * increases memory pressure and could cause the system to lock up if the pager
 * finds no items eligible for eviction (e.g. BGFetched an entirely deleted data
 * set). Test that the item pager can page out a clean deleted item.
 */
TEST_P(STItemPagerTest, EvictBGFetchedDeletedItem) {
    // Only relevant to full eviction as Value Eviction will:
    //   1: Delete deleted items from the HashTable when they are persisted
    //      (also true for Full Eviction)
    //   2: Not allow BGFetches
    //
    // This means that there is no way for us to get a deleted item into the
    // HashTable that is not dirty. As such, this test can't work for Value
    // eviction.
    if (!fullEviction()) {
        return;
    }

    // 1) Write our document
    auto key = makeStoredDocKey("key");
    store_item(vbid, key, "value");
    flushVBucketToDiskIfPersistent(vbid, 1);

    delete_item(vbid, key);
    flushVBucketToDiskIfPersistent(vbid, 1);

    // 2) Evict it
    auto vb = store->getVBucket(vbid);

    const char* msg;
    vb->evictKey(&msg, vb->lockCollections(key));

    // 3) Get to schedule our BGFetch
    auto options = static_cast<get_options_t>(
            QUEUE_BG_FETCH | HONOR_STATES | TRACK_REFERENCE | DELETE_TEMP |
            HIDE_LOCKED_CAS | TRACK_STATISTICS | GET_DELETED_VALUE);
    auto res = store->get(key, vbid, cookie, options);
    EXPECT_EQ(cb::engine_errc::would_block, res.getStatus());

    EXPECT_EQ(0, vb->getNumItems());
    EXPECT_EQ(1, vb->getNumTempItems());

    // 4) Fetch it back into the HashTable
    runBGFetcherTask();

    // Should have replaced the temp item, but the item in the HT will be
    // deleted and not counted in NumItems
    EXPECT_EQ(0, vb->getNumItems());
    EXPECT_EQ(0, vb->getNumTempItems());

    auto checkItemStatePostFetch = [&](bool expected) {
        auto val = vb->fetchValidValue(WantsDeleted::Yes,
                                       TrackReference::No,
                                       vb->lockCollections(key));
        if (expected) {
            EXPECT_TRUE(val.storedValue);
            EXPECT_TRUE(val.storedValue->isDeleted());
            EXPECT_FALSE(val.storedValue->isDirty());
            EXPECT_FALSE(val.storedValue->isTempItem());
        } else {
            EXPECT_FALSE(val.storedValue);
        }
    };

    // Check that the item is actually in the HT
    checkItemStatePostFetch(true /*expect item to exist*/);

    // 5) Re-run our get after BG Fetch (proving that it does not affect the
    // item). Returns success as we requested deleted values.
    res = store->get(key, vbid, cookie, options);
    EXPECT_EQ(cb::engine_errc::success, res.getStatus());

    EXPECT_EQ(0, vb->getNumItems());
    EXPECT_EQ(0, vb->getNumTempItems());

    // Check that the item is still in the HT
    checkItemStatePostFetch(true /*expect item to exist*/);

    // 6) Fill to just over HWM then run the pager
    // set the frequency counter of the stored items to the max value,
    // to make it very likely that the above test item will be evicted
    // (as it is much "colder")
    populateUntilAboveHighWaterMark(
            vbid, /* MFU */ std::numeric_limits<uint8_t>::max());
    // flush the vb, only items which are eligible for eviction are used to
    // determine the MFU threshold for evicting items.
    flushDirectlyIfPersistent(vbid);
    runHighMemoryPager();

    // Finally, check our item again. It should now have been evicted
    checkItemStatePostFetch(false /*expect item to not exist*/);
}

// See MB-51958, disabled due to consistent failures
TEST_P(STItemPagerTest, DISABLED_ReplicaEvictedBeforeActive) {
    // MB-40531 test that the item pager does not evict from active vbuckets
    // if evicting from replicas can reclaim enough memory to reach the low
    // water mark (determined when the item pager first runs).
    // Test populates replicas to have _just_ enough pageable memory usage
    // so that eviction can bring memory usage below the low watermark
    // entirely by evicting from replicas, to confirm active vbuckets are _not_
    // evicted from.

    if (ephemeral()) {
        // Ephemeral does not evict from replicas
        GTEST_SKIP();
    }
    if (hasMagma()) {
        // Magma's memory usage makes tests relying on memory usage maths
        // difficult, and probably quite fragile/sensitive to magma changes.
        // The behaviour being tested is _not_ dependent on the backend,
        // so testing with couchstore _should_ be sufficient.
        GTEST_SKIP();
    }

    std::vector<Vbid> activeVBs = {Vbid(0), Vbid(1)};
    std::vector<Vbid> replicaVBs = {Vbid(2), Vbid(3)};

    setVBucketStateAndRunPersistTask(activeVBs[0], vbucket_state_active);
    setVBucketStateAndRunPersistTask(activeVBs[1], vbucket_state_active);

    // Set replicaVBs as active initially (so we can populate them easily).
    setVBucketStateAndRunPersistTask(replicaVBs[0], vbucket_state_active);
    setVBucketStateAndRunPersistTask(replicaVBs[1], vbucket_state_active);

    // bump the quota up. We need the evictable data stored in replicas to be
    // greater than the gap between high and low watermarks. With the default
    // quota, there's not enough "headroom" left after base memory usage to
    // populate vbs as desired.
    increaseQuota(2500000);

    auto& stats = engine->getEpStats();

    auto watermarkDiff = stats.mem_high_wat.load() - stats.mem_low_wat.load();

    // starting above the low water mark would mean that the replica pageable
    // memory will definitely not exceed the watermarkdiff when the high
    // watermark is reached.
    ASSERT_LT(stats.getPreciseTotalMemoryUsed(), stats.mem_low_wat.load());

    // populate the replica vbs until its evictable memory _exceeds_ the gap
    // between the high and low water mark. When the mem usage later passes the
    // high water mark, evicting from the replica should reclaim enough memory.
    auto replicaItemCount = populateVbsUntil(
            replicaVBs, [&stats, &store = store, replicaVBs, watermarkDiff] {
                // sanity check - if this fails the quota is too low -
                EXPECT_LT(stats.getPreciseTotalMemoryUsed(),
                          stats.mem_high_wat.load());

                size_t pageableMem = 0;
                for (const auto vbid : replicaVBs) {
                    pageableMem +=
                            store->getVBucket(vbid)->getPageableMemUsage();
                }
                // When the actives are populated, mem used will go _over_
                // the high water mark by a small amount. To evict only from
                // replicas, their total pageable memory must be at least the
                // watermark diff + a small excess to account for the final
                // inserted item _passing_ the high watermark.
                return pageableMem > watermarkDiff + 10000;
            });
    flushAndRemoveCheckpoints(replicaVBs[0]);
    flushAndRemoveCheckpoints(replicaVBs[1]);

    // We don't care exactly how many were stored, just that it is a
    // "large enough" number for percentages to be somewhat useful
    EXPECT_GT(replicaItemCount, 100);

    // Now fill the active VB until the high watermark is reached
    auto activeItemCount =
            populateVbsUntil(activeVBs, [&stats, &store = store] {
                return stats.getPreciseTotalMemoryUsed() >
                       stats.mem_high_wat.load();
            });

    flushAndRemoveCheckpoints(activeVBs[0]);
    flushAndRemoveCheckpoints(activeVBs[1]);

    // Flushing and removing checkpoints frees some memory, "top up" the
    // active vbuckets back to the high watermark.
    activeItemCount += populateVbsUntil(
            activeVBs,
            [this, &stats, &activeVBs] {
                flushAndRemoveCheckpoints(activeVBs[0]);
                flushAndRemoveCheckpoints(activeVBs[1]);
                bool readyToEvict = stats.getPreciseTotalMemoryUsed() >
                                    stats.mem_high_wat.load();
                if (readyToEvict) {
                    // This would be normally triggered by the _next_ item
                    // stored. Done within this predicate, before any
                    // deallocations take the memory usage below the watermark
                    // again
                    store->attemptToFreeMemory();
                }
                return readyToEvict;
            },
            "topup_keys");

    EXPECT_GT(activeItemCount, 100);

    setVBucketStateAndRunPersistTask(replicaVBs[0], vbucket_state_replica);
    setVBucketStateAndRunPersistTask(replicaVBs[1], vbucket_state_replica);

    // check all vbuckets are fully resident to start
    for (const auto vb : {0, 1, 2, 3}) {
        Vbid vbid(vb);
        ASSERT_EQ(100, getRRPercent(*store->getVBucket(vbid)))
                << vbid << " not fully resident before eviction";
    }

    // Run the item pager
    auto& lpNonioQ = *task_executor->getLpTaskQ()[NONIO_TASK_IDX];
    // run the item pager. This creates the paging visitor
    runNextTask(lpNonioQ, "Paging out items.");

    runNextTask(lpNonioQ, "Item pager no vbucket assigned");

    // nothing left to do
    EXPECT_EQ(0, lpNonioQ.getReadyQueueSize());

    for (const auto vbid : activeVBs) {
        EXPECT_EQ(100, getRRPercent(*store->getVBucket(vbid)))
                << vbid << " not fully resident after eviction";
    }

    // Confirm the replica RR is lower that active RR
    for (const auto vbid : replicaVBs) {
        EXPECT_LT(getRRPercent(*store->getVBucket(vbid)), 100)
                << vbid << " has residency higher than expected";
    }
}

TEST_P(STItemPagerTest, ActiveEvictedIfReplicaEvictionInsufficient) {
    // MB-40531 test that the item pager _does_ evict from active vbuckets
    // if evicting from replicas can _not_ reclaim enough memory to reach the
    // low water mark (determined when the item pager first runs)

    if (ephemeral()) {
        // Ephemeral does not evict from replicas
        GTEST_SKIP();
    }
    if (hasMagma()) {
        // Magma's memory usage makes tests relying on memory usage maths
        // difficult, and probably quite fragile/sensitive to magma changes.
        // The behaviour being tested is _not_ dependent on the backend,
        // so testing with couchstore _should_ be sufficient.
        GTEST_SKIP();
    }

    auto activeVB = Vbid(0);
    auto replicaVB = Vbid(1);

    setVBucketStateAndRunPersistTask(activeVB, vbucket_state_active);

    // Set replicaVB as active initially (so we can populate it).
    setVBucketStateAndRunPersistTask(replicaVB, vbucket_state_active);

    // bump the quota up. We need total evictable data to comfortably exceed
    // the gap between high and low watermarks. With the default
    // quota, there's not enough "headroom" left after base memory usage to
    // populate vbs as desired.
    increaseQuota(20000000);

    auto& stats = engine->getEpStats();

    auto watermarkDiff = stats.mem_high_wat.load() - stats.mem_low_wat.load();

    // starting above the low water mark would mean that the replica pageable
    // memory will definitely not exceed the watermarkdiff when the high
    // watermark is reached.
    ASSERT_LT(stats.getPreciseTotalMemoryUsed(), stats.mem_low_wat.load());

    // store items in the replica vb such that evicting everything in the
    // replica when at the high watermark will _not_ reach the low watermark
    auto replicaItemCount = populateVbsUntil(
            {replicaVB}, [&stats, &store = store, replicaVB, watermarkDiff] {
                // sanity check - if this fails the quota is too low -
                EXPECT_LT(stats.getPreciseTotalMemoryUsed(),
                          stats.mem_high_wat.load());

                size_t pageableMem =
                        store->getVBucket(replicaVB)->getPageableMemUsage();

                return pageableMem > watermarkDiff * 0.9;
            });
    flushAndRemoveCheckpoints(replicaVB);

    setVBucketStateAndRunPersistTask(replicaVB, vbucket_state_replica);

    // We don't care exactly how many were stored, just that it is a
    // "large enough" number for percentages to be somewhat useful
    EXPECT_GT(replicaItemCount, 100);

    // Now fill the active VB until the high watermark is reached
    auto activeItemCount =
            populateVbsUntil({activeVB}, [&stats, &store = store] {
                return stats.getPreciseTotalMemoryUsed() >
                       stats.mem_high_wat.load();
            });

    flushAndRemoveCheckpoints(activeVB);

    // Flushing and removing checkpoints frees some memory, "top up" the
    // active vbuckets back to the high watermark.
    // Note, populateUntilTmpFail flushes each time an item is stored,
    // using this without the above pre-population would be quite slow in CV
    activeItemCount += populateUntilTmpFail(activeVB);

    EXPECT_GT(activeItemCount, 100);

    size_t activeRR = getRRPercent(*store->getVBucket(activeVB));
    size_t replicaRR = getRRPercent(*store->getVBucket(replicaVB));

    ASSERT_EQ(100, activeRR);
    ASSERT_EQ(100, replicaRR);

    auto& lpNonioQ = *task_executor->getLpTaskQ()[NONIO_TASK_IDX];
    // run the item pager. This creates the paging visitor
    runNextTask(lpNonioQ, "Paging out items.");

    runNextTask(lpNonioQ, "Item pager no vbucket assigned");

    // nothing left to do
    EXPECT_EQ(0, lpNonioQ.getReadyQueueSize());

    activeRR = getRRPercent(*store->getVBucket(activeVB));
    replicaRR = getRRPercent(*store->getVBucket(replicaVB));

    EXPECT_LT(activeRR, 100);
    EXPECT_GT(activeRR, 60);

    EXPECT_LT(replicaRR, 5);
}

MATCHER_P(VBPtrVbidMatcher,
          vbid,
          "Check the provided VBucket pointer points to a vbucket with the "
          "given vbid") {
    return arg.getId() == vbid;
}

TEST_P(STItemPagerTest, ItemPagerEvictionOrder) {
    // MB-40531: Test that the paging visitor visits vbuckets ordered by:
    // * replica vbuckets before active/pending
    // * highest pageableMemUsage first

    std::vector<Vbid> activeVBs = {Vbid(0), Vbid(1)};
    std::vector<Vbid> replicaVBs = {Vbid(2), Vbid(3)};
    std::vector<Vbid> allVBs = {Vbid(0), Vbid(1), Vbid(2), Vbid(3)};

    // Set all vbs, including replicaVBs, as active initially (so we can
    // populate them easily).
    for (const auto& vbid : allVBs) {
        setVBucketStateAndRunPersistTask(vbid, vbucket_state_active);
    }

    // populate the vbuckets with different numbers of equal sized items.
    // Pageable mem usage should be proportional to the number of items.
    // The visitor should therefore visit them in the commented order
    for (const auto& setup : std::vector<std::pair<Vbid, int>>{
                 {activeVBs[0], 30}, // 4th
                 {activeVBs[1], 40}, // 3rd
                 {replicaVBs[0], 20}, // 1st
                 {replicaVBs[1], 10}, // 2nd
         }) {
        Vbid vbid;
        int itemCount;
        std::tie(vbid, itemCount) = setup;
        for (int i = 0; i < itemCount; ++i) {
            auto key = makeStoredDocKey("key-" + std::to_string(i));
            auto item = make_item(vbid, key, std::string(100, 'x'));
            ASSERT_EQ(cb::engine_errc::success, storeItem(item));
        }
    }

    // flush all vbs
    for (const auto& vbid : allVBs) {
        flushDirectlyIfPersistent(Vbid(vbid));
    }

    // flip the replica vbs to the correct state
    setVBucketStateAndRunPersistTask(replicaVBs[0], vbucket_state_replica);
    setVBucketStateAndRunPersistTask(replicaVBs[1], vbucket_state_replica);

    auto& stats = engine->getEpStats();
    auto pagerSemaphore = std::make_shared<cb::Semaphore>();
    auto& config = engine->getConfiguration();

    auto pv = std::make_unique<MockPagingVisitor>(
            *store,
            stats,
            EvictionRatios{1.0 /*active*/, 1.0 /*replica*/},
            pagerSemaphore,
            ITEM_PAGER,
            false,
            VBucketFilter(ephemeral() ? activeVBs : allVBs),
            config.getItemEvictionAgePercentage(),
            config.getItemEvictionFreqCounterAgeThreshold());

    using namespace testing;
    InSequence s;

    // set up expectations _before_ moving the pv into the VBCBAdaptor
    if (!ephemeral()) {
        // ephemeral cannot evict from replicas, so the pager visitor won't
        // visit them at all.
        EXPECT_CALL(*pv, visitBucket(VBPtrVbidMatcher(replicaVBs[0])));
        EXPECT_CALL(*pv, visitBucket(VBPtrVbidMatcher(replicaVBs[1])));
    }
    EXPECT_CALL(*pv, visitBucket(VBPtrVbidMatcher(activeVBs[1])));
    EXPECT_CALL(*pv, visitBucket(VBPtrVbidMatcher(activeVBs[0])));

    auto label = "Item pager";
    auto taskid = TaskId::ItemPagerVisitor;
    VBCBAdaptor task(store,
                     taskid,
                     std::move(pv),
                     label,
                     /*shutdown*/ false);

    // call the run method repeatedly until it returns false, indicating the
    // visitor is definitely done, rather than paused
    while (task.run())
        ;
}

TEST_P(STItemPagerTest, MB43559_EvictionWithoutReplicasReachesLWM) {
    // MB-43559: Test that eviction does not stop once memory usage drops
    // below the high watermark if there are no replica vbuckets

    if (!persistent()) {
        // ephemeral buckets are never less than 100% resident and are not
        // vulnerable to the bug (see MB)
        return;
    }

    // The test makes assumptions on the memory state of the system at storing
    // items. In particular, we load some items until we hit the HWM for
    // preparing for HT eviction. We then test that post-eviction the memory
    // usage is under the LWM. This test is not trivially runnable for magma
    // backends as magma has background threads that may allocate and
    // de-allocate memory during the course of the test. In particular, this
    // test encounters issues when being run under magma when a magma thread
    // allocates memory for something after paging which puts us back above
    // the LWM. These allocates are small for the main server (~kBs) but are a
    // significate portion of the test memory usage. These allocations appear to
    // scale to some extent with data size and we'd have to increase total
    // memory quota of this test by an unacceptable amount to make this work
    // consistently. Given that this test tests no KVStore specific
    // functionality, just skip the test for magma.
    if (hasMagma()) {
        GTEST_SKIP();
    }

    // issue involves eviction skipping vbuckets after mem_used < hwm,
    // so multiple vbuckets are needed
    std::vector<Vbid> vbids = {Vbid(0), Vbid(1), Vbid(2), Vbid(3)};

    // set vbs active
    for (const auto& vb : vbids) {
        setVBucketStateAndRunPersistTask(vb, vbucket_state_active);
    }

    auto& stats = engine->getEpStats();

    // check that baseline memory usage is definitely below the LWM
    ASSERT_LT(stats.getPreciseTotalMemoryUsed(), stats.mem_low_wat.load());

    auto aboveHWM = [&stats]() {
        return stats.getPreciseTotalMemoryUsed() > stats.mem_high_wat.load();
    };

    auto itemCount = 0;
    auto i = 0;
    // items need to be persisted to be evicted, but flushing after each item
    // would be slow. Load to the HWM, then flush, then repeat if we dropped
    // below the HWM
    while (!aboveHWM()) {
        // Note: the populate function persists and expels from checkpoints, so
        // here we'll hit the HWM with most of the allocations in the HT and all
        // items clean
        itemCount += populateVbsUntil(vbids,
                                      aboveHWM,
                                      "keys_" + std::to_string(i++) + "_",
                                      2048 /*valSize*/);
    }

    // confirm we are above the high watermark, and can test the item pager
    // behaviour
    ASSERT_GT(stats.getEstimatedTotalMemoryUsed(), stats.mem_high_wat.load());

    // Note: Any more precise expectation on item-count is just a guess, as
    // different storage have different mem-usage baselines, so the num of items
    // that we manage to store may vary considerably.
    EXPECT_GT(itemCount, 0);

    // Note: prior to the fix for this MB, eviction relied upon cached
    // residency ratios _which were only updated when gathering stats_.
    // This is no longer the case post-fix, but to ensure the test _would_
    // fail prior to the fix, this is done here.
    auto refreshCachedResidentRatios = [& store = store]() {
        // call getAggregatedVBucketStats to updated cached resident ratios (as
        // returned by `store->get*ResidentRatio()`)
        testing::NiceMock<MockStatCollector> collector;
        store->getAggregatedVBucketStats(collector.forBucket("foobar"));
    };
    refreshCachedResidentRatios();

    // there are no replica buckets
    ASSERT_EQ(0, store->getNumOfVBucketsInState(vbucket_state_replica));
    // the replica resident ratio defaults to 100 as there are no replica items
    ASSERT_EQ(100, store->getReplicaResidentRatio());

    // age is not relevant to this test, increase the mfu threshold under which
    // age is ignored
    auto& config = engine->getConfiguration();
    config.setItemEvictionFreqCounterAgeThreshold(255);

    // to make sure this isn't sensitive to small changes in memory usage,
    // try to evict _everything_ (eviction ratio 1.0). If mem_used still hasn't
    // gone below the lwm then something is definitely wrong.
    auto pagerSemaphore = std::make_shared<cb::Semaphore>();

    auto pv = std::make_unique<MockPagingVisitor>(
            *store,
            stats,
            EvictionRatios{1.0 /* active&pending */, 1.0 /* replica */},
            pagerSemaphore,
            ITEM_PAGER,
            false,
            VBucketFilter(vbids),
            config.getItemEvictionAgePercentage(),
            config.getItemEvictionFreqCounterAgeThreshold());

    auto label = "Item pager";
    auto taskid = TaskId::ItemPagerVisitor;
    VBCBAdaptor task(store,
                     taskid,
                     std::move(pv),
                     label,
                     /*shutdown*/ false);

    // call the run method repeatedly until it returns false, indicating the
    // visitor is definitely done, rather than paused
    while (task.run()) {
        // need to refresh the resident ratio so it reflects active RR < 100
        // after some items have been evicted. This wouldn't need to happen
        // _during_ eviction in a full repro, just _once_ ever after active RR
        // drops.
        refreshCachedResidentRatios();
    }

    // confirm that memory usage is now below the low watermark
    EXPECT_LT(stats.getPreciseTotalMemoryUsed(), stats.mem_low_wat.load());
}

/**
 * Test fixture for Ephemeral-only item pager tests.
 */
class STEphemeralItemPagerTest : public STItemPagerTest {
};

// For Ephemeral buckets, replica items should not be paged out (deleted) -
// as that would cause the replica to have a diverging history from the active.
TEST_P(STEphemeralItemPagerTest, ReplicaNotPaged) {
    const Vbid active_vb = Vbid(0);
    const Vbid replica_vb = Vbid(1);
    // Set vBucket 1 online, initially as active (so we can populate it).
    store->setVBucketState(replica_vb, vbucket_state_active);

    auto& stats = engine->getEpStats();
    ASSERT_LT(stats.getEstimatedTotalMemoryUsed(), stats.mem_low_wat.load())
            << "Expected to start below low watermark";

    // Populate vbid 0 (active) until we reach the low watermark.
    size_t active_count = 0;
    const std::string value(1024, 'x'); // 1KB value to use for documents.
    do {
        auto key = makeStoredDocKey("key_" + std::to_string(active_count));
        auto item = make_item(active_vb, key, value);
        // Set freqCount to 0 so will be a candidate for paging out straight
        // away.
        item.setFreqCounterValue(0);
        ASSERT_EQ(cb::engine_errc::success, storeItem(item));
        active_count++;
    } while (stats.getEstimatedTotalMemoryUsed() < stats.mem_low_wat.load());

    ASSERT_GE(active_count, 10)
            << "Expected at least 10 active items before hitting low watermark";

    // Populate vbid 1 (replica) until we reach the high watermark.
    size_t replica_count = populateUntilTmpFail(replica_vb);
    ASSERT_GE(replica_count, 10)
        << "Expected at least 10 replica items before hitting high watermark";

    // Flip vb 1 to be a replica (and hence should not be a candidate for
    // any paging out.
    store->setVBucketState(replica_vb, vbucket_state_replica);
    runHighMemoryPager();

    // Expected active vb behaviour depends on the full policy:
    if (engine->getConfiguration().getEphemeralFullPolicy() ==
        "fail_new_data") {
        EXPECT_EQ(store->getVBucket(replica_vb)->getNumItems(), replica_count)
                << "Expected replica count to remain equal";
        EXPECT_EQ(store->getVBucket(active_vb)->getNumItems(), active_count)
                << "Active count should be the same after Item Pager "
                   "(fail_new_data)";
    } else {
        EXPECT_EQ(store->getVBucket(replica_vb)->getNumItems(), replica_count)
                << "Expected replica count to remain equal";
        EXPECT_LT(store->getVBucket(active_vb)->getNumItems(), active_count)
                << "Active count should have decreased after Item Pager";
    }
}

/**
 * Test fixture for Ephemeral item pager tests with
 * ephemeral_full_policy=auto_delete.
 */
class STEphemeralAutoDeleteItemPagerTest : public STItemPagerTest {};

<<<<<<< HEAD
// Test reproduced MB-59368. This was an issue where memory reached the
// threshold to trigger the pager (which will delete data), but code in the
// paging visitor was checking different values and stopped the pager. The pager
// would then just keep getting triggered leading to noticeable CPU increase
// and no memory reduction.
TEST_P(STEphemeralAutoDeleteItemPagerTest, MB_59368) {
    // Need two vbuckets and one must be replica so that we account the replica
    // memory usage which will affect the result of getPageableMemCurrent
    const Vbid activeVbid = vbid;
    const Vbid replicaVbid(1);

    setVBucketState(replicaVbid, vbucket_state_replica);

    auto setReplica = [this](Vbid replicaVbid, int count) {
        auto key = makeStoredDocKey("replica_" + std::to_string(count));
        auto item = make_item(replicaVbid, key, "value");
        item.setCas(1 + count);
        uint64_t seqno;
        ASSERT_EQ(cb::engine_errc::success,
                  store->setWithMeta(item,
                                     0,
                                     &seqno,
                                     cookie,
                                     {vbucket_state_replica},
                                     CheckConflicts::No,
                                     true,
                                     GenerateBySeqno::Yes,
                                     GenerateCas::Yes));
    };

    auto setActive = [this](Vbid activeVbid, int count) {
        auto key = makeStoredDocKey("active_" + std::to_string(count));
        auto item = make_item(activeVbid, key, "value");
=======
// Test covers MB-60046. A pending and committed key must not find itself auto
// deleted, else the delete of the commit will be rejected by the DCP replica
// and cause disconnects.
TEST_P(STEphemeralAutoDeleteItemPagerTest, MB_60046) {
    setVBucketState(
            vbid,
            vbucket_state_active,
            {{"topology", nlohmann::json::array({{"active", "replica"}})}});

    auto setActive = [this](int count) {
        auto item =
                make_item(vbid,
                          makeStoredDocKey("active_" + std::to_string(count)),
                          std::string(512, 'V'));
>>>>>>> bcbf13e1
        item.setFreqCounterValue(0);
        storeItem(item);
    };

<<<<<<< HEAD
    auto& stats = engine->getEpStats();
    int count = 0;
    do {
        // Write the active last as the path it executes will do the memory
        // check that schedules the pager.
        setReplica(replicaVbid, count);
        setActive(activeVbid, count);
        ++count;
    } while (store->getPageableMemCurrent() <
             store->getPageableMemHighWatermark());

    // This is the condition which produced the issue.
    ASSERT_LT(stats.getPreciseTotalMemoryUsed(), stats.mem_low_wat);

    auto& vb = *store->getVBucket(activeVbid);
    bool softDeleteCalled{false};
    VBucketTestIntrospector::setSoftDeleteStoredValueHook(
            vb, {[&softDeleteCalled](folly::SharedMutex& vbStateLock) {
                softDeleteCalled = true;
            }});

    // Run the pager and check that items got deleted.
    runHighMemoryPager();
    EXPECT_TRUE(softDeleteCalled) << "Nothing was deleted";
=======
    int count = 0;
    do {
        setActive(++count);
    } while (store->getPageableMemCurrent() <
             store->getPageableMemHighWatermark());

    auto key = makeStoredDocKey("active_" + std::to_string(count));
    // Now make the last key written in the loop also pending.
    ASSERT_EQ(cb::engine_errc::would_block,
              storeItem(*makePendingItem(key, "pending-value")));

    std::vector<queued_item> items;
    auto& vb = *store->getVBucket(vbid);
    auto cursor = vb.checkpointManager->registerCursorBySeqno(
            "test", 1, CheckpointCursor::Droppable::No);
    ASSERT_FALSE(cursor.tryBackfill) << *vb.checkpointManager;
    vb.checkpointManager->getNextItemsForCursor(cursor.cursor.lock().get(),
                                                items);
    EXPECT_NE(0, items.size()) << *vb.checkpointManager;
    bool pendingFound{false};
    bool committedFound{false};
    for (const auto& item : items) {
        if (item->getKey() == key) {
            if (item->isPending()) {
                ASSERT_FALSE(pendingFound);
                pendingFound = true;
            } else {
                ASSERT_FALSE(committedFound);
                committedFound = true;
            }
        }
    }

    // Both pending and committed must be seen before we trigger auto-delete
    ASSERT_TRUE(pendingFound);
    ASSERT_TRUE(committedFound);
    items.clear();

    // Now trigger the auto-delete paging
    runHighMemoryPager();

    // Iterate through the checkpoint and check all deletes.
    vb.checkpointManager->getNextItemsForCursor(cursor.cursor.lock().get(),
                                                items);
    // Should be some new mutations (deletes)
    EXPECT_NE(0, items.size()) << *vb.checkpointManager;

    int deleteCount{0};
    for (const auto& item : items) {
        if (item->getKey() == key) {
            // The key should not be found in the new batch of items. The
            // original commit+pending were in the first batch and not expected
            // to see again. Prior to the fix, a delete(key) was seen here.
            FAIL() << *item;
        }
        if (item->isDeleted()) {
            ++deleteCount;
        }
    }

    // We certainly should see deletes.
    ASSERT_NE(0, deleteCount);
>>>>>>> bcbf13e1
}

/**
 * Test fixture for expiry pager tests - enables the Expiry Pager (in addition
 * to what the parent class does).
 */
class STExpiryPagerTest : public STBucketQuotaTest {
protected:
    void SetUp() override {
        if (!config_string.empty()) {
            config_string += ";";
        }
        // enable expiry pager - this adds one to the expected number of nonIO
        // tasks
        config_string += "exp_pager_enabled=true";
        ++initialNonIoTasks;
        STBucketQuotaTest::SetUp();

        // Sanity check - should be no nonIO tasks ready to run, and initial
        // count in futureQ.
        auto& lpNonioQ = *task_executor->getLpTaskQ()[NONIO_TASK_IDX];
        EXPECT_EQ(0, lpNonioQ.getReadyQueueSize());
        EXPECT_EQ(initialNonIoTasks, lpNonioQ.getFutureQueueSize());
    }

    void wakeUpExpiryPager() {
        store->wakeUpExpiryPager();
        // Expiry pager consists of two Tasks - the parent ExpiryPager task,
        // and then a per-vBucket task (via VCVBAdapter) - which there is
        // just one of as we only have one vBucket online.
        // Trigger expiry pager - note the main task just spawns individual
        // tasks per vBucket - we also need to execute one of them.
        auto& lpNonioQ = *task_executor->getLpTaskQ()[NONIO_TASK_IDX];
        runNextTask(lpNonioQ, "Paging expired items.");
        EXPECT_EQ(0, lpNonioQ.getReadyQueueSize());
        auto pagers = engine->getConfiguration().getExpiryPagerConcurrency();
        EXPECT_EQ(initialNonIoTasks + pagers, lpNonioQ.getFutureQueueSize());
        for (size_t i = 0; i < pagers; ++i) {
            runNextTask(lpNonioQ, "Expired item remover no vbucket assigned");
        }
        EXPECT_EQ(0, lpNonioQ.getReadyQueueSize());
        EXPECT_EQ(initialNonIoTasks, lpNonioQ.getFutureQueueSize());
    }

    void expiredItemsDeleted();
};

void STExpiryPagerTest::expiredItemsDeleted() {
    // Populate bucket with three documents - one with no expiry, one with an
    // expiry in 10 seconds, and one with an expiry in 20 seconds.
    std::string value = createXattrValue("body");
    for (size_t ii = 0; ii < 3; ii++) {
        auto key = makeStoredDocKey("key_" + std::to_string(ii));
        const uint32_t expiry =
                ii > 0 ? ep_abs_time(ep_current_time() + ii * 10) : 0;
        auto item = make_item(
                vbid,
                key,
                value,
                expiry,
                PROTOCOL_BINARY_DATATYPE_JSON | PROTOCOL_BINARY_DATATYPE_XATTR);
        ASSERT_EQ(cb::engine_errc::success, storeItem(item));
    }

    flushDirectlyIfPersistent(vbid,
                              {MoreAvailable::No, 3, WakeCkptRemover::No});

    // Sanity check - should have not hit high watermark (otherwise the
    // item pager will run automatically and aggressively delete items).
    auto& stats = engine->getEpStats();
    EXPECT_LE(stats.getEstimatedTotalMemoryUsed(), stats.getMaxDataSize() * 0.8)
            << "Expected to not have exceeded 80% of bucket quota";

    // Move time forward by 11s, so key_1 should be expired.
    TimeTraveller tedTheodoreLogan(11);

    // Sanity check - should still have all items present in VBucket.
    ASSERT_EQ(3, engine->getVBucket(vbid)->getNumItems());

    wakeUpExpiryPager();
    flushDirectlyIfPersistent(vbid,
                              {MoreAvailable::No, 1, WakeCkptRemover::No});

    EXPECT_EQ(2, engine->getVBucket(vbid)->getNumItems())
        << "Should only have 2 items after running expiry pager";

    // Check our items.
    auto key_0 = makeStoredDocKey("key_0");
    auto getKeyFn = [this](const StoredDocKey& key) {
        return store->get(key, vbid, cookie, QUEUE_BG_FETCH).getStatus();
    };
    EXPECT_EQ(cb::engine_errc::success, getKeyFn(key_0))
            << "Key without TTL should still exist.";

    auto key_1 = makeStoredDocKey("key_1");

    if (fullEviction()) {
        // Need an extra get() to trigger EWOULDBLOCK / bgfetch.
        EXPECT_EQ(cb::engine_errc::would_block, getKeyFn(key_1));
        runBGFetcherTask();
    }
    EXPECT_EQ(cb::engine_errc::no_such_key, getKeyFn(key_1))
            << "Key with TTL:10 should be removed.";

    auto key_2 = makeStoredDocKey("key_2");
    EXPECT_EQ(cb::engine_errc::success, getKeyFn(key_2))
            << "Key with TTL:20 should still exist.";

    // Move time forward by +10s, so key_2 should also be expired.
    TimeTraveller philConners(10);

    // Sanity check - should still have 2 items present in VBucket.
    ASSERT_EQ(2, engine->getVBucket(vbid)->getNumItems())
        << "Should still have 2 items after time-travelling";

    wakeUpExpiryPager();
    flushDirectlyIfPersistent(vbid,
                              {MoreAvailable::No, 1, WakeCkptRemover::No});

    // Should only be 1 item remaining.
    EXPECT_EQ(1, engine->getVBucket(vbid)->getNumItems());

    // Check our items.
    EXPECT_EQ(cb::engine_errc::success, getKeyFn(key_0))
            << "Key without TTL should still exist.";

    EXPECT_EQ(cb::engine_errc::no_such_key, getKeyFn(key_1))
            << "Key with TTL:10 should be removed.";

    if (fullEviction()) {
        // Need an extra get() to trigger EWOULDBLOCK / bgfetch.
        EXPECT_EQ(cb::engine_errc::would_block, getKeyFn(key_2));
        runBGFetcherTask();
    }
    EXPECT_EQ(cb::engine_errc::no_such_key, getKeyFn(key_2))
            << "Key with TTL:20 should be removed.";
}

// Test that when the expiry pager runs, all expired items are deleted.
TEST_P(STExpiryPagerTest, ExpiredItemsDeleted) {
    expiredItemsDeleted();
}

// Test that when an expired system-xattr document is fetched with getMeta
// it can be successfully expired again
TEST_P(STExpiryPagerTest, MB_25650) {
    expiredItemsDeleted();

    auto vb = store->getVBucket(Vbid(0));

    auto key_1 = makeStoredDocKey("key_1");
    ItemMetaData metadata;
    uint32_t deleted;
    uint8_t datatype;

    // Ephemeral doesn't bgfetch, persistent full-eviction already had to
    // perform a bgfetch to check key_1 no longer exists in the above
    // expiredItemsDeleted().
    const cb::engine_errc err = persistent() && !fullEviction()
                                        ? cb::engine_errc::would_block
                                        : cb::engine_errc::success;

    // Bring document meta back into memory and run expiry on it
    EXPECT_EQ(err,
              store->getMetaData(
                      key_1, vbid, cookie, metadata, deleted, datatype));
    if (persistent()) {
        runBGFetcherTask();
        EXPECT_EQ(cb::engine_errc::success,
                  store->getMetaData(
                          key_1, vbid, cookie, metadata, deleted, datatype));
    }

    // Original bug is that we would segfault running the pager here
    wakeUpExpiryPager();

    auto options =
            static_cast<get_options_t>(QUEUE_BG_FETCH | GET_DELETED_VALUE);
    EXPECT_EQ(err, store->get(key_1, vbid, cookie, options).getStatus())
            << "Key with TTL:10 should be removed.";

    // Verify that the xattr body still exists.
    if (persistent()) {
        runBGFetcherTask();
    }
    auto item = store->get(key_1, vbid, cookie, GET_DELETED_VALUE);

    ASSERT_EQ(cb::engine_errc::success, item.getStatus());
    EXPECT_TRUE(mcbp::datatype::is_xattr(item.item->getDataType()));
    ASSERT_NE(0, item.item->getNBytes());
    cb::xattr::Blob blob(
            {const_cast<char*>(item.item->getData()), item.item->getNBytes()},
            false);

    EXPECT_EQ(0, blob.get("user").size());
    EXPECT_EQ(0, blob.get("meta").size());
    ASSERT_NE(0, blob.get("_sync").size());
    EXPECT_STREQ("{\"cas\":\"0xdeadbeefcafefeed\"}",
                 reinterpret_cast<char*>(blob.get("_sync").data()));
}

// Test that when an expired system-xattr document is fetched with getMeta
// deleteWithMeta can be successfully invoked
TEST_P(STExpiryPagerTest, MB_25671) {
    expiredItemsDeleted();
    auto vb = store->getVBucket(vbid);

    // key_1 has been expired
    auto key_1 = makeStoredDocKey("key_1");
    ItemMetaData metadata;
    uint32_t deleted = 0;
    uint8_t datatype = 0;

    // Ephemeral doesn't bgfetch, persistent full-eviction already had to
    // perform a bgfetch to check key_1 no longer exists in the above
    // expiredItemsDeleted().
    const cb::engine_errc err = persistent() && !fullEviction()
                                        ? cb::engine_errc::would_block
                                        : cb::engine_errc::success;

    // Bring the deleted key back with a getMeta call
    EXPECT_EQ(err,
              store->getMetaData(
                      key_1, vbid, cookie, metadata, deleted, datatype));
    if (persistent()) {
        runBGFetcherTask();
        EXPECT_EQ(cb::engine_errc::success,
                  store->getMetaData(
                          key_1, vbid, cookie, metadata, deleted, datatype));
    }

    uint64_t cas = -1;
    metadata.flags = 0xf00f0088;
    metadata.cas = 0xbeeff00dcafe1234ull;
    metadata.revSeqno = 0xdad;
    metadata.exptime = 0xfeedface;
    PermittedVBStates vbstates(vbucket_state_active);
    auto deleteWithMeta =
            [this, key_1, &cas, vbstates, metadata]() -> cb::engine_errc {
        return store->deleteWithMeta(key_1,
                                     cas,
                                     nullptr,
                                     vbid,
                                     cookie,
                                     vbstates,
                                     CheckConflicts::No,
                                     metadata,
                                     GenerateBySeqno::No,
                                     GenerateCas::No,
                                     0,
                                     nullptr,
                                     DeleteSource::Explicit);
    };
    // Prior to the MB fix - this would crash.
    EXPECT_EQ(err, deleteWithMeta());

    auto options =
            static_cast<get_options_t>(QUEUE_BG_FETCH | GET_DELETED_VALUE);
    if (persistent()) {
        runBGFetcherTask();
        EXPECT_EQ(cb::engine_errc::success, deleteWithMeta());
    }

    auto item = store->get(key_1, vbid, cookie, options);
    ASSERT_EQ(cb::engine_errc::success, item.getStatus());
    EXPECT_TRUE(item.item->isDeleted()) << "Not deleted " << *item.item;
    ASSERT_NE(0, item.item->getNBytes()) << "No value " << *item.item;

    cb::xattr::Blob blob(
            {const_cast<char*>(item.item->getData()), item.item->getNBytes()},
            false);

    EXPECT_EQ(0, blob.get("user").size());
    EXPECT_EQ(0, blob.get("meta").size());
    ASSERT_NE(0, blob.get("_sync").size());
    EXPECT_STREQ("{\"cas\":\"0xdeadbeefcafefeed\"}",
                 reinterpret_cast<char*>(blob.get("_sync").data()));
    EXPECT_EQ(metadata.flags, item.item->getFlags());
    EXPECT_EQ(metadata.exptime, item.item->getExptime());
    EXPECT_EQ(metadata.cas, item.item->getCas());
    EXPECT_EQ(metadata.revSeqno, item.item->getRevSeqno());
}

TEST_P(STItemPagerTest, ItemPagerEvictionOrderIsSafe) {
    // MB-42688: Test that the ordering of the paging visitor comparator is
    // fixed even if the amount of pageable memory or the vbucket state changes.
    // This is required to meet the strict weak ordering requirement of
    // std::sort

    // 17 is the minimum number of vbs found to demonstrate a segfault
    // with an unsuitable comparator on linux. This is likely impl dependent.
    // 18 gives 6 vbs per active/replica/pending
    if (hasMagma()) {
        // Magma does not appreciate having max_vbuckets updated
        // In relation to this test, magma should not behave differently to
        // couchstore buckets anyway
        GTEST_SKIP();
    }
    resetEngineAndWarmup("max_vbuckets=18");
    std::vector<Vbid> allVBs(18);

    for (int i = 0; i < 18; i++) {
        allVBs[i] = Vbid(i);
    }

    for (int i = 0; i < 6; i++) {
        setVBucketStateAndRunPersistTask(Vbid(i), vbucket_state_active);
        setVBucketStateAndRunPersistTask(Vbid(i + 6), vbucket_state_pending);
        setVBucketStateAndRunPersistTask(Vbid(i + 12), vbucket_state_replica);
    }

    if (engine->getConfiguration().getBucketType() == "persistent") {
        // flush all vbs
        for (const auto& vbid : allVBs) {
            dynamic_cast<EPBucket&>(*store).flushVBucket(vbid);
        }
    }

    auto& stats = engine->getEpStats();
    auto pagerSemaphore = std::make_shared<cb::Semaphore>();
    auto& config = engine->getConfiguration();

    auto pv = std::make_unique<MockPagingVisitor>(
            *store,
            stats,
            EvictionRatios{1.0 /*active*/, 1.0 /*replica*/},
            pagerSemaphore,
            ITEM_PAGER,
            false,
            VBucketFilter(allVBs),
            config.getItemEvictionAgePercentage(),
            config.getItemEvictionFreqCounterAgeThreshold());

    // now test that even with state changes, the comparator sorts the vbuckets
    // acceptably
    auto innerComparator = pv->getVBucketComparator();

    // wrap the comparator to allow insertion of state changes mid-sort
    auto comparator = [&innerComparator, this](const Vbid& a, const Vbid& b) {
        // run the actual comparator
        auto res = innerComparator(a, b);
        // now, to _intentionally_ try to break the strict weak ordering, change
        // the state of one of the vbuckets. If the vbucket comparator is
        // checking the state each time, this can cause a crash in std::sort
        for (const auto& vbid : {a, b}) {
            auto state = store->getVBucket(vbid)->getState();
            EXPECT_EQ(cb::engine_errc::success,
                      store->setVBucketState(vbid,
                                             state == vbucket_state_replica
                                                     ? vbucket_state_active
                                                     : vbucket_state_replica));
        }

        return res;
    };

    // if the vbucket comparator is "safe" and checks the state once, this
    // sort will work as expected - otherwise it _may_ segfault.
    // Note: this is not a robust test, variations in the impl of sort
    // may mean this does _not_ crash even with an unacceptable comparator
    std::sort(allVBs.begin(), allVBs.end(), comparator);

    // as a secondary check, directly test the requirements of a strict
    // weak ordering on the comparator while actively changing
    // the state of vbuckets. This will fail if the comparator checks
    // the bucket state on every call.

    // irreflexivity
    for (const auto& x : allVBs) {
        EXPECT_FALSE(comparator(x, x));
    }

    // asymmetry
    for (const auto& x : allVBs) {
        for (const auto& y : allVBs) {
            EXPECT_FALSE(comparator(x, y) && comparator(y, x));
        }
    }

    // transitivity
    for (const auto& x : allVBs) {
        for (const auto& y : allVBs) {
            for (const auto& z : allVBs) {
                // x < y && y < z => x < z
                // equivalent to
                // !(x < y && y < z) || x < z
                // if x < y and y < z, it must be true that x < z
                EXPECT_TRUE(!(comparator(x, y) && comparator(y, z)) ||
                            comparator(x, z));
            }
        }
    }
}

TEST_P(STItemPagerTest, MB43055_MemUsedDropDoesNotBreakEviction) {
    // MB-43055: Test that having current memory usage drop below the low
    // watermark before the item pager runs does not prevent future item
    // pager runs.

    if (ephemeralFailNewData()) {
        // items are not auto-deleted, so the ItemPager does not run.
        GTEST_SKIP();
    }

    // No need to run under magma/nexus:
    //   - The test has been spotted quite fragile multiple times (eg, magma).
    //     It makes assumptions on the mem state of the system after persistence
    //     but that state varies depending on the storage
    //   - The test covers in-memory behaviour and doesn't care about the
    //     particular storage used, so we can just keep the couchstore/magma
    //     versions for persistence, plus ephemeral.
    if (hasMagma()) {
        GTEST_SKIP();
    }

    // Need a slightly higher quota here
    increaseQuota(800 * 1024);

    setVBucketStateAndRunPersistTask(vbid, vbucket_state_active);

    // this triggers eviction, scheduling the ItemPager task
    auto itemCount = populateUntilAboveHighWaterMark(vbid);
    EXPECT_LT(0, itemCount);

    flushVBucketToDiskIfPersistent(vbid, itemCount);

    // now delete some items to lower memory usage
    for (int i = 0; i < itemCount; i++) {
        auto key = makeStoredDocKey("key_" + std::to_string(i));
        uint64_t cas = 0;
        mutation_descr_t mutation_descr;
        EXPECT_EQ(cb::engine_errc::success,
                  store->deleteItem(key,
                                    cas,
                                    vbid,
                                    cookie,
                                    {},
                                    /*itemMeta*/ nullptr,
                                    mutation_descr));

        // Deleting items doesn't free much memory and we'd need a big quota to
        // be able to reclaim the difference between low and high watermarks
        // just by deleting items. We can also flush persistent VBuckets and
        // reduce the checkpoint memory usage by freeing closed checkpoints.
        // Doing this allows us to use a significantly lower quota which reduces
        // test time significantly.
        //
        // Note: Doing this step within the loop for avoiding deletions being
        // failed by high CM mem-usage
        auto vb = store->getVBucket(vbid);
        vb->checkpointManager->createNewCheckpoint();
        flushVBucketToDiskIfPersistent(vbid, 1);
        vb->checkpointManager->removeClosedUnrefCheckpoints();
        runCheckpointDestroyer(vbid);
    }

    auto& stats = engine->getEpStats();
    // confirm we are now below the low watermark, and can test the item pager
    // behaviour
    ASSERT_LT(stats.getEstimatedTotalMemoryUsed(), stats.mem_low_wat.load());

    auto& lpNonioQ = *task_executor->getLpTaskQ()[NONIO_TASK_IDX];
    // run the item pager. It should _not_ create and schedule a PagingVisitor
    runNextTask(lpNonioQ, "Paging out items.");

    EXPECT_EQ(0, lpNonioQ.getReadyQueueSize());
    EXPECT_EQ(initialNonIoTasks, lpNonioQ.getFutureQueueSize());

    // populate again, and confirm this time that the item pager does shedule
    // a paging visitor
    populateUntilAboveHighWaterMark(vbid);

    runNextTask(lpNonioQ, "Paging out items.");
    runNextTask(lpNonioQ, "Item pager no vbucket assigned");
}

/**
 * Subclass for expiry tests only applicable to Value eviction persistent
 * buckets.
 */
class STValueEvictionExpiryPagerTest : public STExpiryPagerTest {
public:
    static auto configValues() {
        return ::testing::Values(
#ifdef EP_USE_MAGMA
                "bucket_type=persistent:"
                "backend=magma:"
                "item_eviction_policy=value_only"s,
#endif
                "bucket_type=persistent:"
                "backend=couchstore:"
                "item_eviction_policy=value_only"s);
    }
};

// Test that when a xattr value is ejected, we can still expire it. Previous
// to the fix we crash because the item has no value in memory.
//
// (Not applicable to full-eviction as relies on in-memory expiry pager
//  expiring a non-resident item; with full-eviction the item is completely
//  evicted and hence ExpiryPager won't find it.)
TEST_P(STValueEvictionExpiryPagerTest, MB_25931) {
    std::string value = createXattrValue("body");
    auto key = makeStoredDocKey("key_1");
    auto item = make_item(
            vbid,
            key,
            value,
            ep_abs_time(ep_current_time() + 10),
            PROTOCOL_BINARY_DATATYPE_JSON | PROTOCOL_BINARY_DATATYPE_XATTR);
    ASSERT_EQ(cb::engine_errc::success, storeItem(item));

    flushDirectlyIfPersistent(vbid,
                              {MoreAvailable::No, 1, WakeCkptRemover::No});

    const char* msg;
    EXPECT_EQ(cb::mcbp::Status::Success, store->evictKey(key, vbid, &msg));
    EXPECT_STREQ("Ejected.", msg);

    runBGFetcherTask();

    TimeTraveller docBrown(15);

    wakeUpExpiryPager();
    flushDirectlyIfPersistent(vbid,
                              {MoreAvailable::No, 1, WakeCkptRemover::No});
}

// Test that expiring a non-resident item works (and item counts are correct).
//
// (Not applicable to full-eviction as relies on in-memory expiry pager
//  expiring a non-resident item; with full-eviction the item is completely
//  evicted and hence ExpiryPager won't find it.)
TEST_P(STValueEvictionExpiryPagerTest, MB_25991_ExpiryNonResident) {
    // Populate bucket with a TTL'd document, and then evict that document.
    auto key = makeStoredDocKey("key");
    auto expiry = ep_abs_time(ep_current_time() + 5);
    auto item = make_item(vbid, key, "value", expiry);
    ASSERT_EQ(cb::engine_errc::success, storeItem(item));

    flushDirectlyIfPersistent(vbid,
                              {MoreAvailable::No, 1, WakeCkptRemover::No});

    // Sanity check - should have not hit high watermark (otherwise the
    // item pager will run automatically and aggressively delete items).
    auto& stats = engine->getEpStats();
    EXPECT_LE(stats.getEstimatedTotalMemoryUsed(), stats.getMaxDataSize() * 0.8)
            << "Expected to not have exceeded 80% of bucket quota";

    // Evict key so it is no longer resident.
    evict_key(vbid, key);

    // Move time forward by 11s, so key should be expired.
    TimeTraveller tedTheodoreLogan(11);

    // Sanity check - should still have item present (and non-resident)
    // in VBucket.
    ASSERT_EQ(1, engine->getVBucket(vbid)->getNumItems());
    ASSERT_EQ(1, engine->getVBucket(vbid)->getNumNonResidentItems());

    wakeUpExpiryPager();
    flushDirectlyIfPersistent(vbid,
                              {MoreAvailable::No, 1, WakeCkptRemover::No});

    EXPECT_EQ(0, engine->getVBucket(vbid)->getNumItems())
            << "Should have 0 items after running expiry pager";
    EXPECT_EQ(0, engine->getVBucket(vbid)->getNumNonResidentItems())
            << "Should have 0 non-resident items after running expiry pager";

    // Check our item - should not exist.
    auto result = store->get(key, vbid, cookie, get_options_t());
    EXPECT_EQ(cb::engine_errc::no_such_key, result.getStatus());
}

class MB_32669 : public STValueEvictionExpiryPagerTest {
public:
    void SetUp() override {
        if (!config_string.empty()) {
            config_string += ";";
        }
        config_string += "compression_mode=active";
        STValueEvictionExpiryPagerTest::SetUp();
        store->enableItemCompressor();
        initialNonIoTasks++;
    }

    void runItemCompressor() {
        auto& lpNonioQ = *task_executor->getLpTaskQ()[NONIO_TASK_IDX];
        runNextTask(lpNonioQ, "Item Compressor");
    }
};

// Test that an xattr value which is compressed, evicted and then expired
// doesn't trigger an exception
TEST_P(MB_32669, expire_a_compressed_and_evicted_xattr_document) {
    // 1) Add bucket a TTL'd xattr document
    auto key = makeStoredDocKey("key");
    auto expiry = ep_abs_time(ep_current_time() + 5);
    auto value = createXattrValue(std::string(100, 'a'), true /*sys xattrs*/);
    auto item =
            make_item(vbid, key, value, expiry, PROTOCOL_BINARY_DATATYPE_XATTR);
    ASSERT_EQ(cb::engine_errc::success, storeItem(item));

    flushDirectlyIfPersistent(vbid,
                              {MoreAvailable::No, 1, WakeCkptRemover::No});

    // Sanity check - should have not hit high watermark (otherwise the
    // item pager will run automatically and aggressively delete items).
    auto& stats = engine->getEpStats();
    ASSERT_LE(stats.getEstimatedTotalMemoryUsed(), stats.getMaxDataSize() * 0.8)
            << "Expected to not have exceeded 80% of bucket quota";

    // 2) Run the compressor
    runItemCompressor();

    // 2.1) And validate the document is now snappy
    ItemMetaData metadata;
    uint32_t deleted;
    uint8_t datatype;

    EXPECT_EQ(
            cb::engine_errc::success,
            store->getMetaData(key, vbid, cookie, metadata, deleted, datatype));
    ASSERT_EQ(PROTOCOL_BINARY_DATATYPE_SNAPPY,
              datatype & PROTOCOL_BINARY_DATATYPE_SNAPPY);

    // 3) Evict key so it is no longer resident.
    evict_key(vbid, key);

    // 4) Move time forward by 11s, so key should be expired.
    TimeTraveller wyldStallyns(11);

    // Sanity check - should still have item present (and non-resident)
    // in VBucket.
    ASSERT_EQ(1, engine->getVBucket(vbid)->getNumItems());
    ASSERT_EQ(1, engine->getVBucket(vbid)->getNumNonResidentItems());

    wakeUpExpiryPager();

    flushDirectlyIfPersistent(vbid,
                              {MoreAvailable::No, 1, WakeCkptRemover::No});

    EXPECT_EQ(0, engine->getVBucket(vbid)->getNumItems())
            << "Should have 0 items after running expiry pager";
    EXPECT_EQ(0, engine->getVBucket(vbid)->getNumNonResidentItems())
            << "Should have 0 non-resident items after running expiry pager";

    // Check our item has been deleted and the xattrs pruned
    auto options = static_cast<get_options_t>(
            QUEUE_BG_FETCH | HONOR_STATES | TRACK_REFERENCE | DELETE_TEMP |
            HIDE_LOCKED_CAS | TRACK_STATISTICS | GET_DELETED_VALUE);
    GetValue gv = store->get(key, vbid, cookie, options);
    EXPECT_EQ(cb::engine_errc::would_block, gv.getStatus());

    runBGFetcherTask();
    gv = store->get(key, vbid, cookie, options);
    ASSERT_EQ(cb::engine_errc::success, gv.getStatus());

    EXPECT_TRUE(gv.item->isDeleted());
    auto get_itm = gv.item.get();
    auto get_data = const_cast<char*>(get_itm->getData());

    cb::char_buffer value_buf{get_data, get_itm->getNBytes()};
    cb::xattr::Blob new_blob(value_buf, false);

    // expect sys attributes to remain
    const std::string& cas_str{R"({"cas":"0xdeadbeefcafefeed"})"};
    const std::string& sync_str = to_string(new_blob.get("_sync"));

    EXPECT_EQ(cas_str, sync_str) << "Unexpected system xattrs";
    EXPECT_TRUE(new_blob.get("user").empty())
            << "The user attribute should be gone";
    EXPECT_TRUE(new_blob.get("meta").empty())
            << "The meta attribute should be gone";
}

class MB_36087 : public STParameterizedBucketTest {
public:
};

// Test for MB-36087 - simply check that an evicted xattr item doesn't crash
// when a winning del-with-meta arrives.
TEST_P(MB_36087, DelWithMeta_EvictedKey) {
    store->setVBucketState(vbid, vbucket_state_active);
    if (!persistent()) {
        return;
    }
    ASSERT_TRUE(persistent());
    std::string value = createXattrValue("body");
    auto key = makeStoredDocKey("k1");
    auto item = make_item(
            vbid,
            key,
            value,
            0,
            PROTOCOL_BINARY_DATATYPE_JSON | PROTOCOL_BINARY_DATATYPE_XATTR);
    uint64_t cas = 0;
    ASSERT_EQ(
            cb::engine_errc::success,
            engine->storeInner(cookie, item, cas, StoreSemantics::Set, false));

    auto& bucket = dynamic_cast<EPBucket&>(*store);
    EXPECT_EQ(1, bucket.flushVBucket(vbid).numFlushed);

    // 1) Store k1
    auto vb = store->getVBucket(vbid);

    // 2) Evict k1
    evict_key(vbid, key);

    // 3) A winning delWithMeta - system must bgFetch and not crash...
    ItemMetaData metadata;

    cas = -1;
    metadata.flags = 0xf00f0088;
    metadata.cas = 0xbeeff00dcafe1234ull;
    metadata.revSeqno = 0xdad;
    metadata.exptime = 0xfeedface;
    PermittedVBStates vbstates(vbucket_state_active);

    auto deleteWithMeta =
            [this, key, &cas, vbstates, metadata]() -> cb::engine_errc {
        return store->deleteWithMeta(key,
                                     cas,
                                     nullptr,
                                     vbid,
                                     cookie,
                                     vbstates,
                                     CheckConflicts::Yes,
                                     metadata,
                                     GenerateBySeqno::Yes,
                                     GenerateCas::No,
                                     0,
                                     nullptr,
                                     DeleteSource::Explicit);
    };
    // A bgfetch is required for full or value eviction because we need the
    // xattr value
    EXPECT_EQ(cb::engine_errc::would_block, deleteWithMeta());
    runBGFetcherTask();

    // Full eviction first did a meta-fetch, now has todo a full fetch
    auto err = fullEviction() ? cb::engine_errc::would_block
                              : cb::engine_errc::success;
    EXPECT_EQ(err, deleteWithMeta());

    if (fullEviction()) {
        runBGFetcherTask();
        EXPECT_EQ(cb::engine_errc::success, deleteWithMeta());
    }

    auto options =
            static_cast<get_options_t>(QUEUE_BG_FETCH | GET_DELETED_VALUE);
    auto gv = store->get(key, vbid, cookie, options);
    ASSERT_EQ(cb::engine_errc::success, gv.getStatus());
    EXPECT_TRUE(gv.item->isDeleted()) << "Not deleted " << *gv.item;
    ASSERT_NE(0, gv.item->getNBytes()) << "No value " << *gv.item;

    cb::xattr::Blob blob(
            {const_cast<char*>(gv.item->getData()), gv.item->getNBytes()},
            false);

    EXPECT_EQ(0, blob.get("user").size());
    EXPECT_EQ(0, blob.get("meta").size());
    ASSERT_NE(0, blob.get("_sync").size());
    EXPECT_STREQ("{\"cas\":\"0xdeadbeefcafefeed\"}",
                 reinterpret_cast<char*>(blob.get("_sync").data()));
    EXPECT_EQ(metadata.flags, gv.item->getFlags());
    EXPECT_EQ(metadata.exptime, gv.item->getExptime());
    EXPECT_EQ(metadata.cas, gv.item->getCas());
    EXPECT_EQ(metadata.revSeqno, gv.item->getRevSeqno());
}

/**
 * Fixture similar to STItemPagerTest, but with 4 paging visitors configured.
 */
class MultiPagingVisitorTest : public STItemPagerTest {
protected:
    void SetUp() override {
        setNumConcurrentPagers(4);
        setNumConcurrentExpiryPagers(4);
        STItemPagerTest::SetUp();
    }
};

/**
 * Test that the ItemPager correctly creates multiple PagingVisitors
 * as configured.
 */
TEST_P(MultiPagingVisitorTest, ItemPagerCreatesMultiplePagers) {
    if (!persistent()) {
        GTEST_SKIP();
    }
    std::vector<Vbid> vbids{Vbid(0), Vbid(1), Vbid(2), Vbid(3)};

    for (const auto& vbid : vbids) {
        store->setVBucketState(vbid, vbucket_state_active);
    }

    auto& stats = engine->getEpStats();
    // populate until above hwm
    auto aboveHWM = [&stats]() {
        return stats.getPreciseTotalMemoryUsed() > stats.mem_high_wat.load();
    };

    auto i = 0;
    // items need to be persisted to be evicted, but flushing after each item
    // would be slow. Load to the HWM, then flush, then repeat if we dropped
    // below the HWM
    while (!aboveHWM()) {
        populateVbsUntil(
                vbids, aboveHWM, "keys_" + std::to_string(i++) + "_", 500);
        for (const auto& vb : vbids) {
            // flush and remove checkpoints as eviction will not touch
            // dirty items
            flushAndRemoveCheckpoints(vb);
        }
    }

    // make sure the item pager has been notified while we're above the HWM
    store->attemptToFreeMemory();

    auto& lpNonioQ = *task_executor->getLpTaskQ()[NONIO_TASK_IDX];
    ASSERT_EQ(0, lpNonioQ.getReadyQueueSize());
    ASSERT_EQ(initialNonIoTasks, lpNonioQ.getFutureQueueSize());

    // Run the parent ItemPager task, and then N PagingVisitor tasks
    runNextTask(lpNonioQ, "Paging out items.");
    ASSERT_EQ(0, lpNonioQ.getReadyQueueSize());

    auto numConcurrentPagers = engine->getConfiguration().getConcurrentPagers();
    ASSERT_EQ(initialNonIoTasks + numConcurrentPagers,
              lpNonioQ.getFutureQueueSize());

    for (size_t i = 0; i < numConcurrentPagers; ++i) {
        runNextTask(lpNonioQ, "Item pager no vbucket assigned");
    }
}

/**
 * Test that the ExpiryPager correctly creates multiple PagingVisitors
 * as configured.
 */
TEST_P(MultiPagingVisitorTest, ExpiryPagerCreatesMultiplePagers) {
    std::vector<Vbid> vbids{Vbid(0), Vbid(1), Vbid(2), Vbid(3)};

    for (const auto& vbid : vbids) {
        store->setVBucketState(vbid, vbucket_state_active);
    }

    auto& stats = engine->getEpStats();
    const uint32_t expiry = ep_abs_time(ep_current_time() - 10);
    std::string value = "foobar";

    for (int i = 0; i < 4; ++i) {
        auto key = makeStoredDocKey("key_" + std::to_string(i));
        auto item = make_item(Vbid(i), key, value, expiry);
        ASSERT_EQ(cb::engine_errc::success, storeItem(item));
    }

    store->enableExpiryPager();
    store->wakeUpExpiryPager();

    // enabling the expiry pager schedules another task

    initialNonIoTasks++;

    auto& lpNonioQ = *task_executor->getLpTaskQ()[NONIO_TASK_IDX];
    ASSERT_EQ(0, lpNonioQ.getReadyQueueSize());
    ASSERT_EQ(initialNonIoTasks, lpNonioQ.getFutureQueueSize());

    // Run the parent ItemPager task, and then N PagingVisitor tasks
    runNextTask(lpNonioQ, "Paging expired items.");
    ASSERT_EQ(0, lpNonioQ.getReadyQueueSize());

    auto numConcurrentPagers =
            engine->getConfiguration().getExpiryPagerConcurrency();
    EXPECT_EQ(initialNonIoTasks + numConcurrentExpiryPagers,
              lpNonioQ.getFutureQueueSize());

    for (size_t i = 0; i < numConcurrentPagers; ++i) {
        runNextTask(lpNonioQ, "Expired item remover no vbucket assigned");
        // each task should only visit one of the vbuckets, and there's
        // one expired item per vbucket - expired count should increase by one
        EXPECT_EQ(i + 1, stats.expired_pager);
    }
}

// Confirm that splitting a filter into several disjoint filters works as
// expected. Used when creating multiple PagingVisitors
TEST(VbucketFilterTest, Split) {
    const VBucketFilter filter(
            std::vector<Vbid>{Vbid(0), Vbid(1), Vbid(2), Vbid(3)});

    using namespace testing;
    {
        SCOPED_TRACE("Identity");
        auto filters = filter.split(1);
        EXPECT_THAT(filters, SizeIs(1));
        EXPECT_TRUE(filter == filters.at(0));
    }

    {
        SCOPED_TRACE("Split N");
        // Expected: {0}, {1}, {2}, {3}
        auto filters = filter.split(4);
        EXPECT_THAT(filters, SizeIs(4));
        for (int i = 0; i < 4; ++i) {
            EXPECT_THAT(filters.at(i), SizeIs(1));
            EXPECT_TRUE(filters.at(i)(Vbid(i)));
        }
    }

    {
        SCOPED_TRACE("Split >N");
        // Expected: {0}, {1}, {2}, {3}, {}
        auto filters = filter.split(5);
        EXPECT_THAT(filters, SizeIs(5));
        for (int i = 0; i < 4; ++i) {
            EXPECT_THAT(filters.at(i), SizeIs(1));
            EXPECT_TRUE(filters.at(i)(Vbid(i)));
        }
        // last filter is empty
        EXPECT_THAT(filters.at(4), SizeIs(0));
    }

    {
        SCOPED_TRACE("Split <N");
        // Expected: {0, 3}, {1}, {2}
        auto filters = filter.split(3);
        EXPECT_THAT(filters, SizeIs(3));
        // round robin means first filter has more items

        EXPECT_THAT(filters.at(0), SizeIs(2));
        EXPECT_TRUE(filters.at(0)(Vbid(0)));
        EXPECT_TRUE(filters.at(0)(Vbid(3)));

        for (int i = 1; i < 3; ++i) {
            EXPECT_THAT(filters.at(i), SizeIs(1));
            EXPECT_TRUE(filters.at(i)(Vbid(i)));
        }
    }
}

/**
 * Test fixture with bloom filter disabled.
 */
class STNoBloomFilterExpiryPagerTest : public STExpiryPagerTest {
public:
    void SetUp() override {
        if (!config_string.empty()) {
            config_string += ";";
        }
        config_string += "bfilter_enabled=false";
        STExpiryPagerTest::SetUp();
    }
    void testTempItemCleanUp(StoredDocKey key, bool expectCleanup);
};

void STNoBloomFilterExpiryPagerTest::testTempItemCleanUp(StoredDocKey key,
                                                         bool expectCleanup) {
    auto vb = store->getVBucket(vbid);
    ASSERT_EQ(1, vb->getNumTempItems());
    ASSERT_TRUE(vb);
    wakeUpExpiryPager();
    auto& stats = engine->getEpStats();
    ASSERT_EQ(1, stats.expiryPagerRuns);
    EXPECT_EQ(0, stats.expired_pager);
    EXPECT_EQ(0, vb->numExpiredItems);

    if (expectCleanup) {
        EXPECT_EQ(0, vb->getNumTempItems());
        // Item is gone, all is good
        auto htRes = vb->ht.findForUpdate(key);
        EXPECT_FALSE(htRes.committed);
        EXPECT_FALSE(htRes.pending);
    } else {
        EXPECT_EQ(1, vb->getNumTempItems());
        // Item is still in the HT
        auto htRes = vb->ht.findForUpdate(key);
        EXPECT_TRUE(htRes.committed);
        EXPECT_FALSE(htRes.pending);
    }
}

TEST_P(STNoBloomFilterExpiryPagerTest, TempInitialNotCleanUpNotExpired) {
    setVBucketStateAndRunPersistTask(vbid, vbucket_state_active);
    auto key = makeStoredDocKey("key");

    ItemMetaData metadata;
    uint32_t deleted;
    uint8_t datatype;
    // GetMeta for a non-existent document
    EXPECT_EQ(
            cb::engine_errc::would_block,
            store->getMetaData(key, vbid, cookie, metadata, deleted, datatype));

    auto vb = store->getVBucket(vbid);
    ASSERT_TRUE(vb);
    // Verify that the item is TempInitial (bgfetch incomplete)
    {
        auto htRes = vb->ht.findForUpdate(key);
        ASSERT_TRUE(htRes.committed);
        ASSERT_TRUE(htRes.committed->isTempInitialItem());
        EXPECT_FALSE(htRes.pending);
    }
    // And proceed with the test
    testTempItemCleanUp(key, false);
}

TEST_P(STNoBloomFilterExpiryPagerTest, TempNonExistentCleanedUpNotExpired) {
    setVBucketStateAndRunPersistTask(vbid, vbucket_state_active);
    // Store the item to trigger a metadata bg fetch, running it will create a
    // TempNonExistent item
    auto key = makeStoredDocKey("key");

    ItemMetaData metadata;
    uint32_t deleted;
    uint8_t datatype;
    // GetMeta for a non-existent document
    EXPECT_EQ(
            cb::engine_errc::would_block,
            store->getMetaData(key, vbid, cookie, metadata, deleted, datatype));
    // Allow the BGFetch to complete
    runBGFetcherTask();

    auto vb = store->getVBucket(vbid);
    ASSERT_TRUE(vb);
    // Verify that the item is TempNonExistent
    {
        auto htRes = vb->ht.findForUpdate(key);
        ASSERT_TRUE(htRes.committed);
        ASSERT_TRUE(htRes.committed->isTempNonExistentItem());
        EXPECT_FALSE(htRes.pending);
    }
    // And proceed with the test
    testTempItemCleanUp(key, true);
}

TEST_P(STNoBloomFilterExpiryPagerTest, TempDeletedCleanedUpNotExpired) {
    setVBucketStateAndRunPersistTask(vbid, vbucket_state_active);
    // Store a deleted item so that an add driven bg fetch will restore
    // deleted meta (setting the previously TempInitial item to TempDeleted)
    auto key = makeStoredDocKey("key");
    auto item = makeDeletedItem(key);
    EXPECT_EQ(cb::engine_errc::success, store->set(*item, cookie));
    flushVBucketToDiskIfPersistent(vbid, 1);
    auto vb = store->getVBucket(vbid);
    ASSERT_TRUE(vb);

    ItemMetaData metadata;
    uint32_t deleted;
    uint8_t datatype;
    EXPECT_EQ(
            cb::engine_errc::would_block,
            store->getMetaData(key, vbid, cookie, metadata, deleted, datatype));
    runBGFetcherTask();
    // Verify that the item is TempDeleted
    {
        auto htRes = vb->ht.findForUpdate(key);
        ASSERT_TRUE(htRes.committed);
        ASSERT_TRUE(htRes.committed->isTempDeletedItem());
        EXPECT_FALSE(htRes.pending);
    }
    // And proceed with the test
    testTempItemCleanUp(key, true);
}

// TODO: Ideally all of these tests should run with or without jemalloc,
// however we currently rely on jemalloc for accurate memory tracking; and
// hence it is required currently.
#if defined(HAVE_JEMALLOC)

INSTANTIATE_TEST_SUITE_P(EphemeralOrPersistent,
                         STItemPagerTest,
                         STParameterizedBucketTest::allConfigValuesNoNexus(),
                         STParameterizedBucketTest::PrintToStringParamName);

INSTANTIATE_TEST_SUITE_P(EphemeralOrPersistent,
                         MultiPagingVisitorTest,
                         STParameterizedBucketTest::persistentConfigValues(),
                         STParameterizedBucketTest::PrintToStringParamName);

INSTANTIATE_TEST_SUITE_P(EphemeralOrPersistent,
                         STExpiryPagerTest,
                         STParameterizedBucketTest::allConfigValues(),
                         STParameterizedBucketTest::PrintToStringParamName);

INSTANTIATE_TEST_SUITE_P(Persistent,
                         STNoBloomFilterExpiryPagerTest,
                         STParameterizedBucketTest::persistentConfigValues(),
                         STParameterizedBucketTest::PrintToStringParamName);

INSTANTIATE_TEST_SUITE_P(ValueOnly,
                         STValueEvictionExpiryPagerTest,
                         STValueEvictionExpiryPagerTest::configValues(),
                         STParameterizedBucketTest::PrintToStringParamName);

INSTANTIATE_TEST_SUITE_P(Persistent,
                         MB_32669,
                         STValueEvictionExpiryPagerTest::configValues(),
                         STParameterizedBucketTest::PrintToStringParamName);

INSTANTIATE_TEST_SUITE_P(Ephemeral,
                         STEphemeralItemPagerTest,
                         STParameterizedBucketTest::ephConfigValues(),
                         STParameterizedBucketTest::PrintToStringParamName);

INSTANTIATE_TEST_SUITE_P(PersistentFullValue,
                         MB_36087,
                         STParameterizedBucketTest::persistentConfigValues(),
                         STParameterizedBucketTest::PrintToStringParamName);

INSTANTIATE_TEST_SUITE_P(EphemeralAutoDelete,
                         STEphemeralAutoDeleteItemPagerTest,
                         STParameterizedBucketTest::ephAutoDeleteConfigValues(),
                         STParameterizedBucketTest::PrintToStringParamName);

#else
GTEST_ALLOW_UNINSTANTIATED_PARAMETERIZED_TEST(STItemPagerTest);
GTEST_ALLOW_UNINSTANTIATED_PARAMETERIZED_TEST(MultiPagingVisitorTest);
GTEST_ALLOW_UNINSTANTIATED_PARAMETERIZED_TEST(STExpiryPagerTest);
GTEST_ALLOW_UNINSTANTIATED_PARAMETERIZED_TEST(STNoBloomFilterExpiryPagerTest);
GTEST_ALLOW_UNINSTANTIATED_PARAMETERIZED_TEST(STValueEvictionExpiryPagerTest);
GTEST_ALLOW_UNINSTANTIATED_PARAMETERIZED_TEST(MB_32669);
GTEST_ALLOW_UNINSTANTIATED_PARAMETERIZED_TEST(STEphemeralItemPagerTest);
GTEST_ALLOW_UNINSTANTIATED_PARAMETERIZED_TEST(MB_36087);
GTEST_ALLOW_UNINSTANTIATED_PARAMETERIZED_TEST(
        STEphemeralAutoDeleteItemPagerTest);
#endif<|MERGE_RESOLUTION|>--- conflicted
+++ resolved
@@ -1580,7 +1580,6 @@
  */
 class STEphemeralAutoDeleteItemPagerTest : public STItemPagerTest {};
 
-<<<<<<< HEAD
 // Test reproduced MB-59368. This was an issue where memory reached the
 // threshold to trigger the pager (which will delete data), but code in the
 // paging visitor was checking different values and stopped the pager. The pager
@@ -1614,27 +1613,10 @@
     auto setActive = [this](Vbid activeVbid, int count) {
         auto key = makeStoredDocKey("active_" + std::to_string(count));
         auto item = make_item(activeVbid, key, "value");
-=======
-// Test covers MB-60046. A pending and committed key must not find itself auto
-// deleted, else the delete of the commit will be rejected by the DCP replica
-// and cause disconnects.
-TEST_P(STEphemeralAutoDeleteItemPagerTest, MB_60046) {
-    setVBucketState(
-            vbid,
-            vbucket_state_active,
-            {{"topology", nlohmann::json::array({{"active", "replica"}})}});
-
-    auto setActive = [this](int count) {
-        auto item =
-                make_item(vbid,
-                          makeStoredDocKey("active_" + std::to_string(count)),
-                          std::string(512, 'V'));
->>>>>>> bcbf13e1
         item.setFreqCounterValue(0);
         storeItem(item);
     };
 
-<<<<<<< HEAD
     auto& stats = engine->getEpStats();
     int count = 0;
     do {
@@ -1659,18 +1641,33 @@
     // Run the pager and check that items got deleted.
     runHighMemoryPager();
     EXPECT_TRUE(softDeleteCalled) << "Nothing was deleted";
-=======
+}
+
+// Test covers MB-60046. A pending and committed key must not find itself auto
+// deleted, else the delete of the commit will be rejected by the DCP replica
+// and cause disconnects.
+TEST_P(STEphemeralAutoDeleteItemPagerTest, MB_60046) {
+    setVBucketState(
+            vbid,
+            vbucket_state_active,
+            {{"topology", nlohmann::json::array({{"active", "replica"}})}});
+    auto setActive = [this](int count) {
+        auto item =
+                make_item(vbid,
+                          makeStoredDocKey("active_" + std::to_string(count)),
+                          std::string(512, 'V'));
+        item.setFreqCounterValue(0);
+        storeItem(item);
+    };
     int count = 0;
     do {
         setActive(++count);
     } while (store->getPageableMemCurrent() <
              store->getPageableMemHighWatermark());
-
     auto key = makeStoredDocKey("active_" + std::to_string(count));
     // Now make the last key written in the loop also pending.
     ASSERT_EQ(cb::engine_errc::would_block,
               storeItem(*makePendingItem(key, "pending-value")));
-
     std::vector<queued_item> items;
     auto& vb = *store->getVBucket(vbid);
     auto cursor = vb.checkpointManager->registerCursorBySeqno(
@@ -1692,21 +1689,17 @@
             }
         }
     }
-
     // Both pending and committed must be seen before we trigger auto-delete
     ASSERT_TRUE(pendingFound);
     ASSERT_TRUE(committedFound);
     items.clear();
-
     // Now trigger the auto-delete paging
     runHighMemoryPager();
-
     // Iterate through the checkpoint and check all deletes.
     vb.checkpointManager->getNextItemsForCursor(cursor.cursor.lock().get(),
                                                 items);
     // Should be some new mutations (deletes)
     EXPECT_NE(0, items.size()) << *vb.checkpointManager;
-
     int deleteCount{0};
     for (const auto& item : items) {
         if (item->getKey() == key) {
@@ -1719,10 +1712,8 @@
             ++deleteCount;
         }
     }
-
     // We certainly should see deletes.
     ASSERT_NE(0, deleteCount);
->>>>>>> bcbf13e1
 }
 
 /**
