--- conflicted
+++ resolved
@@ -630,10 +630,6 @@
 
     void testFailoverTableEntryPersistedAtWarmup(std::function<void()>);
 
-<<<<<<< HEAD
-protected:
-    EPBucket& getEPBucket();
-=======
     /**
      * Test for MB-51373 - if we end up with a deleted document on-disk with
      * an empty value but datatype=XATTR (when it should be RAW_BYTES - bug
@@ -643,5 +639,7 @@
      *        only fetch metadata, else fetch entire document.
      */
     void testSanitizeOnDiskDeletedDocWithIncorrectXATTR(bool fetchMetaOnly);
->>>>>>> ad47f53b
+
+protected:
+    EPBucket& getEPBucket();
 };