--- conflicted
+++ resolved
@@ -4020,7 +4020,6 @@
                       cb::mcbp::DcpStreamId{})));
 }
 
-<<<<<<< HEAD
 // Regression test for MB-41024: check that if a Prepare is received when under
 // memory pressure and it is initially rejected and queued, that the snapshot
 // end is not notified twice to PDM.
@@ -4064,7 +4063,26 @@
     EXPECT_EQ(ENGINE_TMPFAIL,
               stream->messageReceived(std::make_unique<MutationConsumerMessage>(
                       prepare,
-=======
+                      opaque,
+                      IncludeValue::Yes,
+                      IncludeXattrs::Yes,
+                      IncludeDeleteTime::No,
+                      IncludeDeletedUserXattrs::Yes,
+                      DocKeyEncodesCollectionId::No,
+                      nullptr,
+                      cb::mcbp::DcpStreamId{})));
+
+    // Increase replicationThrottleThreshold to allow mutation to be processed.
+    engine->getConfiguration().setReplicationThrottleThreshold(100);
+
+    // Test: now process the buffered message. This would previously throw a
+    // Monotonic logic_error exception when attempting to push the same
+    // seqno to the PDM::receivedSnapshotEnds
+    uint32_t processedBytes = 0;
+    EXPECT_EQ(all_processed,
+              stream->processBufferedMessages(processedBytes, 1));
+}
+
 void DurabilityPassiveStreamTest::testPrepareDeduplicationCorrectlyResetsHPS(
         cb::durability::Level level) {
     using namespace cb::durability;
@@ -4126,30 +4144,15 @@
     EXPECT_EQ(ENGINE_SUCCESS,
               stream->messageReceived(std::make_unique<MutationConsumerMessage>(
                       qi,
->>>>>>> 0841dbcd
                       opaque,
                       IncludeValue::Yes,
                       IncludeXattrs::Yes,
                       IncludeDeleteTime::No,
-<<<<<<< HEAD
                       IncludeDeletedUserXattrs::Yes,
-=======
->>>>>>> 0841dbcd
                       DocKeyEncodesCollectionId::No,
                       nullptr,
                       cb::mcbp::DcpStreamId{})));
 
-<<<<<<< HEAD
-    // Increase replicationThrottleThreshold to allow mutation to be processed.
-    engine->getConfiguration().setReplicationThrottleThreshold(100);
-
-    // Test: now process the buffered message. This would previously throw a
-    // Monotonic logic_error exception when attempting to push the same
-    // seqno to the PDM::receivedSnapshotEnds
-    uint32_t processedBytes = 0;
-    EXPECT_EQ(all_processed,
-              stream->processBufferedMessages(processedBytes, 1));
-=======
     if (persistent()) {
         EXPECT_EQ(2, pdm.getNumTracked());
         EXPECT_EQ(3, pdm.getHighestTrackedSeqno());
@@ -4185,7 +4188,6 @@
        PrepareDedupCorrectlyResetsHPS_PersistToMajority) {
     testPrepareDeduplicationCorrectlyResetsHPS(
             cb::durability::Level::PersistToMajority);
->>>>>>> 0841dbcd
 }
 
 void DurabilityPromotionStreamTest::SetUp() {
