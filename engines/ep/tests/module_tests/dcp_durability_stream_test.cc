--- conflicted
+++ resolved
@@ -994,7 +994,7 @@
             key,
             value,
             cb::durability::Requirements(cb::durability::Level::Majority,
-                                         1 /*timeout*/));
+                                         cb::durability::Timeout(1)));
     VBQueueItemCtx ctx;
     ctx.durability =
             DurabilityItemCtx{item->getDurabilityReqs(), nullptr /*cookie*/};
@@ -1015,7 +1015,7 @@
     bfm.backfill();
 
     // 3) Complete prepare
-    EXPECT_EQ(ENGINE_SUCCESS,
+    EXPECT_EQ(cb::engine_errc::success,
               vb->seqnoAcknowledged(
                       folly::SharedMutex::ReadHolder(vb->getStateLock()),
                       "replica",
@@ -1030,7 +1030,7 @@
     ASSERT_TRUE(resp);
     EXPECT_EQ(DcpResponse::Event::SnapshotMarker, resp->getEvent());
     const auto& marker = static_cast<SnapshotMarker&>(*resp);
-    ASSERT_TRUE(marker.getHighCompletedSeqno().is_initialized());
+    ASSERT_TRUE(marker.getHighCompletedSeqno().has_value());
     EXPECT_EQ(0, *marker.getHighCompletedSeqno());
 
     resp = stream->public_popFromReadyQ();
@@ -5620,22 +5620,15 @@
                          STParameterizedBucketTest::allConfigValues(),
                          STParameterizedBucketTest::PrintToStringParamName);
 
-<<<<<<< HEAD
 INSTANTIATE_TEST_SUITE_P(AllBucketTypes,
                          DurabilityPassiveStreamTest,
                          STParameterizedBucketTest::allConfigValues(),
                          STParameterizedBucketTest::PrintToStringParamName);
-=======
-INSTANTIATE_TEST_CASE_P(AllBucketTypes,
-                        DurabilityActiveStreamEphemeralTest,
-                        STParameterizedBucketTest::ephConfigValues(),
-                        STParameterizedBucketTest::PrintToStringParamName);
-
-INSTANTIATE_TEST_CASE_P(AllBucketTypes,
-                        DurabilityPassiveStreamTest,
-                        STParameterizedBucketTest::allConfigValues(),
-                        STParameterizedBucketTest::PrintToStringParamName);
->>>>>>> ecfa8a18
+
+INSTANTIATE_TEST_SUITE_P(AllBucketTypes,
+                         DurabilityActiveStreamEphemeralTest,
+                         STParameterizedBucketTest::ephConfigValues(),
+                         STParameterizedBucketTest::PrintToStringParamName);
 
 INSTANTIATE_TEST_SUITE_P(AllBucketTypes,
                          DurabilityPassiveStreamDownlevelProducerTest,
