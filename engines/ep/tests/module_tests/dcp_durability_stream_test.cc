--- conflicted
+++ resolved
@@ -24,11 +24,7 @@
 #include "durability/active_durability_monitor.h"
 #include "durability/durability_monitor.h"
 #include "durability/passive_durability_monitor.h"
-<<<<<<< HEAD
 #include "ep_bucket.h"
-=======
-#include "kv_bucket.h"
->>>>>>> c253ed69
 #include "kvstore/kvstore.h"
 #include "test_helpers.h"
 #include "vbucket_state.h"
@@ -91,11 +87,7 @@
         folly::SharedMutex::ReadHolder rlh(vb->getStateLock());
         auto cHandle = vb->lockCollections(item->getKey());
         EXPECT_EQ(cb::engine_errc::sync_write_pending,
-<<<<<<< HEAD
                   vb->set(rlh, *item, cookie, *engine, {}, cHandle));
-=======
-                  vb->set(*item, cookie, *engine, {}, cHandle));
->>>>>>> c253ed69
     }
     vb->notifyActiveDMOfLocalSyncWrite();
 
@@ -472,14 +464,11 @@
 
     // Get rid of set_vb_state and any other queue_op we are not interested in
     ckptMgr.clear(0 /*seqno*/);
-<<<<<<< HEAD
 
     const auto& stats = engine->getEpStats();
     ASSERT_EQ(0,
               stats.itemsRemovedFromCheckpoints +
                       stats.itemsExpelledFromCheckpoints);
-=======
->>>>>>> c253ed69
 
     const auto key = makeStoredDocKey("key");
     const auto& value = "value";
@@ -494,7 +483,6 @@
     EXPECT_EQ(MutationStatus::WasClean, public_processSet(*vb, *item, ctx));
     auto prepareSeqno = vb->getHighSeqno();
 
-<<<<<<< HEAD
     const auto openId = ckptMgr.getOpenCheckpointId();
     {
         folly::SharedMutex::ReadHolder rlh(vb->getStateLock());
@@ -507,18 +495,6 @@
     }
     // Verify abort queued into a new checkpoint
     EXPECT_GT(ckptMgr.getOpenCheckpointId(), openId);
-=======
-    EXPECT_EQ(cb::engine_errc::success,
-              vb->abort(key,
-                        prepareSeqno,
-                        {} /*abortSeqno*/,
-                        vb->lockCollections(key)));
-
-    EXPECT_EQ(
-            2,
-            CheckpointManagerTestIntrospector::public_getCheckpointList(ckptMgr)
-                    .size());
->>>>>>> c253ed69
 
     auto expected = 1;
     if (store->getOneROUnderlying()
@@ -528,19 +504,11 @@
     }
     flushVBucketToDiskIfPersistent(vbid, expected);
 
-<<<<<<< HEAD
     // Ensure we have removed the prepare to backfill it
     // cs, pre, ce
     ASSERT_EQ(3,
               stats.itemsRemovedFromCheckpoints +
                       stats.itemsExpelledFromCheckpoints);
-=======
-    // Remove our first checkpoint to backfill the prepare
-    const auto openCkptId = ckptMgr.getOpenCheckpointId();
-    ASSERT_EQ(1, ckptMgr.removeClosedUnrefCheckpoints().count);
-    // No new checkpoint created
-    ASSERT_EQ(openCkptId, ckptMgr.getOpenCheckpointId());
->>>>>>> c253ed69
 
     // Test that we actually dropped the checkpoint by number of items
     ASSERT_EQ(2, ckptMgr.getNumItems());
@@ -766,21 +734,11 @@
     auto expectedCursors = persistent() ? 1 : 0;
     ASSERT_EQ(expectedCursors, mockCkptMgr.getNumOfCursors());
 
-<<<<<<< HEAD
     // Need ensure that some items have been remove from checkpoint so that we
     // can backfill from disk
     ASSERT_GT(stats.itemsRemovedFromCheckpoints +
                       stats.itemsExpelledFromCheckpoints,
               0);
-=======
-    // Need to close the previously existing checkpoints so that we can backfill
-    // from disk
-    const auto openCkptId = mockCkptMgr.getOpenCheckpointId();
-    auto size = mockCkptMgr.removeClosedUnrefCheckpoints().count;
-    // No new checkpoint created
-    ASSERT_EQ(openCkptId, mockCkptMgr.getOpenCheckpointId());
-    ASSERT_EQ(4, size);
->>>>>>> c253ed69
 }
 
 TEST_P(DurabilityActiveStreamTest, SendSetInsteadOfCommitForReconnectWindow) {
@@ -909,11 +867,7 @@
         folly::SharedMutex::ReadHolder rlh(vb->getStateLock());
         auto cHandle = vb->lockCollections(item->getKey());
         EXPECT_EQ(cb::engine_errc::sync_write_pending,
-<<<<<<< HEAD
                   vb->set(rlh, *item, cookie, *engine, {}, cHandle));
-=======
-                  vb->set(*item, cookie, *engine, {}, cHandle));
->>>>>>> c253ed69
     }
     vb->notifyActiveDMOfLocalSyncWrite();
 
@@ -926,16 +880,12 @@
     EXPECT_EQ(1, vb->getHighPreparedSeqno());
     EXPECT_EQ(1, vb->getHighCompletedSeqno());
 
-<<<<<<< HEAD
     // Move the DCP cursor
     items = stream->getOutstandingItems(*vb);
     stream->public_processItems(items);
 
     flushVBucketToDiskIfPersistent(vbid, 2);
     removeCheckpoint(*vb);
-=======
-    flushVBucketToDiskIfPersistent(vbid, 2);
->>>>>>> c253ed69
 
     { // Locking scope for collections handle
         auto item = makePendingItem(
@@ -949,11 +899,7 @@
         folly::SharedMutex::ReadHolder rlh(vb->getStateLock());
         auto cHandle = vb->lockCollections(item->getKey());
         EXPECT_EQ(cb::engine_errc::sync_write_pending,
-<<<<<<< HEAD
                   vb->set(rlh, *item, cookie, *engine, {}, cHandle));
-=======
-                  vb->set(*item, cookie, *engine, {}, cHandle));
->>>>>>> c253ed69
     }
     vb->notifyActiveDMOfLocalSyncWrite();
 
@@ -1809,15 +1755,10 @@
             {}, // timestamp
             {} /*streamId*/);
     stream->processMarker(&marker);
-<<<<<<< HEAD
 
     folly::SharedMutex::ReadHolder rlh(vb->getStateLock());
     EXPECT_EQ(cb::engine_errc::success,
               vb->commit(rlh, key, prepareSeqno, {}, vb->lockCollections(key)));
-=======
-    EXPECT_EQ(cb::engine_errc::success,
-              vb->commit(key, prepareSeqno, {}, vb->lockCollections(key)));
->>>>>>> c253ed69
     EXPECT_EQ(0, vb->getDurabilityMonitor().getNumTracked());
 }
 
@@ -2425,7 +2366,6 @@
     // the MARKER_FLAG_CHK set before the Consumer receives the Commit. That
     // will force the Consumer closing the open checkpoint (which Contains the
     // Prepare) and creating a new open one for queueing the Commit.
-<<<<<<< HEAD
     SnapshotMarker marker(opaque,
                           vbid,
                           7 /*snapStart*/,
@@ -2435,18 +2375,6 @@
                           {} /*maxVisibleSeqno*/,
                           {}, // timestamp
                           {} /*streamId*/);
-=======
-    SnapshotMarker marker(
-            opaque,
-            vbid,
-            7 /*snapStart*/,
-            9 /*snapEnd*/,
-            dcp_marker_flag_t::MARKER_FLAG_MEMORY | MARKER_FLAG_CHK,
-            {} /*HCS*/,
-            {} /*maxVisibleSeqno*/,
-            {}, // timestamp
-            {} /*streamId*/);
->>>>>>> c253ed69
     stream->processMarker(&marker);
 
     // Do second prepare for each of three keys
@@ -4423,16 +4351,10 @@
         // go over the high watermark - so test not applicable.
         return;
     }
-<<<<<<< HEAD
     // Set mutation memory threshold to zero so a single mutation can push us
     // over the limit (limit = threshold * bucket quota).
     engine->getConfiguration().setMutationMemRatio(0.0);
     ASSERT_EQ(0.0, store->getMutationMemRatio());
-=======
-    // Set replicationThrottleThreshold to zero so a single mutation can push us
-    // over the limit (limit = replicationThrottleThreshold * bucket quota).
-    engine->getConfiguration().setReplicationThrottleThreshold(0);
->>>>>>> c253ed69
 
     // Send initial snapshot marrker.
     uint32_t opaque = 0;
@@ -4444,11 +4366,7 @@
 
     // Setup - send prepare. This should initially be rejected, by virtue
     // of it value size which would make mem_used greater than
-<<<<<<< HEAD
     // bucket quota * mutation_mem_ratio.
-=======
-    // bucket quota * replicationThrottleThreshold.
->>>>>>> c253ed69
     std::string largeValue(1024 * 1024 * 10, '\0');
     using namespace cb::durability;
     auto prepare =
@@ -4479,13 +4397,8 @@
                       nullptr,
                       cb::mcbp::DcpStreamId{})));
 
-<<<<<<< HEAD
     // Increase threshold to allow mutation to be processed.
     engine->getConfiguration().setMutationMemRatio(1.0);
-=======
-    // Increase replicationThrottleThreshold to allow mutation to be processed.
-    engine->getConfiguration().setReplicationThrottleThreshold(100);
->>>>>>> c253ed69
 
     // Test: now process the buffered message. This would previously throw a
     // Monotonic logic_error exception when attempting to push the same
@@ -4536,14 +4449,9 @@
     EXPECT_EQ(ackBytes, consumer->getFlowControl().getFreedBytes());
 
     // Force consumer to buffer
-<<<<<<< HEAD
     auto& config = engine->getConfiguration();
     config.setMutationMemRatio(0.0);
     auto& stats = engine->getEpStats();
-=======
-    auto& stats = engine->getEpStats();
-    stats.replicationThrottleThreshold = 0;
->>>>>>> c253ed69
     const size_t size = stats.getMaxDataSize();
     stats.setMaxDataSize(1);
     ASSERT_EQ(ReplicationThrottle::Status::Pause,
@@ -4573,11 +4481,7 @@
     EXPECT_EQ(ackBytes, consumer->getFlowControl().getFreedBytes());
 
     // undo the adjustments so that processing of buffered items will work
-<<<<<<< HEAD
     config.setMutationMemRatio(0.99);
-=======
-    stats.replicationThrottleThreshold = 99;
->>>>>>> c253ed69
     engine->getEpStats().setMaxDataSize(size);
 
     // And process buffered items
@@ -4634,14 +4538,9 @@
     EXPECT_EQ(ackBytes, consumer->getFlowControl().getFreedBytes());
 
     // Force consumer to buffer
-<<<<<<< HEAD
     auto& config = engine->getConfiguration();
     config.setMutationMemRatio(0.0);
     auto& stats = engine->getEpStats();
-=======
-    auto& stats = engine->getEpStats();
-    stats.replicationThrottleThreshold = 0;
->>>>>>> c253ed69
     const size_t size = stats.getMaxDataSize();
     stats.setMaxDataSize(1);
     ASSERT_EQ(ReplicationThrottle::Status::Pause,
@@ -4671,11 +4570,7 @@
     EXPECT_EQ(ackBytes, consumer->getFlowControl().getFreedBytes());
 
     // undo the adjustments so that processing of buffered items will work
-<<<<<<< HEAD
     config.setMutationMemRatio(0.99);
-=======
-    stats.replicationThrottleThreshold = 99;
->>>>>>> c253ed69
     engine->getEpStats().setMaxDataSize(size);
 
     // And process buffered items
@@ -4720,20 +4615,10 @@
     DurabilityPassiveStreamTest::
             testReceiveMutationOrDeletionInsteadOfCommitWhenStreamingFromDisk(
                     2 /*snapStart*/, 4 /*snapEnd*/, DocumentState::Alive);
-<<<<<<< HEAD
-=======
-    flushVBucketToDiskIfPersistent(vbid, 2);
-
-    // Remove the Consumer and PassiveStream
-    ASSERT_EQ(cb::engine_errc::success,
-              consumer->closeStream(0 /*opaque*/, vbid));
-    consumer.reset();
->>>>>>> c253ed69
 
     // Note: We need to plant a DCP cursor on ephemeral for preventing
     // checkpoint removal at replica promotion
     auto vb = engine->getVBucket(vbid);
-    EXPECT_EQ(1, vb->getNumItems());
 
     auto& ckptMgr = static_cast<MockCheckpointManager&>(*vb->checkpointManager);
     if (ephemeral()) {
@@ -4791,7 +4676,6 @@
         folly::SharedMutex::ReadHolder rlh(vb->getStateLock());
         auto cHandle = vb->lockCollections(item->getKey());
         EXPECT_EQ(cb::engine_errc::success,
-<<<<<<< HEAD
                   vb->set(rlh, *item, cookie, *engine, {}, cHandle));
         ASSERT_EQ(5, vb->getHighSeqno());
         EXPECT_EQ(cb::engine_errc::sync_write_pending,
@@ -4801,15 +4685,6 @@
         EXPECT_EQ(cb::engine_errc::success,
                   vb->commit(rlh,
                              key,
-=======
-                  vb->set(*item, cookie, *engine, {}, cHandle));
-        ASSERT_EQ(5, vb->getHighSeqno());
-        EXPECT_EQ(cb::engine_errc::sync_write_pending,
-                  vb->set(*prepare, cookie, *engine, {}, cHandle));
-        ASSERT_EQ(6, vb->getHighSeqno());
-        EXPECT_EQ(cb::engine_errc::success,
-                  vb->commit(key,
->>>>>>> c253ed69
                              6 /*prepare-seqno*/,
                              {} /*commit-seqno*/,
                              cHandle));
@@ -4950,6 +4825,10 @@
     ASSERT_EQ(0, stream->public_readyQSize());
 
     producer->cancelCheckpointCreatorTask();
+
+    // Check item count is correct for newly committed item
+    flushVBucketToDiskIfPersistent(vbid, 4);
+    EXPECT_EQ(2, vb->getNumItems());
 }
 
 TEST_P(DurabilityPromotionStreamTest,
@@ -4976,14 +4855,11 @@
     ASSERT_TRUE(vb);
     auto& ckptMgr = static_cast<MockCheckpointManager&>(*vb->checkpointManager);
     ckptMgr.clear(0 /*seqno*/);
-<<<<<<< HEAD
 
     // Note: We need to plant a DCP cursor on ephemeral for preventing
     // checkpoint removal at replica promotion
     registerCursorAtCMStartIfEphemeral();
     auto baseNumberOfCheckpoints = vb->checkpointManager->getNumCheckpoints();
-=======
->>>>>>> c253ed69
 
     // 1) Replica receives a first MemoryCheckpoint - snap{1, 1} + M:1
     uint32_t opaque = 1;
@@ -5068,11 +4944,7 @@
         folly::SharedMutex::ReadHolder rlh(vb->getStateLock());
         auto cHandle = vb->lockCollections(item->getKey());
         EXPECT_EQ(cb::engine_errc::success,
-<<<<<<< HEAD
                   vb->set(rlh, *item, cookie, *engine, {}, cHandle));
-=======
-                  vb->set(*item, cookie, *engine, {}, cHandle));
->>>>>>> c253ed69
         ASSERT_EQ(4, vb->getHighSeqno());
     }
 
@@ -5448,13 +5320,10 @@
 // snapStart.
 TEST_P(DurabilityPromotionStreamTest,
        DiskCheckpointStreamsSnapStartFromCheckpoint) {
-<<<<<<< HEAD
     // Note: We need to plant a DCP cursor on ephemeral for preventing
     // checkpoint removal
     registerCursorAtCMStartIfEphemeral();
 
-=======
->>>>>>> c253ed69
     auto opaque = 0;
     // 1)
     SnapshotMarker marker(opaque,
@@ -5514,20 +5383,10 @@
               consumer->closeStream(0 /*opaque*/, vbid));
     consumer.reset();
 
-<<<<<<< HEAD
     // Simulate vbstate-change Replica->Active (we have also a Producer and
     // ActiveStream from this point onward)
     DurabilityActiveStreamTest::setUp(true /*startCheckpointProcessorTask*/,
                                       false /*persist*/);
-=======
-    // Note: step necessary only because the next set-vbstate expect an empty
-    //   write-queue.
-    flushVBucketToDiskIfPersistent(vbid, 2);
-
-    // Simulate vbstate-change Replica->Active (we have also a Producer and
-    // ActiveStream from this point onward)
-    DurabilityActiveStreamTest::setUp(true /*startCheckpointProcessorTask*/);
->>>>>>> c253ed69
     ASSERT_TRUE(producer);
     auto* activeStream = DurabilityActiveStreamTest::stream.get();
     ASSERT_TRUE(activeStream);
@@ -5541,7 +5400,6 @@
     // Push items into the Stream::readyQ
     activeStream->public_processItems(outItems);
 
-<<<<<<< HEAD
     if (!isPersistent()) {
         // Call public_getOutstandingItems() again as the last call will have
         // only looked at the empty checkpoint which has been kept around due to
@@ -5550,8 +5408,6 @@
         activeStream->public_processItems(outItems);
     }
 
-=======
->>>>>>> c253ed69
     // readyQ also contain SnapshotMarker
     ASSERT_EQ(2, activeStream->public_readyQSize());
 
@@ -5593,13 +5449,10 @@
 // 7) Stream snap marker of 2-3 for snapshot at 3 (previously this was 3-3).
 TEST_P(DurabilityPromotionStreamTest,
        MemoryCheckpointStreamsSnapStartFromCheckpoint) {
-<<<<<<< HEAD
     // Note: We need to plant a DCP cursor on ephemeral for preventing
     // checkpoint removal
     registerCursorAtCMStartIfEphemeral();
 
-=======
->>>>>>> c253ed69
     auto opaque = 0;
     // 1)
     SnapshotMarker marker(
@@ -5666,20 +5519,10 @@
               consumer->closeStream(0 /*opaque*/, vbid));
     consumer.reset();
 
-<<<<<<< HEAD
     // Simulate vbstate-change Replica->Active (we have also a Producer and
     // ActiveStream from this point onward)
     DurabilityActiveStreamTest::setUp(true /*startCheckpointProcessorTask*/,
                                       false /*persist*/);
-=======
-    // Note: step necessary only because the next set-vbstate expect an empty
-    //   write-queue.
-    flushVBucketToDiskIfPersistent(vbid, 2);
-
-    // Simulate vbstate-change Replica->Active (we have also a Producer and
-    // ActiveStream from this point onward)
-    DurabilityActiveStreamTest::setUp(true /*startCheckpointProcessorTask*/);
->>>>>>> c253ed69
     ASSERT_TRUE(producer);
     auto* activeStream = DurabilityActiveStreamTest::stream.get();
     ASSERT_TRUE(activeStream);
@@ -5777,14 +5620,7 @@
     auto* activeStream = DurabilityActiveStreamTest::stream.get();
     ASSERT_TRUE(activeStream);
 
-<<<<<<< HEAD
     runBackfill();
-=======
-    // Push items into the Stream::readyQ
-    auto vb = store->getVBucket(vbid);
-    auto outItems = activeStream->public_getOutstandingItems(*vb);
-    activeStream->public_processItems(outItems);
->>>>>>> c253ed69
 
     // readyQ also contains SnapshotMarker
     ASSERT_EQ(2, activeStream->public_readyQSize());
@@ -5793,11 +5629,7 @@
     ASSERT_TRUE(resp);
     ASSERT_EQ(DcpResponse::Event::SnapshotMarker, resp->getEvent());
     auto* m = dynamic_cast<SnapshotMarker*>(resp.get());
-<<<<<<< HEAD
     EXPECT_EQ(MARKER_FLAG_DISK | MARKER_FLAG_CHK, m->getFlags());
-=======
-    EXPECT_EQ(MARKER_FLAG_MEMORY | MARKER_FLAG_CHK, m->getFlags());
->>>>>>> c253ed69
     EXPECT_EQ(0, m->getStartSeqno());
     EXPECT_EQ(1, m->getEndSeqno());
 
@@ -5807,20 +5639,13 @@
 
     // Now ack from some replica to poke things along
     activeStream->seqnoAck(DurabilityActiveStreamTest::replica, 1);
-<<<<<<< HEAD
 
     auto vb = store->getVBucket(vbid);
-=======
->>>>>>> c253ed69
     vb->processResolvedSyncWrites();
     flushVBucketToDiskIfPersistent(vbid, 1);
 
     // Push items into the Stream::readyQ
-<<<<<<< HEAD
     auto outItems = activeStream->public_getOutstandingItems(*vb);
-=======
-    outItems = activeStream->public_getOutstandingItems(*vb);
->>>>>>> c253ed69
     activeStream->public_processItems(outItems);
 
     resp = activeStream->public_nextQueuedItem(*producer);
@@ -5892,11 +5717,7 @@
         folly::SharedMutex::ReadHolder rlh(vb->getStateLock());
         auto cHandle = vb->lockCollections(mutation->getKey());
         EXPECT_EQ(cb::engine_errc::success,
-<<<<<<< HEAD
                   vb->set(rlh, *mutation, cookie, *engine, {}, cHandle));
-=======
-                  vb->set(*mutation, cookie, *engine, {}, cHandle));
->>>>>>> c253ed69
     }
     flushVBucketToDiskIfPersistent(vbid, 1);
 
@@ -5907,16 +5728,11 @@
         folly::SharedMutex::ReadHolder rlh(vb->getStateLock());
         auto cHandle = vb->lockCollections(prepare->getKey());
         EXPECT_EQ(cb::engine_errc::sync_write_pending,
-<<<<<<< HEAD
                   vb->set(rlh, *prepare, cookie, *engine, {}, cHandle));
-=======
-                  vb->set(*prepare, cookie, *engine, {}, cHandle));
->>>>>>> c253ed69
     }
     flushVBucketToDiskIfPersistent(vbid, 1);
     removeCheckpoint(*vb);
 
-<<<<<<< HEAD
     {
         folly::SharedMutex::ReadHolder rlh(vb->getStateLock());
         ASSERT_EQ(cb::engine_errc::success,
@@ -5926,13 +5742,6 @@
                             {},
                             vb->lockCollections(prepare->getKey())));
     }
-=======
-    ASSERT_EQ(cb::engine_errc::success,
-              vb->abort(prepare->getKey(),
-                        prepare->getBySeqno(),
-                        {},
-                        vb->lockCollections(prepare->getKey())));
->>>>>>> c253ed69
 
     flushVBucketToDiskIfPersistent(vbid, 1);
     removeCheckpoint(*vb);
@@ -6036,16 +5845,11 @@
         folly::SharedMutex::ReadHolder rlh(vb->getStateLock());
         auto cHandle = vb->lockCollections(prepare->getKey());
         EXPECT_EQ(cb::engine_errc::sync_write_pending,
-<<<<<<< HEAD
                   vb->set(rlh, *prepare, cookie, *engine, {}, cHandle));
-=======
-                  vb->set(*prepare, cookie, *engine, {}, cHandle));
->>>>>>> c253ed69
     }
     flushVBucketToDiskIfPersistent(vbid, 1);
     removeCheckpoint(*vb);
 
-<<<<<<< HEAD
     {
         folly::SharedMutex::ReadHolder rlh(vb->getStateLock());
         ASSERT_EQ(cb::engine_errc::success,
@@ -6055,13 +5859,6 @@
                             {},
                             vb->lockCollections(prepare->getKey())));
     }
-=======
-    ASSERT_EQ(cb::engine_errc::success,
-              vb->abort(key,
-                        prepare->getBySeqno(),
-                        {},
-                        vb->lockCollections(prepare->getKey())));
->>>>>>> c253ed69
 
     flushVBucketToDiskIfPersistent(vbid, 1);
     removeCheckpoint(*vb);
@@ -6218,16 +6015,11 @@
         folly::SharedMutex::ReadHolder rlh(vb->getStateLock());
         auto cHandle = vb->lockCollections(prepare->getKey());
         EXPECT_EQ(cb::engine_errc::sync_write_pending,
-<<<<<<< HEAD
                   vb->set(rlh, *prepare, cookie, *engine, {}, cHandle));
-=======
-                  vb->set(*prepare, cookie, *engine, {}, cHandle));
->>>>>>> c253ed69
     }
     flushVBucketToDiskIfPersistent(vbid, 1);
     removeCheckpoint(*vb);
 
-<<<<<<< HEAD
     {
         folly::SharedMutex::ReadHolder rlh(vb->getStateLock());
         ASSERT_EQ(cb::engine_errc::success,
@@ -6237,13 +6029,6 @@
                             {},
                             vb->lockCollections(prepare->getKey())));
     }
-=======
-    ASSERT_EQ(cb::engine_errc::success,
-              vb->abort(key,
-                        prepare->getBySeqno(),
-                        {},
-                        vb->lockCollections(prepare->getKey())));
->>>>>>> c253ed69
     // remove checkpoint to ensure stream backfills from disk
     flushVBucketToDiskIfPersistent(vbid, 1);
     removeCheckpoint(*vb);
@@ -6355,11 +6140,7 @@
         folly::SharedMutex::ReadHolder rlh(vb->getStateLock());
         auto cHandle = vb->lockCollections(prepare->getKey());
         EXPECT_EQ(cb::engine_errc::sync_write_pending,
-<<<<<<< HEAD
                   vb->set(rlh, *prepare, cookie, *engine, {}, cHandle));
-=======
-                  vb->set(*prepare, cookie, *engine, {}, cHandle));
->>>>>>> c253ed69
     }
 
     ckptMgr.createNewCheckpoint();
@@ -6369,11 +6150,7 @@
         folly::SharedMutex::ReadHolder rlh(vb->getStateLock());
         auto cHandle = vb->lockCollections(item->getKey());
         EXPECT_EQ(cb::engine_errc::success,
-<<<<<<< HEAD
                   vb->set(rlh, *item, cookie, *engine, {}, cHandle));
-=======
-                  vb->set(*item, cookie, *engine, {}, cHandle));
->>>>>>> c253ed69
     }
 
     prepare = makePendingItem(
@@ -6385,11 +6162,7 @@
         folly::SharedMutex::ReadHolder rlh(vb->getStateLock());
         auto cHandle = vb->lockCollections(prepare->getKey());
         EXPECT_EQ(cb::engine_errc::sync_write_pending,
-<<<<<<< HEAD
                   vb->set(rlh, *prepare, cookie, *engine, {}, cHandle));
-=======
-                  vb->set(*prepare, cookie, *engine, {}, cHandle));
->>>>>>> c253ed69
     }
 
     // We should get items from two checkpoints which will make processItems
@@ -6425,32 +6198,6 @@
     EXPECT_EQ(DcpResponse::Event::Prepare, resp->getEvent());
 }
 
-<<<<<<< HEAD
-=======
-void DurabilityActiveStreamTest::removeCheckpoint(VBucket& vb, int numItems) {
-    /* Create new checkpoint so that we can remove the current checkpoint
-       and force a backfill in the DCP stream */
-    auto& ckpt_mgr = *vb.checkpointManager;
-    ckpt_mgr.createNewCheckpoint();
-
-    // flush to move the persistence cursor
-    flushVBucketToDiskIfPersistent(vb.getId(), 0);
-
-    int itemsRemoved = 0;
-
-    while (true) {
-        auto removed = ckpt_mgr.removeClosedUnrefCheckpoints().count;
-        itemsRemoved += removed;
-
-        if (itemsRemoved >= numItems || !removed) {
-            break;
-        }
-    }
-
-    EXPECT_EQ(numItems, itemsRemoved);
-}
-
->>>>>>> c253ed69
 void DurabilityPassiveStreamEphemeralTest::testLogicalCommitCorrectTypeSetup() {
     SnapshotMarker marker(0 /*opaque*/,
                           vbid,
