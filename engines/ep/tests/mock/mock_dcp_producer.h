--- conflicted
+++ resolved
@@ -250,12 +250,10 @@
 
     void setOutOfOrderSnapshots(OutOfOrderSnapshots oso);
 
-<<<<<<< HEAD
     /**
      * Proxy to DcpProducer::getNextItem()
      */
     std::unique_ptr<DcpResponse> public_getNextItem();
-=======
+
     void public_enableSyncReplication();
->>>>>>> cdc560e6
 };