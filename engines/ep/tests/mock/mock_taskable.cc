--- conflicted
+++ resolved
@@ -41,11 +41,4 @@
 void MockTaskable::logRunTime(const GlobalTask& task,
                               std::string_view threadName,
                               std::chrono::steady_clock::duration runTime) {
-<<<<<<< HEAD
-}
-
-bool MockTaskable::isShutdown() const {
-    return false;
-=======
->>>>>>> 9664b237
 }