--- conflicted
+++ resolved
@@ -469,7 +469,6 @@
         platform
         platform_cb_malloc_arena
         xattr
-<<<<<<< HEAD
     )
   add_sanitizers(${name})
 endfunction()
@@ -483,6 +482,7 @@
         tests/mock/mock_ep_bucket.cc
         tests/mock/mock_ephemeral_bucket.cc
         tests/mock/mock_ephemeral_vb.cc
+        tests/mock/mock_kvstore.cc
         tests/mock/mock_replicationthrottle.cc
         tests/mock/mock_stream.cc
         tests/mock/mock_synchronous_ep_engine.cc
@@ -584,107 +584,6 @@
                 statistics
                 xattr)
 add_sanitizers(ep-engine_sizes)
-=======
-        )
-      add_sanitizers(${name})
-    endfunction()
-
-    add_subdirectory(tests)
-
-    add_library(ep_mocks OBJECT
-            tests/mock/mock_dcp_conn_map.cc
-            tests/mock/mock_dcp_consumer.cc
-            tests/mock/mock_dcp_producer.cc
-            tests/mock/mock_ep_bucket.cc
-            tests/mock/mock_ephemeral_bucket.cc
-            tests/mock/mock_ephemeral_vb.cc
-            tests/mock/mock_executor_pool.cc
-            tests/mock/mock_kvstore.cc
-            tests/mock/mock_replicationthrottle.cc
-            tests/mock/mock_stream.cc
-            tests/mock/mock_synchronous_ep_engine.cc
-            tests/mock/mock_taskable.cc
-            ${CMAKE_CURRENT_BINARY_DIR}/src/generated_configuration.h)
-    set_property(TARGET ep_mocks PROPERTY POSITION_INDEPENDENT_CODE 1)
-    target_link_libraries(ep_mocks PUBLIC platform)
-    add_sanitizers(ep_mocks)
-
-    # While ep_perfsuite is arguably a "test" and hence should live under
-    # tests/, we *don't* want optimizations disabled for it hence keep in
-    # this directory.
-    add_ep_testsuite(ep_perfsuite tests/ep_perfsuite.cc)
-
-    ADD_EXECUTABLE(ep_engine_benchmarks
-                   benchmarks/access_scanner_bench.cc
-                   benchmarks/benchmark_memory_tracker.cc
-                   benchmarks/checkpoint_iterator_bench.cc
-                   benchmarks/dcp_producer_bench.cc
-                   benchmarks/defragmenter_bench.cc
-                   benchmarks/engine_fixture.cc
-                   benchmarks/ep_engine_benchmarks_main.cc
-                   benchmarks/executor_bench.cc
-                   benchmarks/hash_table_bench.cc
-                   benchmarks/item_bench.cc
-                   benchmarks/item_pager_bench.cc
-                   benchmarks/item_compressor_bench.cc
-                   benchmarks/kvstore_bench.cc
-                   benchmarks/vb_ready_queue_bench.cc
-                   benchmarks/vbucket_bench.cc
-                   benchmarks/probabilistic_counter_bench.cc
-                   benchmarks/stats_bench.cc
-                   benchmarks/tracing_bench.cc
-                   $<TARGET_OBJECTS:mock_dcp>
-                   $<TARGET_OBJECTS:ep_objs>
-                   $<TARGET_OBJECTS:ep_mocks>
-                   $<TARGET_OBJECTS:couchstore_test_fileops>
-                   ${Memcached_SOURCE_DIR}/programs/engine_testapp/mock_cookie.cc
-                   ${Memcached_SOURCE_DIR}/programs/engine_testapp/mock_server.cc
-                   ${Memcached_SOURCE_DIR}/daemon/doc_pre_expiry.cc
-                   ${Memcached_SOURCE_DIR}/engines/ep/tests/module_tests/test_helpers.cc)
-
-    TARGET_LINK_LIBRARIES(ep_engine_benchmarks PRIVATE
-            benchmark
-            cbcompress
-            engine_utilities
-            ep-engine_collections
-            gtest
-            gmock
-            hdr_histogram_static
-            JSON_checker
-            mcbp
-            mcd_util
-            mcd_time
-            mcd_tracing
-            memcached_logger
-            phosphor
-            platform
-            platform_cb_malloc_arena
-            statistics
-            xattr
-            ${MALLOC_LIBRARIES}
-            ${EP_STORAGE_LIBS}
-            ${LIBEVENT_LIBRARIES})
-    target_include_directories(ep_engine_benchmarks SYSTEM PRIVATE
-                               ${benchmark_SOURCE_DIR}/include)
-    TARGET_INCLUDE_DIRECTORIES(ep_engine_benchmarks PUBLIC
-                               tests
-                               benchmarks
-                               ${Couchstore_SOURCE_DIR})
-
-    add_sanitizers(ep_engine_benchmarks)
-
-    ADD_EXECUTABLE(ep-engine_sizes src/sizes.cc
-                   $<TARGET_OBJECTS:ep_objs>)
-    TARGET_LINK_LIBRARIES(ep-engine_sizes JSON_checker hdr_histogram_static
-                          engine_utilities ep-engine_collections ${EP_STORAGE_LIBS}
-                          cbcompress platform mcbp mcd_util mcd_time
-                          mcd_tracing phosphor statistics xattr
-                          ${LIBEVENT_LIBRARIES})
-    add_sanitizers(ep-engine_sizes)
-
-
-endif (NOT EP_BYPASS_TESTS)
->>>>>>> 22d1c5bd
 
 INSTALL(FILES
         docs/stats.org
