--- conflicted
+++ resolved
@@ -1009,42 +1009,12 @@
                 "serverless": "512 * 1024"
             },
             "descr": "Max bytes a connection can backfill into memory before backfill is paused",
-<<<<<<< HEAD
-=======
-            "dynamic": false,
+            "dynamic": true,
             "type": "size_t"
         },
         "dcp_backfill_in_progress_per_connection_limit": {
             "default": "1",
             "descr": "The maximum number of backfills each connection can have in-progress (i.e. KVStore snapshot open and reading data from)",
-            "dynamic": true,
-            "type": "size_t"
-        },
-
-        "dcp_flow_control_policy": {
-            "default": "aggressive",
-            "descr": "Flow control policy used on consumer side buffer",
-            "dynamic": false,
-            "type": "std::string",
-            "validator": {
-                "enum": [
-                         "none",
-                         "static",
-                         "dynamic",
-                         "aggressive"
-                        ]
-            }
-        },
-        "dcp_conn_buffer_size": {
-            "default": "10485760",
-            "descr": "Size in bytes of an dcp consumer connection buffer",
-            "dynamic": true,
-            "type": "size_t"
-        },
-        "dcp_conn_buffer_size_max": {
-            "default": "52428800",
-            "descr": "Max size in bytes of an dcp consumer connection buffer",
->>>>>>> 53c07ce8
             "dynamic": true,
             "type": "size_t"
         },
