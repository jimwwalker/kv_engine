--- conflicted
+++ resolved
@@ -562,11 +562,7 @@
      * @param c The context for compaction of a DB file
      * @param ck cookie used to notify connection of operation completion
      */
-<<<<<<< HEAD
-    ENGINE_ERROR_CODE scheduleCompaction(compaction_ctx c, const void *ck);
-=======
-    ENGINE_ERROR_CODE compactDB(uint16_t vbid, compaction_ctx c, const void *ck);
->>>>>>> 890f7994
+    ENGINE_ERROR_CODE scheduleCompaction(uint16_t vbid, compaction_ctx c, const void *ck);
 
     /**
      * Compaction of a database file
