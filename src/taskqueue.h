/*
 *     Copyright 2014 Couchbase, Inc.
 *
 *   Licensed under the Apache License, Version 2.0 (the "License");
 *   you may not use this file except in compliance with the License.
 *   You may obtain a copy of the License at
 *
 *       http://www.apache.org/licenses/LICENSE-2.0
 *
 *   Unless required by applicable law or agreed to in writing, software
 *   distributed under the License is distributed on an "AS IS" BASIS,
 *   WITHOUT WARRANTIES OR CONDITIONS OF ANY KIND, either express or implied.
 *   See the License for the specific language governing permissions and
 *   limitations under the License.
 */

#ifndef SRC_TASKQUEUE_H_
#define SRC_TASKQUEUE_H_ 1

#include "config.h"

#include <queue>

<<<<<<< HEAD
#include "futurequeue.h"
=======
#include <platform/processclock.h>

>>>>>>> d8577c54
#include "ringbuffer.h"
#include "task_type.h"
#include "tasks.h"
class ExecutorPool;
class ExecutorThread;

class TaskQueue {
    friend class ExecutorPool;
public:
    TaskQueue(ExecutorPool *m, task_type_t t, const char *nm);
    ~TaskQueue();

    void schedule(ExTask &task);

<<<<<<< HEAD
    hrtime_t reschedule(ExTask &task);
=======
    ProcessClock::time_point reschedule(ExTask &task, task_type_t &curTaskType);
>>>>>>> d8577c54

    void checkPendingQueue(void);

    void doWake(size_t &numToWake);

    bool fetchNextTask(ExecutorThread &thread, bool toSleep);

    void wake(ExTask &task);

    static const std::string taskType2Str(task_type_t type);

    const std::string getName() const;

    const task_type_t getQueueType() const { return queueType; }

    size_t getReadyQueueSize();

    size_t getFutureQueueSize();

    size_t getPendingQueueSize();

    void snooze(ExTask& task, const double secs) {
        futureQueue.snooze(task, secs);
    }

private:
    void _schedule(ExTask &task);
<<<<<<< HEAD
    hrtime_t _reschedule(ExTask &task);
=======
    ProcessClock::time_point _reschedule(ExTask &task,
                                         task_type_t &curTaskType);
>>>>>>> d8577c54
    void _checkPendingQueue(void);
    bool _fetchNextTask(ExecutorThread &thread, bool toSleep);
    void _wake(ExTask &task);
    bool _doSleep(ExecutorThread &thread, std::unique_lock<std::mutex>& lock);
    void _doWake_UNLOCKED(size_t &numToWake);
    size_t _moveReadyTasks(const ProcessClock::time_point tv);
    ExTask _popReadyTask(void);

    SyncObject mutex;
    const std::string name;
    task_type_t queueType;
    ExecutorPool *manager;
    size_t sleepers; // number of threads sleeping in this taskQueue

    // sorted by task priority.
    std::priority_queue<ExTask, std::deque<ExTask>,
                        CompareByPriority> readyQueue;

    // sorted by waketime.
    FutureQueue<> futureQueue;

    std::list<ExTask> pendingQueue;
};

#endif  // SRC_TASKQUEUE_H_<|MERGE_RESOLUTION|>--- conflicted
+++ resolved
@@ -20,13 +20,9 @@
 #include "config.h"
 
 #include <queue>
-
-<<<<<<< HEAD
-#include "futurequeue.h"
-=======
 #include <platform/processclock.h>
 
->>>>>>> d8577c54
+#include "futurequeue.h"
 #include "ringbuffer.h"
 #include "task_type.h"
 #include "tasks.h"
@@ -41,11 +37,7 @@
 
     void schedule(ExTask &task);
 
-<<<<<<< HEAD
-    hrtime_t reschedule(ExTask &task);
-=======
-    ProcessClock::time_point reschedule(ExTask &task, task_type_t &curTaskType);
->>>>>>> d8577c54
+    ProcessClock::time_point reschedule(ExTask &task);
 
     void checkPendingQueue(void);
 
@@ -73,12 +65,7 @@
 
 private:
     void _schedule(ExTask &task);
-<<<<<<< HEAD
-    hrtime_t _reschedule(ExTask &task);
-=======
-    ProcessClock::time_point _reschedule(ExTask &task,
-                                         task_type_t &curTaskType);
->>>>>>> d8577c54
+    ProcessClock::time_point _reschedule(ExTask &task);
     void _checkPendingQueue(void);
     bool _fetchNextTask(ExecutorThread &thread, bool toSleep);
     void _wake(ExTask &task);
