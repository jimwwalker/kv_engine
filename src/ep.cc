--- conflicted
+++ resolved
@@ -657,13 +657,9 @@
                                                         const std::string &key,
                                                         RCPtr<VBucket> &vb,
                                                         const void *cookie,
-<<<<<<< HEAD
-                                                        bool metadataOnly) {
-=======
                                                         bool metadataOnly,
                                                         bool isReplication) {
 
->>>>>>> 5fa87880
     add_type_t rv = vb->ht.unlocked_addTempItem(bucket_num, key,
                                                 eviction_policy,
                                                 isReplication);
@@ -1973,7 +1969,6 @@
     }
 }
 
-<<<<<<< HEAD
 ENGINE_ERROR_CODE EventuallyPersistentStore::setWithMeta(
                                                      const Item &itm,
                                                      uint64_t cas,
@@ -1983,17 +1978,8 @@
                                                      bool allowExisting,
                                                      uint8_t nru,
                                                      bool genBySeqno,
-                                                     ExtendedMetaData *emd)
-=======
-ENGINE_ERROR_CODE EventuallyPersistentStore::setWithMeta(const Item &itm,
-                                                         uint64_t cas,
-                                                         const void *cookie,
-                                                         bool force,
-                                                         bool allowExisting,
-                                                         uint8_t nru,
-                                                         bool genBySeqno,
-                                                         bool isReplication)
->>>>>>> 5fa87880
+                                                     ExtendedMetaData *emd,
+                                                     bool isReplication)
 {
     RCPtr<VBucket> vb = getVBucket(itm.getVBucketId());
     if (!vb || vb->getState() == vbucket_state_dead) {
@@ -2033,10 +2019,9 @@
                 return ENGINE_KEY_EEXISTS;
             }
         } else {
-<<<<<<< HEAD
             if (vb->maybeKeyExistsInFilter(itm.getKey())) {
                 return addTempItemForBgFetch(lh, bucket_num, itm.getKey(), vb,
-                                             cookie, true);
+                                             cookie, true, isReplication);
             } else {
                 maybeKeyExists = false;
             }
@@ -2047,10 +2032,6 @@
             if (!vb->maybeKeyExistsInFilter(itm.getKey())) {
                 maybeKeyExists = false;
             }
-=======
-            return addTempItemForBgFetch(lh, bucket_num, itm.getKey(), vb,
-                                         cookie, true, isReplication);
->>>>>>> 5fa87880
         }
     }
 
@@ -2062,11 +2043,7 @@
 
     mutation_type_t mtype = vb->ht.unlocked_set(v, itm, cas, allowExisting,
                                                 true, eviction_policy, nru,
-<<<<<<< HEAD
-                                                maybeKeyExists);
-=======
-                                                isReplication);
->>>>>>> 5fa87880
+                                                maybeKeyExists, isReplication);
 
     ENGINE_ERROR_CODE ret = ENGINE_SUCCESS;
     switch (mtype) {
@@ -2624,7 +2601,6 @@
 }
 
 ENGINE_ERROR_CODE EventuallyPersistentStore::deleteWithMeta(
-<<<<<<< HEAD
                                                      const std::string &key,
                                                      uint64_t *cas,
                                                      uint64_t *seqno,
@@ -2635,19 +2611,8 @@
                                                      bool tapBackfill,
                                                      bool genBySeqno,
                                                      uint64_t bySeqno,
-                                                     ExtendedMetaData *emd)
-=======
-                                                        const std::string &key,
-                                                        uint64_t* cas,
-                                                        uint16_t vbucket,
-                                                        const void *cookie,
-                                                        bool force,
-                                                        ItemMetaData *itemMeta,
-                                                        bool tapBackfill,
-                                                        bool genBySeqno,
-                                                        uint64_t bySeqno,
-                                                        bool isReplication)
->>>>>>> 5fa87880
+                                                     ExtendedMetaData *emd,
+                                                     bool isReplication)
 {
     RCPtr<VBucket> vb = getVBucket(vbucket);
     if (!vb || (vb->getState() == vbucket_state_dead && !force)) {
@@ -2685,10 +2650,9 @@
         } else {
             // Item is 1) deleted or not existent in the value eviction case OR
             // 2) deleted or evicted in the full eviction.
-<<<<<<< HEAD
             if (vb->maybeKeyExistsInFilter(key)) {
                 return addTempItemForBgFetch(lh, bucket_num, key, vb,
-                                             cookie, true);
+                                             cookie, true, isReplication);
             } else {
                 // As bloomfilter predicted that item surely doesn't exist
                 // on disk, return ENOENT for deleteWithMeta().
@@ -2701,7 +2665,8 @@
             // only if the bloomfilter predicts that the item may exist on disk.
             if (vb->maybeKeyExistsInFilter(key)) {
                 add_type_t rv = vb->ht.unlocked_addTempItem(bucket_num, key,
-                                                            eviction_policy);
+                                                            eviction_policy,
+                                                            isReplication);
                 if (rv == ADD_NOMEM) {
                     return ENGINE_ENOMEM;
                 }
@@ -2709,19 +2674,6 @@
                 v->setStoredValueState(StoredValue::state_deleted_key);
             } else {
                 return ENGINE_KEY_ENOENT;
-=======
-            return addTempItemForBgFetch(lh, bucket_num, key, vb,
-                                         cookie, true, isReplication);
-        }
-    } else {
-        if (!v) {
-            // Create a temp item and delete it below as it is a force deletion
-            add_type_t rv = vb->ht.unlocked_addTempItem(bucket_num, key,
-                                                        eviction_policy,
-                                                        isReplication);
-            if (rv == ADD_NOMEM) {
-                return ENGINE_ENOMEM;
->>>>>>> 5fa87880
             }
         } else if (v->isTempInitialItem()) {
             v->setStoredValueState(StoredValue::state_deleted_key);
