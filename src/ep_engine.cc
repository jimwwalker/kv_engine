--- conflicted
+++ resolved
@@ -770,7 +770,6 @@
             err = e->deleteVBucket(vbucket);
         }
         switch (err) {
-<<<<<<< HEAD
         case ENGINE_SUCCESS:
             LOG(EXTENSION_LOG_WARNING,
                 "Deletion of vbucket %d was completed.", vbucket);
@@ -778,7 +777,6 @@
         case ENGINE_NOT_MY_VBUCKET:
             LOG(EXTENSION_LOG_WARNING, "Deletion of vbucket %d failed "
                 "because the vbucket doesn't exist!!!", vbucket);
-            msg = "Failed to delete vbucket.  Bucket not found.";
             res = PROTOCOL_BINARY_RESPONSE_NOT_MY_VBUCKET;
             break;
         case ENGINE_EINVAL:
@@ -797,33 +795,6 @@
                 "because of unknown reasons\n", vbucket);
             msg = "Failed to delete vbucket.  Unknown reason.";
             res = PROTOCOL_BINARY_RESPONSE_EINTERNAL;
-=======
-            case ENGINE_SUCCESS:
-                LOG(EXTENSION_LOG_WARNING,
-                    "Deletion of vbucket %d was completed.", vbucket);
-                break;
-            case ENGINE_NOT_MY_VBUCKET:
-                LOG(EXTENSION_LOG_WARNING, "Deletion of vbucket %d failed "
-                    "because the vbucket doesn't exist!!!", vbucket);
-                res = PROTOCOL_BINARY_RESPONSE_NOT_MY_VBUCKET;
-                break;
-            case ENGINE_EINVAL:
-                LOG(EXTENSION_LOG_WARNING, "Deletion of vbucket %d failed "
-                    "because the vbucket is not in a dead state\n", vbucket);
-                msg = "Failed to delete vbucket.  Must be in the dead state.";
-                res = PROTOCOL_BINARY_RESPONSE_EINVAL;
-                break;
-            case ENGINE_EWOULDBLOCK:
-                LOG(EXTENSION_LOG_WARNING, "Requst to vbucket %d deletion is in"
-                    " EWOULDBLOCK until the database file is removed from disk",
-                    vbucket);
-                return ENGINE_EWOULDBLOCK;
-            default:
-                LOG(EXTENSION_LOG_WARNING, "Deletion of vbucket %d failed "
-                    "because of unknown reasons\n", vbucket);
-                msg = "Failed to delete vbucket.  Unknown reason.";
-                res = PROTOCOL_BINARY_RESPONSE_EINTERNAL;
->>>>>>> f7806180
         }
 
         if (err != ENGINE_NOT_MY_VBUCKET) {
@@ -1458,18 +1429,11 @@
 }
 
 EventuallyPersistentEngine::EventuallyPersistentEngine(GET_SERVER_API get_server_api) :
-<<<<<<< HEAD
-    epstore(NULL), workload(NULL), workloadPriority(NO_BUCKET_PRIORITY),
+    clusterConfig(), epstore(NULL), workload(NULL), workloadPriority(NO_BUCKET_PRIORITY),
     tapThrottle(NULL), startedEngineThreads(false),
     getServerApiFunc(get_server_api), tapConnMap(NULL), tapConfig(NULL),
     checkpointConfig(NULL),
     flushAllEnabled(false), startupTime(0)
-=======
-    clusterConfig(), epstore(NULL), workload(NULL), tapThrottle(NULL),
-    startedEngineThreads(false), getServerApiFunc(get_server_api),
-    getlExtension(NULL), tapConnMap(NULL), tapConfig(NULL),
-    checkpointConfig(NULL), flushAllEnabled(false), startupTime(0)
->>>>>>> f7806180
 {
     interface.interface = 1;
     ENGINE_HANDLE_V1::get_info = EvpGetInfo;
@@ -4038,27 +4002,6 @@
                                 PROTOCOL_BINARY_RAW_BYTES,
                                 status, 0, cookie);
         }
-<<<<<<< HEAD
-=======
-    case CMD_EXTEND_CHECKPOINT:
-        {
-            protocol_binary_request_no_extras *noext_req =
-                (protocol_binary_request_no_extras*)req;
-            uint16_t keylen = ntohs(noext_req->message.header.request.keylen);
-            uint32_t bodylen = ntohl(noext_req->message.header.request.bodylen);
-
-            if ((bodylen - keylen) == 0) {
-                msg << "No value is given for CMD_EXTEND_CHECKPOINT!!!";
-                status = PROTOCOL_BINARY_RESPONSE_EINVAL;
-            } else {
-                uint32_t val;
-                memcpy(&val, req->bytes + sizeof(req->bytes) + keylen,
-                       bodylen - keylen);
-                val = ntohl(val);
-                vb->checkpointManager.setCheckpointExtension(val > 0 ? true : false);
-            }
-        }
->>>>>>> f7806180
         break;
     case CMD_CHECKPOINT_PERSISTENCE:
         {
@@ -4671,7 +4614,7 @@
 
 ENGINE_ERROR_CODE
 EventuallyPersistentEngine::getClusterConfig(const void* cookie,
-                            protocol_binary_request_get_cluster_config *request,
+                            protocol_binary_request_get_cluster_config*,
                             ADD_RESPONSE response) {
     LockHolder lh(clusterConfig.lock);
     return sendResponse(response, NULL, 0, NULL, 0, clusterConfig.config,
