--- conflicted
+++ resolved
@@ -16,17 +16,13 @@
  */
 
 #include "config.h"
-<<<<<<< HEAD
 
 #include <algorithm>
 
 #include "bgfetcher.h"
 #include "ep.h"
-=======
-#include "ep.hh"
 #include "iomanager/iomanager.h"
-#include "kvshard.hh"
->>>>>>> f10d1b96
+#include "kvshard.h"
 
 const double BgFetcher::sleepInterval = 1.0;
 
