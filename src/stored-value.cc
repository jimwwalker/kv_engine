/* -*- Mode: C++; tab-width: 4; c-basic-offset: 4; indent-tabs-mode: nil -*- */
/*
 *     Copyright 2010 Couchbase, Inc
 *
 *   Licensed under the Apache License, Version 2.0 (the "License");
 *   you may not use this file except in compliance with the License.
 *   You may obtain a copy of the License at
 *
 *       http://www.apache.org/licenses/LICENSE-2.0
 *
 *   Unless required by applicable law or agreed to in writing, software
 *   distributed under the License is distributed on an "AS IS" BASIS,
 *   WITHOUT WARRANTIES OR CONDITIONS OF ANY KIND, either express or implied.
 *   See the License for the specific language governing permissions and
 *   limitations under the License.
 */

#include "config.h"

#include <limits>
#include <string>

#include "stored-value.h"

#ifndef DEFAULT_HT_SIZE
#define DEFAULT_HT_SIZE 1531
#endif

size_t HashTable::defaultNumBuckets = DEFAULT_HT_SIZE;
size_t HashTable::defaultNumLocks = 193;
double StoredValue::mutation_mem_threshold = 0.9;
const int64_t StoredValue::state_deleted_key = -3;
const int64_t StoredValue::state_non_existent_key = -4;
const int64_t StoredValue::state_temp_init = -5;

static ssize_t prime_size_table[] = {
    3, 7, 13, 23, 47, 97, 193, 383, 769, 1531, 3079, 6143, 12289, 24571, 49157,
    98299, 196613, 393209, 786433, 1572869, 3145721, 6291449, 12582917,
    25165813, 50331653, 100663291, 201326611, 402653189, 805306357,
    1610612741, -1
};

bool StoredValue::ejectValue(HashTable &ht, item_eviction_policy_t policy) {
    if (eligibleForEviction(policy)) {
        reduceCacheSize(ht, value->length());
        markNotResident();
        value = NULL;
        return true;
    }
    return false;
}

void StoredValue::referenced() {
    if (nru > MIN_NRU_VALUE) {
        --nru;
    }
}

void StoredValue::setNRUValue(uint8_t nru_val) {
    if (nru_val <= MAX_NRU_VALUE) {
        nru = nru_val;
    }
}

uint8_t StoredValue::incrNRUValue() {
    uint8_t ret = MAX_NRU_VALUE;
    if (nru < MAX_NRU_VALUE) {
        ret = ++nru;
    }
    return ret;
}

uint8_t StoredValue::getNRUValue() {
    return nru;
}

bool StoredValue::unlocked_restoreValue(Item *itm, HashTable &ht) {
    if (isResident() || isDeleted()) {
        return false;
    }

    if (isTempInitialItem()) { // Regular item with the full eviction
        --ht.numTempItems;
        ++ht.numItems;
        newCacheItem = false; // set it back to false as we created a temp item
                              // by setting it to true when bg fetch is
                              // scheduled (full eviction mode).
    } else {
        --ht.numNonResidentItems;
    }

    if (isTempInitialItem()) {
        cas = itm->getCas();
        flags = itm->getFlags();
        exptime = itm->getExptime();
        revSeqno = itm->getRevSeqno();
        bySeqno = itm->getBySeqno();
        nru = INITIAL_NRU_VALUE;
    }
    deleted = false;
    conflictResMode = itm->getConflictResMode();
    value = itm->getValue();
    increaseCacheSize(ht, value->length());
    return true;
}

bool StoredValue::unlocked_restoreMeta(Item *itm, ENGINE_ERROR_CODE status,
                                       HashTable &ht) {
    if (!isTempInitialItem()) {
        return true;
    }

    switch(status) {
    case ENGINE_SUCCESS:
        cas = itm->getCas();
        flags = itm->getFlags();
        exptime = itm->getExptime();
        revSeqno = itm->getRevSeqno();
        if (itm->isDeleted()) {
            setStoredValueState(state_deleted_key);
        } else { // Regular item with the full eviction
            --ht.numTempItems;
            ++ht.numItems;
            ++ht.numNonResidentItems;
            bySeqno = itm->getBySeqno();
            newCacheItem = false; // set it back to false as we created a temp
                                  // item by setting it to true when bg fetch is
                                  // scheduled (full eviction mode).
        }
        if (nru == MAX_NRU_VALUE) {
            nru = INITIAL_NRU_VALUE;
        }
        conflictResMode = itm->getConflictResMode();
        return true;
    case ENGINE_KEY_ENOENT:
        setStoredValueState(state_non_existent_key);
        return true;
    default:
        LOG(EXTENSION_LOG_WARNING,
            "The underlying storage returned error %d for get_meta\n", status);
        return false;
    }
}

bool HashTable::unlocked_ejectItem(StoredValue*& vptr,
                                   item_eviction_policy_t policy) {
    cb_assert(vptr);

    if (policy == VALUE_ONLY) {
        bool rv = vptr->ejectValue(*this, policy);
        if (rv) {
            ++stats.numValueEjects;
            ++numNonResidentItems;
            ++numEjects;
            return true;
        } else {
            ++stats.numFailedEjects;
            return false;
        }
    } else { // full eviction.
        if (vptr->eligibleForEviction(policy)) {
            StoredValue::reduceMetaDataSize(*this, stats,
                                            vptr->metaDataSize());
            StoredValue::reduceCacheSize(*this, vptr->size());

            int bucket_num = getBucketForHash(hash(vptr->getKey()));
            StoredValue *v = values[bucket_num];
            // Remove the item from the hash table.
            if (v == vptr) {
                values[bucket_num] = v->next;
            } else {
                while (v->next) {
                    if (v->next == vptr) {
                        v->next = v->next->next;
                        break;
                    } else {
                        v = v->next;
                    }
                }
            }

            if (vptr->isResident()) {
                ++stats.numValueEjects;
            }
            if (!vptr->isResident() && !v->isTempItem()) {
                --numNonResidentItems; // Decrement because the item is
                                       // fully evicted.
            }
            --numItems; // Decrement because the item is fully evicted.
            ++numEjects;
            updateMaxDeletedRevSeqno(vptr->getRevSeqno());

            delete vptr; // Free the item.
            vptr = NULL;
            return true;
        } else {
            ++stats.numFailedEjects;
            return false;
        }
    }
}

mutation_type_t HashTable::insert(Item &itm, item_eviction_policy_t policy,
                                  bool eject, bool partial) {
    cb_assert(isActive());
    if (!StoredValue::hasAvailableSpace(stats, itm)) {
        return NOMEM;
    }

    int bucket_num(0);
    LockHolder lh = getLockedBucket(itm.getKey(), &bucket_num);
    StoredValue *v = unlocked_find(itm.getKey(), bucket_num, true, false);

    if (v == NULL) {
        v = valFact(itm, values[bucket_num], *this);
        v->markClean();
        if (partial) {
            v->markNotResident();
            ++numNonResidentItems;
        }
        values[bucket_num] = v;
        ++numItems;
        v->setNewCacheItem(false);
    } else {
        if (partial) {
            // We don't have a better error code ;)
            return INVALID_CAS;
        }

        // Verify that the CAS isn't changed
        if (v->getCas() != itm.getCas()) {
            if (v->getCas() == 0) {
                v->cas = itm.getCas();
                v->flags = itm.getFlags();
                v->exptime = itm.getExptime();
                v->revSeqno = itm.getRevSeqno();
            } else {
                return INVALID_CAS;
            }
        }

        if (!v->isResident() && !v->isDeleted() && !v->isTempItem()) {
            --numNonResidentItems;
        }

        if (v->isTempItem()) {
            --numTempItems;
            ++numItems;
            ++numTotalItems;
        }

        v->setValue(const_cast<Item&>(itm), *this, true);
    }

    v->markClean();

    if (eject && !partial) {
        unlocked_ejectItem(v, policy);
    }

    return NOT_FOUND;
}

static inline size_t getDefault(size_t x, size_t d) {
    return x == 0 ? d : x;
}

size_t HashTable::getNumBuckets(size_t n) {
    return getDefault(n, defaultNumBuckets);
}

size_t HashTable::getNumLocks(size_t n) {
    return getDefault(n, defaultNumLocks);
}

/**
 * Set the default number of hashtable buckets.
 */
void HashTable::setDefaultNumBuckets(size_t to) {
    if (to != 0) {
        defaultNumBuckets = to;
    }
}

/**
 * Set the default number of hashtable locks.
 */
void HashTable::setDefaultNumLocks(size_t to) {
    if (to != 0) {
        defaultNumLocks = to;
    }
}

HashTableStatVisitor HashTable::clear(bool deactivate) {
    HashTableStatVisitor rv;

    if (!deactivate) {
        // If not deactivating, assert we're already active.
        cb_assert(isActive());
    }
    MultiLockHolder mlh(mutexes, n_locks);
    if (deactivate) {
        setActiveState(false);
    }
    for (int i = 0; i < (int)size; i++) {
        while (values[i]) {
            StoredValue *v = values[i];
            rv.visit(v);
            values[i] = v->next;
            delete v;
        }
    }

    stats.currentSize.fetch_sub(rv.memSize - rv.valSize);
    cb_assert(stats.currentSize.load() < GIGANTOR);

    numTotalItems.store(0);
    numItems.store(0);
    numTempItems.store(0);
    numNonResidentItems.store(0);
    memSize.store(0);
    cacheSize.store(0);

    return rv;
}

void HashTable::resize(size_t newSize) {
    cb_assert(isActive());

    // Due to the way hashing works, we can't fit anything larger than
    // an int.
    if (newSize > static_cast<size_t>(std::numeric_limits<int>::max())) {
        return;
    }

    // Don't resize to the same size, either.
    if (newSize == size) {
        return;
    }

    MultiLockHolder mlh(mutexes, n_locks);
    if (visitors.load() > 0) {
        // Do not allow a resize while any visitors are actually
        // processing.  The next attempt will have to pick it up.  New
        // visitors cannot start doing meaningful work (we own all
        // locks at this point).
        return;
    }

    // Get a place for the new items.
    StoredValue **newValues = static_cast<StoredValue**>(calloc(newSize,
                                                        sizeof(StoredValue*)));
    // If we can't allocate memory, don't move stuff around.
    if (!newValues) {
        return;
    }

    stats.memOverhead.fetch_sub(memorySize());
    ++numResizes;

    // Set the new size so all the hashy stuff works.
    size_t oldSize = size;
    size.store(newSize);

    // Move existing records into the new space.
    for (size_t i = 0; i < oldSize; i++) {
        while (values[i]) {
            StoredValue *v = values[i];
            values[i] = v->next;

            int newBucket = getBucketForHash(hash(v->getKeyBytes(),
                                                  v->getKeyLen()));
            v->next = newValues[newBucket];
            newValues[newBucket] = v;
        }
    }

    // values still points to the old (now empty) table.
    free(values);
    values = newValues;

    stats.memOverhead.fetch_add(memorySize());
    cb_assert(stats.memOverhead.load() < GIGANTOR);
}

static size_t distance(size_t a, size_t b) {
    return std::max(a, b) - std::min(a, b);
}

static size_t nearest(size_t n, size_t a, size_t b) {
    return (distance(n, a) < distance(b, n)) ? a : b;
}

static bool isCurrently(size_t size, ssize_t a, ssize_t b) {
    ssize_t current(static_cast<ssize_t>(size));
    return (current == a || current == b);
}

void HashTable::resize() {
    size_t ni = getNumInMemoryItems();
    int i(0);
    size_t new_size(0);

    // Figure out where in the prime table we are.
    ssize_t target(static_cast<ssize_t>(ni));
    for (i = 0; prime_size_table[i] > 0 && prime_size_table[i] < target; ++i) {
        // Just looking...
    }

    if (prime_size_table[i] == -1) {
        // We're at the end, take the biggest
        new_size = prime_size_table[i-1];
    } else if (prime_size_table[i] < static_cast<ssize_t>(defaultNumBuckets)) {
        // Was going to be smaller than the configured ht_size.
        new_size = defaultNumBuckets;
    } else if (isCurrently(size, prime_size_table[i-1], prime_size_table[i])) {
        // If one of the candidate sizes is the current size, maintain
        // the current size in order to remain stable.
        new_size = size;
    } else {
        // Somewhere in the middle, use the one we're closer to.
        new_size = nearest(ni, prime_size_table[i-1], prime_size_table[i]);
    }

    resize(new_size);
}

void HashTable::visit(HashTableVisitor &visitor) {
    if ((numItems.load() + numTempItems.load()) == 0 || !isActive()) {
        return;
    }
    VisitorTracker vt(&visitors);
    bool aborted = !visitor.shouldContinue();
    size_t visited = 0;
    for (int l = 0; isActive() && !aborted && l < static_cast<int>(n_locks);
         l++) {
        LockHolder lh(mutexes[l]);
        for (int i = l; i < static_cast<int>(size); i+= n_locks) {
            cb_assert(l == mutexForBucket(i));
            StoredValue *v = values[i];
            cb_assert(v == NULL || i == getBucketForHash(hash(v->getKeyBytes(),
                                                           v->getKeyLen())));
            while (v) {
                StoredValue *tmp = v->next;
                visitor.visit(v);
                v = tmp;
            }
            ++visited;
        }
        lh.unlock();
        aborted = !visitor.shouldContinue();
    }
    cb_assert(aborted || visited == size);
}

void HashTable::visitDepth(HashTableDepthVisitor &visitor) {
    if (numItems.load() == 0 || !isActive()) {
        return;
    }
    size_t visited = 0;
    VisitorTracker vt(&visitors);

    for (int l = 0; l < static_cast<int>(n_locks); l++) {
        LockHolder lh(mutexes[l]);
        for (int i = l; i < static_cast<int>(size); i+= n_locks) {
            size_t depth = 0;
            StoredValue *p = values[i];
            cb_assert(p == NULL || i == getBucketForHash(hash(p->getKeyBytes(),
                                                           p->getKeyLen())));
            size_t mem(0);
            while (p) {
                depth++;
                mem += p->size();
                p = p->next;
            }
            visitor.visit(i, depth, mem);
            ++visited;
        }
    }

    cb_assert(visited == size);
}

HashTable::Position
HashTable::pauseResumeVisit(PauseResumeHashTableVisitor& visitor,
                            Position& start_pos) {
    if ((numItems.load() + numTempItems.load()) == 0 || !isActive()) {
        // Nothing to visit
        return endPosition();
    }

    bool paused = false;
    VisitorTracker vt(&visitors);

    // Start from the requested lock number if in range.
    size_t lock = (start_pos.lock < n_locks) ? start_pos.lock : 0;
    size_t hash_bucket = 0;

    for (; isActive() && !paused && lock < n_locks; lock++) {
        LockHolder lh(mutexes[lock]);

        // If the bucket position is *this* lock, then start from the
        // recorded bucket (as long as we haven't resized).
        hash_bucket = lock;
        if (start_pos.lock == lock &&
            start_pos.ht_size == size &&
            start_pos.hash_bucket < size) {
            hash_bucket = start_pos.hash_bucket;
        }

        // Iterate across all values in the hash buckets owned by this lock.
        // Note: we don't record how far into the bucket linked-list we
        // pause at; so any restart will begin from the next bucket.
        for (; !paused && hash_bucket < size; hash_bucket += n_locks) {
            StoredValue *v = values[hash_bucket];
            while (!paused && v) {
                StoredValue *tmp = v->next;
                paused = !visitor.visit(*v);
                v = tmp;
            }
        }

        // If the visitor paused us before we visited all hash buckets owned
        // by this lock, we don't want to skip the remaining hash buckets, so
        // stop the outer for loop from advancing to the next lock.
        if (paused && hash_bucket < size) {
            break;
        }

        // Finished all buckets owned by this lock. Set hash_bucket to 'size'
        // to give a consistent marker for "end of lock".
        hash_bucket = size;
    }

    // Return the *next* location that should be visited.
    return HashTable::Position(size, lock, hash_bucket);
}

HashTable::Position HashTable::endPosition() const  {
    return HashTable::Position(size, n_locks, size);
}

add_type_t HashTable::unlocked_add(int &bucket_num,
                                   StoredValue*& v,
                                   const Item &val,
                                   item_eviction_policy_t policy,
                                   bool isDirty,
                                   bool storeVal,
<<<<<<< HEAD
                                   bool maybeKeyExists) {
=======
                                   bool isReplication) {
>>>>>>> 5fa87880
    add_type_t rv = ADD_SUCCESS;
    if (v && !v->isDeleted() && !v->isExpired(ep_real_time()) &&
       !v->isTempItem()) {
        rv = ADD_EXISTS;
    } else {
        Item &itm = const_cast<Item&>(val);
        if (!StoredValue::hasAvailableSpace(stats, itm,
                                            isReplication)) {
            return ADD_NOMEM;
        }

        if (v) {
            if (v->isTempInitialItem() && policy == FULL_EVICTION) {
                // Need to figure out if an item exists on disk
                return ADD_BG_FETCH;
            }

            rv = (v->isDeleted() || v->isExpired(ep_real_time())) ?
                                   ADD_UNDEL : ADD_SUCCESS;
            if (v->isTempItem()) {
                if (v->isTempDeletedItem()) {
                    itm.setRevSeqno(v->getRevSeqno() + 1);
                } else {
                    itm.setRevSeqno(getMaxDeletedRevSeqno() + 1);
                }
                --numTempItems;
                ++numItems;
                ++numTotalItems;
            }
            v->setValue(itm, *this, v->isTempItem() ? true : false);
            if (isDirty) {
                v->markDirty();
            } else {
                v->markClean();
            }
        } else {
            if (val.getBySeqno() != StoredValue::state_temp_init) {
                if (policy == FULL_EVICTION && maybeKeyExists) {
                    return ADD_TMP_AND_BG_FETCH;
                }
            }
            v = valFact(itm, values[bucket_num], *this, isDirty);
            values[bucket_num] = v;

            if (v->isTempItem()) {
                ++numTempItems;
                rv = ADD_BG_FETCH;
            } else {
                ++numItems;
                ++numTotalItems;
            }

            /**
             * Possibly, this item is being recreated. Conservatively assign
             * it a seqno that is greater than the greatest seqno of all
             * deleted items seen so far.
             */
            uint64_t seqno = 0;
            if (!v->isTempItem()) {
                seqno = getMaxDeletedRevSeqno() + 1;
            } else {
                seqno = getMaxDeletedRevSeqno();
            }
            v->setRevSeqno(seqno);
            itm.setRevSeqno(seqno);
        }
        if (!storeVal) {
            unlocked_ejectItem(v, policy);
        }
        if (v && v->isTempItem()) {
            v->markNotResident();
            v->setNRUValue(MAX_NRU_VALUE);
        }
    }

    return rv;
}

add_type_t HashTable::unlocked_addTempItem(int &bucket_num,
                                           const std::string &key,
                                           item_eviction_policy_t policy,
                                           bool isReplication) {

    cb_assert(isActive());
    uint8_t ext_meta[1];
    uint8_t ext_len = EXT_META_LEN;
    *(ext_meta) = PROTOCOL_BINARY_RAW_BYTES;
    Item itm(key.c_str(), key.length(), /*flags*/0, /*exp*/0, /*data*/NULL,
             /*size*/0, ext_meta, ext_len, 0, StoredValue::state_temp_init);

    // if a temp item for a possibly deleted, set it non-resident by resetting
    // the value cuz normally a new item added is considered resident which
    // does not apply for temp item.
    StoredValue* v = NULL;
    return unlocked_add(bucket_num, v, itm, policy,
                        false,  // isDirty
                        true,   // storeVal
                        isReplication);
}

void StoredValue::setMutationMemoryThreshold(double memThreshold) {
    if (memThreshold > 0.0 && memThreshold <= 1.0) {
        mutation_mem_threshold = memThreshold;
    }
}

void StoredValue::increaseCacheSize(HashTable &ht, size_t by) {
    ht.cacheSize.fetch_add(by);
    cb_assert(ht.cacheSize.load() < GIGANTOR);
    ht.memSize.fetch_add(by);
    cb_assert(ht.memSize.load() < GIGANTOR);
}

void StoredValue::reduceCacheSize(HashTable &ht, size_t by) {
    ht.cacheSize.fetch_sub(by);
    cb_assert(ht.cacheSize.load() < GIGANTOR);
    ht.memSize.fetch_sub(by);
    cb_assert(ht.memSize.load() < GIGANTOR);
}

void StoredValue::increaseMetaDataSize(HashTable &ht, EPStats &st, size_t by) {
    ht.metaDataMemory.fetch_add(by);
    cb_assert(ht.metaDataMemory.load() < GIGANTOR);
    st.currentSize.fetch_add(by);
    cb_assert(st.currentSize.load() < GIGANTOR);
}

void StoredValue::reduceMetaDataSize(HashTable &ht, EPStats &st, size_t by) {
    ht.metaDataMemory.fetch_sub(by);
    cb_assert(ht.metaDataMemory.load() < GIGANTOR);
    st.currentSize.fetch_sub(by);
    cb_assert(st.currentSize.load() < GIGANTOR);
}

/**
 * Is there enough space for this thing?
 */
bool StoredValue::hasAvailableSpace(EPStats &st, const Item &itm,
                                    bool isReplication) {
    double newSize = static_cast<double>(st.getTotalMemoryUsed() +
                                         sizeof(StoredValue) + itm.getNKey());
    double maxSize = static_cast<double>(st.getMaxDataSize());
    if (isReplication) {
        return newSize <= (maxSize * st.tapThrottleThreshold);
    } else {
        return newSize <= (maxSize * mutation_mem_threshold);
    }
}

Item* StoredValue::toItem(bool lck, uint16_t vbucket) const {
    Item* itm = new Item(getKey(), getFlags(), getExptime(), value,
                         lck ? static_cast<uint64_t>(-1) : getCas(),
                         bySeqno, vbucket, getRevSeqno());

    itm->setNRUValue(nru);

    if (deleted) {
        itm->setDeleted();
    }

    itm->setConflictResMode(
          static_cast<enum conflict_resolution_mode>(conflictResMode));

    return itm;
}

void StoredValue::reallocate() {
    // Allocate a new Blob for this stored value; copy the existing Blob to
    // the new one and free the old.
    value_t new_val(Blob::Copy(*value));
    value.reset(new_val);
}

Item *HashTable::getRandomKeyFromSlot(int slot) {
    LockHolder lh = getLockedBucket(slot);
    StoredValue *v = values[slot];

    while (v) {
        if (!v->isTempItem() && !v->isDeleted() && v->isResident()) {
            return v->toItem(false, 0);
        }
        v = v->next;
    }

    return NULL;
}

Item* HashTable::getRandomKey(long rnd) {
    /* Try to locate a partition */
    size_t start = rnd % size;
    size_t curr = start;
    Item *ret;

    do {
        ret = getRandomKeyFromSlot(curr++);
        if (curr == size) {
            curr = 0;
        }
    } while (ret == NULL && curr != start);

    return ret;
}

std::ostream& operator<<(std::ostream& os, const HashTable::Position& pos) {
    os << "{lock:" << pos.lock << " bucket:" << pos.hash_bucket << "/" << pos.ht_size << "}";
    return os;
}<|MERGE_RESOLUTION|>--- conflicted
+++ resolved
@@ -546,11 +546,8 @@
                                    item_eviction_policy_t policy,
                                    bool isDirty,
                                    bool storeVal,
-<<<<<<< HEAD
-                                   bool maybeKeyExists) {
-=======
+                                   bool maybeKeyExists,
                                    bool isReplication) {
->>>>>>> 5fa87880
     add_type_t rv = ADD_SUCCESS;
     if (v && !v->isDeleted() && !v->isExpired(ep_real_time()) &&
        !v->isTempItem()) {
@@ -648,6 +645,7 @@
     return unlocked_add(bucket_num, v, itm, policy,
                         false,  // isDirty
                         true,   // storeVal
+                        true,
                         isReplication);
 }
 
