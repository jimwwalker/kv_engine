--- conflicted
+++ resolved
@@ -54,15 +54,11 @@
          {cb::mcbp::Feature::SubdocAllowsAccessOnMultipleXattrKeys,
           "SubdocAllowsAccessOnMultipleXattrKeys"},
          {cb::mcbp::Feature::SubdocBinaryXattr, "SubdocBinaryXattr"},
-<<<<<<< HEAD
          {cb::mcbp::Feature::RangeScanIncludeXattr, "RangeScanIncludeXattr"},
+         {cb::mcbp::Feature::GetRandomKeyIncludeXattr,
+          "GetRandomKeyIncludeXattr"},
          {cb::mcbp::Feature::SubdocAllowReplicaReadOnDeletedDocs,
           "SubdocAllowReplicaReadOnDeletedDocs"}}};
-=======
-         {cb::mcbp::Feature::GetRandomKeyIncludeXattr,
-          "GetRandomKeyIncludeXattr"},
-         {cb::mcbp::Feature::RangeScanIncludeXattr, "RangeScanIncludeXattr"}}};
->>>>>>> b818295b
 
 TEST(to_string, LegalValues) {
     for (const auto& [feature, name] : featureBlueprint) {
