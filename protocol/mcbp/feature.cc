--- conflicted
+++ resolved
@@ -81,14 +81,10 @@
         return "SubdocAllowsAccessOnMultipleXattrKeys";
     case Feature::SubdocBinaryXattr:
         return "SubdocBinaryXattr";
-<<<<<<< HEAD
     case Feature::RangeScanIncludeXattr:
-=======
-    case cb::mcbp::Feature::GetRandomKeyIncludeXattr:
+        return "RangeScanIncludeXattr";
+    case Feature::GetRandomKeyIncludeXattr:
         return "GetRandomKeyIncludeXattr";
-    case cb::mcbp::Feature::RangeScanIncludeXattr:
->>>>>>> b818295b
-        return "RangeScanIncludeXattr";
     case Feature::SubdocAllowReplicaReadOnDeletedDocs:
         return "SubdocAllowReplicaReadOnDeletedDocs";
     }
