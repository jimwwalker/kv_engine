--- conflicted
+++ resolved
@@ -39,12 +39,6 @@
     sel_stmt->reset();
 }
 
-<<<<<<< HEAD
-void StrategicSqlite3::del(const std::string &key, uint16_t vbucket,
-                           Callback<bool> &cb) {
-    // TODO:  Use vbucket
-    (void)vbucket;
-=======
 void StrategicSqlite3::reset() {
     if (db) {
         rollback();
@@ -57,8 +51,11 @@
     }
 }
 
-void StrategicSqlite3::del(const std::string &key, Callback<bool> &cb) {
->>>>>>> 5c378279
+void StrategicSqlite3::del(const std::string &key, uint16_t vbucket,
+                           Callback<bool> &cb) {
+    // TODO:  Use vbucket
+    (void)vbucket;
+
     PreparedStatement *del_stmt = strategy->forKey(key)->del();
     del_stmt->bind(1, key.c_str());
     bool rv = del_stmt->execute() >= 0;
