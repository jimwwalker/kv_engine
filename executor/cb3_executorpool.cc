/* -*- Mode: C++; tab-width: 4; c-basic-offset: 4; indent-tabs-mode: nil -*- */
/*
 *     Copyright 2020-Present Couchbase, Inc.
 *
 *   Use of this software is governed by the Business Source License included
 *   in the file licenses/BSL-Couchbase.txt.  As of the Change Date specified
 *   in that file, in accordance with the Business Source License, use of this
 *   software will be governed by the Apache License, Version 2.0, included in
 *   the file licenses/APL2.txt.
 */

#include "cb3_executorpool.h"
#include "cb3_executorthread.h"
#include "cb3_taskqueue.h"

#include <engines/ep/src/ep_engine.h>
#include <engines/ep/src/objectregistry.h>
#include <logger/logger.h>
#include <nlohmann/json.hpp>
#include <platform/checked_snprintf.h>
#include <platform/string_hex.h>
#include <platform/sysinfo.h>
#include <statistics/cbstat_collector.h>
#include <algorithm>
#include <chrono>
#include <sstream>

<<<<<<< HEAD
size_t CB3ExecutorPool::getNumNonIO() const {
    return calcNumNonIO(numWorkers[NONIO_TASK_IDX].load());
=======
size_t CB3ExecutorPool::getNumNonIO() {
    return calcNumNonIO(ThreadPoolConfig::NonIoThreadCount(
            numWorkers[NONIO_TASK_IDX].load()));
>>>>>>> fffa122a
}

size_t CB3ExecutorPool::getNumAuxIO() const {
    return calcNumAuxIO(ThreadPoolConfig::AuxIoThreadCount(
            numWorkers[AUXIO_TASK_IDX].load()));
}

size_t CB3ExecutorPool::getNumWriters() const {
    return calcNumWriters(
            ThreadPoolConfig::ThreadCount(numWorkers[WRITER_TASK_IDX].load()));
}

size_t CB3ExecutorPool::getNumReaders() const {
    return calcNumReaders(
            ThreadPoolConfig::ThreadCount(numWorkers[READER_TASK_IDX].load()));
}

CB3ExecutorPool::CB3ExecutorPool(size_t maxThreads,
                                 ThreadPoolConfig::ThreadCount maxReaders,
                                 ThreadPoolConfig::ThreadCount maxWriters,
                                 ThreadPoolConfig::AuxIoThreadCount maxAuxIO,
                                 ThreadPoolConfig::NonIoThreadCount maxNonIO)
    : ExecutorPool(maxThreads),
      totReadyTasks(0),
      isHiPrioQset(false),
      isLowPrioQset(false),
      numTaskables(0),
      numSleepers(0),
      curWorkers(numTaskSets),
      numWorkers(numTaskSets),
      numReadyTasks(numTaskSets) {
    for (size_t i = 0; i < numTaskSets; i++) {
        curWorkers[i] = 0;
        numReadyTasks[i] = 0;
    }
    numWorkers[WRITER_TASK_IDX] = static_cast<int>(maxWriters);
    numWorkers[READER_TASK_IDX] = static_cast<int>(maxReaders);
    numWorkers[AUXIO_TASK_IDX] = static_cast<int>(maxAuxIO);
    numWorkers[NONIO_TASK_IDX] = static_cast<int>(maxNonIO);
}

CB3ExecutorPool::~CB3ExecutorPool() {
    _stopAndJoinThreads();

    if (isHiPrioQset) {
        for (size_t i = 0; i < numTaskSets; i++) {
            delete hpTaskQ[i];
        }
    }
    if (isLowPrioQset) {
        for (size_t i = 0; i < numTaskSets; i++) {
            delete lpTaskQ[i];
        }
    }
}

// To prevent starvation of low priority queues, we define their
// polling frequencies as follows ...
#define LOW_PRIORITY_FREQ 5 // 1 out of 5 times threads check low priority Q

TaskQueue* CB3ExecutorPool::_nextTask(CB3ExecutorThread& t, uint8_t tick) {
    if (!tick) {
        return nullptr;
    }

    task_type_t myq = t.taskType;
    TaskQueue* checkQ; // which TaskQueue set should be polled first
    TaskQueue* checkNextQ; // which set of TaskQueue should be polled next
    TaskQueue* toggle = nullptr;
    if (!(tick % LOW_PRIORITY_FREQ)) { // if only 1 Q set, both point to it
        checkQ = isLowPrioQset ? lpTaskQ[myq]
                               : (isHiPrioQset ? hpTaskQ[myq] : nullptr);
        checkNextQ = isHiPrioQset ? hpTaskQ[myq] : checkQ;
    } else {
        checkQ = isHiPrioQset ? hpTaskQ[myq]
                              : (isLowPrioQset ? lpTaskQ[myq] : nullptr);
        checkNextQ = isLowPrioQset ? lpTaskQ[myq] : checkQ;
    }
    while (t.state == EXECUTOR_RUNNING) {
        if (checkQ && checkQ->fetchNextTask(t)) {
            return checkQ;
        }
        if (toggle || checkQ == checkNextQ) {
            TaskQueue* sleepQ = getSleepQ(myq);
            if (sleepQ->sleepThenFetchNextTask(t)) {
                return sleepQ;
            } else {
                return nullptr;
            }
        }
        toggle = checkQ;
        checkQ = checkNextQ;
        checkNextQ = toggle;
    }
    return nullptr;
}

TaskQueue* CB3ExecutorPool::nextTask(CB3ExecutorThread& t, uint8_t tick) {
    TaskQueue* tq = _nextTask(t, tick);
    return tq;
}

void CB3ExecutorPool::addWork(size_t newWork, task_type_t qType) {
    if (newWork) {
        totReadyTasks.fetch_add(newWork);
        numReadyTasks[qType].fetch_add(newWork);
    }
}

void CB3ExecutorPool::lessWork(task_type_t qType) {
    if (numReadyTasks[qType].load() == 0) {
        throw std::logic_error(
                "CB3ExecutorPool::lessWork: number of ready "
                "tasks on qType " +
                std::to_string(qType) + " is zero");
    }
    numReadyTasks[qType]--;
    totReadyTasks--;
}

void CB3ExecutorPool::startWork(task_type_t taskType) {
    if (taskType == NO_TASK_TYPE || taskType == NUM_TASK_GROUPS) {
        throw std::logic_error(
                "CB3ExecutorPool::startWork: worker is starting task with "
                "invalid "
                "type {" +
                std::to_string(taskType) + "}");
    } else {
        ++curWorkers[taskType];
        LOG_TRACE(
                "Taking up work in task "
                "type:{{{}}} "
                "current:{{{}}}, max:{{{}}}",
                taskType,
                curWorkers[taskType].load(),
                numWorkers[taskType].load());
    }
}

void CB3ExecutorPool::doneWork(task_type_t taskType) {
    if (taskType == NO_TASK_TYPE || taskType == NUM_TASK_GROUPS) {
        throw std::logic_error(
                "CB3ExecutorPool::doneWork: worker is finishing task with "
                "invalid "
                "type {" +
                std::to_string(taskType) + "}");
    } else {
        --curWorkers[taskType];
        // Record that a thread is done working on a particular queue type
        LOG_TRACE("Done with task type:{{{}}} capacity:{{{}}}",
                  taskType,
                  numWorkers[taskType].load());
    }
}

ExTask CB3ExecutorPool::_cancel(size_t taskId, bool remove) {
    std::lock_guard<std::mutex> lh(tMutex);
    auto itr = taskLocator.find(taskId);
    if (itr == taskLocator.end()) {
        LOG_DEBUG("Task id {} not found", uint64_t(taskId));
        return {};
    }

    ExTask task = itr->second.first;
    LOG_TRACE("Cancel task {} id {} on bucket {} {}",
              task->getDescription(),
              task->getId(),
              task->getTaskable().getName(),
              remove ? "removed task" : "");

    task->cancel(); // must be idempotent, just set state to dead

    if (remove) { // only internal threads can remove tasks
        if (!task->isdead()) {
            throw std::logic_error("CB3ExecutorPool::_cancel: task '" +
                                   task->getDescription() +
                                   "' is not dead after calling "
                                   "cancel() on it");
        }
        taskLocator.erase(itr);
        tMutex.notify_all();
    } else { // wake up the task from the TaskQ so a thread can safely erase it
             // otherwise we may race with unregisterTaskable where a unlocated
             // task runs in spite of its bucket getting unregistered
        itr->second.second->wake(task);
    }
    return task;
}

bool CB3ExecutorPool::cancel(size_t taskId, bool remove) {
    ExTask task;

    // Memory allocation guards.
    // cancel is called from a number of places and the caller may or may not
    // have memory allocation tracking associated to a bucket. For example
    // CB3ExecutorThread::run will not be associated with a bucket when it calls
    // cancel, yet KVBucket::setExpiryPagerSleeptime will be associated with a
    // bucket.
    // The call to _cancel *must* not be associated with a bucket, any memory
    // alloc/dealloc (dealloc can occur as we call erase on a container) is not
    // accounted to a bucket.
    // If a task is being removed, its deallocation must be associated to the
    // bucket, so an explicit BucketAllocationGuard encloses the forced reset
    // of 'task'
    {
        NonBucketAllocationGuard guard;
        task = _cancel(taskId, remove);
    }

    // It is critical that the task is 'reset' without holding
    // ExecutorPool::tMutex. _cancel is the part of 'cancel' which obtains the
    // mutex. The mutex must not be held because if the task referenced
    // from the shared_ptr does destruct, the destructor is allowed to call
    // other ExecutorPool methods, e.g. pool->schedule(my_cleanup_task);
    bool taskFound = task != nullptr;
    if (task) {
        BucketAllocationGuard bucketGuard(task->getEngine());
        task.reset();
    }
    return taskFound;
}

bool CB3ExecutorPool::_wake(size_t taskId) {
    std::lock_guard<std::mutex> lh(tMutex);
    auto itr = taskLocator.find(taskId);
    if (itr != taskLocator.end()) {
        itr->second.second->wake(itr->second.first);
        return true;
    }
    return false;
}

bool CB3ExecutorPool::wakeAndWait(size_t taskId) {
    NonBucketAllocationGuard guard;
    bool rv = _wake(taskId);
    return rv;
}

bool CB3ExecutorPool::_snooze(size_t taskId, double toSleep) {
    std::lock_guard<std::mutex> lh(tMutex);
    auto itr = taskLocator.find(taskId);
    if (itr != taskLocator.end()) {
        itr->second.second->snooze(itr->second.first, toSleep);
        return true;
    }
    return false;
}

bool CB3ExecutorPool::snoozeAndWait(size_t taskId, double toSleep) {
    NonBucketAllocationGuard guard;
    bool rv = _snooze(taskId, toSleep);
    return rv;
}

TaskQueue* CB3ExecutorPool::_getTaskQueue(const Taskable& t, task_type_t qidx) {
    TaskQueue* q = nullptr;
    size_t curNumThreads = 0;

    bucket_priority_t bucketPriority = t.getWorkloadPriority();

    if (qidx < 0 || static_cast<size_t>(qidx) >= numTaskSets) {
        throw std::invalid_argument(
                "CB3ExecutorPool::_getTaskQueue: qidx "
                "(which is " +
                std::to_string(qidx) + ") is outside the range [0," +
                std::to_string(numTaskSets) + ")");
    }

    curNumThreads = threadQ.size();

    if (!bucketPriority) {
        LOG_WARNING("Trying to schedule task for unregistered bucket {}",
                    t.getName());
        return q;
    }

    if (curNumThreads < maxGlobalThreads) {
        if (isHiPrioQset) {
            q = hpTaskQ[qidx];
        } else if (isLowPrioQset) {
            q = lpTaskQ[qidx];
        }
    } else { // Max capacity Mode scheduling ...
        switch (bucketPriority) {
        case LOW_BUCKET_PRIORITY:
            if (lpTaskQ.size() != numTaskSets) {
                throw std::logic_error(
                        "CB3ExecutorPool::_getTaskQueue: At "
                        "maximum capacity but low-priority taskQ size "
                        "(which is " +
                        std::to_string(lpTaskQ.size()) + ") is not " +
                        std::to_string(numTaskSets));
            }
            q = lpTaskQ[qidx];
            break;

        case HIGH_BUCKET_PRIORITY:
            if (hpTaskQ.size() != numTaskSets) {
                throw std::logic_error(
                        "CB3ExecutorPool::_getTaskQueue: At "
                        "maximum capacity but high-priority taskQ size "
                        "(which is " +
                        std::to_string(lpTaskQ.size()) + ") is not " +
                        std::to_string(numTaskSets));
            }
            q = hpTaskQ[qidx];
            break;

        default:
            throw std::logic_error(
                    "CB3ExecutorPool::_getTaskQueue: Invalid "
                    "bucketPriority " +
                    std::to_string(bucketPriority));
        }
    }
    return q;
}

size_t CB3ExecutorPool::_schedule(ExTask task) {
    std::lock_guard<std::mutex> lh(tMutex);
    const size_t taskId = task->getId();

    TaskQueue* q = _getTaskQueue(task->getTaskable(),
                                 GlobalTask::getTaskType(task->getTaskId()));
    TaskQpair tqp(task, q);

    auto result = taskLocator.insert(std::make_pair(taskId, tqp));

    if (result.second) {
        // tqp was inserted; it was not already present. Prevents multiple
        // copies of a task being present in the task queues.
        q->schedule(task);
    }

    return taskId;
}

size_t CB3ExecutorPool::schedule(ExTask task) {
    NonBucketAllocationGuard guard;
    size_t rv = _schedule(task);
    return rv;
}

void CB3ExecutorPool::_registerTaskable(Taskable& taskable) {
    TaskQ* taskQ;
    std::atomic_bool* whichQset;
    const char* queueName;
    WorkLoadPolicy& workload = taskable.getWorkLoadPolicy();
    bucket_priority_t priority = workload.getBucketPriority();

    if (priority < HIGH_BUCKET_PRIORITY) {
        taskable.setWorkloadPriority(LOW_BUCKET_PRIORITY);
        taskQ = &lpTaskQ;
        whichQset = &isLowPrioQset;
        queueName = "LowPrioQ_";
        LOG_INFO("Taskable {} registered with low priority",
                 taskable.getName());
    } else {
        taskable.setWorkloadPriority(HIGH_BUCKET_PRIORITY);
        taskQ = &hpTaskQ;
        whichQset = &isHiPrioQset;
        queueName = "HiPrioQ_";
        LOG_INFO("Taskable {} registered with high priority",
                 taskable.getName());
    }

    {
        std::lock_guard<std::mutex> lh(tMutex);

        if (!(*whichQset)) {
            taskQ->reserve(numTaskSets);
            for (size_t i = 0; i < numTaskSets; ++i) {
                taskQ->push_back(
                        new TaskQueue(this, (task_type_t)i, queueName));
            }
            *whichQset = true;
        }

        taskOwners.insert(&taskable);
        numTaskables++;
    }

    _startWorkers();
}

void CB3ExecutorPool::registerTaskable(Taskable& taskable) {
    NonBucketAllocationGuard guard;
    _registerTaskable(taskable);
}

void CB3ExecutorPool::_adjustWorkers(task_type_t type, size_t desiredNumItems) {
    std::string typeName{to_string(type)};

    // vector of threads which have been stopped
    // and should be joined after unlocking, if any.
    ThreadQ removed;

    size_t numItems;

    {
        // Lock mutex, we are modifying threadQ
        std::lock_guard<std::mutex> lh(tMutex);

        // How many threads performing this task type there are currently
        numItems = std::count_if(
                threadQ.begin(),
                threadQ.end(),
                [type](std::unique_ptr<CB3ExecutorThread>& thread) {
                    return thread->taskType == type;
                });

        if (numItems == desiredNumItems) {
            return;
        }

        LOG_INFO("Adjusting threads of type:{} from:{} to:{}",
                 typeName,
                 numItems,
                 desiredNumItems);

        if (numItems < desiredNumItems) {
            // If we want to increase the number of threads, they must be
            // created and started
            for (size_t tidx = numItems; tidx < desiredNumItems; ++tidx) {
                threadQ.push_back(std::make_unique<CB3ExecutorThread>(
                        this,
                        type,
                        typeName + "_worker_" + std::to_string(tidx)));
                threadQ.back()->start();
            }
        } else if (numItems > desiredNumItems) {
            // If we want to decrease the number of threads, they must be
            // identified in the threadQ, stopped, and removed.
            size_t toRemove = numItems - desiredNumItems;

            auto itr = threadQ.rbegin();
            while (itr != threadQ.rend() && toRemove) {
                if ((*itr)->taskType == type) {
                    // stop but /don't/ join yet
                    (*itr)->stop(false);

                    // store temporarily
                    removed.push_back(std::move(*itr));

                    // remove from the threadQ
                    itr = ThreadQ::reverse_iterator(
                            threadQ.erase(std::next(itr).base()));
                    --toRemove;
                } else {
                    ++itr;
                }
            }
        }

        numWorkers[type] = desiredNumItems;
    } // release mutex

    // MB-22938 wake all threads to avoid blocking if a thread is sleeping
    // waiting for work. Without this, stopping a single thread could take
    // up to 2s (MIN_SLEEP_TIME).
    if (!removed.empty()) {
        TaskQueue* sleepQ = getSleepQ(type);
        size_t threadCount = threadQ.size();
        sleepQ->doWake(threadCount);
    }

    // We could not join the threads while holding the lock, as some operations
    // called from the threads (such as schedule) acquire the lock - we could
    // have caused deadlock by waiting for the thread to complete its task and
    // exit, while it waits to acquire the lock.
    auto itr = removed.begin();
    while (itr != removed.end()) {
        (*itr)->stop(true);
        itr = removed.erase(itr);
    }
}

void CB3ExecutorPool::adjustWorkers(task_type_t type, size_t newCount) {
    NonBucketAllocationGuard guard;
    _adjustWorkers(type, newCount);
}

bool CB3ExecutorPool::_startWorkers() {
    size_t numReaders = getNumReaders();
    size_t numWriters = getNumWriters();
    size_t numAuxIO = getNumAuxIO();
    size_t numNonIO = getNumNonIO();

    _adjustWorkers(READER_TASK_IDX, numReaders);
    _adjustWorkers(WRITER_TASK_IDX, numWriters);
    _adjustWorkers(AUXIO_TASK_IDX, numAuxIO);
    _adjustWorkers(NONIO_TASK_IDX, numNonIO);

    return true;
}

std::vector<ExTask> CB3ExecutorPool::_stopTaskGroup(
        task_gid_t taskGID, std::unique_lock<std::mutex>& lh, bool force) {
    bool unfinishedTask;
    std::map<size_t, TaskQpair>::iterator itr;

    std::vector<ExTask> tasks;
    // Gather the tasks which match the taskGID
    for (itr = taskLocator.begin(); itr != taskLocator.end(); itr++) {
        if (itr->second.first->getTaskable().getGID() == taskGID) {
            tasks.push_back(itr->second.first);
        }
    }

    do {
        unfinishedTask = false;
        for (itr = taskLocator.begin(); itr != taskLocator.end(); itr++) {
            ExTask& task = itr->second.first;
            TaskQueue* q = itr->second.second;
            if (task->getTaskable().getGID() == taskGID) {
                LOG_INFO("Stopping Task id {} {} {}",
                         uint64_t(task->getId()),
                         task->getTaskable().getName(),
                         task->getDescription());
                // If force flag is set during shutdown, cancel all tasks
                // without considering the blockShutdown status of the task.
                if (force || !task->blockShutdown) {
                    task->cancel(); // Must be idempotent
                }
                q->wake(task);
                unfinishedTask = true;
            }
        }
        if (unfinishedTask) {
            // Wait till task gets cancelled
            tMutex.wait_for(lh, MIN_SLEEP_TIME);
        }
    } while (unfinishedTask);

    return tasks;
}

void CB3ExecutorPool::_unregisterTaskable(Taskable& taskable, bool force) {
    LOG_INFO("Unregistering {} taskable {}",
             (numTaskables == 1) ? "last" : "",
             taskable.getName());

    std::unique_lock<std::mutex> lh(tMutex);

    _stopTaskGroup(taskable.getGID(), lh, force);

    taskOwners.erase(&taskable);
    if (!(--numTaskables)) {
        if (!taskLocator.empty()) {
            throw std::logic_error(
                    "CB3ExecutorPool::_unregisterTaskable: "
                    "Attempting to unregister taskable '" +
                    taskable.getName() + "' but taskLocator is not empty");
        }
        for (auto& tidx : threadQ) {
            tidx->stop(false); // only set state to DEAD
        }

        for (unsigned int idx = 0; idx < numTaskSets; idx++) {
            TaskQueue* sleepQ = getSleepQ(idx);
            size_t wakeAll = threadQ.size();
            sleepQ->doWake(wakeAll);
        }

        for (auto& tidx : threadQ) {
            tidx->stop(/*wait for threads */);
            tidx.reset();
        }

        for (size_t i = 0; i < numTaskSets; i++) {
            curWorkers[i] = 0;
        }

        threadQ.clear();
        if (isHiPrioQset) {
            for (size_t i = 0; i < numTaskSets; i++) {
                delete hpTaskQ[i];
            }
            hpTaskQ.clear();
            isHiPrioQset = false;
        }
        if (isLowPrioQset) {
            for (size_t i = 0; i < numTaskSets; i++) {
                delete lpTaskQ[i];
            }
            lpTaskQ.clear();
            isLowPrioQset = false;
        }
    }
}

void CB3ExecutorPool::unregisterTaskable(Taskable& taskable, bool force) {
    // Note: unregistering a bucket is special - any memory allocations /
    // deallocations made while unregistering *should* be accounted to the
    // bucket in question - hence no `onSwitchThread(NULL)` call.
    _unregisterTaskable(taskable, force);
}

void CB3ExecutorPool::doTaskQStat(Taskable& taskable,
                                  CookieIface& cookie,
                                  const AddStatFn& add_stat) {
    if (taskable.isShutdown()) {
        return;
    }

    NonBucketAllocationGuard guard;
    try {
        std::array<char, 80> statname{};
        if (isHiPrioQset) {
            for (size_t i = 0; i < numTaskSets; i++) {
                checked_snprintf(statname.data(),
                                 statname.size(),
                                 "ep_workload:%s:InQsize",
                                 hpTaskQ[i]->getName().c_str());
                add_casted_stat(statname.data(),
                                hpTaskQ[i]->getFutureQueueSize(),
                                add_stat,
                                cookie);
                checked_snprintf(statname.data(),
                                 statname.size(),
                                 "ep_workload:%s:OutQsize",
                                 hpTaskQ[i]->getName().c_str());
                add_casted_stat(statname.data(),
                                hpTaskQ[i]->getReadyQueueSize(),
                                add_stat,
                                cookie);
            }
        }
        if (isLowPrioQset) {
            for (size_t i = 0; i < numTaskSets; i++) {
                checked_snprintf(statname.data(),
                                 (statname.size()),
                                 "ep_workload:%s:InQsize",
                                 lpTaskQ[i]->getName().c_str());
                add_casted_stat(statname.data(),
                                lpTaskQ[i]->getFutureQueueSize(),
                                add_stat,
                                cookie);
                checked_snprintf(statname.data(),
                                 statname.size(),
                                 "ep_workload:%s:OutQsize",
                                 lpTaskQ[i]->getName().c_str());
                add_casted_stat(statname.data(),
                                lpTaskQ[i]->getReadyQueueSize(),
                                add_stat,
                                cookie);
            }
        }
    } catch (std::exception& error) {
        LOG_WARNING("CB3ExecutorPool::doTaskQStat: Failed to build stats: {}",
                    error.what());
    }
}

static void addWorkerStats(const char* prefix,
                           CB3ExecutorThread& t,
                           CookieIface& cookie,
                           const AddStatFn& add_stat) {
    std::array<char, 80> statname{};

    try {
        std::string bucketName = t.getTaskableName();
        if (!bucketName.empty()) {
            checked_snprintf(
                    statname.data(), statname.size(), "%s:bucket", prefix);
            add_casted_stat(
                    statname.data(), bucketName.c_str(), add_stat, cookie);
        }

        checked_snprintf(statname.data(), statname.size(), "%s:state", prefix);
        add_casted_stat(
                statname.data(), t.getStateName().c_str(), add_stat, cookie);
        checked_snprintf(statname.data(), statname.size(), "%s:task", prefix);
        add_casted_stat(statname.data(), t.getTaskName(), add_stat, cookie);

        if (strcmp(t.getStateName().c_str(), "running") == 0) {
            checked_snprintf(
                    statname.data(), statname.size(), "%s:runtime", prefix);
            const auto duration =
                    std::chrono::steady_clock::now() - t.getTaskStart();
            add_casted_stat(
                    statname.data(),
                    std::chrono::duration_cast<std::chrono::microseconds>(
                            duration)
                            .count(),
                    add_stat,
                    cookie);
        }
        checked_snprintf(
                statname.data(), statname.size(), "%s:cur_time", prefix);
        add_casted_stat(statname.data(),
                        to_ns_since_epoch(t.getCurTime()).count(),
                        add_stat,
                        cookie);
    } catch (std::exception& error) {
        LOG_WARNING("addWorkerStats: Failed to build stats: {}", error.what());
    }
}

void CB3ExecutorPool::doWorkerStat(Taskable& taskable,
                                   CookieIface& cookie,
                                   const AddStatFn& add_stat) {
    if (taskable.isShutdown()) {
        return;
    }

    NonBucketAllocationGuard guard;
    std::lock_guard<std::mutex> lh(tMutex);
    // TODO: implement tracking per engine stats ..
    for (auto& tidx : threadQ) {
        addWorkerStats(tidx->getName().c_str(), *tidx, cookie, add_stat);
    }
}

void CB3ExecutorPool::doTasksStat(Taskable& taskable,
                                  CookieIface& cookie,
                                  const AddStatFn& add_stat) {
    if (taskable.isShutdown()) {
        return;
    }

    NonBucketAllocationGuard guard;

    std::map<size_t, TaskQpair> taskLocatorCopy;

    {
        // Holding this lock will block scheduling new tasks and cancelling
        // tasks, but threads can still take up work other than this
        std::lock_guard<std::mutex> lh(tMutex);

        // Copy taskLocator
        taskLocatorCopy = taskLocator;
    }

    nlohmann::json list = nlohmann::json::array();

    for (auto& pair : taskLocatorCopy) {
        size_t tid = pair.first;
        ExTask& task = pair.second.first;

        if (task->getTaskable().getGID() != taskable.getGID()) {
            continue;
        }
        nlohmann::json obj;

        obj["tid"] = tid;
        obj["state"] = to_string(task->getState());
        obj["name"] = GlobalTask::getTaskName(task->getTaskId());
        obj["this"] = cb::to_hex(reinterpret_cast<uint64_t>(task.get()));
        obj["bucket"] = task->getTaskable().getName();
        obj["description"] = task->getDescription();
        obj["priority"] = task->getQueuePriority();
        obj["waketime_ns"] = task->getWaketime().time_since_epoch().count();
        obj["total_runtime_ns"] = task->getTotalRuntime().count();
        obj["last_starttime_ns"] =
                to_ns_since_epoch(task->getLastStartTime()).count();
        obj["previous_runtime_ns"] = task->getPrevRuntime().count();
        obj["num_runs"] = task->getRunCount();
        obj["type"] = to_string(GlobalTask::getTaskType(task->getTaskId()));

        list.push_back(obj);
    }

    const char* prefix = "ep_tasks";
    add_casted_stat(fmt::format("{}:tasks:{}", prefix, taskable.getName()),
                    list.dump(),
                    add_stat,
                    cookie);

    add_casted_stat(fmt::format("{}:cur_time:{}", prefix, taskable.getName()),
                    to_ns_since_epoch(std::chrono::steady_clock::now()).count(),
                    add_stat,
                    cookie);

    // It is possible that elements of `tasks` are now the last reference to
    // a GlobalTask, if the GlobalTask was cancelled while this function was
    // running. As such, we need to ensure that if the task is deleted, its
    // memory is accounted to the correct bucket.
    for (auto& pair : taskLocatorCopy) {
        auto& task = pair.second.first;
        auto* engine = task->getEngine();
        BucketAllocationGuard guard(engine);
        task.reset();
    }
}

void CB3ExecutorPool::_stopAndJoinThreads() {
    // Ask all threads to stop (but don't wait)
    for (auto& thread : threadQ) {
        thread->stop(false);
    }

    // Go over all tasks and wake them up.
    for (auto tq : lpTaskQ) {
        size_t wakeAll = threadQ.size();
        tq->doWake(wakeAll);
    }
    for (auto tq : hpTaskQ) {
        size_t wakeAll = threadQ.size();
        tq->doWake(wakeAll);
    }

    // Now reap/join those threads.
    for (auto& thread : threadQ) {
        thread->stop(true);
    }
}<|MERGE_RESOLUTION|>--- conflicted
+++ resolved
@@ -25,14 +25,9 @@
 #include <chrono>
 #include <sstream>
 
-<<<<<<< HEAD
 size_t CB3ExecutorPool::getNumNonIO() const {
-    return calcNumNonIO(numWorkers[NONIO_TASK_IDX].load());
-=======
-size_t CB3ExecutorPool::getNumNonIO() {
     return calcNumNonIO(ThreadPoolConfig::NonIoThreadCount(
             numWorkers[NONIO_TASK_IDX].load()));
->>>>>>> fffa122a
 }
 
 size_t CB3ExecutorPool::getNumAuxIO() const {
