--- conflicted
+++ resolved
@@ -88,14 +88,10 @@
      *                   use number of CPU cores.
      * @param maxReaders Number of Reader threads to create.
      * @param maxWriters Number of Writer threads to create.
-<<<<<<< HEAD
      * @param maxAuxIO Number of AuxIO threads to create (Default =
      * auto-configure).
-     * @param maxNonIO Number of NonIO threads to create (0 = auto-configure).
-=======
-     * @param maxAuxIO Number of AuxIO threads to create (Default = auto-configure).
-     * @param maxNonIO Number of NonIO threads to create (Default = auto-configure).
->>>>>>> fffa122a
+     * @param maxNonIO Number of NonIO threads to create (Default =
+     * auto-configure).
      */
     CB3ExecutorPool(size_t maxThreads,
                     ThreadPoolConfig::ThreadCount maxReaders,
