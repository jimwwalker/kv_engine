/* -*- Mode: C++; tab-width: 4; c-basic-offset: 4; indent-tabs-mode: nil -*- */
/*
 *     Copyright 2020-Present Couchbase, Inc.
 *
 *   Use of this software is governed by the Business Source License included
 *   in the file licenses/BSL-Couchbase.txt.  As of the Change Date specified
 *   in that file, in accordance with the Business Source License, use of this
 *   software will be governed by the Apache License, Version 2.0, included in
 *   the file licenses/APL2.txt.
 */

#include "executorpool.h"
#include "cb3_executorpool.h"
#include "fake_executorpool.h"
#include "folly_executorpool.h"
#include "mock_executor_pool.h"

#include <engines/ep/src/objectregistry.h>
#include <folly/lang/Assume.h>
#include <vector>

static const size_t EP_MIN_NONIO_THREADS = 2;

static const size_t EP_MAX_NONIO_THREADS = 8;

void ExecutorPool::create(Backend backend,
                          size_t maxThreads,
                          ThreadPoolConfig::ThreadCount maxReaders,
                          ThreadPoolConfig::ThreadCount maxWriters,
                          ThreadPoolConfig::AuxIoThreadCount maxAuxIO,
                          ThreadPoolConfig::NonIoThreadCount maxNonIO,
                          ThreadPoolConfig::IOThreadsPerCore ioThreadsPerCore) {
    if (getInstance()) {
        throw std::logic_error("ExecutorPool::create() Pool already created");
    }

    switch (backend) {
    case Backend::Folly:
        getInstance() = std::make_unique<FollyExecutorPool>(maxThreads,
                                                            maxReaders,
                                                            maxWriters,
                                                            maxAuxIO,
                                                            maxNonIO,
                                                            ioThreadsPerCore);
        return;
    case Backend::CB3:
        getInstance() = std::make_unique<CB3ExecutorPool>(maxThreads,
                                                          maxReaders,
                                                          maxWriters,
                                                          maxAuxIO,
                                                          maxNonIO,
                                                          ioThreadsPerCore);
        return;
    case Backend::Fake:
        getInstance() = std::make_unique<SingleThreadedExecutorPool>();
        return;
    case Backend::Mock:
        getInstance() = std::make_unique<MockExecutorPool>();
        return;
    }

    throw std::runtime_error("ExecutorPool::create(): Unknown backend");
}

bool ExecutorPool::exists() {
    return getInstance().get() != nullptr;
}

ExecutorPool* ExecutorPool::get() {
    auto* tmp = getInstance().get();
    if (tmp == nullptr) {
        throw std::logic_error("ExecutorPool::get(): Pool not created");
    }
    return tmp;
}

void ExecutorPool::shutdown() {
    NonBucketAllocationGuard guard;
    getInstance().reset();
}

<<<<<<< HEAD
Taskable& ExecutorPool::getDefaultTaskable() const {
    if (!defaultTaskable) {
        throw std::runtime_error("Default taskable not set!");
    }
    return *defaultTaskable;
}

void ExecutorPool::setDefaultTaskable(Taskable& taskable) {
    if (defaultTaskable) {
        throw std::runtime_error("Default taskable cannot be reset!");
    }
    defaultTaskable = &taskable;
}

ExecutorPool::ExecutorPool(size_t maxThreads)
=======
size_t ExecutorPool::getNumIOThreadsPerCore() const {
    return std::underlying_type_t<ThreadPoolConfig::IOThreadsPerCore>(
            ioThreadsPerCore.load());
}

void ExecutorPool::setNumIOThreadPerCore(
        ThreadPoolConfig::IOThreadsPerCore val) {
    ioThreadsPerCore = val;
}

ExecutorPool::ExecutorPool(size_t maxThreads,
                           ThreadPoolConfig::IOThreadsPerCore ioThreadsPerCore)
>>>>>>> 1fc109bd
    : maxGlobalThreads(maxThreads ? maxThreads
                                  : Couchbase::get_available_cpu_count()),
      ioThreadsPerCore(ioThreadsPerCore) {
}

size_t ExecutorPool::calcNumReaders(
        ThreadPoolConfig::ThreadCount threadCount) const {
    switch (threadCount) {
    case ThreadPoolConfig::ThreadCount::Default: {
        // Default: configure Reader threads based on CPU count; constraining
        // to between 4 and 16 threads (relatively conservative number).
        auto readers = maxGlobalThreads;
        readers = std::clamp(readers, size_t{4}, size_t{16});
        return readers;
    }

    case ThreadPoolConfig::ThreadCount::DiskIOOptimized: {
        // Configure Reader threads based on CPU count; increased up
        // to a maximum of 128 threads.

        // Note: For maximum IO throughput we should create as many Reader
        // threads as concurrent iops the system can support, given we use
        // synchronous (blocking) IO and hence could utilise more threads than
        // CPU cores. However, knowing the number of concurrent IOPs the system
        // can support is hard, so we use #CPUs as a proxy for it - machines
        // with lots of CPU cores are more likely to have more IO than little
        // machines.
        // However given we don't have test environments larger than
        // ~128 cores, limit to 128.
        auto readers = maxGlobalThreads;
        readers = std::clamp(readers, size_t{4}, size_t{128});
        return readers;
    }

    default:
        // User specified an explicit value - use that unmodified.
        return static_cast<size_t>(threadCount);
    }
}
size_t ExecutorPool::calcNumWriters(
        ThreadPoolConfig::ThreadCount threadCount) const {
    switch (threadCount) {
    case ThreadPoolConfig::ThreadCount::Default:
        // Default: configure Writer threads to 4 (default from v3.0 onwards).
        return 4;

    case ThreadPoolConfig::ThreadCount::DiskIOOptimized: {
        // Configure Writer threads based on CPU count; up to a maximum of 128
        // threads.

        // Note: For maximum IO throughput we should create as many Writer
        // threads as concurrent iops the system can support, given we use
        // synchronous (blocking) IO and hence could utilise more threads than
        // CPU cores. However, knowing the number of concurrent IOPs the system
        // can support is hard, so we use #CPUs as a proxy for it - machines
        // with lots of CPU cores are more likely to have more IO than little
        // machines. However given we don't have test environments larger than
        // ~128 cores, limit to 128.
        auto writers = maxGlobalThreads;
        writers = std::clamp(writers, size_t{4}, size_t{128});
        return writers;
    }

    default:
        // User specified an explicit value - use that unmodified.
        return static_cast<size_t>(threadCount);
    }
}

size_t ExecutorPool::calcNumAuxIO(
        ThreadPoolConfig::AuxIoThreadCount threadCount) const {
    switch (threadCount) {
    case ThreadPoolConfig::AuxIoThreadCount::Default: {
        // Default: configure threads based on CPU count multiplied by
        // ioThreadsPerCore; constraining to between 2 and 128 threads
        // (similar to Reader/Writer thread counts above).
        auto auxIO = maxGlobalThreads *
                 std::underlying_type_t<ThreadPoolConfig::IOThreadsPerCore>(
                         ioThreadsPerCore.load());
        auxIO = std::clamp(auxIO, size_t{2}, size_t{128});
        return auxIO;
    }
    default:
        // User specified an explicit value - use that unmodified.
        return static_cast<size_t>(threadCount);
    }
}

size_t ExecutorPool::calcNumNonIO(
        ThreadPoolConfig::NonIoThreadCount threadCount) const {
    switch (threadCount) {
    case ThreadPoolConfig::NonIoThreadCount::Default: {
        // 1. compute: 50% of total threads.
        // Historical note: This used to be a smaller coefficient, but since the
        // introduction of SyncWrites we require NonIO tasks to run to complete
        // them (both DCP ActiveStreamCheckpointProcessorTask and
        // DurabilityCompletionTask) and hence we have increased the
        // coefficient,
        // based on empirical testing. We could likely increase
        // further, however if
        // there was a problem with other NonIO tasks
        // consuming excessive CPU that
        // could start to impact front-end
        // threads, so let's increase this
        // gradually...
        size_t count = maxGlobalThreads * 0.5;

        // 2. adjust computed value to be within range
        return std::clamp(count, EP_MIN_NONIO_THREADS, EP_MAX_NONIO_THREADS);
    }
    default:
        // Pick user's value if specified
        return static_cast<size_t>(threadCount);
    }
}

int ExecutorPool::getThreadPriority(task_type_t taskType) {
    // Decrease the priority of Writer and AuxIO threads to lessen their impact on
    // other threads (esp front-end workers which should be prioritized ahead
    // of non-critical path Writer tasks (both Flusher and Compaction) or AuxIO
    // tasks (such as Backfilling) which are not latency sensitive.
    // TODO: Investigate if it is worth increasing the priority of Flusher tasks
    // which _are_ on the critical path for front-end operations - i.e.
    // SyncWrites at level=persistMajority / persistActive.
    // This could be done by having two different priority thread pools (say
    // Low and High IO threads and putting critical path Reader (BGFetch) and
    // Writer (SyncWrite flushes) on the High IO thread pool; keeping
    // non-persist SyncWrites / normal mutations & compaction on the Low IO
    // pool.
#if defined(__linux__)
    // Only doing this for Linux at present:
    // - On Windows folly's getpriority() compatability function changes the
    //   priority of the entire process.
    // - On macOS setpriority(PRIO_PROCESS) affects the entire process (unlike
    //   Linux where it's only the current thread), hence calling setpriority()
    //   would be pointless.
    switch (taskType) {
    case WRITER_TASK_IDX:
    case AUXIO_TASK_IDX:
        // Linux uses the range -20..19 (highest..lowest).
        return 19;
    case READER_TASK_IDX:
    case NONIO_TASK_IDX:
        return 0;
    case NO_TASK_TYPE:
    case NUM_TASK_GROUPS:
        // These are both invalid taskTypes.
        folly::assume_unreachable();
    }
#endif
    return 0;
}

std::unique_ptr<ExecutorPool>& ExecutorPool::getInstance() {
    static std::unique_ptr<ExecutorPool> instance;
    return instance;
}<|MERGE_RESOLUTION|>--- conflicted
+++ resolved
@@ -79,7 +79,6 @@
     getInstance().reset();
 }
 
-<<<<<<< HEAD
 Taskable& ExecutorPool::getDefaultTaskable() const {
     if (!defaultTaskable) {
         throw std::runtime_error("Default taskable not set!");
@@ -94,8 +93,6 @@
     defaultTaskable = &taskable;
 }
 
-ExecutorPool::ExecutorPool(size_t maxThreads)
-=======
 size_t ExecutorPool::getNumIOThreadsPerCore() const {
     return std::underlying_type_t<ThreadPoolConfig::IOThreadsPerCore>(
             ioThreadsPerCore.load());
@@ -108,7 +105,6 @@
 
 ExecutorPool::ExecutorPool(size_t maxThreads,
                            ThreadPoolConfig::IOThreadsPerCore ioThreadsPerCore)
->>>>>>> 1fc109bd
     : maxGlobalThreads(maxThreads ? maxThreads
                                   : Couchbase::get_available_cpu_count()),
       ioThreadsPerCore(ioThreadsPerCore) {
@@ -186,8 +182,8 @@
         // ioThreadsPerCore; constraining to between 2 and 128 threads
         // (similar to Reader/Writer thread counts above).
         auto auxIO = maxGlobalThreads *
-                 std::underlying_type_t<ThreadPoolConfig::IOThreadsPerCore>(
-                         ioThreadsPerCore.load());
+                     std::underlying_type_t<ThreadPoolConfig::IOThreadsPerCore>(
+                             ioThreadsPerCore.load());
         auxIO = std::clamp(auxIO, size_t{2}, size_t{128});
         return auxIO;
     }
