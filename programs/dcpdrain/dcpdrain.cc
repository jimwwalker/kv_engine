/*
 *     Copyright 2020-Present Couchbase, Inc.
 *
 *   Use of this software is governed by the Business Source License included
 *   in the file licenses/BSL-Couchbase.txt.  As of the Change Date specified
 *   in that file, in accordance with the Business Source License, use of this
 *   software will be governed by the Apache License, Version 2.0, included in
 *   the file licenses/APL2.txt.
 */

#include <folly/io/IOBuf.h>
#include <folly/io/async/AsyncSocket.h>
#include <getopt.h>
#include <mcbp/protocol/framebuilder.h>
#include <nlohmann/json.hpp>
#include <platform/dirutils.h>
#include <platform/socket.h>
#include <programs/getpass.h>
#include <programs/hostname_utils.h>
#include <protocol/connection/client_connection.h>
#include <protocol/connection/client_mcbp_commands.h>
#include <utilities/json_utilities.h>
#include <utilities/string_utilities.h>
#include <utilities/terminal_color.h>
#include <utilities/terminate_handler.h>
#include <csignal>
#include <cstdlib>
#include <iostream>
#include <vector>

/// Callback class to send to folly to error out if an error occurs while
/// trying to send data on the wire.
class TerminateOnErrorWriteCallback : public folly::AsyncWriter::WriteCallback {
public:
    void writeSuccess() noexcept override {
    }
    void writeErr(size_t bytesWritten,
                  const folly::AsyncSocketException& ex) noexcept override {
        std::cerr << "Failed to send data the server: " << ex.what()
                  << std::endl
                  << "Terminate process." << std::endl;
        std::cerr.flush();
        std::_Exit(EXIT_FAILURE);
    }
} terminateOnErrorWriteCallback;

/// Set to true if TLS mode is requested. We'll use the same TLS configuration
/// on all connections we're trying to create
bool tls = false;
/// The TLS certificate file if provided
std::string tls_certificate_file;
/// The TLS private key file if provided
std::string tls_private_key_file;

/// We're going to use the same buffersize on all connections
size_t buffersize = 13421772;

/// When set to true we'll print out each message we see
bool verbose = false;

static void usage() {
    std::cerr << R"(Usage: dcpdrain [options]

Options:

  -h or --host hostname[:port]   The host (with an optional port) to connect to
                                 (for IPv6 use: [address]:port if you'd like to
                                 specify port)
  -p or --port port              The port number to connect to
  -b or --bucket bucketname      The name of the bucket to operate on
  -u or --user username          The name of the user to authenticate as
  -P or --password password      The password to use for authentication
                                 (use '-' to read from standard input)
  --tls[=cert,key]               Use TLS and optionally try to authenticate
                                 by using the provided certificate and
                                 private key.
  --num-connections=num          The number of connections to use to each host
  -B or --buffer-size size       Specify the DCP buffer size to use
                                 [Default = 13421772]. Set to 0 to disable
                                 DCP flow control (may use k or m to specify
                                 kilo or megabytes).
  -c or --control key=value      Add a control message
  -C or --csv                    Print out the result as csv (ms;bytes;#items)
  -N or --name                   The dcp name to use
  -v or --verbose                Add more output
  -4 or --ipv4                   Connect over IPv4
  -6 or --ipv6                   Connect over IPv6
  --enable-oso                   Enable 'Out-of-Sequence Order' backfills
  --disable-collections          Disable Hello::Collections negotiation (for use
                                 with pre-7.0 versions).
  --stream-request-value         Path to a file containing stream-request value.
                                 This must be a file storing a JSON object
                                 matching the stream-request value
                                 specification.
  --stream-id                    Path to a file containing stream-ID config.
                                 This must be a file storing a JSON object that
                                 stores a single array of JSON objects, the
                                 JSON objects are stream-request values (with
                                 stream-ID configured). Use of this parameter
                                 enables DCP stream-id. Example:
                                 {
                                    "streams":[
                                      {"collections" : ["0"], "sid":2},
                                      {"collections" : ["8"], "sid":5}]
                                 }
  --stream-request-flags         Value to use for the 4-byte stream-request
                                 flags field.
                                 Default value is DCP_ADD_STREAM_FLAG_TO_LATEST
  --enable-flatbuffer-sysevents  Turn on system events with flatbuffer values
  --enable-change-streams        Turn on change-stream support
  --help                         This help text
)";

    exit(EXIT_FAILURE);
}

std::string calculateThroughput(size_t bytes, size_t sec) {
    if (sec > 1) {
        bytes /= sec;
    }

    std::vector<const char*> suffix = {"B/s", "kB/s", "MB/s", "GB/s"};
    int ii = 0;

    while (bytes > 10240) {
        bytes /= 1024;
        ++ii;
        if (ii == 3) {
            break;
        }
    }

    return std::to_string(bytes) + suffix[ii];
}

/// The DcpConnection class is responsible for a single DCP connection to
/// the server and may consist of a number of DCP streams.
/// We may have multiple DCP connections to the same server.
class DcpConnection {
public:
    DcpConnection(const std::string& hostname,
                  std::vector<uint16_t> v,
                  std::shared_ptr<folly::EventBase> eb)
        : vbuckets(std::move(v)) {
        auto [host, port, family] = cb::inet::parse_hostname(hostname, {});
        connection = std::make_unique<MemcachedConnection>(
                host, port, family, tls, eb);
        connection->connect();
    }

    MemcachedConnection& getConnection() {
        return *connection;
    }

    void enterMessagePump(std::string streamRequestValue,
                          std::optional<nlohmann::json>& streamIdConfig,
                          uint32_t streamRequestFlags) {
        if (vbuckets.empty()) {
            return;
        }
        int streamsPerVb = streamIdConfig ? streamIdConfig.value().size() : 1;

        std::unique_ptr<folly::IOBuf> head;
        folly::IOBuf* tailp = nullptr;

        for (int ii = 0; ii < streamsPerVb; ii++) {
            for (auto vb : vbuckets) {
                totalStreams++;
                BinprotDcpStreamRequestCommand streamRequestCommand;
                streamRequestCommand.setDcpFlags(streamRequestFlags);
                streamRequestCommand.setDcpReserved(0);
                streamRequestCommand.setDcpStartSeqno(0);
                streamRequestCommand.setDcpEndSeqno(~0);
                streamRequestCommand.setDcpVbucketUuid(0);
                streamRequestCommand.setDcpSnapStartSeqno(0);
                streamRequestCommand.setDcpSnapEndSeqno(0);
                streamRequestCommand.setVBucket(Vbid(vb));

                if (!streamRequestValue.empty()) {
                    streamRequestCommand.setValue(
                            std::string_view{streamRequestValue});
                }

                if (streamIdConfig) {
                    streamRequestCommand.setValue(streamIdConfig.value()[ii]);
                }

                std::vector<uint8_t> vec;
                streamRequestCommand.encode(vec);
                auto iob = folly::IOBuf::createCombined(vec.size());
                std::memcpy(iob->writableData(), vec.data(), vec.size());
                iob->append(vec.size());
                if (tailp) {
                    tailp->appendChain(std::move(iob));
                } else {
                    head = std::move(iob);
                    tailp = head.get();
                }
            }
        }
        connection->getUnderlyingAsyncSocket().writeChain(
                &terminateOnErrorWriteCallback, std::move(head));
        connection->enterMessagePumpMode(
                [this](const cb::mcbp::Header& header) {
                    if (verbose) {
<<<<<<< HEAD
                        std::cout << header.to_json(true).dump() << std::endl;
=======
                        std::stringstream ss;
                        ss << header.toJSON(true).dump();
                        if (header.isRequest()) {
                            const auto& req = header.getRequest();
                            if (req.getClientOpcode() ==
                                cb::mcbp::ClientOpcode::DcpMutation) {
                                const auto& extras = req.getCommandSpecifics<
                                        cb::mcbp::request::
                                                DcpMutationPayload>();
                                ss << " - extras:{bySeqno:"
                                   << extras.getBySeqno()
                                   << ", revSeqno:" << extras.getRevSeqno()
                                   << "}";
                            }
                        }
                        std::cout << ss.str() << std::endl;
>>>>>>> 1a59dd03
                    }
                    if (header.isRequest()) {
                        handleRequest(header.getRequest());
                    } else {
                        handleResponse(header.getResponse());
                    }
                });
        start = std::chrono::steady_clock::now();
    }

    size_t getSnapshots() const {
        return snapshots;
    }

    size_t getOsoSnapshots() const {
        return oso_snapshots;
    }

    size_t getMutations() const {
        return mutations;
    }

    size_t getMutationBytes() const {
        return mutation_bytes;
    }

    size_t getTotalBytesReceived() const {
        return connection->getUnderlyingAsyncSocket().getAppBytesReceived();
    }

    void reportConnectionStats() {
        const auto duration =
                std::chrono::duration_cast<std::chrono::milliseconds>(stop -
                                                                      start);

        size_t total_bytes = getTotalBytesReceived();
        fmt::print(
                "Connection took {} ms - {} mutations with a total of {} bytes "
                "received in {} snapshots and {} oso snapshots (overhead {} "
                "bytes, {})",
                duration.count(),
                mutations,
                total_bytes,
                snapshots,
                oso_snapshots,
                total_bytes - mutation_bytes,
                calculateThroughput(total_bytes, duration.count() / 1000));
    }

protected:
    std::unique_ptr<MemcachedConnection> connection;
    std::vector<uint16_t> vbuckets;
    std::chrono::steady_clock::time_point start;
    std::chrono::steady_clock::time_point stop;

    void handleRequest(const cb::mcbp::Request& req) {
        bool dcpmsg = false;

        switch (req.getClientOpcode()) {
        case cb::mcbp::ClientOpcode::DcpStreamEnd:
            ++stream_end;
            if (stream_end == vbuckets.size()) {
                // we got all we wanted
                connection->getUnderlyingAsyncSocket().setReadCB(nullptr);
                connection->getUnderlyingAsyncSocket().close();
                stop = std::chrono::steady_clock::now();
            }
            dcpmsg = true;
            break;
        case cb::mcbp::ClientOpcode::DcpNoop:
            handleDcpNoop(req);
            break;
        case cb::mcbp::ClientOpcode::DcpMutation:
            ++mutations;
            mutation_bytes += req.getBodylen();
            dcpmsg = true;
            break;

        case cb::mcbp::ClientOpcode::DcpSnapshotMarker:
            ++snapshots;
            dcpmsg = true;
            break;

        case cb::mcbp::ClientOpcode::DcpOsoSnapshot:
            ++oso_snapshots;
            dcpmsg = true;
            break;

        case cb::mcbp::ClientOpcode::DcpAddStream:
        case cb::mcbp::ClientOpcode::DcpCloseStream:
        case cb::mcbp::ClientOpcode::DcpStreamReq:
        case cb::mcbp::ClientOpcode::DcpGetFailoverLog:
        case cb::mcbp::ClientOpcode::DcpDeletion:
        case cb::mcbp::ClientOpcode::DcpExpiration:
        case cb::mcbp::ClientOpcode::DcpFlush_Unsupported:
        case cb::mcbp::ClientOpcode::DcpSetVbucketState:
        case cb::mcbp::ClientOpcode::DcpBufferAcknowledgement:
        case cb::mcbp::ClientOpcode::DcpControl:
        case cb::mcbp::ClientOpcode::DcpSystemEvent:
        case cb::mcbp::ClientOpcode::DcpPrepare:
        case cb::mcbp::ClientOpcode::DcpSeqnoAcknowledged:
        case cb::mcbp::ClientOpcode::DcpCommit:
        case cb::mcbp::ClientOpcode::DcpAbort:
        case cb::mcbp::ClientOpcode::DcpSeqnoAdvanced:
            dcpmsg = true;
            break;

        default:
            std::cerr << "Received unexpected message: " << req.to_json(false)
                      << std::endl;
        }

        if (dcpmsg && buffersize > 0) {
            current_buffer_window +=
                    req.getBodylen() + sizeof(cb::mcbp::Header);
            if (current_buffer_window > (buffersize / 2)) {
                sendBufferAck();
            }
        }
    }

    void handleResponse(const cb::mcbp::Response& response) {
        if (cb::mcbp::isStatusSuccess(response.getStatus())) {
            return;
        }

        if (response.getClientOpcode() ==
            cb::mcbp::ClientOpcode::DcpStreamReq) {
            std::cerr << TerminalColor::Red << response.to_json(true).dump()
                      << TerminalColor::Reset << std::endl;
            stream_end++;
            if (stream_end == vbuckets.size()) {
                // we got all we wanted
                connection->getUnderlyingAsyncSocket().setReadCB(nullptr);
                connection->getUnderlyingAsyncSocket().close();
                stop = std::chrono::steady_clock::now();
            }
        }
    }

    void handleDcpNoop(const cb::mcbp::Request& header) {
        cb::mcbp::Response resp = {};
        resp.setMagic(cb::mcbp::Magic::ClientResponse);
        resp.setOpaque(header.getOpaque());
        resp.setOpcode(header.getClientOpcode());

        auto iob = folly::IOBuf::createCombined(sizeof(resp));
        std::memcpy(iob->writableData(), &resp, sizeof(resp));
        iob->append(sizeof(resp));
        connection->getUnderlyingAsyncSocket().writeChain(
                &terminateOnErrorWriteCallback, std::move(iob));
    }

    void sendBufferAck() {
        // send buffer ack
        std::array<uint8_t, sizeof(cb::mcbp::Header) + 4> backing;
        cb::mcbp::RequestBuilder builder({backing.data(), backing.size()});
        builder.setMagic(cb::mcbp::Magic::ClientRequest);
        builder.setOpcode(cb::mcbp::ClientOpcode::DcpBufferAcknowledgement);
        cb::mcbp::request::DcpBufferAckPayload payload;
        payload.setBufferBytes(current_buffer_window);
        builder.setExtras(payload.getBuffer());

        auto packet = builder.getFrame()->getFrame();
        auto iob = folly::IOBuf::createCombined(packet.size());
        std::memcpy(iob->writableData(), packet.data(), packet.size());
        iob->append(packet.size());
        connection->getUnderlyingAsyncSocket().writeChain(
                &terminateOnErrorWriteCallback, std::move(iob));
        current_buffer_window = 0;
    }

    size_t mutation_bytes = 0;
    size_t stream_end = 0;
    size_t mutations = 0;
    size_t snapshots = 0;
    size_t oso_snapshots = 0;
    size_t current_buffer_window = 0;
    size_t max_vbuckets = 0;
    size_t totalStreams = 0;
};

static unsigned long strtoul(const char* arg) {
    try {
        char* end = nullptr;
        auto ret = std::strtoul(arg, &end, 10);
        if (end != nullptr) {
            const std::string rest{end};
            if (rest == "k" || rest == "K") {
                ret *= 1024;
            } else if (rest == "m" || rest == "M") {
                ret *= 1024 * 1024;
            } else if (!rest.empty()) {
                std::cerr << "Failed to parse string (extra characters at the "
                             "end): "
                          << rest << std::endl;
                std::exit(EXIT_FAILURE);
            }
        }
        return ret;
    } catch (const std::exception& exception) {
        std::cerr << "Failed to parse string: " << exception.what()
                  << std::endl;
        std::exit(EXIT_FAILURE);
    }
}

static void setControlMessages(
        MemcachedConnection& connection,
        const std::vector<std::pair<std::string, std::string>>& controls) {
    for (const auto& p : controls) {
        if (verbose) {
            std::cout << "Set DCP control message: " << p.first << "="
                      << p.second << std::endl;
        }
        if (!connection
                     .execute(BinprotGenericCommand{
                             cb::mcbp::ClientOpcode::DcpControl,
                             p.first,
                             p.second})
                     .isSuccess()) {
            std::cerr << "Failed to set " << p.first << " to " << p.second
                      << std::endl;
            std::exit(EXIT_FAILURE);
        }
    }
}

std::pair<std::string, std::string> parseControlMessage(std::string value) {
    auto idx = value.find('=');
    if (idx == std::string::npos) {
        std::cerr << "Error: control message should be key=value" << std::endl;
        std::exit(EXIT_FAILURE);
    }
    return std::make_pair<std::string, std::string>(value.substr(0, idx),
                                                    value.substr(idx + 1));
}

/// The vucketmap is a vector of pairs where the first entry is the
/// hostname (and port) and the second entry is a vector containing
/// all of the vbuckets there
std::vector<std::pair<std::string, std::vector<uint16_t>>> vbucketmap;

void setupVBMap(const std::string& host,
                in_port_t in_port,
                sa_family_t family,
                const std::string& user,
                const std::string& password,
                const std::string& bucket,
                bool enableCollections,
                std::shared_ptr<folly::EventBase> base) {
    MemcachedConnection connection(host, in_port, family, tls, base);
    connection.setSslCertFile(tls_certificate_file);
    connection.setSslKeyFile(tls_private_key_file);
    connection.connect();

    if (!user.empty()) {
        connection.authenticate(user, password, "PLAIN");
    }

    std::vector<cb::mcbp::Feature> features = {
            {cb::mcbp::Feature::MUTATION_SEQNO,
             cb::mcbp::Feature::XATTR,
             cb::mcbp::Feature::XERROR,
             cb::mcbp::Feature::SNAPPY,
             cb::mcbp::Feature::JSON}};
    if (enableCollections) {
        features.push_back(cb::mcbp::Feature::Collections);
    }
    connection.setFeatures(features);
    connection.selectBucket(bucket);

    // get the CCCP
    auto rsp = connection.execute(
            BinprotGenericCommand{cb::mcbp::ClientOpcode::GetClusterConfig});
    if (!rsp.isSuccess()) {
        std::cout << "Failed to fetch cluster map: "
                  << to_string(rsp.getStatus()) << std::endl;
        std::exit(EXIT_FAILURE);
    }
    auto json = rsp.getDataJson();
    auto vbservermap = json["vBucketServerMap"];

    auto nodes = vbservermap["serverList"];
    for (const auto& n : nodes) {
        auto h = n.get<std::string>();
        auto idx = h.find(':');
        auto p = strtoul(h.substr(idx + 1).c_str());
        h.resize(idx);
        if (h.find("$HOST") != std::string::npos) {
            h = host;
        }

        if (p == 11210 && tls) {
            // @todo we should look this up from the cccp payload
            p = 11207;
        }

        h += ":" + std::to_string(p);
        vbucketmap.emplace_back(
                std::make_pair<std::string, std::vector<uint16_t>>(std::move(h),
                                                                   {}));
    }

    auto map = vbservermap["vBucketMap"];
    size_t max_vbuckets = 0;
    for (const auto& e : map) {
        int nodeidx = e[0].get<int>();
        vbucketmap[nodeidx].second.emplace_back(max_vbuckets++);
    }
}

int main(int argc, char** argv) {
    // Make sure that we dump callstacks on the console
    install_backtrace_terminate_handler();
#ifndef WIN32
    setTerminalColorSupport(isatty(STDERR_FILENO) && isatty(STDOUT_FILENO));
#endif

    int cmd;
    std::string port;
    std::string host{"localhost"};
    std::string user{};
    std::string password{};
    std::string bucket{};
    sa_family_t family = AF_UNSPEC;
    bool csv = false;
    std::vector<std::pair<std::string, std::string>> controls;
    std::string name = "dcpdrain";
    bool enableOso{false};
    bool enableCollections{true};
    std::string streamRequestFileName;
    std::string streamIdFileName;
    uint32_t streamRequestFlags = DCP_ADD_STREAM_FLAG_TO_LATEST;
    size_t num_connections = 1;
    bool enableFlatbufferSysEvents{false};
    bool enableChangeStreams{false};

    cb::net::initialize();

    const int valueOptionId = 1;
    const int streamIdOptionId = 2;
    const int enableOsoOptionId = 3;
    const int disableCollectionsOptionId = 4;
    const int streamRequestFlagsOptionId = 5;
    const int enableFlatbufferSysEventsId = 6;
    const int enableChangeStreamsId = 7;

    std::vector<option> long_options = {
            {"ipv4", no_argument, nullptr, '4'},
            {"ipv6", no_argument, nullptr, '6'},
            {"host", required_argument, nullptr, 'h'},
            {"port", required_argument, nullptr, 'p'},
            {"bucket", required_argument, nullptr, 'b'},
            {"password", required_argument, nullptr, 'P'},
            {"user", required_argument, nullptr, 'u'},
            {"tls=", optional_argument, nullptr, 't'},
            {"help", no_argument, nullptr, 0},
            {"buffer-size", required_argument, nullptr, 'B'},
            {"control", required_argument, nullptr, 'c'},
            {"csv", no_argument, nullptr, 'C'},
            {"name", required_argument, nullptr, 'N'},
            {"num-connections", required_argument, nullptr, 'n'},
            {"verbose", no_argument, nullptr, 'v'},
            {"enable-oso", no_argument, nullptr, enableOsoOptionId},
            {"disable-collections",
             no_argument,
             nullptr,
             disableCollectionsOptionId},
            {"stream-request-value", required_argument, nullptr, valueOptionId},
            {"stream-id", required_argument, nullptr, streamIdOptionId},
            {"stream-request-flags",
             required_argument,
             nullptr,
             streamRequestFlagsOptionId},
            {"enable-flatbuffer-sysevents",
             no_argument,
             nullptr,
             enableFlatbufferSysEventsId},
            {"enable-change-streams",
             no_argument,
             nullptr,
             enableChangeStreamsId},
            {nullptr, 0, nullptr, 0}};

    while ((cmd = getopt_long(argc,
                              argv,
                              "46h:p:u:b:P:B:c:vCMN:",
                              long_options.data(),
                              nullptr)) != EOF) {
        switch (cmd) {
        case '6':
            family = AF_INET6;
            break;
        case '4':
            family = AF_INET;
            break;
        case 'h':
            host.assign(optarg);
            break;
        case 'p':
            port.assign(optarg);
            break;
        case 'b':
            bucket.assign(optarg);
            break;
        case 'u':
            user.assign(optarg);
            break;
        case 'P':
            password.assign(optarg);
            break;
        case 't':
            tls = true;
            if (optarg) {
                auto parts = split_string(optarg, ",");
                if (parts.size() != 2) {
                    std::cerr << TerminalColor::Red
                              << "Incorrect format for --tls=certificate,key"
                              << TerminalColor::Reset << std::endl;
                    exit(EXIT_FAILURE);
                }
                tls_certificate_file = std::move(parts.front());
                tls_private_key_file = std::move(parts.back());

                if (!cb::io::isFile(tls_certificate_file)) {
                    std::cerr << TerminalColor::Red << "Certificate file "
                              << tls_certificate_file << " does not exists"
                              << TerminalColor::Reset << std::endl;
                    exit(EXIT_FAILURE);
                }

                if (!cb::io::isFile(tls_private_key_file)) {
                    std::cerr << TerminalColor::Red << "Private key file "
                              << tls_private_key_file << " does not exists"
                              << TerminalColor::Reset << std::endl;
                    exit(EXIT_FAILURE);
                }
            }
            break;
        case 'n':
            num_connections = strtoul(optarg);
            break;
        case 'B':
            buffersize = strtoul(optarg);
            break;
        case 'c':
            controls.emplace_back(parseControlMessage(optarg));
            break;
        case 'v':
            verbose = true;
            break;
        case 'C':
            csv = true;
            break;
        case 'N':
            name = optarg;
            break;
        case enableOsoOptionId:
            enableOso = true;
            break;
        case disableCollectionsOptionId:
            enableCollections = false;
            break;
        case valueOptionId:
            streamRequestFileName = optarg;
            break;
        case streamIdOptionId:
            streamIdFileName = optarg;
            break;
        case streamRequestFlagsOptionId:
            streamRequestFlags = strtoul(optarg);
            break;
        case enableFlatbufferSysEventsId:
            enableFlatbufferSysEvents = true;
            break;
        case enableChangeStreamsId:
            enableChangeStreams = true;
            break;
        default:
            usage();
            return EXIT_FAILURE;
        }
    }

    if (password == "-") {
        password.assign(getpass());
    } else if (password.empty()) {
        const char* env_password = std::getenv("CB_PASSWORD");
        if (env_password) {
            password = env_password;
        }
    }

    if (bucket.empty()) {
        std::cerr << "Please specify bucket with -b" << std::endl;
        return EXIT_FAILURE;
    }

    if (!streamRequestFileName.empty() && !streamIdFileName.empty()) {
        std::cerr << "Please only specify --stream-request-value or --stream-id"
                  << std::endl;
        return EXIT_FAILURE;
    }

    std::string streamRequestValue;
    if (!streamRequestFileName.empty()) {
        streamRequestValue = cb::io::loadFile(streamRequestFileName);
    }

    std::optional<nlohmann::json> streamIdConfig;
    if (!streamIdFileName.empty()) {
        auto json = nlohmann::json::parse(cb::io::loadFile(streamIdFileName));
        // Expected that the document is an array of stream-request values
        auto itr = json.find("streams");
        if (itr == json.end()) {
            std::cerr << "stream-id content invalid:" << json.dump()
                      << std::endl;
            return EXIT_FAILURE;
        }
        cb::throwIfWrongType("streams", *itr, nlohmann::json::value_t::array);
        streamIdConfig = *itr;
    }

#ifndef WIN32
    if (signal(SIGPIPE, SIG_IGN) == SIG_ERR) {
        std::cerr << "Fatal: failed to ignore SIGPIPE\n";
        return EXIT_FAILURE;
    }
#endif

    auto event_base = std::make_shared<folly::EventBase>();
    std::vector<std::unique_ptr<DcpConnection>> connections;
    try {
        if (port.empty()) {
            port = tls ? "11207" : "11210";
        }
        in_port_t in_port;
        sa_family_t fam;
        std::tie(host, in_port, fam) = cb::inet::parse_hostname(host, port);

        if (family == AF_UNSPEC) { // The user may have used -4 or -6
            family = fam;
        }

        setupVBMap(host,
                   in_port,
                   family,
                   user,
                   password,
                   bucket,
                   enableCollections,
                   event_base);

        std::vector<cb::mcbp::Feature> features = {
                {cb::mcbp::Feature::MUTATION_SEQNO,
                 cb::mcbp::Feature::XATTR,
                 cb::mcbp::Feature::XERROR,
                 cb::mcbp::Feature::SNAPPY,
                 cb::mcbp::Feature::JSON}};
        if (enableCollections) {
            features.push_back(cb::mcbp::Feature::Collections);
        }

        for (const auto& [h, vb] : vbucketmap) {
            // We'll use a number fixed number of connections to each host
            // so we need to redistribute the vbuckets across the connections
            // to this host.
            std::vector<std::vector<uint16_t>> perConnVbuckets{num_connections};

            if (num_connections == 1) {
                perConnVbuckets[0] = vb;
            } else {
                // spread the vbuckets across the connections
                int idx = 0;
                for (auto vbucket : vb) {
                    perConnVbuckets[idx++ % perConnVbuckets.size()]
                            .emplace_back(vbucket);
                }
            }

            int idx = 0;
            for (auto vbuckets : perConnVbuckets) {
                connections.emplace_back(std::make_unique<DcpConnection>(
                        h, vbuckets, event_base));
                auto& c = connections.back()->getConnection();
                if (!user.empty()) {
                    c.authenticate(user, password, "PLAIN");
                }

                c.setFeatures(features);
                c.selectBucket(bucket);

                std::string nm =
                        (idx++ == 0) ? name : name + ":" + std::to_string(idx);
                auto rsp = c.execute(BinprotDcpOpenCommand{
                        std::move(nm),
                        cb::mcbp::request::DcpOpenPayload::Producer});
                if (!rsp.isSuccess()) {
                    std::cerr << "Failed to open DCP stream: "
                              << to_string(rsp.getStatus()) << std::endl
                              << "\t" << rsp.getDataString() << std::endl;
                    return EXIT_FAILURE;
                }

                if (buffersize == 0) {
                    if (verbose) {
                        std::cout << "Not using DCP flow control" << std::endl;
                    }
                } else {
                    if (verbose) {
                        std::cout << "Using DCP flow control with buffer size: "
                                  << buffersize << std::endl;
                    }
                    if (!c.execute(BinprotGenericCommand{
                                           cb::mcbp::ClientOpcode::DcpControl,
                                           "connection_buffer_size",
                                           std::to_string(buffersize)})
                                 .isSuccess()) {
                        std::cerr << "Failed to set connection buffer size to "
                                  << buffersize << std::endl;
                        std::exit(EXIT_FAILURE);
                    }
                }

                auto ctrls = controls;
                if (ctrls.empty()) {
                    ctrls = {{"set_priority", "high"},
                             {"supports_cursor_dropping_vulcan", "true"},
                             {"supports_hifi_MFU", "true"},
                             {"send_stream_end_on_client_close_stream", "true"},
                             {"enable_expiry_opcode", "true"},
                             {"set_noop_interval", "1"},
                             {"enable_noop", "true"}};
                }

                if (streamIdConfig) {
                    ctrls.emplace_back(
                            std::make_pair("enable_stream_id", "true"));
                }

                if (enableOso) {
                    ctrls.emplace_back(std::make_pair(
                            "enable_out_of_order_snapshots", "true"));
                }

                if (enableFlatbufferSysEvents) {
                    ctrls.emplace_back(std::make_pair(
                            "flatbuffers_system_events", "true"));
                }

                if (enableChangeStreams) {
                    ctrls.emplace_back(
                            std::make_pair("change_streams", "true"));
                }

                setControlMessages(c, ctrls);
            }
        }

        // Now that they're all set up; go ahead and tell them to enter
        // the message pump!
        for (auto& c : connections) {
            c->enterMessagePump(
                    streamRequestValue, streamIdConfig, streamRequestFlags);
        }

    } catch (const ConnectionError& ex) {
        std::cerr << ex.what() << std::endl;
        return EXIT_FAILURE;
    } catch (const std::runtime_error& ex) {
        std::cerr << ex.what() << std::endl;
        return EXIT_FAILURE;
    }

    const auto start = std::chrono::steady_clock::now();
    event_base->loop();
    const auto stop = std::chrono::steady_clock::now();

    const auto duration =
            std::chrono::duration_cast<std::chrono::milliseconds>(stop - start);

    size_t total_bytes = 0;
    size_t mutations = 0;
    size_t mutation_bytes = 0;
    size_t snapshots = 0;
    size_t oso_snapshots = 0;
    for (const auto& c : connections) {
        total_bytes += c->getTotalBytesReceived();
        mutations += c->getMutations();
        mutation_bytes += c->getMutationBytes();
        snapshots += c->getSnapshots();
        oso_snapshots += c->getOsoSnapshots();
        if (!csv && connections.size() > 1) {
            c->reportConnectionStats();
        }
    }

    if (csv) {
        std::cout << duration.count() << ';' << total_bytes << ';' << mutations
                  << std::endl;
    } else {
        fmt::print(
                "Connection took {} ms - {} mutations with a total of {} bytes "
                "received in {} snapshots and {} oso snapshots (overhead {} "
                "bytes, {})",
                duration.count(),
                mutations,
                total_bytes,
                snapshots,
                oso_snapshots,
                total_bytes - mutation_bytes,
                calculateThroughput(total_bytes, duration.count() / 1000));
    }

    connections.clear();
    return EXIT_SUCCESS;
}<|MERGE_RESOLUTION|>--- conflicted
+++ resolved
@@ -203,11 +203,8 @@
         connection->enterMessagePumpMode(
                 [this](const cb::mcbp::Header& header) {
                     if (verbose) {
-<<<<<<< HEAD
-                        std::cout << header.to_json(true).dump() << std::endl;
-=======
                         std::stringstream ss;
-                        ss << header.toJSON(true).dump();
+                        ss << header.to_json(true).dump();
                         if (header.isRequest()) {
                             const auto& req = header.getRequest();
                             if (req.getClientOpcode() ==
@@ -222,7 +219,6 @@
                             }
                         }
                         std::cout << ss.str() << std::endl;
->>>>>>> 1a59dd03
                     }
                     if (header.isRequest()) {
                         handleRequest(header.getRequest());
